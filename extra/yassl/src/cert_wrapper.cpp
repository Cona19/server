--- conflicted
+++ resolved
@@ -90,13 +90,8 @@
 
 //CertManager
 CertManager::CertManager()
-<<<<<<< HEAD
     : peerX509_(0), selfX509_(0), verifyPeer_(false), verifyNone_(false), failNoCert_(false),
-      sendVerify_(false), verifyCallback_(0)
-=======
-    : peerX509_(0), verifyPeer_(false), verifyNone_(false), failNoCert_(false),
       sendVerify_(false), sendBlankCert_(false), verifyCallback_(0)
->>>>>>> 124428a9
 {}
 
 
