#! /bin/sh

# debug
#set -x

# stop on errors
set -e

if test ! -r ./sql/mysqld.cc
then
  echo "you must start from the top source directory"
  exit 1
fi

path=`dirname $0`

# stop on errors
set -e

base_configs=" \
	--host=i686-pc-netware \
	--enable-local-infile \
	--with-extra-charsets=all \
	--prefix=N:/mysql \
	--without-mysqlmanager \
	--without-man \
	--without-csv-storage-engine \
<<<<<<< HEAD
	"
=======
	"
>>>>>>> b3230cc2
<|MERGE_RESOLUTION|>--- conflicted
+++ resolved
@@ -25,8 +25,4 @@
 	--without-mysqlmanager \
 	--without-man \
 	--without-csv-storage-engine \
-<<<<<<< HEAD
-	"
-=======
-	"
->>>>>>> b3230cc2
+	"