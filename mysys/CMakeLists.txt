--- conflicted
+++ resolved
@@ -25,7 +25,6 @@
 				my_compress.c my_copy.c  my_create.c my_delete.c
 				my_div.c my_error.c my_file.c my_fopen.c my_fstream.c 
 				my_gethwaddr.c my_getopt.c my_getsystime.c my_getwd.c my_compare.c my_init.c
-<<<<<<< HEAD
 				my_lib.c my_lock.c my_malloc.c my_mess.c
 				my_mkdir.c my_mmap.c my_once.c my_open.c my_pread.c my_pthread.c
 				my_quick.c my_read.c my_redel.c my_rename.c my_seek.c my_sleep.c
@@ -38,7 +37,7 @@
                 safemalloc.c my_new.cc
 				my_atomic.c my_getncpus.c my_safehash.c my_chmod.c my_rnd.c
                                 my_uuid.c wqueue.c waiting_threads.c ma_dyncol.c
-				my_rdtsc.c)
+				my_rdtsc.c my_context.c)
 
 IF (WIN32)
  SET (MYSYS_SOURCES ${MYSYS_SOURCES} my_winthread.c my_wincond.c my_winerr.c my_winfile.c my_windac.c my_conio.c)
@@ -82,21 +81,3 @@
 ADD_EXECUTABLE(thr_lock thr_lock.c)
 TARGET_LINK_LIBRARIES(thr_lock mysys)
 SET_TARGET_PROPERTIES(thr_lock PROPERTIES COMPILE_FLAGS "-DMAIN")
-=======
-				my_lib.c my_lock.c my_lockmem.c my_malloc.c my_messnc.c
-				my_mkdir.c my_mmap.c my_net.c my_once.c my_open.c my_pread.c my_pthread.c 
-				my_quick.c my_read.c my_realloc.c my_redel.c my_rename.c my_seek.c my_sleep.c
-				my_static.c my_symlink.c my_symlink2.c my_sync.c my_thr_init.c my_wincond.c
-				my_windac.c my_winthread.c my_write.c ptr_cmp.c queues.c stacktrace.c
-				rijndael.c safemalloc.c sha1.c string.c thr_alarm.c thr_lock.c thr_mutex.c
-				thr_rwlock.c tree.c typelib.c my_vle.c base64.c my_memmem.c my_getpagesize.c
-                                lf_alloc-pin.c lf_dynarray.c lf_hash.c
-                                my_atomic.c my_getncpus.c my_rnd.c
-                                my_uuid.c wqueue.c waiting_threads.c
-                                my_context.c
-)
-
-IF(NOT SOURCE_SUBLIBS)
-  ADD_LIBRARY(mysys ${MYSYS_SOURCES})
-ENDIF(NOT SOURCE_SUBLIBS)
->>>>>>> 7c8ebb53
