/* Copyright (C) 2002-2006 MySQL AB, 2008-2009 Sun Microsystems, Inc

   This program is free software; you can redistribute it and/or modify
   it under the terms of the GNU General Public License as published by
   the Free Software Foundation; version 2 of the License.

   This program is distributed in the hope that it will be useful,
   but WITHOUT ANY WARRANTY; without even the implied warranty of
   MERCHANTABILITY or FITNESS FOR A PARTICULAR PURPOSE.  See the
   GNU General Public License for more details.

   You should have received a copy of the GNU General Public License
   along with this program; if not, write to the Free Software
   Foundation, Inc., 59 Temple Place, Suite 330, Boston, MA  02111-1307  USA */

#include <my_global.h>
#include <m_string.h>
#include <stdlib.h>
#include <my_sys.h>
#include <mysys_err.h>
#include <my_getopt.h>
#include <errno.h>
#include <m_string.h>

typedef void (*init_func_p)(const struct my_option *option, void *variable,
                            longlong value);

static void default_reporter(enum loglevel level, const char *format, ...);
my_error_reporter my_getopt_error_reporter= &default_reporter;

static int findopt(char *, uint, const struct my_option **, const char **);
my_bool getopt_compare_strings(const char *, const char *, uint);
static longlong getopt_ll(char *arg, const struct my_option *optp, int *err);
static ulonglong getopt_ull(char *, const struct my_option *, int *);
static double getopt_double(char *arg, const struct my_option *optp, int *err);
static void init_variables(const struct my_option *, init_func_p);
static void init_one_value(const struct my_option *, void *, longlong);
static void fini_one_value(const struct my_option *, void *, longlong);
static int setval(const struct my_option *, void *, char *, my_bool);
static char *check_struct_option(char *cur_arg, char *key_name);

/*
  The following three variables belong to same group and the number and
  order of their arguments must correspond to each other.
*/
static const char *special_opt_prefix[]=
{"skip", "disable", "enable", "maximum", "loose", 0};
static const uint special_opt_prefix_lengths[]=
{ 4,      7,         6,        7,         5,      0};
enum enum_special_opt
{ OPT_SKIP, OPT_DISABLE, OPT_ENABLE, OPT_MAXIMUM, OPT_LOOSE};

char *disabled_my_option= (char*) "0";
char *enabled_my_option= (char*) "1";

/* 
   This is a flag that can be set in client programs. 0 means that
   my_getopt will not print error messages, but the client should do
   it by itself
*/

my_bool my_getopt_print_errors= 1;

/* 
   This is a flag that can be set in client programs. 1 means that
   my_getopt will skip over options it does not know how to handle.
*/

my_bool my_getopt_skip_unknown= 0;

static void default_reporter(enum loglevel level,
                             const char *format, ...)
{
  va_list args;
  va_start(args, format);
  if (level == WARNING_LEVEL)
    fprintf(stderr, "%s", "Warning: ");
  else if (level == INFORMATION_LEVEL)
    fprintf(stderr, "%s", "Info: ");
  vfprintf(stderr, format, args);
  va_end(args);
  fputc('\n', stderr);
  fflush(stderr);
}

static my_getopt_value getopt_get_addr;

void my_getopt_register_get_addr(my_getopt_value func_addr)
{
  getopt_get_addr= func_addr;
}

/**
  Handle command line options.
  Sort options.
  Put options first, until special end of options (--),
  or until the end of argv. Parse options, check that the given option
  matches with one of the options in struct 'my_option'.
  Check that option was given an argument if it requires one
  Call the optional 'get_one_option()' function once for each option.
  @param [in, out] argc      command line options (count)
  @param [in, out] argv      command line options (values)
  @param [in] longopts       descriptor of all valid options
  @param [in] get_one_option optional callback function to process each option,
                            can be NULL.
  @return error in case of ambiguous or unknown options,
          0 on success.
*/
int handle_options(int *argc, char ***argv, 
		   const struct my_option *longopts,
                   my_get_one_option get_one_option)
{
  uint opt_found, argvpos= 0, length;
  my_bool end_of_options= 0, must_be_var, set_maximum_value,
          option_is_loose;
  char **pos, **pos_end, *optend, *opt_str, key_name[FN_REFLEN];
  const char *UNINIT_VAR(prev_found);
  const struct my_option *optp;
  void *value;
  int error, i;
  my_bool is_cmdline_arg= 1;

  LINT_INIT(opt_found);
  /* handle_options() assumes arg0 (program name) always exists */
  DBUG_ASSERT(argc && *argc >= 1);
  DBUG_ASSERT(argv && *argv);
  (*argc)--; /* Skip the program name */
  (*argv)++; /*      --- || ----      */
  init_variables(longopts, init_one_value);

  /*
    Search for args_separator, if found, then the first part of the
    arguments are loaded from configs
  */
  for (pos= *argv, pos_end=pos+ *argc; pos != pos_end ; pos++)
  {
    if (*pos == args_separator)
    {
      is_cmdline_arg= 0;
      break;
    }
  }

  for (pos= *argv, pos_end=pos+ *argc; pos != pos_end ; pos++)
  {
    char **first= pos;
    char *cur_arg= *pos;
    if (!is_cmdline_arg && (cur_arg == args_separator))
    {
      is_cmdline_arg= 1;

      /* save the separator too if skip unkown options  */
      if (my_getopt_skip_unknown)
        (*argv)[argvpos++]= cur_arg;
      else
        (*argc)--;
      continue;
    }
    if (cur_arg[0] == '-' && cur_arg[1] && !end_of_options) /* must be opt */
    {
      char *argument=    0;
      must_be_var=       0;
      set_maximum_value= 0;
      option_is_loose=   0;

      cur_arg++;		/* skip '-' */
      if (*cur_arg == '-')      /* check for long option, */
      {
        if (!*++cur_arg)	/* skip the double dash */
        {
          /* '--' means end of options, look no further */
          end_of_options= 1;
          (*argc)--;
          continue;
        }
	opt_str= check_struct_option(cur_arg, key_name);
	optend= strcend(opt_str, '=');
	length= (uint) (optend - opt_str);
	if (*optend == '=')
	  optend++;
	else
	  optend= 0;

	/*
	  Find first the right option. Return error in case of an ambiguous,
	  or unknown option
	*/
	optp= longopts;
	if (!(opt_found= findopt(opt_str, length, &optp, &prev_found)))
	{
	  /*
	    Didn't find any matching option. Let's see if someone called
	    option with a special option prefix
	  */
	  if (!must_be_var)
	  {
	    if (optend)
	      must_be_var= 1; /* option is followed by an argument */
	    for (i= 0; special_opt_prefix[i]; i++)
	    {
	      if (!getopt_compare_strings(special_opt_prefix[i], opt_str,
					  special_opt_prefix_lengths[i]) &&
		  (opt_str[special_opt_prefix_lengths[i]] == '-' ||
		   opt_str[special_opt_prefix_lengths[i]] == '_'))
	      {
		/*
		  We were called with a special prefix, we can reuse opt_found
		*/
		opt_str+= special_opt_prefix_lengths[i] + 1;
                length-= special_opt_prefix_lengths[i] + 1;
		if (i == OPT_LOOSE)
		  option_is_loose= 1;
		if ((opt_found= findopt(opt_str, length, &optp, &prev_found)))
		{
		  if (opt_found > 1)
		  {
		    if (my_getopt_print_errors)
                      my_getopt_error_reporter(ERROR_LEVEL,
                                               "%s: ambiguous option '--%s-%s' (--%s-%s)",
                                               my_progname, special_opt_prefix[i],
                                               opt_str, special_opt_prefix[i],
                                               prev_found);
		    return EXIT_AMBIGUOUS_OPTION;
		  }
		  switch (i) {
		  case OPT_SKIP:
		  case OPT_DISABLE: /* fall through */
		    /*
		      double negation is actually enable again,
		      for example: --skip-option=0 -> option = TRUE
		    */
		    optend= (optend && *optend == '0' && !(*(optend + 1))) ?
		      enabled_my_option : disabled_my_option;
		    break;
		  case OPT_ENABLE:
		    optend= (optend && *optend == '0' && !(*(optend + 1))) ?
                      disabled_my_option : enabled_my_option;
		    break;
		  case OPT_MAXIMUM:
		    set_maximum_value= 1;
		    must_be_var= 1;
		    break;
		  }
		  break; /* break from the inner loop, main loop continues */
		}
                i= -1; /* restart the loop */
	      }
	    }
	  }
	  if (!opt_found)
	  {
            if (my_getopt_skip_unknown)
            {
              /* Preserve all the components of this unknown option. */
              do {
                (*argv)[argvpos++]= *first++;
              } while (first <= pos);
              continue;
            }
	    if (must_be_var)
	    {
	      if (my_getopt_print_errors)
                my_getopt_error_reporter(option_is_loose ? 
                                           WARNING_LEVEL : ERROR_LEVEL,
                                         "%s: unknown variable '%s'",
                                         my_progname, cur_arg);
	      if (!option_is_loose)
		return EXIT_UNKNOWN_VARIABLE;
	    }
	    else
	    {
	      if (my_getopt_print_errors)
                my_getopt_error_reporter(option_is_loose ? 
                                           WARNING_LEVEL : ERROR_LEVEL,
                                         "%s: unknown option '--%s'", 
                                         my_progname, cur_arg);
	      if (!option_is_loose)
		return EXIT_UNKNOWN_OPTION;
	    }
	    if (option_is_loose)
	    {
	      (*argc)--;
	      continue;
	    }
	  }
	}
	if (opt_found > 1)
	{
	  if (must_be_var)
	  {
	    if (my_getopt_print_errors)
              my_getopt_error_reporter(ERROR_LEVEL,
                                       "%s: variable prefix '%s' is not unique",
                                       my_progname, opt_str);
	    return EXIT_VAR_PREFIX_NOT_UNIQUE;
	  }
	  else
	  {
	    if (my_getopt_print_errors)
              my_getopt_error_reporter(ERROR_LEVEL,
                                       "%s: ambiguous option '--%s' (%s, %s)",
                                       my_progname, opt_str, prev_found, 
                                       optp->name);
	    return EXIT_AMBIGUOUS_OPTION;
	  }
	}
	if ((optp->var_type & GET_TYPE_MASK) == GET_DISABLED)
	{
	  if (my_getopt_print_errors)
	    fprintf(stderr,
		    "%s: %s: Option '%s' used, but is disabled\n", my_progname,
		    option_is_loose ? "WARNING" : "ERROR", opt_str);
	  if (option_is_loose)
	  {
	    (*argc)--;
	    continue;
	  }
	  return EXIT_OPTION_DISABLED;
	}
	if (must_be_var && optp->arg_type == NO_ARG)
	{
	  if (my_getopt_print_errors)
            my_getopt_error_reporter(ERROR_LEVEL, 
                                     "%s: option '%s' cannot take an argument",
                                     my_progname, optp->name);
	  return EXIT_NO_ARGUMENT_ALLOWED;
	}
        error= 0;
	value= optp->var_type & GET_ASK_ADDR ?
	  (*getopt_get_addr)(key_name, (uint) strlen(key_name), optp, &error) :
          optp->value;
        if (error)
          return error;

	if (optp->arg_type == NO_ARG)
	{
	  if (optend && (optp->var_type & GET_TYPE_MASK) != GET_BOOL)
	  {
	    if (my_getopt_print_errors)
              my_getopt_error_reporter(ERROR_LEVEL,
                                       "%s: option '--%s' cannot take an argument",
                                       my_progname, optp->name);
	    return EXIT_NO_ARGUMENT_ALLOWED;
	  }
	  if ((optp->var_type & GET_TYPE_MASK) == GET_BOOL)
	  {
	    /*
	      Set bool to 1 if no argument or if the user has used
	      --enable-'option-name'.
	      *optend was set to '0' if one used --disable-option
	      */
	    (*argc)--;
	    if (!optend || *optend == '1' ||
		!my_strcasecmp(&my_charset_latin1, optend, "true"))
	      *((my_bool*) value)= (my_bool) 1;
	    else if (*optend == '0' ||
		     !my_strcasecmp(&my_charset_latin1, optend, "false"))
	      *((my_bool*) value)= (my_bool) 0;
	    else
	    {
	      my_getopt_error_reporter(WARNING_LEVEL,
				       "%s: ignoring option '--%s' "
                                       "due to invalid value '%s'",
				       my_progname, optp->name, optend);
	      continue;
	    }
            if (get_one_option && get_one_option(optp->id, optp,
                               *((my_bool*) value) ?
                               enabled_my_option : disabled_my_option))
              return EXIT_ARGUMENT_INVALID;
	    continue;
	  }
	  argument= optend;
	}
	else if (optp->arg_type == REQUIRED_ARG && !optend)
	{
	  /* Check if there are more arguments after this one,

             Note: options loaded from config file that requires value
             should always be in the form '--option=value'.
           */
	  if (!is_cmdline_arg || !*++pos)
	  {
	    if (my_getopt_print_errors)
              my_getopt_error_reporter(ERROR_LEVEL,
                                       "%s: option '--%s' requires an argument",
                                       my_progname, optp->name);
	    return EXIT_ARGUMENT_REQUIRED;
	  }
	  argument= *pos;
	  (*argc)--;
	}
	else
	  argument= optend;
      }
      else  /* must be short option */
      {
	for (optend= cur_arg; *optend; optend++)
	{
	  opt_found= 0;
	  for (optp= longopts; optp->name; optp++)
	  {
	    if (optp->id && optp->id == (int) (uchar) *optend)
	    {
	      /* Option recognized. Find next what to do with it */
	      opt_found= 1;
	      if ((optp->var_type & GET_TYPE_MASK) == GET_DISABLED)
	      {
		if (my_getopt_print_errors)
		  fprintf(stderr,
			  "%s: ERROR: Option '-%c' used, but is disabled\n",
			  my_progname, optp->id);
		return EXIT_OPTION_DISABLED;
	      }
	      if ((optp->var_type & GET_TYPE_MASK) == GET_BOOL &&
		  optp->arg_type == NO_ARG)
	      {
		*((my_bool*) optp->value)= (my_bool) 1;
                if (get_one_option && get_one_option(optp->id, optp, argument))
                  return EXIT_UNSPECIFIED_ERROR;
		continue;
	      }
	      else if (optp->arg_type == REQUIRED_ARG ||
		       optp->arg_type == OPT_ARG)
	      {
		if (*(optend + 1))
		{
		  /* The rest of the option is option argument */
		  argument= optend + 1;
		  /* This is in effect a jump out of the outer loop */
		  optend= (char*) " ";
		}
		else
		{
                  if (optp->arg_type == OPT_ARG)
                  {
                    if (optp->var_type == GET_BOOL)
                      *((my_bool*) optp->value)= (my_bool) 1;
                    if (get_one_option && get_one_option(optp->id, optp, argument))
                      return EXIT_UNSPECIFIED_ERROR;
                    continue;
                  }
		  /* Check if there are more arguments after this one */
		  if (!pos[1])
		  {
                    if (my_getopt_print_errors)
                      my_getopt_error_reporter(ERROR_LEVEL,
                                               "%s: option '-%c' requires an argument",
                                               my_progname, optp->id);
                    return EXIT_ARGUMENT_REQUIRED;
		  }
		  argument= *++pos;
		  (*argc)--;
		  /* the other loop will break, because *optend + 1 == 0 */
		}
	      }
	      if ((error= setval(optp, optp->value, argument,
				 set_maximum_value)))
		return error;
              if (get_one_option && get_one_option(optp->id, optp, argument))
                return EXIT_UNSPECIFIED_ERROR;
	      break;
	    }
	  }
	  if (!opt_found)
	  {
	    if (my_getopt_print_errors)
              my_getopt_error_reporter(ERROR_LEVEL,
                                       "%s: unknown option '-%c'", 
                                       my_progname, *optend);
	    return EXIT_UNKNOWN_OPTION;
	  }
	}
	(*argc)--; /* option handled (short), decrease argument count */
	continue;
      }
      if ((error= setval(optp, value, argument, set_maximum_value)))
	return error;
      if (get_one_option && get_one_option(optp->id, optp, argument))
        return EXIT_UNSPECIFIED_ERROR;

      (*argc)--; /* option handled (short or long), decrease argument count */
    }
    else /* non-option found */
      (*argv)[argvpos++]= cur_arg;
  }
  /*
    Destroy the first, already handled option, so that programs that look
    for arguments in 'argv', without checking 'argc', know when to stop.
    Items in argv, before the destroyed one, are all non-option -arguments
    to the program, yet to be (possibly) handled.
  */
  (*argv)[argvpos]= 0;
  return 0;
}


/*
  function: check_struct_option

  Arguments: Current argument under processing from argv and a variable
  where to store the possible key name.

  Return value: In case option is a struct option, returns a pointer to
  the current argument at the position where the struct option (key_name)
  ends, the next character after the dot. In case argument is not a struct
  option, returns a pointer to the argument.

  key_name will hold the name of the key, or 0 if not found.
*/

static char *check_struct_option(char *cur_arg, char *key_name)
{
  char *ptr, *end;

  ptr= strcend(cur_arg + 1, '.'); /* Skip the first character */
  end= strcend(cur_arg, '=');

  /* 
     If the first dot is after an equal sign, then it is part
     of a variable value and the option is not a struct option.
     Also, if the last character in the string before the ending
     NULL, or the character right before equal sign is the first
     dot found, the option is not a struct option.
  */
  if (end - ptr > 1)
  {
    uint len= (uint) (ptr - cur_arg);
    set_if_smaller(len, FN_REFLEN-1);
    strmake(key_name, cur_arg, len);
    return ++ptr;
  }
  else
  {
    key_name[0]= 0;
    return cur_arg;
  }
}

/*
  function: setval

  Arguments: opts, argument
  Will set the option value to given value
*/

static int setval(const struct my_option *opts, void *value, char *argument,
		  my_bool set_maximum_value)
{
  int err= 0, res= 0;

  if (!argument)
    argument= enabled_my_option;

  if (value)
  {
    if (set_maximum_value && !(value= opts->u_max_value))
    {
      my_getopt_error_reporter(ERROR_LEVEL,
                               "%s: Maximum value of '%s' cannot be set",
                               my_progname, opts->name);
      return EXIT_NO_PTR_TO_VARIABLE;
    }

    switch ((opts->var_type & GET_TYPE_MASK)) {
    case GET_BOOL: /* If argument differs from 0, enable option, else disable */
      *((my_bool*) value)= (my_bool) atoi(argument) != 0;
      break;
    case GET_INT:
      *((int*) value)= (int) getopt_ll(argument, opts, &err);
      break;
    case GET_UINT:
      *((uint*) value)= (uint) getopt_ull(argument, opts, &err);
      break;
    case GET_LONG:
      *((long*) value)= (long) getopt_ll(argument, opts, &err);
      break;
    case GET_ULONG:
      *((long*) value)= (long) getopt_ull(argument, opts, &err);
      break;
    case GET_LL:
      *((longlong*) value)= getopt_ll(argument, opts, &err);
      break;
    case GET_ULL:
      *((ulonglong*) value)= getopt_ull(argument, opts, &err);
      break;
    case GET_DOUBLE:
      *((double*) value)= getopt_double(argument, opts, &err);
      break;
    case GET_STR:
      if (argument == enabled_my_option)
        break; /* string options don't use this default of "1" */
      *((char**) value)= argument;
      break;
    case GET_STR_ALLOC:
      if (argument == enabled_my_option)
        break; /* string options don't use this default of "1" */
      my_free(*((char**) value));
      if (!(*((char**) value)= my_strdup(argument, MYF(MY_WME))))
      {
        res= EXIT_OUT_OF_MEMORY;
        goto ret;
      };
      break;
    case GET_ENUM:
<<<<<<< HEAD
      if (((*(uint*)value)=
             find_type(argument, opts->typelib, 2) - 1) == (uint)-1)
      {
        /* Accept an integer representation of the enumerated item */
        char *endptr;
        uint arg= (uint) strtol(argument, &endptr, 10);
        if (*endptr || arg >= opts->typelib->count)
        {
          res= EXIT_ARGUMENT_INVALID;
          goto ret;
        };
        *(uint*)value= arg;
=======
      {
        int type= find_type(argument, opts->typelib, 2);
        if (type < 1)
        {
          /*
            Accept an integer representation of the enumerated item.
          */
          char *endptr;
          uint arg= (uint) strtoul(argument, &endptr, 10);
          if (*endptr || arg >= opts->typelib->count)
            return EXIT_ARGUMENT_INVALID;
          *(uint*)result_pos= arg;
        }
        else
          *(uint*)result_pos= type - 1;
>>>>>>> 5eeb6488
      }
      break;
    case GET_SET:
      *((ulonglong*)value)= find_typeset(argument, opts->typelib, &err);
      if (err)
      {
        /* Accept an integer representation of the set */
        char *endptr;
        ulonglong arg= (ulonglong) strtol(argument, &endptr, 10);
        if (*endptr || (arg >> 1) >= (1ULL << (opts->typelib->count-1)))
        {
          res= EXIT_ARGUMENT_INVALID;
          goto ret;
        };
        *(ulonglong*)value= arg;
        err= 0;
      }
      break;
    case GET_FLAGSET:
      {
        char *error;
        uint error_len;

        *((ulonglong*)value)=
              find_set_from_flags(opts->typelib, opts->typelib->count, 
                                  *(ulonglong *)value, opts->def_value,
                                  argument, strlen(argument),
                                  &error, &error_len);
        if (error)
        {
          res= EXIT_ARGUMENT_INVALID;
          goto ret;
        };
      }
      break;
    case GET_NO_ARG: /* get_one_option has taken care of the value already */
    default:         /* dummy default to avoid compiler warnings */
      break;
    }
    if (err)
    {
      res= EXIT_UNKNOWN_SUFFIX;
      goto ret;
    };
  }
  return 0;

ret:
  my_getopt_error_reporter(ERROR_LEVEL,
                           "%s: Error while setting value '%s' to '%s'",
                           my_progname, argument, opts->name);
  return res;
}


/* 
  Find option

  SYNOPSIS
    findopt()
    optpat	Prefix of option to find (with - or _)
    length	Length of optpat
    opt_res	Options
    ffname	Place for pointer to first found name

  IMPLEMENTATION
    Go through all options in the my_option struct. Return number
    of options found that match the pattern and in the argument
    list the option found, if any. In case of ambiguous option, store
    the name in ffname argument

    RETURN
    0    No matching options
    #   Number of matching options
        ffname points to first matching option
*/

static int findopt(char *optpat, uint length,
		   const struct my_option **opt_res,
		   const char **ffname)
{
  uint count;
  const struct my_option *opt= *opt_res;

  for (count= 0; opt->name; opt++)
  {
    if (!getopt_compare_strings(opt->name, optpat, length)) /* match found */
    {
      (*opt_res)= opt;
      if (!opt->name[length])		/* Exact match */
	return 1;
      if (!count)
      {
        /* We only need to know one prev */
	count= 1;
	*ffname= opt->name;
      }
      else if (strcmp(*ffname, opt->name))
      {
	/*
	  The above test is to not count same option twice
	  (see mysql.cc, option "help")
	*/
	count++;
      }
    }
  }
  return count;
}


/* 
  function: compare_strings

  Works like strncmp, other than 1.) considers '-' and '_' the same.
  2.) Returns -1 if strings differ, 0 if they are equal
*/

my_bool getopt_compare_strings(register const char *s, register const char *t,
			       uint length)
{
  char const *end= s + length;
  for (;s != end ; s++, t++)
  {
    if ((*s != '-' ? *s : '_') != (*t != '-' ? *t : '_'))
      return 1;
  }
  return 0;
}

/*
  function: eval_num_suffix

  Transforms a number with a suffix to real number. Suffix can
  be k|K for kilo, m|M for mega or g|G for giga.
*/

static longlong eval_num_suffix(char *argument, int *error, char *option_name)
{
  char *endchar;
  longlong num;
  
  *error= 0;
  errno= 0;
  num= strtoll(argument, &endchar, 10);
  if (errno == ERANGE)
  {
    my_getopt_error_reporter(ERROR_LEVEL,
                             "Incorrect integer value: '%s'", argument);
    *error= 1;
    return 0;
  }
  if (*endchar == 'k' || *endchar == 'K')
    num*= 1024L;
  else if (*endchar == 'm' || *endchar == 'M')
    num*= 1024L * 1024L;
  else if (*endchar == 'g' || *endchar == 'G')
    num*= 1024L * 1024L * 1024L;
  else if (*endchar)
  {
    fprintf(stderr,
	    "Unknown suffix '%c' used for variable '%s' (value '%s')\n",
	    *endchar, option_name, argument);
    *error= 1;
    return 0;
  }
  return num;
}

/* 
  function: getopt_ll

  Evaluates and returns the value that user gave as an argument
  to a variable. Recognizes (case insensitive) K as KILO, M as MEGA
  and G as GIGA bytes. Some values must be in certain blocks, as
  defined in the given my_option struct, this function will check
  that those values are honored.
  In case of an error, set error value in *err.
*/

static longlong getopt_ll(char *arg, const struct my_option *optp, int *err)
{
  longlong num=eval_num_suffix(arg, err, (char*) optp->name);
  return getopt_ll_limit_value(num, optp, NULL);
}

/*
  function: getopt_ll_limit_value

  Applies min/max/block_size to a numeric value of an option.
  Returns "fixed" value.
*/

longlong getopt_ll_limit_value(longlong num, const struct my_option *optp,
                               my_bool *fix)
{
  longlong old= num;
  my_bool adjusted= FALSE;
  char buf1[255], buf2[255];
  ulonglong block_size= (optp->block_size ? (ulonglong) optp->block_size : 1L);

  if (num > 0 && ((ulonglong) num > (ulonglong) optp->max_value) &&
      optp->max_value) /* if max value is not set -> no upper limit */
  {
    num= (ulonglong) optp->max_value;
    adjusted= TRUE;
  }

  switch ((optp->var_type & GET_TYPE_MASK)) {
  case GET_INT:
    if (num > (longlong) INT_MAX)
    {
      num= ((longlong) INT_MAX);
      adjusted= TRUE;
    }
    break;
  case GET_LONG:
#if SIZEOF_LONG < SIZEOF_LONG_LONG
    if (num > (longlong) LONG_MAX)
    {
      num= ((longlong) LONG_MAX);
      adjusted= TRUE;
    }
#endif
    break;
  default:
    DBUG_ASSERT((optp->var_type & GET_TYPE_MASK) == GET_LL);
    break;
  }

  num= (num / block_size);
  num= (longlong) (num * block_size);

  if (num < optp->min_value)
  {
    num= optp->min_value;
    if (old < optp->min_value)
      adjusted= TRUE;
  }

  if (fix)
    *fix= old != num;
  else if (adjusted)
    my_getopt_error_reporter(WARNING_LEVEL,
                             "option '%s': signed value %s adjusted to %s",
                             optp->name, llstr(old, buf1), llstr(num, buf2));
  return num;
}

/*
  function: getopt_ull

  This is the same as getopt_ll, but is meant for unsigned long long
  values.
*/

static ulonglong getopt_ull(char *arg, const struct my_option *optp, int *err)
{
  ulonglong num= eval_num_suffix(arg, err, (char*) optp->name);
  return getopt_ull_limit_value(num, optp, NULL);
}


ulonglong getopt_ull_limit_value(ulonglong num, const struct my_option *optp,
                                 my_bool *fix)
{
  my_bool adjusted= FALSE;
  ulonglong old= num;
  char buf1[255], buf2[255];

  if ((ulonglong) num > (ulonglong) optp->max_value &&
      optp->max_value) /* if max value is not set -> no upper limit */
  {
    num= (ulonglong) optp->max_value;
    adjusted= TRUE;
  }

  switch ((optp->var_type & GET_TYPE_MASK)) {
  case GET_UINT:
    if (num > (ulonglong) UINT_MAX)
    {
      num= ((ulonglong) UINT_MAX);
      adjusted= TRUE;
    }
    break;
  case GET_ULONG:
#if SIZEOF_LONG < SIZEOF_LONG_LONG
    if (num > (ulonglong) ULONG_MAX)
    {
      num= ((ulonglong) ULONG_MAX);
      adjusted= TRUE;
    }
#endif
    break;
  default:
    DBUG_ASSERT((optp->var_type & GET_TYPE_MASK) == GET_ULL);
    break;
  }

  if (optp->block_size > 1)
  {
    num/= (ulonglong) optp->block_size;
    num*= (ulonglong) optp->block_size;
  }

  if (num < (ulonglong) optp->min_value)
  {
    num= (ulonglong) optp->min_value;
    if (old < (ulonglong) optp->min_value)
      adjusted= TRUE;
  }

  if (fix)
    *fix= old != num;
  else if (adjusted)
    my_getopt_error_reporter(WARNING_LEVEL,
                             "option '%s': unsigned value %s adjusted to %s",
                             optp->name, ullstr(old, buf1), ullstr(num, buf2));

  return num;
}

double getopt_double_limit_value(double num, const struct my_option *optp,
                                 my_bool *fix)
{
  my_bool adjusted= FALSE;
  double old= num;
  if (optp->max_value && num > (double) optp->max_value)
  {
    num= (double) optp->max_value;
    adjusted= TRUE;
  }
  if (num < (double) optp->min_value)
  {
    num= (double) optp->min_value;
    adjusted= TRUE;
  }
  if (fix)
    *fix= adjusted;
  else if (adjusted)
    my_getopt_error_reporter(WARNING_LEVEL,
                             "option '%s': value %g adjusted to %g",
                             optp->name, old, num);
  return num;
}

/*
  Get double value withing ranges

  Evaluates and returns the value that user gave as an argument to a variable.

  RETURN
    decimal value of arg

    In case of an error, prints an error message and sets *err to
    EXIT_ARGUMENT_INVALID.  Otherwise err is not touched
*/

static double getopt_double(char *arg, const struct my_option *optp, int *err)
{
  double num;
  int error;
  char *end= arg + 1000;                     /* Big enough as *arg is \0 terminated */
  num= my_strtod(arg, &end, &error);
  if (end[0] != 0 || error)
  {
    my_getopt_error_reporter(ERROR_LEVEL,
            "Invalid decimal value for option '%s'\n", optp->name);
    *err= EXIT_ARGUMENT_INVALID;
    return 0.0;
  }
  return getopt_double_limit_value(num, optp, NULL);
}

/*
  Init one value to it's default values

  SYNOPSIS
    init_one_value()
    option		Option to initialize
    value		Pointer to variable
*/

static void init_one_value(const struct my_option *option, void *variable,
			   longlong value)
{
  DBUG_ENTER("init_one_value");
  switch ((option->var_type & GET_TYPE_MASK)) {
  case GET_BOOL:
    *((my_bool*) variable)= (my_bool) value;
    break;
  case GET_INT:
    *((int*) variable)= (int) getopt_ll_limit_value((int) value, option, NULL);
    break;
  case GET_ENUM:
    *((uint*) variable)= (uint) value;
    break;
  case GET_UINT:
    *((uint*) variable)= (uint) getopt_ull_limit_value((uint) value, option, NULL);
    break;
  case GET_LONG:
    *((long*) variable)= (long) getopt_ll_limit_value((long) value, option, NULL);
    break;
  case GET_ULONG:
    *((ulong*) variable)= (ulong) getopt_ull_limit_value((ulong) value, option, NULL);
    break;
  case GET_LL:
    *((longlong*) variable)= (longlong) getopt_ll_limit_value((longlong) value, option, NULL);
    break;
  case GET_ULL:
    *((ulonglong*) variable)= (ulonglong) getopt_ull_limit_value((ulonglong) value, option, NULL);
    break;
  case GET_SET:
  case GET_FLAGSET:
    *((ulonglong*) variable)= (ulonglong) value;
    break;
  case GET_DOUBLE:
    *((double*) variable)= ulonglong2double(value);
    break;
  case GET_STR:
    /*
      Do not clear variable value if it has no default value.
      The default value may already be set.
      NOTE: To avoid compiler warnings, we first cast longlong to intptr,
      so that the value has the same size as a pointer.
    */
    if ((char*) (intptr) value)
      *((char**) variable)= (char*) (intptr) value;
    break;
  case GET_STR_ALLOC:
    /*
      Do not clear variable value if it has no default value.
      The default value may already be set.
      NOTE: To avoid compiler warnings, we first cast longlong to intptr,
      so that the value has the same size as a pointer.
    */
    if ((char*) (intptr) value)
    {
      char **pstr= (char **) variable;
      my_free(*pstr);
      *pstr= my_strdup((char*) (intptr) value, MYF(MY_WME));
    }
    break;
  default: /* dummy default to avoid compiler warnings */
    break;
  }
  DBUG_VOID_RETURN;
}


/*
  Init one value to it's default values

  SYNOPSIS
    init_one_value()
    option		Option to initialize
    value		Pointer to variable
*/

static void fini_one_value(const struct my_option *option, void *variable,
			   longlong value __attribute__ ((unused)))
{
  DBUG_ENTER("fini_one_value");
  switch ((option->var_type & GET_TYPE_MASK)) {
  case GET_STR_ALLOC:
    my_free(*((char**) variable));
    *((char**) variable)= NULL;
    break;
  default: /* dummy default to avoid compiler warnings */
    break;
  }
  DBUG_VOID_RETURN;
}


void my_cleanup_options(const struct my_option *options)
{
  init_variables(options, fini_one_value);
}


/* 
  initialize all variables to their default values

  SYNOPSIS
    init_variables()
    options		Array of options

  NOTES
    We will initialize the value that is pointed to by options->value.
    If the value is of type GET_ASK_ADDR, we will ask for the address
    for a value and initialize.
*/

static void init_variables(const struct my_option *options,
                           init_func_p init_one_value)
{
  DBUG_ENTER("init_variables");
  for (; options->name; options++)
  {
    void *value;
    DBUG_PRINT("options", ("name: '%s'", options->name));
    /*
      We must set u_max_value first as for some variables
      options->u_max_value == options->value and in this case we want to
      set the value to default value.
    */
    if (options->u_max_value)
      init_one_value(options, options->u_max_value, options->max_value);
    value= (options->var_type & GET_ASK_ADDR ?
		  (*getopt_get_addr)("", 0, options, 0) : options->value);
    if (value)
      init_one_value(options, value, options->def_value);
  }
  DBUG_VOID_RETURN;
}

/** Prints variable or option name, replacing _ with - */
static uint print_name(const struct my_option *optp)
{
  const char *s= optp->name;
  for (;*s;s++)
    putchar(*s == '_' ? '-' : *s);
  return s - optp->name;
}

/*
  function: my_print_options

  Print help for all options and variables.
*/

void my_print_help(const struct my_option *options)
{
  uint col, name_space= 22, comment_space= 57;
  const char *line_end;
  const struct my_option *optp;

  for (optp= options; optp->name; optp++)
  {
    if (optp->id && optp->id < 256)
    {
      printf("  -%c%s", optp->id, strlen(optp->name) ? ", " : "  ");
      col= 6;
    }
    else
    {
      printf("  ");
      col= 2;
    }
    if (strlen(optp->name))
    {
      printf("--");
      col+= 2 + print_name(optp);
      if (optp->arg_type == NO_ARG ||
	  (optp->var_type & GET_TYPE_MASK) == GET_BOOL)
      {
	putchar(' ');
	col++;
      }
      else if ((optp->var_type & GET_TYPE_MASK) == GET_STR       ||
               (optp->var_type & GET_TYPE_MASK) == GET_STR_ALLOC ||
               (optp->var_type & GET_TYPE_MASK) == GET_ENUM      ||
               (optp->var_type & GET_TYPE_MASK) == GET_SET       ||
               (optp->var_type & GET_TYPE_MASK) == GET_FLAGSET    )
      {
	printf("%s=name%s ", optp->arg_type == OPT_ARG ? "[" : "",
	       optp->arg_type == OPT_ARG ? "]" : "");
	col+= (optp->arg_type == OPT_ARG) ? 8 : 6;
      }
      else
      {
	printf("%s=#%s ", optp->arg_type == OPT_ARG ? "[" : "",
	       optp->arg_type == OPT_ARG ? "]" : "");
	col+= (optp->arg_type == OPT_ARG) ? 5 : 3;
      }
      if (col > name_space && optp->comment && *optp->comment)
      {
	putchar('\n');
	col= 0;
      }
    }
    for (; col < name_space; col++)
      putchar(' ');
    if (optp->comment && *optp->comment)
    {
      const char *comment= optp->comment, *end= strend(comment);

      while ((uint) (end - comment) > comment_space)
      {
	for (line_end= comment + comment_space; *line_end != ' '; line_end--);
	for (; comment != line_end; comment++)
	  putchar(*comment);
	comment++; /* skip the space, as a newline will take it's place now */
	putchar('\n');
	for (col= 0; col < name_space; col++)
	  putchar(' ');
      }
      printf("%s", comment);
    }
    putchar('\n');
    if ((optp->var_type & GET_TYPE_MASK) == GET_BOOL)
    {
      if (optp->def_value != 0)
      {
        printf("%*s(Defaults to on; use --skip-", name_space, "");
        print_name(optp);
        printf(" to disable.)\n");
      }
    }
  }
}


/*
  function: my_print_options

  Print variables.
*/

void my_print_variables(const struct my_option *options)
{
  uint name_space= 34, length, nr;
  ulonglong llvalue;
  char buff[255];
  const struct my_option *optp;

  for (optp= options; optp->name; optp++)
  {
    length= strlen(optp->name)+1;
    if (length > name_space)
      name_space= length;
  }

  printf("\nVariables (--variable-name=value)\n");
  printf("%-*s%s", name_space, "and boolean options {FALSE|TRUE}",
         "Value (after reading options)\n");
  for (length=1; length < 75; length++)
    putchar(length == name_space ? ' ' : '-');
  putchar('\n');
  
  for (optp= options; optp->name; optp++)
  {
    void *value= (optp->var_type & GET_ASK_ADDR ?
		  (*getopt_get_addr)("", 0, optp, 0) : optp->value);
    if (value)
    {
      length= print_name(optp);
      for (; length < name_space; length++)
	putchar(' ');
      switch ((optp->var_type & GET_TYPE_MASK)) {
      case GET_SET:
        if (!(llvalue= *(ulonglong*) value))
	  printf("%s\n", "");
	else
        for (nr= 0; llvalue && nr < optp->typelib->count; nr++, llvalue >>=1)
	{
	  if (llvalue & 1)
            printf( llvalue > 1 ? "%s," : "%s\n", get_type(optp->typelib, nr));
	}
	break;
      case GET_FLAGSET:
        llvalue= *(ulonglong*) value;
        for (nr= 0; llvalue && nr < optp->typelib->count; nr++, llvalue >>=1)
	{
          printf("%s%s=", (nr ? "," : ""), get_type(optp->typelib, nr));
	  printf(llvalue & 1 ? "on" : "off");
	}
        printf("\n");
	break;
      case GET_ENUM:
        printf("%s\n", get_type(optp->typelib, *(uint*) value));
	break;
      case GET_STR:
      case GET_STR_ALLOC:                    /* fall through */
	printf("%s\n", *((char**) value) ? *((char**) value) :
	       "(No default value)");
	break;
      case GET_BOOL:
	printf("%s\n", *((my_bool*) value) ? "TRUE" : "FALSE");
	break;
      case GET_INT:
	printf("%d\n", *((int*) value));
	break;
      case GET_UINT:
	printf("%d\n", *((uint*) value));
	break;
      case GET_LONG:
	printf("%ld\n", *((long*) value));
	break;
      case GET_ULONG:
	printf("%lu\n", *((ulong*) value));
	break;
      case GET_LL:
	printf("%s\n", llstr(*((longlong*) value), buff));
	break;
      case GET_ULL:
	longlong2str(*((ulonglong*) value), buff, 10);
	printf("%s\n", buff);
	break;
      case GET_DOUBLE:
	printf("%g\n", *(double*) value);
	break;
      case GET_NO_ARG:
	printf("(No default value)\n");
	break;
      default:
	printf("(Disabled)\n");
	break;
      }
    }
  }
}<|MERGE_RESOLUTION|>--- conflicted
+++ resolved
@@ -603,23 +603,9 @@
       };
       break;
     case GET_ENUM:
-<<<<<<< HEAD
-      if (((*(uint*)value)=
-             find_type(argument, opts->typelib, 2) - 1) == (uint)-1)
-      {
-        /* Accept an integer representation of the enumerated item */
-        char *endptr;
-        uint arg= (uint) strtol(argument, &endptr, 10);
-        if (*endptr || arg >= opts->typelib->count)
-        {
-          res= EXIT_ARGUMENT_INVALID;
-          goto ret;
-        };
-        *(uint*)value= arg;
-=======
       {
         int type= find_type(argument, opts->typelib, 2);
-        if (type < 1)
+        if (type == 0)
         {
           /*
             Accept an integer representation of the enumerated item.
@@ -627,12 +613,14 @@
           char *endptr;
           uint arg= (uint) strtoul(argument, &endptr, 10);
           if (*endptr || arg >= opts->typelib->count)
-            return EXIT_ARGUMENT_INVALID;
-          *(uint*)result_pos= arg;
+          {
+            res= EXIT_ARGUMENT_INVALID;
+            goto ret;
+          }
+          *(uint*)value= arg;
         }
         else
-          *(uint*)result_pos= type - 1;
->>>>>>> 5eeb6488
+          *(uint*)value= type - 1;
       }
       break;
     case GET_SET:
