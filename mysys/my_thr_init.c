/* Copyright (C) 2000 MySQL AB, 2008-2009 Sun Microsystems, Inc

   This program is free software; you can redistribute it and/or modify
   it under the terms of the GNU General Public License as published by
   the Free Software Foundation; version 2 of the License.

   This program is distributed in the hope that it will be useful,
   but WITHOUT ANY WARRANTY; without even the implied warranty of
   MERCHANTABILITY or FITNESS FOR A PARTICULAR PURPOSE.  See the
   GNU General Public License for more details.

   You should have received a copy of the GNU General Public License
   along with this program; if not, write to the Free Software
   Foundation, Inc., 59 Temple Place, Suite 330, Boston, MA  02111-1307  USA */

/*
  Functions to handle initializating and allocationg of all mysys & debug
  thread variables.
*/

#include "mysys_priv.h"
#include <m_string.h>
#include <signal.h>

#ifdef THREAD
pthread_key(struct st_my_thread_var*, THR_KEY_mysys);
<<<<<<< HEAD
pthread_mutex_t THR_LOCK_malloc,THR_LOCK_open,
	        THR_LOCK_lock,THR_LOCK_isam,THR_LOCK_myisam,THR_LOCK_heap,
                THR_LOCK_net, THR_LOCK_charset, THR_LOCK_threads, THR_LOCK_time,
                THR_LOCK_myisam_mmap;

pthread_cond_t  THR_COND_threads;
=======
mysql_mutex_t THR_LOCK_malloc, THR_LOCK_open,
              THR_LOCK_lock, THR_LOCK_isam, THR_LOCK_myisam, THR_LOCK_heap,
              THR_LOCK_net, THR_LOCK_charset, THR_LOCK_threads, THR_LOCK_time;
mysql_cond_t  THR_COND_threads;
>>>>>>> 495ab702
uint            THR_thread_count= 0;
uint 		my_thread_end_wait_time= 5;
#if !defined(HAVE_LOCALTIME_R) || !defined(HAVE_GMTIME_R)
mysql_mutex_t LOCK_localtime_r;
#endif
#ifndef HAVE_GETHOSTBYNAME_R
mysql_mutex_t LOCK_gethostbyname_r;
#endif
#ifdef PTHREAD_ADAPTIVE_MUTEX_INITIALIZER_NP
pthread_mutexattr_t my_fast_mutexattr;
#endif
#ifdef PTHREAD_ERRORCHECK_MUTEX_INITIALIZER_NP
pthread_mutexattr_t my_errorcheck_mutexattr;
#endif
#ifdef _MSC_VER
static void install_sigabrt_handler();
#endif
#ifdef TARGET_OS_LINUX

/*
  Dummy thread spawned in my_thread_global_init() below to avoid
  race conditions in NPTL pthread_exit code.
*/

static pthread_handler_t
nptl_pthread_exit_hack_handler(void *arg __attribute((unused)))
{
  /* Do nothing! */
  pthread_exit(0);
  return 0;
}

#endif /* TARGET_OS_LINUX */


static uint get_thread_lib(void);

/** True if @c my_thread_basic_global_init() has been called. */
static my_bool my_thread_basic_global_init_done= 0;

/**
  Perform a minimal initialisation of mysys, when compiled with threads.
  The initialisation performed is sufficient to:
  - allocate memory
  - perform file operations
  - use charsets
  - use my_errno
  @sa my_basic_init
  @sa my_thread_basic_global_reinit
*/
my_bool my_thread_basic_global_init(void)
{
  int pth_ret;

  if (my_thread_basic_global_init_done)
    return 0;
  my_thread_basic_global_init_done= 1;

  mysql_mutex_init(key_THR_LOCK_malloc, &THR_LOCK_malloc, MY_MUTEX_INIT_FAST);
  mysql_mutex_init(key_THR_LOCK_open, &THR_LOCK_open, MY_MUTEX_INIT_FAST);
  mysql_mutex_init(key_THR_LOCK_charset, &THR_LOCK_charset, MY_MUTEX_INIT_FAST);
  mysql_mutex_init(key_THR_LOCK_threads, &THR_LOCK_threads, MY_MUTEX_INIT_FAST);

  if ((pth_ret= pthread_key_create(&THR_KEY_mysys, NULL)) != 0)
  {
    fprintf(stderr, "Can't initialize threads: error %d\n", pth_ret);
    return 1;
  }

  if (my_thread_init())
    return 1;

  return 0;
}

/**
  Re-initialize components initialized early with @c my_thread_basic_global_init.
  Some mutexes were initialized before the instrumentation.
  Destroy + create them again, now that the instrumentation
  is in place.
  This is safe, since this function() is called before creating new threads,
  so the mutexes are not in use.
*/
void my_thread_basic_global_reinit(void)
{
  struct st_my_thread_var *tmp;

  DBUG_ASSERT(my_thread_basic_global_init_done);

#ifdef HAVE_PSI_INTERFACE
  my_init_mysys_psi_keys();
#endif

  mysql_mutex_destroy(&THR_LOCK_malloc);
  mysql_mutex_init(key_THR_LOCK_malloc, &THR_LOCK_malloc, MY_MUTEX_INIT_FAST);

  mysql_mutex_destroy(&THR_LOCK_open);
  mysql_mutex_init(key_THR_LOCK_open, &THR_LOCK_open, MY_MUTEX_INIT_FAST);

  mysql_mutex_destroy(&THR_LOCK_charset);
  mysql_mutex_init(key_THR_LOCK_charset, &THR_LOCK_charset, MY_MUTEX_INIT_FAST);

  mysql_mutex_destroy(&THR_LOCK_threads);
  mysql_mutex_init(key_THR_LOCK_threads, &THR_LOCK_threads, MY_MUTEX_INIT_FAST);

  tmp= my_pthread_getspecific(struct st_my_thread_var*, THR_KEY_mysys);
  DBUG_ASSERT(tmp);

  mysql_mutex_destroy(&tmp->mutex);
  mysql_mutex_init(key_my_thread_var_mutex, &tmp->mutex, MY_MUTEX_INIT_FAST);

  mysql_cond_destroy(&tmp->suspend);
  mysql_cond_init(key_my_thread_var_suspend, &tmp->suspend, NULL);
}

/*
  initialize thread environment

  SYNOPSIS
    my_thread_global_init()

  RETURN
    0  ok
    1  error (Couldn't create THR_KEY_mysys)
*/

my_bool my_thread_global_init(void)
{
  if (my_thread_basic_global_init())
    return 1;

  thd_lib_detected= get_thread_lib();

#ifdef TARGET_OS_LINUX
  /*
    BUG#24507: Race conditions inside current NPTL pthread_exit()
    implementation.

    To avoid a possible segmentation fault during concurrent
    executions of pthread_exit(), a dummy thread is spawned which
    initializes internal variables of pthread lib. See bug description
    for a full explanation.

    TODO: Remove this code when fixed versions of glibc6 are in common
    use.
  */
  if (thd_lib_detected == THD_LIB_NPTL)
  {
    pthread_t       dummy_thread;
    pthread_attr_t  dummy_thread_attr;

    pthread_attr_init(&dummy_thread_attr);
    pthread_attr_setdetachstate(&dummy_thread_attr, PTHREAD_CREATE_JOINABLE);

    if (pthread_create(&dummy_thread,&dummy_thread_attr,
                       nptl_pthread_exit_hack_handler, NULL) == 0)
      (void)pthread_join(dummy_thread, NULL);
  }
#endif /* TARGET_OS_LINUX */

#ifdef PTHREAD_ADAPTIVE_MUTEX_INITIALIZER_NP
  /*
    Set mutex type to "fast" a.k.a "adaptive"

    In this case the thread may steal the mutex from some other thread
    that is waiting for the same mutex.  This will save us some
    context switches but may cause a thread to 'starve forever' while
    waiting for the mutex (not likely if the code within the mutex is
    short).
  */
  pthread_mutexattr_init(&my_fast_mutexattr);
  pthread_mutexattr_settype(&my_fast_mutexattr,
                            PTHREAD_MUTEX_ADAPTIVE_NP);
#endif
#ifdef PTHREAD_ERRORCHECK_MUTEX_INITIALIZER_NP
  /*
    Set mutex type to "errorcheck"
  */
  pthread_mutexattr_init(&my_errorcheck_mutexattr);
  pthread_mutexattr_settype(&my_errorcheck_mutexattr,
                            PTHREAD_MUTEX_ERRORCHECK);
#endif

<<<<<<< HEAD
  pthread_mutex_init(&THR_LOCK_malloc,MY_MUTEX_INIT_FAST);
  pthread_mutex_init(&THR_LOCK_open,MY_MUTEX_INIT_FAST);
  pthread_mutex_init(&THR_LOCK_lock,MY_MUTEX_INIT_FAST);
  pthread_mutex_init(&THR_LOCK_isam,MY_MUTEX_INIT_SLOW);
  pthread_mutex_init(&THR_LOCK_myisam,MY_MUTEX_INIT_SLOW);
  pthread_mutex_init(&THR_LOCK_myisam_mmap,MY_MUTEX_INIT_FAST);
  pthread_mutex_init(&THR_LOCK_heap,MY_MUTEX_INIT_FAST);
  pthread_mutex_init(&THR_LOCK_net,MY_MUTEX_INIT_FAST);
  pthread_mutex_init(&THR_LOCK_charset,MY_MUTEX_INIT_FAST);
  pthread_mutex_init(&THR_LOCK_threads,MY_MUTEX_INIT_FAST);
  pthread_mutex_init(&THR_LOCK_time,MY_MUTEX_INIT_FAST);
  pthread_cond_init(&THR_COND_threads, NULL);
=======
  mysql_mutex_init(key_THR_LOCK_lock, &THR_LOCK_lock, MY_MUTEX_INIT_FAST);
  mysql_mutex_init(key_THR_LOCK_isam, &THR_LOCK_isam, MY_MUTEX_INIT_SLOW);
  mysql_mutex_init(key_THR_LOCK_myisam, &THR_LOCK_myisam, MY_MUTEX_INIT_SLOW);
  mysql_mutex_init(key_THR_LOCK_heap, &THR_LOCK_heap, MY_MUTEX_INIT_FAST);
  mysql_mutex_init(key_THR_LOCK_net, &THR_LOCK_net, MY_MUTEX_INIT_FAST);
  mysql_mutex_init(key_THR_LOCK_time, &THR_LOCK_time, MY_MUTEX_INIT_FAST);
  mysql_cond_init(key_THR_COND_threads, &THR_COND_threads, NULL);
>>>>>>> 495ab702

#if !defined(HAVE_LOCALTIME_R) || !defined(HAVE_GMTIME_R)
  mysql_mutex_init(key_LOCK_localtime_r, &LOCK_localtime_r, MY_MUTEX_INIT_SLOW);
#endif
#ifndef HAVE_GETHOSTBYNAME_R
  mysql_mutex_init(key_LOCK_gethostbyname_r,
                   &LOCK_gethostbyname_r, MY_MUTEX_INIT_SLOW);
#endif

#ifdef _MSC_VER
  install_sigabrt_handler();
#endif

  if (my_thread_init())
  {
    my_thread_global_end();			/* Clean up */
    return 1;
  }
  return 0;
}


void my_thread_global_end(void)
{
  struct timespec abstime;
  my_bool all_threads_killed= 1;

  set_timespec(abstime, my_thread_end_wait_time);
  mysql_mutex_lock(&THR_LOCK_threads);
  while (THR_thread_count > 0)
  {
    int error= mysql_cond_timedwait(&THR_COND_threads, &THR_LOCK_threads,
                                    &abstime);
    if (error == ETIMEDOUT || error == ETIME)
    {
#ifdef HAVE_PTHREAD_KILL
      /*
        We shouldn't give an error here, because if we don't have
        pthread_kill(), programs like mysqld can't ensure that all threads
        are killed when we enter here.
      */
      if (THR_thread_count)
        fprintf(stderr,
                "Error in my_thread_global_end(): %d threads didn't exit\n",
                THR_thread_count);
#endif
      all_threads_killed= 0;
      break;
    }
  }
  mysql_mutex_unlock(&THR_LOCK_threads);

  pthread_key_delete(THR_KEY_mysys);
#ifdef PTHREAD_ADAPTIVE_MUTEX_INITIALIZER_NP
  pthread_mutexattr_destroy(&my_fast_mutexattr);
#endif
#ifdef PTHREAD_ERRORCHECK_MUTEX_INITIALIZER_NP
  pthread_mutexattr_destroy(&my_errorcheck_mutexattr);
#endif
<<<<<<< HEAD
  pthread_mutex_destroy(&THR_LOCK_malloc);
  pthread_mutex_destroy(&THR_LOCK_open);
  pthread_mutex_destroy(&THR_LOCK_lock);
  pthread_mutex_destroy(&THR_LOCK_isam);
  pthread_mutex_destroy(&THR_LOCK_myisam);
  pthread_mutex_destroy(&THR_LOCK_myisam_mmap);
  pthread_mutex_destroy(&THR_LOCK_heap);
  pthread_mutex_destroy(&THR_LOCK_net);
  pthread_mutex_destroy(&THR_LOCK_time);
  pthread_mutex_destroy(&THR_LOCK_charset);
=======
  mysql_mutex_destroy(&THR_LOCK_malloc);
  mysql_mutex_destroy(&THR_LOCK_open);
  mysql_mutex_destroy(&THR_LOCK_lock);
  mysql_mutex_destroy(&THR_LOCK_isam);
  mysql_mutex_destroy(&THR_LOCK_myisam);
  mysql_mutex_destroy(&THR_LOCK_heap);
  mysql_mutex_destroy(&THR_LOCK_net);
  mysql_mutex_destroy(&THR_LOCK_time);
  mysql_mutex_destroy(&THR_LOCK_charset);
>>>>>>> 495ab702
  if (all_threads_killed)
  {
    mysql_mutex_destroy(&THR_LOCK_threads);
    mysql_cond_destroy(&THR_COND_threads);
  }
#if !defined(HAVE_LOCALTIME_R) || !defined(HAVE_GMTIME_R)
  mysql_mutex_destroy(&LOCK_localtime_r);
#endif
#ifndef HAVE_GETHOSTBYNAME_R
  mysql_mutex_destroy(&LOCK_gethostbyname_r);
#endif
}

static my_thread_id thread_id= 0;

/*
  Allocate thread specific memory for the thread, used by mysys and dbug

  SYNOPSIS
    my_thread_init()

  NOTES
    We can't use mutex_locks here if we are using windows as
    we may have compiled the program with SAFE_MUTEX, in which
    case the checking of mutex_locks will not work until
    the pthread_self thread specific variable is initialized.

   This function may called multiple times for a thread, for example
   if one uses my_init() followed by mysql_server_init().

  RETURN
    0  ok
    1  Fatal error; mysys/dbug functions can't be used
*/

my_bool my_thread_init(void)
{
  struct st_my_thread_var *tmp;
  my_bool error=0;

#ifdef EXTRA_DEBUG_THREADS
  fprintf(stderr,"my_thread_init(): thread_id: 0x%lx\n",
          (ulong) pthread_self());
#endif  

  if (my_pthread_getspecific(struct st_my_thread_var *,THR_KEY_mysys))
  {
#ifdef EXTRA_DEBUG_THREADS
    fprintf(stderr,"my_thread_init() called more than once in thread 0x%lx\n",
            (long) pthread_self());
#endif    
    goto end;
  }

#ifdef _MSC_VER
  install_sigabrt_handler();
#endif

  if (!(tmp= (struct st_my_thread_var *) calloc(1, sizeof(*tmp))))
  {
    error= 1;
    goto end;
  }
  pthread_setspecific(THR_KEY_mysys,tmp);
  tmp->pthread_self= pthread_self();
  mysql_mutex_init(key_my_thread_var_mutex, &tmp->mutex, MY_MUTEX_INIT_FAST);
  mysql_cond_init(key_my_thread_var_suspend, &tmp->suspend, NULL);

  tmp->stack_ends_here= (char*)&tmp +
                         STACK_DIRECTION * (long)my_thread_stack_size;

  mysql_mutex_lock(&THR_LOCK_threads);
  tmp->id= ++thread_id;
  ++THR_thread_count;
  mysql_mutex_unlock(&THR_LOCK_threads);
  tmp->init= 1;
#ifndef DBUG_OFF
  /* Generate unique name for thread */
  (void) my_thread_name();
#endif

end:
  return error;
}


/*
  Deallocate memory used by the thread for book-keeping

  SYNOPSIS
    my_thread_end()

  NOTE
    This may be called multiple times for a thread.
    This happens for example when one calls 'mysql_server_init()'
    mysql_server_end() and then ends with a mysql_end().
*/

void my_thread_end(void)
{
  struct st_my_thread_var *tmp;
  tmp= my_pthread_getspecific(struct st_my_thread_var*,THR_KEY_mysys);

#ifdef EXTRA_DEBUG_THREADS
  fprintf(stderr,"my_thread_end(): tmp: 0x%lx  pthread_self: 0x%lx  thread_id: %ld\n",
	  (long) tmp, (long) pthread_self(), tmp ? (long) tmp->id : 0L);
#endif  

#ifdef HAVE_PSI_INTERFACE
  /*
    Remove the instrumentation for this thread.
    This must be done before trashing st_my_thread_var,
    because the LF_HASH depends on it.
  */
  if (PSI_server)
    PSI_server->delete_current_thread();
#endif

  if (tmp && tmp->init)
  {
#if !defined(DBUG_OFF)
    /* tmp->dbug is allocated inside DBUG library */
    if (tmp->dbug)
    {
      DBUG_POP();
      free(tmp->dbug);
      tmp->dbug=0;
    }
#endif
#if !defined(__bsdi__) && !defined(__OpenBSD__)
 /* bsdi and openbsd 3.5 dumps core here */
    mysql_cond_destroy(&tmp->suspend);
#endif
    mysql_mutex_destroy(&tmp->mutex);
    free(tmp);

    /*
      Decrement counter for number of running threads. We are using this
      in my_thread_global_end() to wait until all threads have called
      my_thread_end and thus freed all memory they have allocated in
      my_thread_init() and DBUG_xxxx
    */
    mysql_mutex_lock(&THR_LOCK_threads);
    DBUG_ASSERT(THR_thread_count != 0);
    if (--THR_thread_count == 0)
      mysql_cond_signal(&THR_COND_threads);
    mysql_mutex_unlock(&THR_LOCK_threads);
  }
  pthread_setspecific(THR_KEY_mysys,0);
}

struct st_my_thread_var *_my_thread_var(void)
{
  return  my_pthread_getspecific(struct st_my_thread_var*,THR_KEY_mysys);
}


/****************************************************************************
  Get name of current thread.
****************************************************************************/

my_thread_id my_thread_dbug_id()
{
  return my_thread_var->id;
}

#ifdef DBUG_OFF
const char *my_thread_name(void)
{
  return "no_name";
}

#else

const char *my_thread_name(void)
{
  char name_buff[100];
  struct st_my_thread_var *tmp=my_thread_var;
  if (!tmp->name[0])
  {
    my_thread_id id= my_thread_dbug_id();
    sprintf(name_buff,"T@%lu", (ulong) id);
    strmake(tmp->name,name_buff,THREAD_NAME_SIZE);
  }
  return tmp->name;
}

/* Return pointer to DBUG for holding current state */

extern void **my_thread_var_dbug()
{
  struct st_my_thread_var *tmp=
    my_pthread_getspecific(struct st_my_thread_var*,THR_KEY_mysys);
  return tmp && tmp->init ? &tmp->dbug : 0;
}
#endif /* DBUG_OFF */


static uint get_thread_lib(void)
{
#ifdef _CS_GNU_LIBPTHREAD_VERSION
  char buff[64];
    
  confstr(_CS_GNU_LIBPTHREAD_VERSION, buff, sizeof(buff));

  if (!strncasecmp(buff, "NPTL", 4))
    return THD_LIB_NPTL;
  if (!strncasecmp(buff, "linuxthreads", 12))
    return THD_LIB_LT;
#endif
  return THD_LIB_OTHER;
}

#ifdef _WIN32
/*
  In Visual Studio 2005 and later, default SIGABRT handler will overwrite
  any unhandled exception filter set by the application  and will try to
  call JIT debugger. This is not what we want, this we calling __debugbreak
  to stop in debugger, if process is being debugged or to generate 
  EXCEPTION_BREAKPOINT and then handle_segfault will do its magic.
*/

#if (_MSC_VER >= 1400)
static void my_sigabrt_handler(int sig)
{
  __debugbreak();
}
#endif /*_MSC_VER >=1400 */

static void install_sigabrt_handler(void)
{
#if (_MSC_VER >=1400)
  /*abort() should not override our exception filter*/
  _set_abort_behavior(0,_CALL_REPORTFAULT);
  signal(SIGABRT,my_sigabrt_handler);
#endif /* _MSC_VER >=1400 */
}
#endif

#endif /* THREAD */<|MERGE_RESOLUTION|>--- conflicted
+++ resolved
@@ -24,19 +24,12 @@
 
 #ifdef THREAD
 pthread_key(struct st_my_thread_var*, THR_KEY_mysys);
-<<<<<<< HEAD
-pthread_mutex_t THR_LOCK_malloc,THR_LOCK_open,
-	        THR_LOCK_lock,THR_LOCK_isam,THR_LOCK_myisam,THR_LOCK_heap,
-                THR_LOCK_net, THR_LOCK_charset, THR_LOCK_threads, THR_LOCK_time,
-                THR_LOCK_myisam_mmap;
-
-pthread_cond_t  THR_COND_threads;
-=======
-mysql_mutex_t THR_LOCK_malloc, THR_LOCK_open,
-              THR_LOCK_lock, THR_LOCK_isam, THR_LOCK_myisam, THR_LOCK_heap,
-              THR_LOCK_net, THR_LOCK_charset, THR_LOCK_threads, THR_LOCK_time;
+mysql_mutex_t THR_LOCK_malloc,THR_LOCK_open,
+              THR_LOCK_lock,THR_LOCK_isam,THR_LOCK_myisam,THR_LOCK_heap,
+              THR_LOCK_net, THR_LOCK_charset, THR_LOCK_threads, THR_LOCK_time,
+              THR_LOCK_myisam_mmap;
+
 mysql_cond_t  THR_COND_threads;
->>>>>>> 495ab702
 uint            THR_thread_count= 0;
 uint 		my_thread_end_wait_time= 5;
 #if !defined(HAVE_LOCALTIME_R) || !defined(HAVE_GMTIME_R)
@@ -220,28 +213,14 @@
                             PTHREAD_MUTEX_ERRORCHECK);
 #endif
 
-<<<<<<< HEAD
-  pthread_mutex_init(&THR_LOCK_malloc,MY_MUTEX_INIT_FAST);
-  pthread_mutex_init(&THR_LOCK_open,MY_MUTEX_INIT_FAST);
-  pthread_mutex_init(&THR_LOCK_lock,MY_MUTEX_INIT_FAST);
-  pthread_mutex_init(&THR_LOCK_isam,MY_MUTEX_INIT_SLOW);
-  pthread_mutex_init(&THR_LOCK_myisam,MY_MUTEX_INIT_SLOW);
-  pthread_mutex_init(&THR_LOCK_myisam_mmap,MY_MUTEX_INIT_FAST);
-  pthread_mutex_init(&THR_LOCK_heap,MY_MUTEX_INIT_FAST);
-  pthread_mutex_init(&THR_LOCK_net,MY_MUTEX_INIT_FAST);
-  pthread_mutex_init(&THR_LOCK_charset,MY_MUTEX_INIT_FAST);
-  pthread_mutex_init(&THR_LOCK_threads,MY_MUTEX_INIT_FAST);
-  pthread_mutex_init(&THR_LOCK_time,MY_MUTEX_INIT_FAST);
-  pthread_cond_init(&THR_COND_threads, NULL);
-=======
   mysql_mutex_init(key_THR_LOCK_lock, &THR_LOCK_lock, MY_MUTEX_INIT_FAST);
   mysql_mutex_init(key_THR_LOCK_isam, &THR_LOCK_isam, MY_MUTEX_INIT_SLOW);
   mysql_mutex_init(key_THR_LOCK_myisam, &THR_LOCK_myisam, MY_MUTEX_INIT_SLOW);
+  mysql_mutex_init(key_THR_LOCK_myisam_mmap, &THR_LOCK_myisam_mmap, MY_MUTEX_INIT_FAST);
   mysql_mutex_init(key_THR_LOCK_heap, &THR_LOCK_heap, MY_MUTEX_INIT_FAST);
   mysql_mutex_init(key_THR_LOCK_net, &THR_LOCK_net, MY_MUTEX_INIT_FAST);
   mysql_mutex_init(key_THR_LOCK_time, &THR_LOCK_time, MY_MUTEX_INIT_FAST);
   mysql_cond_init(key_THR_COND_threads, &THR_COND_threads, NULL);
->>>>>>> 495ab702
 
 #if !defined(HAVE_LOCALTIME_R) || !defined(HAVE_GMTIME_R)
   mysql_mutex_init(key_LOCK_localtime_r, &LOCK_localtime_r, MY_MUTEX_INIT_SLOW);
@@ -301,28 +280,16 @@
 #ifdef PTHREAD_ERRORCHECK_MUTEX_INITIALIZER_NP
   pthread_mutexattr_destroy(&my_errorcheck_mutexattr);
 #endif
-<<<<<<< HEAD
-  pthread_mutex_destroy(&THR_LOCK_malloc);
-  pthread_mutex_destroy(&THR_LOCK_open);
-  pthread_mutex_destroy(&THR_LOCK_lock);
-  pthread_mutex_destroy(&THR_LOCK_isam);
-  pthread_mutex_destroy(&THR_LOCK_myisam);
-  pthread_mutex_destroy(&THR_LOCK_myisam_mmap);
-  pthread_mutex_destroy(&THR_LOCK_heap);
-  pthread_mutex_destroy(&THR_LOCK_net);
-  pthread_mutex_destroy(&THR_LOCK_time);
-  pthread_mutex_destroy(&THR_LOCK_charset);
-=======
   mysql_mutex_destroy(&THR_LOCK_malloc);
   mysql_mutex_destroy(&THR_LOCK_open);
   mysql_mutex_destroy(&THR_LOCK_lock);
   mysql_mutex_destroy(&THR_LOCK_isam);
   mysql_mutex_destroy(&THR_LOCK_myisam);
+  mysql_mutex_destroy(&THR_LOCK_myisam_mmap);
   mysql_mutex_destroy(&THR_LOCK_heap);
   mysql_mutex_destroy(&THR_LOCK_net);
   mysql_mutex_destroy(&THR_LOCK_time);
   mysql_mutex_destroy(&THR_LOCK_charset);
->>>>>>> 495ab702
   if (all_threads_killed)
   {
     mysql_mutex_destroy(&THR_LOCK_threads);
