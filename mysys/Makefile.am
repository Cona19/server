--- conflicted
+++ resolved
@@ -20,12 +20,7 @@
 INCLUDES =		@ZLIB_INCLUDES@ -I$(top_builddir)/include \
 			-I$(top_srcdir)/include -I$(srcdir)
 pkglib_LIBRARIES =	libmysys.a
-<<<<<<< HEAD
 LDADD =			libmysys.a $(top_builddir)/strings/libmystrings.a $(top_builddir)/dbug/libdbug.a
-=======
-LDADD =			libmysys.a $(top_builddir)/strings/libmystrings.a \
-			$(top_builddir)/dbug/libdbug.a
->>>>>>> c45f66c8
 noinst_HEADERS =	mysys_priv.h my_static.h
 libmysys_a_SOURCES =    my_init.c my_getwd.c mf_getdate.c my_mmap.c \
 			mf_path.c mf_loadpath.c my_file.c \
