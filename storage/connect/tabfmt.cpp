/************* TabFmt C++ Program Source Code File (.CPP) **************/
/* PROGRAM NAME: TABFMT                                                */
/* -------------                                                       */
/*  Version 3.8                                                        */
/*                                                                     */
/* COPYRIGHT:                                                          */
/* ----------                                                          */
/*  (C) Copyright to the author Olivier BERTRAND          2001 - 2013  */
/*                                                                     */
/* WHAT THIS PROGRAM DOES:                                             */
/* -----------------------                                             */
/*  This program are the TABFMT classes DB execution routines.         */
/*  The base class CSV is comma separated files.                       */
/*  FMT (Formatted) files are those having a complex internal record   */
/*  format described in the Format keyword of their definition.        */
/***********************************************************************/

/***********************************************************************/
/*  Include relevant MariaDB header file.                  */
/***********************************************************************/
#include "my_global.h"

#if defined(WIN32)
#include <io.h>
#include <fcntl.h>
#include <errno.h>
#include <locale.h>
#if defined(__BORLANDC__)
#define __MFC_COMPAT__                   // To define min/max as macro
#endif
//#include <windows.h>
#include "osutil.h"
#else
#if defined(UNIX)
#include <errno.h>
#include <unistd.h>
#include "osutil.h"
#else
#include <io.h>
#endif
#include <fcntl.h>
#endif

/***********************************************************************/
/*  Include application header files:                                  */
/*  global.h    is header containing all global declarations.          */
/*  plgdbsem.h  is header containing the DB application declarations.  */
/*  tabdos.h    is header containing the TABDOS class declarations.    */
/***********************************************************************/
#include "global.h"
#include "plgdbsem.h"
#include "mycat.h"
#include "filamap.h"
#if defined(ZIP_SUPPORT)
#include "filamzip.h"
#endif   // ZIP_SUPPORT
#include "tabfmt.h"
#include "tabmul.h"
#define  NO_FUNC
#include "plgcnx.h"                       // For DB types
#include "resource.h"

/***********************************************************************/
/*  This should be an option.                                          */
/***********************************************************************/
#define MAXCOL          200        /* Default max column nb in result  */
#define TYPE_UNKNOWN     10        /* Must be greater than other types */

extern "C" int trace;

/***********************************************************************/
/* CSVColumns: constructs the result blocks containing the description */
/* of all the columns of a CSV file that will be retrieved by #GetData.*/
/* Note: the algorithm to set the type is based on the internal values */
/* of types (TYPE_STRING < TYPE_DOUBLE < TYPE_INT) (1 < 2 < 7).        */
/* If these values are changed, this will have to be revisited.        */
/***********************************************************************/
PQRYRES CSVColumns(PGLOBAL g, const char *fn, char sep, char q,
                   int hdr, int mxr, bool info)
  {
  static int  buftyp[] = {TYPE_STRING, TYPE_SHORT, TYPE_STRING,
                          TYPE_INT,   TYPE_INT, TYPE_SHORT};
  static XFLD fldtyp[] = {FLD_NAME, FLD_TYPE,   FLD_TYPENAME,
                          FLD_PREC, FLD_LENGTH, FLD_SCALE};
  static unsigned int length[] = {6, 6, 8, 10, 10, 6};
  char   *p, *colname[MAXCOL], dechar, filename[_MAX_PATH], buf[4096];
  int     i, imax, hmax, n, nerr, phase, blank, digit, dec, type;
  int     ncol = sizeof(buftyp) / sizeof(int);
  int     num_read = 0, num_max = 10000000;     // Statistics
  int     len[MAXCOL], typ[MAXCOL], prc[MAXCOL];
  FILE   *infile;
  PQRYRES qrp;
  PCOLRES crp;

  if (info) {
    imax = hmax = 0;
    length[0] = 128;
    goto skipit;
    } // endif info

//      num_max = atoi(p+1);             // Max num of record to test
#if defined(WIN32)
  if (sep == ',' || strnicmp(setlocale(LC_NUMERIC, NULL), "French", 6))
    dechar = '.';
  else
    dechar = ',';
#else   // !WIN32
  dechar = '.';
#endif  // !WIN32

  if (trace)
    htrc("File %s sep=%c q=%c hdr=%d mxr=%d\n",
          SVP(fn), sep, q, hdr, mxr);

  if (!fn) {
    strcpy(g->Message, MSG(MISSING_FNAME));
    return NULL;
    } // endif fn

  imax = hmax = nerr = 0;
  mxr = max(0, mxr);

  for (i = 0; i < MAXCOL; i++) {
    colname[i] = NULL;
    len[i] = 0;
    typ[i] = TYPE_UNKNOWN;
    prc[i] = 0;
    } // endfor i

  /*********************************************************************/
  /*  Open the input file.                                             */
  /*********************************************************************/
  PlugSetPath(filename, fn, PlgGetDataPath(g));

  if (!(infile= global_fopen(g, MSGID_CANNOT_OPEN, filename, "r")))
    return NULL;

  if (hdr) {
    /*******************************************************************/
    /*  Make the column names from the first line.                     */
    /*******************************************************************/
    phase = 0;

    if (fgets(buf, sizeof(buf), infile)) {
      n = strlen(buf) + 1;
      buf[n - 2] = '\0';
#if defined(UNIX)
      // The file can be imported from Windows 
      if (buf[n - 3] == '\r')
        buf[n - 3] = 0;
#endif   // UNIX
      p = (char*)PlugSubAlloc(g, NULL, n);
      memcpy(p, buf, n);

      //skip leading blanks
      for (; *p == ' '; p++) ;

      if (q && *p == q) {
        // Header is quoted
        p++;
        phase = 1;
        } // endif q

      colname[0] = p;
    } else {
      sprintf(g->Message, MSG(FILE_IS_EMPTY), fn);
      goto err;
    } // endif's

    for (i = 1; *p; p++)
      if (phase == 1 && *p == q) {
        *p = '\0';
        phase = 0;
      } else if (*p == sep && !phase) {
        *p = '\0';

        //skip leading blanks
        for (; *(p+1) == ' '; p++) ;

        if (q && *(p+1) == q) {
          // Header is quoted
          p++;
          phase = 1;
          } // endif q

        colname[i++] = p + 1;
        } // endif sep

    num_read++;
    imax = hmax = i;

    for (i = 0; i < hmax; i++)
      length[0] = max(length[0], strlen(colname[i]));

    } // endif hdr

  for (num_read++; num_read <= num_max; num_read++) {
    /*******************************************************************/
    /*  Now start the reading process. Read one line.                  */
    /*******************************************************************/
    if (fgets(buf, sizeof(buf), infile)) {
      n = strlen(buf);
      buf[n - 1] = '\0';
#if defined(UNIX)
      // The file can be imported from Windows 
      if (buf[n - 2] == '\r')
        buf[n - 2] = 0;
#endif   // UNIX
    } else if (feof(infile)) {
      sprintf(g->Message, MSG(EOF_AFTER_LINE), num_read -1);
      break;
    } else {
      sprintf(g->Message, MSG(ERR_READING_REC), num_read, fn);
      goto err;
    } // endif's

    /*******************************************************************/
    /*  Make the test for field lengths.                               */
    /*******************************************************************/
    i = n = phase = blank = digit = dec = 0;

    for (p = buf; *p; p++)
      if (*p == sep) {
        if (phase != 1) {
          if (i == MAXCOL - 1) {
            sprintf(g->Message, MSG(TOO_MANY_FIELDS), num_read, fn);
            goto err;
            } // endif i

          if (n) {
            len[i] = max(len[i], n);
            type = (digit || (dec && n == 1)) ? TYPE_STRING
                 : (dec) ? TYPE_DOUBLE : TYPE_INT;
            typ[i] = min(type, typ[i]);
            prc[i] = max((typ[i] == TYPE_DOUBLE) ? (dec - 1) : 0, prc[i]);
            } // endif n

          i++;
          n = phase = blank = digit = dec = 0;
        } else          // phase == 1
          n++;

      } else if (*p == ' ') {
        if (phase < 2)
          n++;

        if (blank)
          digit = 1;

      } else if (*p == q) {
        if (phase == 0) {
          if (blank)
            if (++nerr > mxr) {
              sprintf(g->Message, MSG(MISPLACED_QUOTE), num_read);
              goto err;
            } else
              goto skip;

          n = 0;
          phase = digit = 1;
        } else if (phase == 1) {
          if (*(p+1) == q) {
            // This is currently not implemented for CSV tables
//          if (++nerr > mxr) {
//            sprintf(g->Message, MSG(QUOTE_IN_QUOTE), num_read);
//            goto err;
//          } else
//            goto skip;

            p++;
            n++;
          } else
            phase = 2;

        } else if (++nerr > mxr) {      // phase == 2
          sprintf(g->Message, MSG(MISPLACED_QUOTE), num_read);
          goto err;
        } else
          goto skip;

      } else {
        if (phase == 2)
          if (++nerr > mxr) {
            sprintf(g->Message, MSG(MISPLACED_QUOTE), num_read);
            goto err;
          } else
            goto skip;

        // isdigit cannot be used here because of debug assert
        if (!strchr("0123456789", *p)) {
          if (!digit && *p == dechar)
            dec = 1;                    // Decimal point found
          else if (blank || !(*p == '-' || *p == '+'))
            digit = 1;

        } else if (dec)
          dec++;                        // More decimals

        n++;
        blank = 1;
      } // endif's *p

    if (phase == 1)
      if (++nerr > mxr) {
        sprintf(g->Message, MSG(UNBALANCE_QUOTE), num_read);
        goto err;
      } else
        goto skip;

    if (n) {
      len[i] = max(len[i], n);
      type = (digit || n == 0 || (dec && n == 1)) ? TYPE_STRING
           : (dec) ? TYPE_DOUBLE : TYPE_INT;
      typ[i] = min(type, typ[i]);
      prc[i]  = max((typ[i] == TYPE_DOUBLE) ? (dec - 1) : 0, prc[i]);
      } // endif n

    imax = max(imax, i+1);
   skip: ;                  // Skip erroneous line
    } // endfor num_read

  if (trace) {
    htrc("imax=%d Lengths:", imax);

    for (i = 0; i < imax; i++)
      htrc(" %d", len[i]);

    htrc("\n");
  } // endif trace

  fclose(infile);

 skipit:
  if (trace)
    htrc("CSVColumns: imax=%d hmax=%d len=%d\n",
                      imax, hmax, length[0]);

  /*********************************************************************/
  /*  Allocate the structures used to refer to the result set.         */
  /*********************************************************************/
  qrp = PlgAllocResult(g, ncol, imax, IDS_COLUMNS + 3,
                          buftyp, fldtyp, length, false, false);
  if (info || !qrp)
    return qrp;

  qrp->Nblin = imax;

  /*********************************************************************/
  /*  Now get the results into blocks.                                 */
  /*********************************************************************/
  for (i = 0; i < imax; i++) {
    if (i >= hmax) {
      sprintf(buf, "COL%.3d", i+1);
      p = buf;
    } else
      p = colname[i];

    if (typ[i] == TYPE_UNKNOWN)            // Void column
      typ[i] = TYPE_STRING;

    crp = qrp->Colresp;                    // Column Name
    crp->Kdata->SetValue(p, i);
    crp = crp->Next;                       // Data Type
    crp->Kdata->SetValue(typ[i], i);
    crp = crp->Next;                       // Type Name
    crp->Kdata->SetValue(GetTypeName(typ[i]), i);
    crp = crp->Next;                       // Precision
    crp->Kdata->SetValue(len[i], i);
    crp = crp->Next;                       // Length
    crp->Kdata->SetValue(len[i], i);
    crp = crp->Next;                       // Scale (precision)
    crp->Kdata->SetValue(prc[i], i);
    } // endfor i

  /*********************************************************************/
  /*  Return the result pointer for use by GetData routines.           */
  /*********************************************************************/
  return qrp;

 err:
  fclose(infile);
  return NULL;
  } // end of CSVCColumns

/* --------------------------- Class CSVDEF -------------------------- */

/***********************************************************************/
/*  CSVDEF constructor.                                                */
/***********************************************************************/
CSVDEF::CSVDEF(void)
  {
  Fmtd = Accept = Header = false;
  Maxerr = 0;
  Quoted = -1;
  Sep = ','; 
  Qot = '\0';
  }  // end of CSVDEF constructor

/***********************************************************************/
/*  DefineAM: define specific AM block values from XDB file.           */
/***********************************************************************/
bool CSVDEF::DefineAM(PGLOBAL g, LPCSTR am, int poff)
  {
  char   buf[8];

  // Double check correctness of offset values
  if (Catfunc == FNC_NO)
    for (PCOLDEF cdp = To_Cols; cdp; cdp = cdp->GetNext())
      if (cdp->GetOffset() < 1) {
        strcpy(g->Message, MSG(BAD_OFFSET_VAL));
        return true;
        } // endif Offset

  // Call DOSDEF DefineAM with am=CSV so FMT is not confused with FIX
  if (DOSDEF::DefineAM(g, "CSV", poff))
    return true;

  Cat->GetCharCatInfo("Separator", ",", buf, sizeof(buf));
  Sep = (strlen(buf) == 2 && buf[0] == '\\' && buf[1] == 't') ? '\t' : *buf;
  Quoted = Cat->GetIntCatInfo("Quoted", -1);
  Cat->GetCharCatInfo("Qchar", "", buf, sizeof(buf));
  Qot = *buf;

  if (Qot && Quoted < 0)
    Quoted = 0;
  else if (!Qot && Quoted >= 0)
    Qot = '"';

  Fmtd = (!Sep || (am && (*am == 'F' || *am == 'f')));
  Header = (Cat->GetIntCatInfo("Header", 0) != 0);
  Maxerr = Cat->GetIntCatInfo("Maxerr", 0);
  Accept = (Cat->GetIntCatInfo("Accept", 0) != 0);
  return false;
  } // end of DefineAM

/***********************************************************************/
/*  GetTable: makes a new Table Description Block.                     */
/***********************************************************************/
PTDB CSVDEF::GetTable(PGLOBAL g, MODE mode)
  {
  PTDBASE tdbp;

  if (Catfunc != FNC_COL) {
    USETEMP tmp = PlgGetUser(g)->UseTemp;
    bool    map = Mapped && mode != MODE_INSERT &&
                  !(tmp != TMP_NO && mode == MODE_UPDATE) &&
                  !(tmp == TMP_FORCE &&
                  (mode == MODE_UPDATE || mode == MODE_DELETE));
    PTXF    txfp;

    /*******************************************************************/
    /*  Allocate a file processing class of the proper type.           */
    /*******************************************************************/
    if (map) {
      // Should be now compatible with UNIX
      txfp = new(g) MAPFAM(this);
    } else if (Compressed) {
#if defined(ZIP_SUPPORT)
      if (Compressed == 1)
        txfp = new(g) ZIPFAM(this);
      else {
#if defined(BLK_INDX)
        txfp = new(g) ZLBFAM(this);
#else   // !BLK_INDX
        strcpy(g->Message, "Compress 2 not supported yet");
        return NULL;
#endif  // !BLK_INDX
        } // endelse
#else   // !ZIP_SUPPORT
        strcpy(g->Message, "Compress not supported");
        return NULL;
#endif  // !ZIP_SUPPORT
    } else
      txfp = new(g) DOSFAM(this);

    /*******************************************************************/
    /*  Allocate a TDB of the proper type.                             */
    /*  Column blocks will be allocated only when needed.              */
    /*******************************************************************/
    if (!Fmtd)
      tdbp = new(g) TDBCSV(this, txfp);
    else
      tdbp = new(g) TDBFMT(this, txfp);

    if (Multiple)
      tdbp = new(g) TDBMUL(tdbp);

  } else
    tdbp = new(g)TDBCCL(this);

  return tdbp;
  } // end of GetTable

/* -------------------------- Class TDBCSV --------------------------- */

/***********************************************************************/
/*  Implementation of the TDBCSV class.                                */
/***********************************************************************/
TDBCSV::TDBCSV(PCSVDEF tdp, PTXF txfp) : TDBDOS(tdp, txfp)
  {
#if defined(_DEBUG)
  assert (tdp);
#endif
  Field  = NULL;
  Offset = NULL;
  Fldlen = NULL;
  Fields = 0;
  Nerr = 0;
  Quoted = tdp->Quoted;
  Maxerr = tdp->Maxerr;
  Accept = tdp->Accept;
  Header = tdp->Header;
  Sep = tdp->GetSep();
  Qot = tdp->GetQot();
  } // end of TDBCSV standard constructor

TDBCSV::TDBCSV(PGLOBAL g, PTDBCSV tdbp) : TDBDOS(g, tdbp)
  {
  Fields = tdbp->Fields;

  if (Fields) {
    if (tdbp->Offset)
      Offset = (int*)PlugSubAlloc(g, NULL, sizeof(int) * Fields);

    if (tdbp->Fldlen)
      Fldlen = (int*)PlugSubAlloc(g, NULL, sizeof(int) * Fields);

    Field = (PSZ *)PlugSubAlloc(g, NULL, sizeof(PSZ) * Fields);

    for (int i = 0; i < Fields; i++) {
      if (Offset)
        Offset[i] = tdbp->Offset[i];

      if (Fldlen)
        Fldlen[i] = tdbp->Fldlen[i];

      if (Field) {
        assert (Fldlen);
        Field[i] = (PSZ)PlugSubAlloc(g, NULL, Fldlen[i] + 1);
        Field[i][Fldlen[i]] = '\0';
        } // endif Field

      } // endfor i

  } else {
    Field  = NULL;
    Offset = NULL;
    Fldlen = NULL;
  } // endif Fields

  Nerr = tdbp->Nerr;
  Maxerr = tdbp->Maxerr;
  Quoted = tdbp->Quoted;
  Accept = tdbp->Accept;
  Header = tdbp->Header;
  Sep = tdbp->Sep;
  Qot = tdbp->Qot;
  } // end of TDBCSV copy constructor

// Method
PTDB TDBCSV::CopyOne(PTABS t)
  {
  PTDB    tp;
  PCSVCOL cp1, cp2;
  PGLOBAL g = t->G;        // Is this really useful ???

  tp = new(g) TDBCSV(g, this);

  for (cp1 = (PCSVCOL)Columns; cp1; cp1 = (PCSVCOL)cp1->GetNext()) {
    cp2 = new(g) CSVCOL(cp1, tp);  // Make a copy
    NewPointer(t, cp1, cp2);
    } // endfor cp1

  return tp;
  } // end of CopyOne

/***********************************************************************/
/*  Allocate CSV column description block.                             */
/***********************************************************************/
PCOL TDBCSV::MakeCol(PGLOBAL g, PCOLDEF cdp, PCOL cprec, int n)
  {
  return new(g) CSVCOL(g, cdp, this, cprec, n);
  } // end of MakeCol

/***********************************************************************/
/*  Check whether the number of errors is greater than the maximum.    */
/***********************************************************************/
bool TDBCSV::CheckErr(void)
  {
  return (++Nerr) > Maxerr;
  } // end of CheckErr

/***********************************************************************/
/*  CSV EstimatedLength. Returns an estimated minimum line length.     */
/***********************************************************************/
int TDBCSV::EstimatedLength(PGLOBAL g)
  {
  if (trace)
    htrc("EstimatedLength: Fields=%d Columns=%p\n", Fields, Columns);
     
  if (!Fields) {
    PCSVCOL colp;

    for (colp = (PCSVCOL)Columns; colp; colp = (PCSVCOL)colp->Next)
      if (!colp->IsSpecial())  // Not a pseudo column
        Fields = max(Fields, (int)colp->Fldnum);

    if (Columns)
      Fields++;           // Fldnum was 0 based

    } // endif Fields

  return (int)Fields;   // Number of separators if all fields are null
  } // end of Estimated Length

#if 0
/***********************************************************************/
/*  CSV tables favor the use temporary files for Update.               */
/***********************************************************************/
bool TDBCSV::IsUsingTemp(PGLOBAL g)
  {
  USETEMP usetemp = PlgGetUser(g)->UseTemp;

  return (usetemp == TMP_YES || usetemp == TMP_FORCE ||
         (usetemp == TMP_AUTO && Mode == MODE_UPDATE));
  } // end of IsUsingTemp
#endif // 0  (Same as TDBDOS one)

/***********************************************************************/
/*  CSV Access Method opening routine.                                 */
/*  First allocate the Offset and Fldlen arrays according to the       */
/*  greatest field used in that query. Then call the DOS opening fnc.  */
/***********************************************************************/
bool TDBCSV::OpenDB(PGLOBAL g)
  {
  bool    rc = false;
  PCOLDEF cdp;
  PDOSDEF tdp = (PDOSDEF)To_Def;

  if (Use != USE_OPEN && (Columns || Mode == MODE_UPDATE)) {
    // Allocate the storage used to read (or write) records
    int     i, len;
    PCSVCOL colp;

    if (!Fields)              // May have been set in TABFMT::OpenDB
      if (Mode != MODE_UPDATE && Mode != MODE_INSERT) {
        for (colp = (PCSVCOL)Columns; colp; colp = (PCSVCOL)colp->Next)
          if (!colp->IsSpecial())  // Not a pseudo column
            Fields = max(Fields, (int)colp->Fldnum);

        if (Columns)
          Fields++;           // Fldnum was 0 based

      } else
        for (cdp = tdp->GetCols(); cdp; cdp = cdp->GetNext())
          Fields++;

    Offset = (int*)PlugSubAlloc(g, NULL, sizeof(int) * Fields);
    Fldlen = (int*)PlugSubAlloc(g, NULL, sizeof(int) * Fields);

    if (Mode == MODE_INSERT || Mode == MODE_UPDATE) {
      Field = (PSZ*)PlugSubAlloc(g, NULL, sizeof(PSZ) * Fields);
      Fldtyp = (bool*)PlugSubAlloc(g, NULL, sizeof(bool) * Fields);
      } // endif Mode

    for (i = 0; i < Fields; i++) {
      Offset[i] = 0;
      Fldlen[i] = 0;

      if (Field) {
        Field[i] = NULL;
        Fldtyp[i] = false;
        } // endif Field

      } // endfor i

    if (Field)
      // Prepare writing fields
      if (Mode != MODE_UPDATE)
        for (colp = (PCSVCOL)Columns; colp; colp = (PCSVCOL)colp->Next) {
          i = colp->Fldnum;
          len = colp->GetLength();
          Field[i] = (PSZ)PlugSubAlloc(g, NULL, len + 1);
          Field[i][len] = '\0';
          Fldlen[i] = len;
          Fldtyp[i] = IsTypeNum(colp->GetResultType());
          } // endfor colp

      else     // MODE_UPDATE
        for (cdp = tdp->GetCols(); cdp; cdp = cdp->GetNext()) {
          i = cdp->GetOffset() - 1;
          len = cdp->GetLength();
          Field[i] = (PSZ)PlugSubAlloc(g, NULL, len + 1);
          Field[i][len] = '\0';
          Fldlen[i] = len;
          Fldtyp[i] = IsTypeNum(cdp->GetType());
          } // endfor colp

    } // endif Use

  if (Header) {
    // Check that the Lrecl is at least equal to the header line length
    int     headlen = 0;
    PCOLDEF cdp;
    PDOSDEF tdp = (PDOSDEF)To_Def;

    for (cdp = tdp->GetCols(); cdp; cdp = cdp->GetNext())
      headlen += strlen(cdp->GetName()) + 3;  // 3 if names are quoted

    if (headlen > Lrecl) {
      Lrecl = headlen;
      Txfp->Lrecl = headlen;
      } // endif headlen

    } // endif Header

  Nerr = 0;
  rc = TDBDOS::OpenDB(g);

  if (!rc && Mode == MODE_UPDATE && To_Kindex)
    // Because KINDEX::Init is executed in mode READ, we must restore
    // the Fldlen array that was modified when reading the table file.
    for (cdp = tdp->GetCols(); cdp; cdp = cdp->GetNext())
      Fldlen[cdp->GetOffset() - 1] = cdp->GetLength();

  return rc;
  } // end of OpenDB

/***********************************************************************/
/*  SkipHeader: Physically skip first header line if applicable.       */
/*  This is called from TDBDOS::OpenDB and must be executed before     */
/*  Kindex construction if the file is accessed using an index.        */
/***********************************************************************/
bool TDBCSV::SkipHeader(PGLOBAL g)
  {
  int len = GetFileLength(g);
  bool rc = false;

#if defined(_DEBUG)
  if (len < 0)
    return true;
#endif   // _DEBUG

  if (Header) {
    if (Mode == MODE_INSERT) {
      if (!len) {
        // New file, the header line must be constructed and written
        int     i, n = 0;
        int    hlen = 0;
        bool    q = Qot && Quoted > 0;
        PCOLDEF cdp;

        // Estimate the length of the header list
        for (cdp = To_Def->GetCols(); cdp; cdp = cdp->GetNext()) {
          hlen += (1 + strlen(cdp->GetName()));
          hlen += ((q) ? 2 : 0);
          n++;            // Calculate the number of columns
          } // endfor cdp

        if (hlen > Lrecl) {
          sprintf(g->Message, MSG(LRECL_TOO_SMALL), hlen);
          return true;
          } // endif hlen

        // File is empty, write a header record
        memset(To_Line, 0, Lrecl);

        // The column order in the file is given by the offset value
        for (i = 1; i <= n; i++)
          for (cdp = To_Def->GetCols(); cdp; cdp = cdp->GetNext())
            if (cdp->GetOffset() == i) {
              if (q)
                To_Line[strlen(To_Line)] = Qot;

              strcat(To_Line, cdp->GetName());

              if (q)
                To_Line[strlen(To_Line)] = Qot;

              if (i < n)
                To_Line[strlen(To_Line)] = Sep;

              } // endif Offset

        rc = (Txfp->WriteBuffer(g) == RC_FX);
        } // endif !FileLength

    } else if (Mode == MODE_DELETE) {
      if (len)
        rc = (Txfp->SkipRecord(g, true) == RC_FX);

    } else if (len) // !Insert && !Delete
      rc = (Txfp->SkipRecord(g, false) == RC_FX || Txfp->RecordPos(g));

    } // endif Header

  return rc;
  } // end of SkipHeader

/***********************************************************************/
/*  ReadBuffer: Physical read routine for the CSV access method.       */
/***********************************************************************/
int TDBCSV::ReadBuffer(PGLOBAL g)
  {
  char *p1, *p2, *p = NULL;
  int   i, n, len, rc = Txfp->ReadBuffer(g);
  bool  bad = false;

  if (trace > 1)
    htrc("CSV: Row is '%s' rc=%d\n", To_Line, rc);

  if (rc != RC_OK || !Fields)
    return rc;
  else
    p2 = To_Line;

  // Find the offsets and lengths of the columns for this row
  for (i = 0; i < Fields; i++) {
    if (!bad) {
      if (Qot && *p2 == Qot) {                // Quoted field
        for (n = 0, p1 = ++p2; (p = strchr(p1, Qot)); p1 = p + 2)
          if (*(p + 1) == Qot)
            n++;                              // Doubled internal quotes
          else
            break;                            // Final quote

        if (p) {
          len = p++ - p2;

//        if (Sep != ' ')
//          for (; *p == ' '; p++) ;          // Skip blanks

          if (*p != Sep && i != Fields - 1) { // Should be the separator
            if (CheckErr()) {
              sprintf(g->Message, MSG(MISSING_FIELD),
                                  i+1, Name, RowNumber(g));
              return RC_FX;
            } else if (Accept)
              bad = true;
            else
              return RC_NF;

            } // endif p

          if (n) {
            int j, k;

            // Suppress the double of internal quotes
            for (j = k = 0; j < len; j++, k++) {
              if (p2[j] == Qot)
                j++;                          // skip first one

              p2[k] = p2[j];
              } // endfor i, j

            len -= n;
            } // endif n

        } else if (CheckErr()) {
          sprintf(g->Message, MSG(BAD_QUOTE_FIELD),
                              Name, i+1, RowNumber(g));
          return RC_FX;
        } else if (Accept) {
          len = strlen(p2);
          bad = true;
        } else
          return RC_NF;

      } else if ((p = strchr(p2, Sep)))
        len = p - p2;
      else if (i == Fields - 1)
        len = strlen(p2);
      else if (Accept && Maxerr == 0) {
        len = strlen(p2);
        bad = true;
      } else if (CheckErr()) {
        sprintf(g->Message, MSG(MISSING_FIELD), i+1, Name, RowNumber(g));
        return RC_FX;
      } else if (Accept) {
        len = strlen(p2);
        bad = true;
      } else
        return RC_NF;

    } else
      len = 0;

    Offset[i] = p2 - To_Line;

    if (Mode != MODE_UPDATE)
      Fldlen[i] = len;
    else if (len > Fldlen[i]) {
      sprintf(g->Message, MSG(FIELD_TOO_LONG), i+1, RowNumber(g));
      return RC_FX;
    } else {
      strncpy(Field[i], p2, len);
      Field[i][len] = '\0';
    } // endif Mode

    if (p)
      p2 = p + 1;

    } // endfor i

  return rc;
  } // end of ReadBuffer

/***********************************************************************/
/*  Data Base write routine CSV file access method.                    */
/***********************************************************************/
int TDBCSV::WriteDB(PGLOBAL g)
  {
  char sep[2], qot[2];
  int  i, nlen, oldlen = strlen(To_Line);

  if (trace > 1)
    htrc("CSV WriteDB: R%d Mode=%d key=%p link=%p\n",
          Tdb_No, Mode, To_Key_Col, To_Link);

  // Before writing the line we must check its length
  if ((nlen = CheckWrite(g)) < 0)
    return RC_FX;

  // Before writing the line we must make it
  sep[0] = Sep;
  sep[1] = '\0';
  qot[0] = Qot;
  qot[1] = '\0';
  *To_Line = '\0';

  for (i = 0; i < Fields; i++) {
    if (i)
      strcat(To_Line, sep);

    if (Field[i])
      if (!strlen(Field[i])) {
        // Generally null fields are not quoted
        if (Quoted > 2)
          // Except if explicitely required
          strcat(strcat(To_Line, qot), qot);

      } else if (Qot && (strchr(Field[i], Sep) || *Field[i] == Qot
              || Quoted > 1 || (Quoted == 1 && !Fldtyp[i])))
        if (strchr(Field[i], Qot)) {
          // Field contains quotes that must be doubled
          int j, k = strlen(To_Line), n = strlen(Field[i]);

          To_Line[k++] = Qot;

          for (j = 0; j < n; j++) {
            if (Field[i][j] == Qot)
              To_Line[k++] = Qot;

            To_Line[k++] = Field[i][j];
            } // endfor j

          To_Line[k++] = Qot;
          To_Line[k] = '\0';
        } else
          strcat(strcat(strcat(To_Line, qot), Field[i]), qot);

      else
        strcat(To_Line, Field[i]);

    } // endfor i

#if defined(_DEBUG)
  assert ((unsigned)nlen == strlen(To_Line));
#endif

  if (Mode == MODE_UPDATE && nlen < oldlen
                          && !((PDOSFAM)Txfp)->GetUseTemp()) {
    // In Update mode with no temp file, line length must not change
    To_Line[nlen] = Sep;

    for (nlen++; nlen < oldlen; nlen++)
      To_Line[nlen] = ' ';

    To_Line[nlen] = '\0';
    } // endif

  if (trace > 1)
    htrc("Write: line is=%s", To_Line);

  /*********************************************************************/
  /*  Now start the writing process.                                   */
  /*********************************************************************/
  return Txfp->WriteBuffer(g);
  } // end of WriteDB

/***********************************************************************/
/*  Check whether a new line fit in the file lrecl size.               */
/***********************************************************************/
int TDBCSV::CheckWrite(PGLOBAL g)
  {
  int maxlen, n, nlen = (Fields - 1);

  if (trace > 1)
    htrc("CheckWrite: R%d Mode=%d\n", Tdb_No, Mode);

  // Before writing the line we must check its length
  maxlen = (Mode == MODE_UPDATE && !Txfp->GetUseTemp())
         ? strlen(To_Line) : Lrecl;

  // Check whether record is too int
  for (int i = 0; i < Fields; i++)
    if (Field[i]) {
      if (!(n = strlen(Field[i])))
        n += (Quoted > 2 ? 2 : 0);
      else if (strchr(Field[i], Sep) || (Qot && *Field[i] == Qot)
          || Quoted > 1 || (Quoted == 1 && !Fldtyp[i]))
        if (!Qot) {
          sprintf(g->Message, MSG(SEP_IN_FIELD), i + 1);
          return -1;
        } else {
          // Quotes inside a quoted field must be doubled
          char *p1, *p2;

          for (p1 = Field[i]; (p2 = strchr(p1, Qot)); p1 = p2 + 1)
            n++;

          n += 2;        // Outside quotes
        } // endif

      if ((nlen += n) > maxlen) {
        strcpy(g->Message, MSG(LINE_TOO_LONG));
        return -1;
        } // endif nlen

      } // endif Field

  return nlen;
  } // end of CheckWrite

/* ------------------------------------------------------------------- */

/***********************************************************************/
/*  Implementation of the TDBFMT class.                                */
/***********************************************************************/
TDBFMT::TDBFMT(PGLOBAL g, PTDBFMT tdbp) : TDBCSV(g, tdbp)
  {
  FldFormat = tdbp->FldFormat;
  To_Fld = tdbp->To_Fld;
  FmtTest = tdbp->FmtTest;
  Linenum = tdbp->Linenum;
  } // end of TDBFMT copy constructor

// Method
PTDB TDBFMT::CopyOne(PTABS t)
  {
  PTDB    tp;
  PCSVCOL cp1, cp2;
//PFMTCOL cp1, cp2;
  PGLOBAL g = t->G;        // Is this really useful ???

  tp = new(g) TDBFMT(g, this);

  for (cp1 = (PCSVCOL)Columns; cp1; cp1 = (PCSVCOL)cp1->GetNext()) {
//for (cp1 = (PFMTCOL)Columns; cp1; cp1 = (PFMTCOL)cp1->GetNext()) {
    cp2 = new(g) CSVCOL(cp1, tp);  // Make a copy
//  cp2 = new(g) FMTCOL(cp1, tp);  // Make a copy
    NewPointer(t, cp1, cp2);
    } // endfor cp1

  return tp;
  } // end of CopyOne

/***********************************************************************/
/*  Allocate FMT column description block.                             */
/***********************************************************************/
PCOL TDBFMT::MakeCol(PGLOBAL g, PCOLDEF cdp, PCOL cprec, int n)
  {
  return new(g) CSVCOL(g, cdp, this, cprec, n);
//return new(g) FMTCOL(cdp, this, cprec, n);
  } // end of MakeCol

/***********************************************************************/
/*  FMT EstimatedLength. Returns an estimated minimum line length.     */
/*  The big problem here is how can we astimated that minimum ?        */
/***********************************************************************/
int TDBFMT::EstimatedLength(PGLOBAL g)
  {
  // This is rather stupid !!!
  return ((PDOSDEF)To_Def)->GetEnding() + (int)((Lrecl / 10) + 1);   
  } // end of EstimatedLength

/***********************************************************************/
/*  FMT Access Method opening routine.                                 */
/***********************************************************************/
bool TDBFMT::OpenDB(PGLOBAL g)
  {
  Linenum = 0;

  if (Mode == MODE_INSERT || Mode == MODE_UPDATE) {
    sprintf(g->Message, MSG(FMT_WRITE_NIY), "FMT");
    return true;                    // NIY
    } // endif Mode

  if (Use != USE_OPEN && Columns) {
    // Make the formats used to read records
    PSZ     pfm;
    int     i, n;
    PCSVCOL colp;
    PCOLDEF cdp;
    PDOSDEF tdp = (PDOSDEF)To_Def;

    for (colp = (PCSVCOL)Columns; colp; colp = (PCSVCOL)colp->Next)
      if (!colp->IsSpecial())  // Not a pseudo column
        Fields = max(Fields, (int)colp->Fldnum);

    if (Columns)
      Fields++;                // Fldnum was 0 based

    To_Fld = PlugSubAlloc(g, NULL, Lrecl + 1);
    FldFormat = (PSZ*)PlugSubAlloc(g, NULL, sizeof(PSZ) * Fields);
    memset(FldFormat, 0, sizeof(PSZ) * Fields);
    FmtTest = (int*)PlugSubAlloc(g, NULL, sizeof(int) * Fields);
    memset(FmtTest, 0, sizeof(int) * Fields);

    // Get the column formats
    for (cdp = tdp->GetCols(); cdp; cdp = cdp->GetNext())
      if ((i = cdp->GetOffset() - 1) < Fields) {
        if (!(pfm = cdp->GetFmt())) {
          sprintf(g->Message, MSG(NO_FLD_FORMAT), i + 1, Name);
          return true;
          } // endif pfm

        // Roughly check the Fmt format
        if ((n = strlen(pfm) - 2) < 4) {
          sprintf(g->Message, MSG(BAD_FLD_FORMAT), i + 1, Name);
          return true;
          } // endif n

        FldFormat[i] = (PSZ)PlugSubAlloc(g, NULL, n + 5);
        strcpy(FldFormat[i], pfm);

        if (!strcmp(pfm + n, "%m")) {
          // This is a field that can be missing. Flag it so it can
          // be handled with special processing.
          FldFormat[i][n+1] = 'n';  // To have sscanf normal processing
          FmtTest[i] = 2;
        } else if (i+1 < Fields && strcmp(pfm + n, "%n")) {
          // There are trailing characters after the field contents
          // add a marker for the next field start position.
          strcat(FldFormat[i], "%n");
          FmtTest[i] = 1;
        } // endif's

        } // endif i

    } // endif Use

  return TDBCSV::OpenDB(g);
  } // end of OpenDB

/***********************************************************************/
/*  ReadBuffer: Physical read routine for the FMT access method.       */
/***********************************************************************/
int TDBFMT::ReadBuffer(PGLOBAL g)
  {
  int  i, len, n, deb, fin, nwp, pos = 0, rc;
  bool bad = false;

  if ((rc = Txfp->ReadBuffer(g)) != RC_OK || !Fields)
    return rc;
  else
    ++Linenum;

  if (trace > 1)
    htrc("FMT: Row %d is '%s' rc=%d\n", Linenum, To_Line, rc);

  // Find the offsets and lengths of the columns for this row
  for (i = 0; i < Fields; i++) {
    if (!bad) {
      deb = fin = -1;

      if (!FldFormat[i]) {
        n = 0;
      } else if (FmtTest[i] == 1) {
        nwp = -1;
        n = sscanf(To_Line + pos, FldFormat[i], &deb, To_Fld, &fin, &nwp);
      } else {
        n = sscanf(To_Line + pos, FldFormat[i], &deb, To_Fld, &fin);

        if (n != 1 && (deb >= 0 || i == Fields - 1) && FmtTest[i] == 2) {
          // Missing optional field, not an error
          n = 1;

          if (i == Fields - 1)
            fin = deb = 0;
          else
            fin = deb;

          } // endif n

        nwp = fin;
      } // endif i

      if (n != 1 || deb < 0 || fin < 0 || nwp < 0) {
        // This is to avoid a very strange sscanf bug occuring
        // with fields that ends with a null character.
        // This bug causes subsequent sscanf to return in error,
        // so next lines are not parsed correctly.
        sscanf("a", "%*c");       // Seems to reset things Ok

        if (CheckErr()) {
          sprintf(g->Message, MSG(BAD_LINEFLD_FMT), Linenum, i + 1, Name);
          return RC_FX;
        } else if (Accept)
          bad = true;
        else
          return RC_NF;

        } // endif n...

      } // endif !bad

    if (!bad) {
      Offset[i] = pos + deb;
      len = fin - deb;
    } else {
      nwp = 0;
      Offset[i] = pos;
      len = 0;
    } // endif bad

//  if (Mode != MODE_UPDATE)
      Fldlen[i] = len;
//  else if (len > Fldlen[i]) {
//    sprintf(g->Message, MSG(FIELD_TOO_LONG), i+1, To_Tdb->RowNumber(g));
//    return RC_FX;
//  } else {
//    strncpy(Field[i], To_Line + pos, len);
//    Field[i][len] = '\0';
//  } // endif Mode

    pos += nwp;
    } // endfor i

  if (bad)
    Nerr++;
  else
    sscanf("a", "%*c");             // Seems to reset things Ok

  return rc;
  } // end of ReadBuffer

/***********************************************************************/
/*  Data Base write routine FMT file access method.                    */
/***********************************************************************/
int TDBFMT::WriteDB(PGLOBAL g)
  {
  sprintf(g->Message, MSG(FMT_WRITE_NIY), "FMT");
  return RC_FX;                    // NIY
  } // end of WriteDB

// ------------------------ CSVCOL functions ----------------------------

/***********************************************************************/
/*  CSVCOL public constructor                                          */
/***********************************************************************/
CSVCOL::CSVCOL(PGLOBAL g, PCOLDEF cdp, PTDB tdbp, PCOL cprec, int i)
  : DOSCOL(g, cdp, tdbp, cprec, i, "CSV")
  {
  Fldnum = Deplac - 1;
  Deplac = 0;
  } // end of CSVCOL constructor

/***********************************************************************/
/*  CSVCOL constructor used for copying columns.                       */
/*  tdbp is the pointer to the new table descriptor.                   */
/***********************************************************************/
CSVCOL::CSVCOL(CSVCOL *col1, PTDB tdbp) : DOSCOL(col1, tdbp)
  {
  Fldnum = col1->Fldnum;
  } // end of CSVCOL copy constructor

#if defined(BLK_INDX)
/***********************************************************************/
<<<<<<< HEAD
/*  VarSize: This function tells UpdateDB whether or not the block     */
/*  optimization file must be redone if this column is updated, even   */
/*  it is not sorted or clustered. This applies to a blocked table,    */
/*  because if it is updated using a temporary file, the block size    */
/*  may be modified.                                                   */
/***********************************************************************/
bool CSVCOL::VarSize(void)
  {
  PTXF txfp = ((PTDBCSV)To_Tdb)->Txfp;

  if (txfp->IsBlocked() && txfp->GetUseTemp())
    // Blocked table using a temporary file
    return true;
  else
    return false;

  } // end VarSize
#endif   // BLK_INDX

/***********************************************************************/
=======
>>>>>>> e5729127
/*  ReadColumn: call DOSCOL::ReadColumn after having set the offet     */
/*  and length of the field to read as calculated by TDBCSV::ReadDB.   */
/***********************************************************************/
void CSVCOL::ReadColumn(PGLOBAL g)
  {
  int     rc;
  PTDBCSV tdbp = (PTDBCSV)To_Tdb;

  /*********************************************************************/
  /*  If physical reading of the line was deferred, do it now.         */
  /*********************************************************************/
  if (!tdbp->IsRead())
    if ((rc = tdbp->ReadBuffer(g)) != RC_OK) {
      if (rc == RC_EF)
        sprintf(g->Message, MSG(INV_DEF_READ), rc);

      longjmp(g->jumper[g->jump_level], 34);
      } // endif

  if (tdbp->Mode != MODE_UPDATE) {
    int colen = Long;                    // Column length

    // Set the field offset and length for this row
    Deplac = tdbp->Offset[Fldnum];       // Field offset
    Long   = tdbp->Fldlen[Fldnum];       // Field length

    if (trace > 1)
      htrc("CSV ReadColumn %s Fldnum=%d offset=%d fldlen=%d\n",
            Name, Fldnum, Deplac, Long);

    if (Long > colen && tdbp->CheckErr()) {
      Long = colen;                       // Restore column length
      sprintf(g->Message, MSG(FLD_TOO_LNG_FOR),
              Fldnum + 1, Name, To_Tdb->RowNumber(g), tdbp->GetFile(g));
      longjmp(g->jumper[g->jump_level], 34);
      } // endif Long

    // Now do the reading
    DOSCOL::ReadColumn(g);

    // Restore column length
    Long = colen;
  } else {         // Mode Update
    // Field have been copied in TDB Field array
    PSZ fp = tdbp->Field[Fldnum];

    Value->SetValue_psz(fp);

    // Set null when applicable
    if (Nullable)
      Value->SetNull(Value->IsZero());

  } // endif Mode

  } // end of ReadColumn

/***********************************************************************/
/*  WriteColumn: The column is written in TDBCSV matching Field.       */
/***********************************************************************/
void CSVCOL::WriteColumn(PGLOBAL g)
  {
  char   *p, buf[32];
  int     flen;
  PTDBCSV tdbp = (PTDBCSV)To_Tdb;

  if (trace > 1)
    htrc("CSV WriteColumn: col %s R%d coluse=%.4X status=%.4X\n",
          Name, tdbp->GetTdb_No(), ColUse, Status);

  flen = GetLength();

  if (trace > 1)
    htrc("Lrecl=%d Long=%d field=%d coltype=%d colval=%p\n",
          tdbp->Lrecl, Long, flen, Buf_Type, Value);

  /*********************************************************************/
  /*  Check whether the new value has to be converted to Buf_Type.     */
  /*********************************************************************/
  if (Value != To_Val)
    Value->SetValue_pval(To_Val, false);    // Convert the updated value

  /*********************************************************************/
  /*  Get the string representation of the column value.               */
  /*********************************************************************/
  p = Value->ShowValue(buf);

  if (trace > 1)
    htrc("new length(%p)=%d\n", p, strlen(p));

  if ((signed)strlen(p) > flen) {
    sprintf(g->Message, MSG(BAD_FLD_LENGTH), Name, p, flen,
                        tdbp->RowNumber(g), tdbp->GetFile(g));
    longjmp(g->jumper[g->jump_level], 34);
    } // endif

  if (trace > 1)
    htrc("buffer=%s\n", p);

  /*********************************************************************/
  /*  Updating must be done also during the first pass so writing the  */
  /*  updated record can be checked for acceptable record length.      */
  /*********************************************************************/
  if (Fldnum < 0) {
    // This can happen for wrong offset value in XDB files
    sprintf(g->Message, MSG(BAD_FIELD_RANK), Fldnum + 1, Name);
    longjmp(g->jumper[g->jump_level], 34);
  } else
    strncpy(tdbp->Field[Fldnum], p, flen);

  if (trace > 1)
    htrc(" col written: '%s'\n", p);

  } // end of WriteColumn

/* ---------------------------TDBCCL class --------------------------- */

/***********************************************************************/
/*  TDBCCL class constructor.                                          */
/***********************************************************************/
TDBCCL::TDBCCL(PCSVDEF tdp) : TDBCAT(tdp)
  {
  Fn  = tdp->GetFn();
  Hdr = tdp->Header;
  Mxr = tdp->Maxerr;
  Qtd = tdp->Quoted;
  Sep = tdp->Sep;     
  } // end of TDBCCL constructor

/***********************************************************************/
/*  GetResult: Get the list the CSV file columns.                      */
/***********************************************************************/
PQRYRES TDBCCL::GetResult(PGLOBAL g)
  {
  return CSVColumns(g, Fn, Sep, Qtd, Hdr, Mxr, false);
	} // end of GetResult

/* ------------------------ End of TabFmt ---------------------------- */<|MERGE_RESOLUTION|>--- conflicted
+++ resolved
@@ -1,1439 +1,1429 @@
-/************* TabFmt C++ Program Source Code File (.CPP) **************/
-/* PROGRAM NAME: TABFMT                                                */
-/* -------------                                                       */
-/*  Version 3.8                                                        */
-/*                                                                     */
-/* COPYRIGHT:                                                          */
-/* ----------                                                          */
-/*  (C) Copyright to the author Olivier BERTRAND          2001 - 2013  */
-/*                                                                     */
-/* WHAT THIS PROGRAM DOES:                                             */
-/* -----------------------                                             */
-/*  This program are the TABFMT classes DB execution routines.         */
-/*  The base class CSV is comma separated files.                       */
-/*  FMT (Formatted) files are those having a complex internal record   */
-/*  format described in the Format keyword of their definition.        */
-/***********************************************************************/
-
-/***********************************************************************/
-/*  Include relevant MariaDB header file.                  */
-/***********************************************************************/
-#include "my_global.h"
-
-#if defined(WIN32)
-#include <io.h>
-#include <fcntl.h>
-#include <errno.h>
-#include <locale.h>
-#if defined(__BORLANDC__)
-#define __MFC_COMPAT__                   // To define min/max as macro
-#endif
-//#include <windows.h>
-#include "osutil.h"
-#else
-#if defined(UNIX)
-#include <errno.h>
-#include <unistd.h>
-#include "osutil.h"
-#else
-#include <io.h>
-#endif
-#include <fcntl.h>
-#endif
-
-/***********************************************************************/
-/*  Include application header files:                                  */
-/*  global.h    is header containing all global declarations.          */
-/*  plgdbsem.h  is header containing the DB application declarations.  */
-/*  tabdos.h    is header containing the TABDOS class declarations.    */
-/***********************************************************************/
-#include "global.h"
-#include "plgdbsem.h"
-#include "mycat.h"
-#include "filamap.h"
-#if defined(ZIP_SUPPORT)
-#include "filamzip.h"
-#endif   // ZIP_SUPPORT
-#include "tabfmt.h"
-#include "tabmul.h"
-#define  NO_FUNC
-#include "plgcnx.h"                       // For DB types
-#include "resource.h"
-
-/***********************************************************************/
-/*  This should be an option.                                          */
-/***********************************************************************/
-#define MAXCOL          200        /* Default max column nb in result  */
-#define TYPE_UNKNOWN     10        /* Must be greater than other types */
-
-extern "C" int trace;
-
-/***********************************************************************/
-/* CSVColumns: constructs the result blocks containing the description */
-/* of all the columns of a CSV file that will be retrieved by #GetData.*/
-/* Note: the algorithm to set the type is based on the internal values */
-/* of types (TYPE_STRING < TYPE_DOUBLE < TYPE_INT) (1 < 2 < 7).        */
-/* If these values are changed, this will have to be revisited.        */
-/***********************************************************************/
-PQRYRES CSVColumns(PGLOBAL g, const char *fn, char sep, char q,
-                   int hdr, int mxr, bool info)
-  {
-  static int  buftyp[] = {TYPE_STRING, TYPE_SHORT, TYPE_STRING,
-                          TYPE_INT,   TYPE_INT, TYPE_SHORT};
-  static XFLD fldtyp[] = {FLD_NAME, FLD_TYPE,   FLD_TYPENAME,
-                          FLD_PREC, FLD_LENGTH, FLD_SCALE};
-  static unsigned int length[] = {6, 6, 8, 10, 10, 6};
-  char   *p, *colname[MAXCOL], dechar, filename[_MAX_PATH], buf[4096];
-  int     i, imax, hmax, n, nerr, phase, blank, digit, dec, type;
-  int     ncol = sizeof(buftyp) / sizeof(int);
-  int     num_read = 0, num_max = 10000000;     // Statistics
-  int     len[MAXCOL], typ[MAXCOL], prc[MAXCOL];
-  FILE   *infile;
-  PQRYRES qrp;
-  PCOLRES crp;
-
-  if (info) {
-    imax = hmax = 0;
-    length[0] = 128;
-    goto skipit;
-    } // endif info
-
-//      num_max = atoi(p+1);             // Max num of record to test
-#if defined(WIN32)
-  if (sep == ',' || strnicmp(setlocale(LC_NUMERIC, NULL), "French", 6))
-    dechar = '.';
-  else
-    dechar = ',';
-#else   // !WIN32
-  dechar = '.';
-#endif  // !WIN32
-
-  if (trace)
-    htrc("File %s sep=%c q=%c hdr=%d mxr=%d\n",
-          SVP(fn), sep, q, hdr, mxr);
-
-  if (!fn) {
-    strcpy(g->Message, MSG(MISSING_FNAME));
-    return NULL;
-    } // endif fn
-
-  imax = hmax = nerr = 0;
-  mxr = max(0, mxr);
-
-  for (i = 0; i < MAXCOL; i++) {
-    colname[i] = NULL;
-    len[i] = 0;
-    typ[i] = TYPE_UNKNOWN;
-    prc[i] = 0;
-    } // endfor i
-
-  /*********************************************************************/
-  /*  Open the input file.                                             */
-  /*********************************************************************/
-  PlugSetPath(filename, fn, PlgGetDataPath(g));
-
-  if (!(infile= global_fopen(g, MSGID_CANNOT_OPEN, filename, "r")))
-    return NULL;
-
-  if (hdr) {
-    /*******************************************************************/
-    /*  Make the column names from the first line.                     */
-    /*******************************************************************/
-    phase = 0;
-
-    if (fgets(buf, sizeof(buf), infile)) {
-      n = strlen(buf) + 1;
-      buf[n - 2] = '\0';
-#if defined(UNIX)
-      // The file can be imported from Windows 
-      if (buf[n - 3] == '\r')
-        buf[n - 3] = 0;
-#endif   // UNIX
-      p = (char*)PlugSubAlloc(g, NULL, n);
-      memcpy(p, buf, n);
-
-      //skip leading blanks
-      for (; *p == ' '; p++) ;
-
-      if (q && *p == q) {
-        // Header is quoted
-        p++;
-        phase = 1;
-        } // endif q
-
-      colname[0] = p;
-    } else {
-      sprintf(g->Message, MSG(FILE_IS_EMPTY), fn);
-      goto err;
-    } // endif's
-
-    for (i = 1; *p; p++)
-      if (phase == 1 && *p == q) {
-        *p = '\0';
-        phase = 0;
-      } else if (*p == sep && !phase) {
-        *p = '\0';
-
-        //skip leading blanks
-        for (; *(p+1) == ' '; p++) ;
-
-        if (q && *(p+1) == q) {
-          // Header is quoted
-          p++;
-          phase = 1;
-          } // endif q
-
-        colname[i++] = p + 1;
-        } // endif sep
-
-    num_read++;
-    imax = hmax = i;
-
-    for (i = 0; i < hmax; i++)
-      length[0] = max(length[0], strlen(colname[i]));
-
-    } // endif hdr
-
-  for (num_read++; num_read <= num_max; num_read++) {
-    /*******************************************************************/
-    /*  Now start the reading process. Read one line.                  */
-    /*******************************************************************/
-    if (fgets(buf, sizeof(buf), infile)) {
-      n = strlen(buf);
-      buf[n - 1] = '\0';
-#if defined(UNIX)
-      // The file can be imported from Windows 
-      if (buf[n - 2] == '\r')
-        buf[n - 2] = 0;
-#endif   // UNIX
-    } else if (feof(infile)) {
-      sprintf(g->Message, MSG(EOF_AFTER_LINE), num_read -1);
-      break;
-    } else {
-      sprintf(g->Message, MSG(ERR_READING_REC), num_read, fn);
-      goto err;
-    } // endif's
-
-    /*******************************************************************/
-    /*  Make the test for field lengths.                               */
-    /*******************************************************************/
-    i = n = phase = blank = digit = dec = 0;
-
-    for (p = buf; *p; p++)
-      if (*p == sep) {
-        if (phase != 1) {
-          if (i == MAXCOL - 1) {
-            sprintf(g->Message, MSG(TOO_MANY_FIELDS), num_read, fn);
-            goto err;
-            } // endif i
-
-          if (n) {
-            len[i] = max(len[i], n);
-            type = (digit || (dec && n == 1)) ? TYPE_STRING
-                 : (dec) ? TYPE_DOUBLE : TYPE_INT;
-            typ[i] = min(type, typ[i]);
-            prc[i] = max((typ[i] == TYPE_DOUBLE) ? (dec - 1) : 0, prc[i]);
-            } // endif n
-
-          i++;
-          n = phase = blank = digit = dec = 0;
-        } else          // phase == 1
-          n++;
-
-      } else if (*p == ' ') {
-        if (phase < 2)
-          n++;
-
-        if (blank)
-          digit = 1;
-
-      } else if (*p == q) {
-        if (phase == 0) {
-          if (blank)
-            if (++nerr > mxr) {
-              sprintf(g->Message, MSG(MISPLACED_QUOTE), num_read);
-              goto err;
-            } else
-              goto skip;
-
-          n = 0;
-          phase = digit = 1;
-        } else if (phase == 1) {
-          if (*(p+1) == q) {
-            // This is currently not implemented for CSV tables
-//          if (++nerr > mxr) {
-//            sprintf(g->Message, MSG(QUOTE_IN_QUOTE), num_read);
-//            goto err;
-//          } else
-//            goto skip;
-
-            p++;
-            n++;
-          } else
-            phase = 2;
-
-        } else if (++nerr > mxr) {      // phase == 2
-          sprintf(g->Message, MSG(MISPLACED_QUOTE), num_read);
-          goto err;
-        } else
-          goto skip;
-
-      } else {
-        if (phase == 2)
-          if (++nerr > mxr) {
-            sprintf(g->Message, MSG(MISPLACED_QUOTE), num_read);
-            goto err;
-          } else
-            goto skip;
-
-        // isdigit cannot be used here because of debug assert
-        if (!strchr("0123456789", *p)) {
-          if (!digit && *p == dechar)
-            dec = 1;                    // Decimal point found
-          else if (blank || !(*p == '-' || *p == '+'))
-            digit = 1;
-
-        } else if (dec)
-          dec++;                        // More decimals
-
-        n++;
-        blank = 1;
-      } // endif's *p
-
-    if (phase == 1)
-      if (++nerr > mxr) {
-        sprintf(g->Message, MSG(UNBALANCE_QUOTE), num_read);
-        goto err;
-      } else
-        goto skip;
-
-    if (n) {
-      len[i] = max(len[i], n);
-      type = (digit || n == 0 || (dec && n == 1)) ? TYPE_STRING
-           : (dec) ? TYPE_DOUBLE : TYPE_INT;
-      typ[i] = min(type, typ[i]);
-      prc[i]  = max((typ[i] == TYPE_DOUBLE) ? (dec - 1) : 0, prc[i]);
-      } // endif n
-
-    imax = max(imax, i+1);
-   skip: ;                  // Skip erroneous line
-    } // endfor num_read
-
-  if (trace) {
-    htrc("imax=%d Lengths:", imax);
-
-    for (i = 0; i < imax; i++)
-      htrc(" %d", len[i]);
-
-    htrc("\n");
-  } // endif trace
-
-  fclose(infile);
-
- skipit:
-  if (trace)
-    htrc("CSVColumns: imax=%d hmax=%d len=%d\n",
-                      imax, hmax, length[0]);
-
-  /*********************************************************************/
-  /*  Allocate the structures used to refer to the result set.         */
-  /*********************************************************************/
-  qrp = PlgAllocResult(g, ncol, imax, IDS_COLUMNS + 3,
-                          buftyp, fldtyp, length, false, false);
-  if (info || !qrp)
-    return qrp;
-
-  qrp->Nblin = imax;
-
-  /*********************************************************************/
-  /*  Now get the results into blocks.                                 */
-  /*********************************************************************/
-  for (i = 0; i < imax; i++) {
-    if (i >= hmax) {
-      sprintf(buf, "COL%.3d", i+1);
-      p = buf;
-    } else
-      p = colname[i];
-
-    if (typ[i] == TYPE_UNKNOWN)            // Void column
-      typ[i] = TYPE_STRING;
-
-    crp = qrp->Colresp;                    // Column Name
-    crp->Kdata->SetValue(p, i);
-    crp = crp->Next;                       // Data Type
-    crp->Kdata->SetValue(typ[i], i);
-    crp = crp->Next;                       // Type Name
-    crp->Kdata->SetValue(GetTypeName(typ[i]), i);
-    crp = crp->Next;                       // Precision
-    crp->Kdata->SetValue(len[i], i);
-    crp = crp->Next;                       // Length
-    crp->Kdata->SetValue(len[i], i);
-    crp = crp->Next;                       // Scale (precision)
-    crp->Kdata->SetValue(prc[i], i);
-    } // endfor i
-
-  /*********************************************************************/
-  /*  Return the result pointer for use by GetData routines.           */
-  /*********************************************************************/
-  return qrp;
-
- err:
-  fclose(infile);
-  return NULL;
-  } // end of CSVCColumns
-
-/* --------------------------- Class CSVDEF -------------------------- */
-
-/***********************************************************************/
-/*  CSVDEF constructor.                                                */
-/***********************************************************************/
-CSVDEF::CSVDEF(void)
-  {
-  Fmtd = Accept = Header = false;
-  Maxerr = 0;
-  Quoted = -1;
-  Sep = ','; 
-  Qot = '\0';
-  }  // end of CSVDEF constructor
-
-/***********************************************************************/
-/*  DefineAM: define specific AM block values from XDB file.           */
-/***********************************************************************/
-bool CSVDEF::DefineAM(PGLOBAL g, LPCSTR am, int poff)
-  {
-  char   buf[8];
-
-  // Double check correctness of offset values
-  if (Catfunc == FNC_NO)
-    for (PCOLDEF cdp = To_Cols; cdp; cdp = cdp->GetNext())
-      if (cdp->GetOffset() < 1) {
-        strcpy(g->Message, MSG(BAD_OFFSET_VAL));
-        return true;
-        } // endif Offset
-
-  // Call DOSDEF DefineAM with am=CSV so FMT is not confused with FIX
-  if (DOSDEF::DefineAM(g, "CSV", poff))
-    return true;
-
-  Cat->GetCharCatInfo("Separator", ",", buf, sizeof(buf));
-  Sep = (strlen(buf) == 2 && buf[0] == '\\' && buf[1] == 't') ? '\t' : *buf;
-  Quoted = Cat->GetIntCatInfo("Quoted", -1);
-  Cat->GetCharCatInfo("Qchar", "", buf, sizeof(buf));
-  Qot = *buf;
-
-  if (Qot && Quoted < 0)
-    Quoted = 0;
-  else if (!Qot && Quoted >= 0)
-    Qot = '"';
-
-  Fmtd = (!Sep || (am && (*am == 'F' || *am == 'f')));
-  Header = (Cat->GetIntCatInfo("Header", 0) != 0);
-  Maxerr = Cat->GetIntCatInfo("Maxerr", 0);
-  Accept = (Cat->GetIntCatInfo("Accept", 0) != 0);
-  return false;
-  } // end of DefineAM
-
-/***********************************************************************/
-/*  GetTable: makes a new Table Description Block.                     */
-/***********************************************************************/
-PTDB CSVDEF::GetTable(PGLOBAL g, MODE mode)
-  {
-  PTDBASE tdbp;
-
-  if (Catfunc != FNC_COL) {
-    USETEMP tmp = PlgGetUser(g)->UseTemp;
-    bool    map = Mapped && mode != MODE_INSERT &&
-                  !(tmp != TMP_NO && mode == MODE_UPDATE) &&
-                  !(tmp == TMP_FORCE &&
-                  (mode == MODE_UPDATE || mode == MODE_DELETE));
-    PTXF    txfp;
-
-    /*******************************************************************/
-    /*  Allocate a file processing class of the proper type.           */
-    /*******************************************************************/
-    if (map) {
-      // Should be now compatible with UNIX
-      txfp = new(g) MAPFAM(this);
-    } else if (Compressed) {
-#if defined(ZIP_SUPPORT)
-      if (Compressed == 1)
-        txfp = new(g) ZIPFAM(this);
-      else {
-#if defined(BLK_INDX)
-        txfp = new(g) ZLBFAM(this);
-#else   // !BLK_INDX
-        strcpy(g->Message, "Compress 2 not supported yet");
-        return NULL;
-#endif  // !BLK_INDX
-        } // endelse
-#else   // !ZIP_SUPPORT
-        strcpy(g->Message, "Compress not supported");
-        return NULL;
-#endif  // !ZIP_SUPPORT
-    } else
-      txfp = new(g) DOSFAM(this);
-
-    /*******************************************************************/
-    /*  Allocate a TDB of the proper type.                             */
-    /*  Column blocks will be allocated only when needed.              */
-    /*******************************************************************/
-    if (!Fmtd)
-      tdbp = new(g) TDBCSV(this, txfp);
-    else
-      tdbp = new(g) TDBFMT(this, txfp);
-
-    if (Multiple)
-      tdbp = new(g) TDBMUL(tdbp);
-
-  } else
-    tdbp = new(g)TDBCCL(this);
-
-  return tdbp;
-  } // end of GetTable
-
-/* -------------------------- Class TDBCSV --------------------------- */
-
-/***********************************************************************/
-/*  Implementation of the TDBCSV class.                                */
-/***********************************************************************/
-TDBCSV::TDBCSV(PCSVDEF tdp, PTXF txfp) : TDBDOS(tdp, txfp)
-  {
-#if defined(_DEBUG)
-  assert (tdp);
-#endif
-  Field  = NULL;
-  Offset = NULL;
-  Fldlen = NULL;
-  Fields = 0;
-  Nerr = 0;
-  Quoted = tdp->Quoted;
-  Maxerr = tdp->Maxerr;
-  Accept = tdp->Accept;
-  Header = tdp->Header;
-  Sep = tdp->GetSep();
-  Qot = tdp->GetQot();
-  } // end of TDBCSV standard constructor
-
-TDBCSV::TDBCSV(PGLOBAL g, PTDBCSV tdbp) : TDBDOS(g, tdbp)
-  {
-  Fields = tdbp->Fields;
-
-  if (Fields) {
-    if (tdbp->Offset)
-      Offset = (int*)PlugSubAlloc(g, NULL, sizeof(int) * Fields);
-
-    if (tdbp->Fldlen)
-      Fldlen = (int*)PlugSubAlloc(g, NULL, sizeof(int) * Fields);
-
-    Field = (PSZ *)PlugSubAlloc(g, NULL, sizeof(PSZ) * Fields);
-
-    for (int i = 0; i < Fields; i++) {
-      if (Offset)
-        Offset[i] = tdbp->Offset[i];
-
-      if (Fldlen)
-        Fldlen[i] = tdbp->Fldlen[i];
-
-      if (Field) {
-        assert (Fldlen);
-        Field[i] = (PSZ)PlugSubAlloc(g, NULL, Fldlen[i] + 1);
-        Field[i][Fldlen[i]] = '\0';
-        } // endif Field
-
-      } // endfor i
-
-  } else {
-    Field  = NULL;
-    Offset = NULL;
-    Fldlen = NULL;
-  } // endif Fields
-
-  Nerr = tdbp->Nerr;
-  Maxerr = tdbp->Maxerr;
-  Quoted = tdbp->Quoted;
-  Accept = tdbp->Accept;
-  Header = tdbp->Header;
-  Sep = tdbp->Sep;
-  Qot = tdbp->Qot;
-  } // end of TDBCSV copy constructor
-
-// Method
-PTDB TDBCSV::CopyOne(PTABS t)
-  {
-  PTDB    tp;
-  PCSVCOL cp1, cp2;
-  PGLOBAL g = t->G;        // Is this really useful ???
-
-  tp = new(g) TDBCSV(g, this);
-
-  for (cp1 = (PCSVCOL)Columns; cp1; cp1 = (PCSVCOL)cp1->GetNext()) {
-    cp2 = new(g) CSVCOL(cp1, tp);  // Make a copy
-    NewPointer(t, cp1, cp2);
-    } // endfor cp1
-
-  return tp;
-  } // end of CopyOne
-
-/***********************************************************************/
-/*  Allocate CSV column description block.                             */
-/***********************************************************************/
-PCOL TDBCSV::MakeCol(PGLOBAL g, PCOLDEF cdp, PCOL cprec, int n)
-  {
-  return new(g) CSVCOL(g, cdp, this, cprec, n);
-  } // end of MakeCol
-
-/***********************************************************************/
-/*  Check whether the number of errors is greater than the maximum.    */
-/***********************************************************************/
-bool TDBCSV::CheckErr(void)
-  {
-  return (++Nerr) > Maxerr;
-  } // end of CheckErr
-
-/***********************************************************************/
-/*  CSV EstimatedLength. Returns an estimated minimum line length.     */
-/***********************************************************************/
-int TDBCSV::EstimatedLength(PGLOBAL g)
-  {
-  if (trace)
-    htrc("EstimatedLength: Fields=%d Columns=%p\n", Fields, Columns);
-     
-  if (!Fields) {
-    PCSVCOL colp;
-
-    for (colp = (PCSVCOL)Columns; colp; colp = (PCSVCOL)colp->Next)
-      if (!colp->IsSpecial())  // Not a pseudo column
-        Fields = max(Fields, (int)colp->Fldnum);
-
-    if (Columns)
-      Fields++;           // Fldnum was 0 based
-
-    } // endif Fields
-
-  return (int)Fields;   // Number of separators if all fields are null
-  } // end of Estimated Length
-
-#if 0
-/***********************************************************************/
-/*  CSV tables favor the use temporary files for Update.               */
-/***********************************************************************/
-bool TDBCSV::IsUsingTemp(PGLOBAL g)
-  {
-  USETEMP usetemp = PlgGetUser(g)->UseTemp;
-
-  return (usetemp == TMP_YES || usetemp == TMP_FORCE ||
-         (usetemp == TMP_AUTO && Mode == MODE_UPDATE));
-  } // end of IsUsingTemp
-#endif // 0  (Same as TDBDOS one)
-
-/***********************************************************************/
-/*  CSV Access Method opening routine.                                 */
-/*  First allocate the Offset and Fldlen arrays according to the       */
-/*  greatest field used in that query. Then call the DOS opening fnc.  */
-/***********************************************************************/
-bool TDBCSV::OpenDB(PGLOBAL g)
-  {
-  bool    rc = false;
-  PCOLDEF cdp;
-  PDOSDEF tdp = (PDOSDEF)To_Def;
-
-  if (Use != USE_OPEN && (Columns || Mode == MODE_UPDATE)) {
-    // Allocate the storage used to read (or write) records
-    int     i, len;
-    PCSVCOL colp;
-
-    if (!Fields)              // May have been set in TABFMT::OpenDB
-      if (Mode != MODE_UPDATE && Mode != MODE_INSERT) {
-        for (colp = (PCSVCOL)Columns; colp; colp = (PCSVCOL)colp->Next)
-          if (!colp->IsSpecial())  // Not a pseudo column
-            Fields = max(Fields, (int)colp->Fldnum);
-
-        if (Columns)
-          Fields++;           // Fldnum was 0 based
-
-      } else
-        for (cdp = tdp->GetCols(); cdp; cdp = cdp->GetNext())
-          Fields++;
-
-    Offset = (int*)PlugSubAlloc(g, NULL, sizeof(int) * Fields);
-    Fldlen = (int*)PlugSubAlloc(g, NULL, sizeof(int) * Fields);
-
-    if (Mode == MODE_INSERT || Mode == MODE_UPDATE) {
-      Field = (PSZ*)PlugSubAlloc(g, NULL, sizeof(PSZ) * Fields);
-      Fldtyp = (bool*)PlugSubAlloc(g, NULL, sizeof(bool) * Fields);
-      } // endif Mode
-
-    for (i = 0; i < Fields; i++) {
-      Offset[i] = 0;
-      Fldlen[i] = 0;
-
-      if (Field) {
-        Field[i] = NULL;
-        Fldtyp[i] = false;
-        } // endif Field
-
-      } // endfor i
-
-    if (Field)
-      // Prepare writing fields
-      if (Mode != MODE_UPDATE)
-        for (colp = (PCSVCOL)Columns; colp; colp = (PCSVCOL)colp->Next) {
-          i = colp->Fldnum;
-          len = colp->GetLength();
-          Field[i] = (PSZ)PlugSubAlloc(g, NULL, len + 1);
-          Field[i][len] = '\0';
-          Fldlen[i] = len;
-          Fldtyp[i] = IsTypeNum(colp->GetResultType());
-          } // endfor colp
-
-      else     // MODE_UPDATE
-        for (cdp = tdp->GetCols(); cdp; cdp = cdp->GetNext()) {
-          i = cdp->GetOffset() - 1;
-          len = cdp->GetLength();
-          Field[i] = (PSZ)PlugSubAlloc(g, NULL, len + 1);
-          Field[i][len] = '\0';
-          Fldlen[i] = len;
-          Fldtyp[i] = IsTypeNum(cdp->GetType());
-          } // endfor colp
-
-    } // endif Use
-
-  if (Header) {
-    // Check that the Lrecl is at least equal to the header line length
-    int     headlen = 0;
-    PCOLDEF cdp;
-    PDOSDEF tdp = (PDOSDEF)To_Def;
-
-    for (cdp = tdp->GetCols(); cdp; cdp = cdp->GetNext())
-      headlen += strlen(cdp->GetName()) + 3;  // 3 if names are quoted
-
-    if (headlen > Lrecl) {
-      Lrecl = headlen;
-      Txfp->Lrecl = headlen;
-      } // endif headlen
-
-    } // endif Header
-
-  Nerr = 0;
-  rc = TDBDOS::OpenDB(g);
-
-  if (!rc && Mode == MODE_UPDATE && To_Kindex)
-    // Because KINDEX::Init is executed in mode READ, we must restore
-    // the Fldlen array that was modified when reading the table file.
-    for (cdp = tdp->GetCols(); cdp; cdp = cdp->GetNext())
-      Fldlen[cdp->GetOffset() - 1] = cdp->GetLength();
-
-  return rc;
-  } // end of OpenDB
-
-/***********************************************************************/
-/*  SkipHeader: Physically skip first header line if applicable.       */
-/*  This is called from TDBDOS::OpenDB and must be executed before     */
-/*  Kindex construction if the file is accessed using an index.        */
-/***********************************************************************/
-bool TDBCSV::SkipHeader(PGLOBAL g)
-  {
-  int len = GetFileLength(g);
-  bool rc = false;
-
-#if defined(_DEBUG)
-  if (len < 0)
-    return true;
-#endif   // _DEBUG
-
-  if (Header) {
-    if (Mode == MODE_INSERT) {
-      if (!len) {
-        // New file, the header line must be constructed and written
-        int     i, n = 0;
-        int    hlen = 0;
-        bool    q = Qot && Quoted > 0;
-        PCOLDEF cdp;
-
-        // Estimate the length of the header list
-        for (cdp = To_Def->GetCols(); cdp; cdp = cdp->GetNext()) {
-          hlen += (1 + strlen(cdp->GetName()));
-          hlen += ((q) ? 2 : 0);
-          n++;            // Calculate the number of columns
-          } // endfor cdp
-
-        if (hlen > Lrecl) {
-          sprintf(g->Message, MSG(LRECL_TOO_SMALL), hlen);
-          return true;
-          } // endif hlen
-
-        // File is empty, write a header record
-        memset(To_Line, 0, Lrecl);
-
-        // The column order in the file is given by the offset value
-        for (i = 1; i <= n; i++)
-          for (cdp = To_Def->GetCols(); cdp; cdp = cdp->GetNext())
-            if (cdp->GetOffset() == i) {
-              if (q)
-                To_Line[strlen(To_Line)] = Qot;
-
-              strcat(To_Line, cdp->GetName());
-
-              if (q)
-                To_Line[strlen(To_Line)] = Qot;
-
-              if (i < n)
-                To_Line[strlen(To_Line)] = Sep;
-
-              } // endif Offset
-
-        rc = (Txfp->WriteBuffer(g) == RC_FX);
-        } // endif !FileLength
-
-    } else if (Mode == MODE_DELETE) {
-      if (len)
-        rc = (Txfp->SkipRecord(g, true) == RC_FX);
-
-    } else if (len) // !Insert && !Delete
-      rc = (Txfp->SkipRecord(g, false) == RC_FX || Txfp->RecordPos(g));
-
-    } // endif Header
-
-  return rc;
-  } // end of SkipHeader
-
-/***********************************************************************/
-/*  ReadBuffer: Physical read routine for the CSV access method.       */
-/***********************************************************************/
-int TDBCSV::ReadBuffer(PGLOBAL g)
-  {
-  char *p1, *p2, *p = NULL;
-  int   i, n, len, rc = Txfp->ReadBuffer(g);
-  bool  bad = false;
-
-  if (trace > 1)
-    htrc("CSV: Row is '%s' rc=%d\n", To_Line, rc);
-
-  if (rc != RC_OK || !Fields)
-    return rc;
-  else
-    p2 = To_Line;
-
-  // Find the offsets and lengths of the columns for this row
-  for (i = 0; i < Fields; i++) {
-    if (!bad) {
-      if (Qot && *p2 == Qot) {                // Quoted field
-        for (n = 0, p1 = ++p2; (p = strchr(p1, Qot)); p1 = p + 2)
-          if (*(p + 1) == Qot)
-            n++;                              // Doubled internal quotes
-          else
-            break;                            // Final quote
-
-        if (p) {
-          len = p++ - p2;
-
-//        if (Sep != ' ')
-//          for (; *p == ' '; p++) ;          // Skip blanks
-
-          if (*p != Sep && i != Fields - 1) { // Should be the separator
-            if (CheckErr()) {
-              sprintf(g->Message, MSG(MISSING_FIELD),
-                                  i+1, Name, RowNumber(g));
-              return RC_FX;
-            } else if (Accept)
-              bad = true;
-            else
-              return RC_NF;
-
-            } // endif p
-
-          if (n) {
-            int j, k;
-
-            // Suppress the double of internal quotes
-            for (j = k = 0; j < len; j++, k++) {
-              if (p2[j] == Qot)
-                j++;                          // skip first one
-
-              p2[k] = p2[j];
-              } // endfor i, j
-
-            len -= n;
-            } // endif n
-
-        } else if (CheckErr()) {
-          sprintf(g->Message, MSG(BAD_QUOTE_FIELD),
-                              Name, i+1, RowNumber(g));
-          return RC_FX;
-        } else if (Accept) {
-          len = strlen(p2);
-          bad = true;
-        } else
-          return RC_NF;
-
-      } else if ((p = strchr(p2, Sep)))
-        len = p - p2;
-      else if (i == Fields - 1)
-        len = strlen(p2);
-      else if (Accept && Maxerr == 0) {
-        len = strlen(p2);
-        bad = true;
-      } else if (CheckErr()) {
-        sprintf(g->Message, MSG(MISSING_FIELD), i+1, Name, RowNumber(g));
-        return RC_FX;
-      } else if (Accept) {
-        len = strlen(p2);
-        bad = true;
-      } else
-        return RC_NF;
-
-    } else
-      len = 0;
-
-    Offset[i] = p2 - To_Line;
-
-    if (Mode != MODE_UPDATE)
-      Fldlen[i] = len;
-    else if (len > Fldlen[i]) {
-      sprintf(g->Message, MSG(FIELD_TOO_LONG), i+1, RowNumber(g));
-      return RC_FX;
-    } else {
-      strncpy(Field[i], p2, len);
-      Field[i][len] = '\0';
-    } // endif Mode
-
-    if (p)
-      p2 = p + 1;
-
-    } // endfor i
-
-  return rc;
-  } // end of ReadBuffer
-
-/***********************************************************************/
-/*  Data Base write routine CSV file access method.                    */
-/***********************************************************************/
-int TDBCSV::WriteDB(PGLOBAL g)
-  {
-  char sep[2], qot[2];
-  int  i, nlen, oldlen = strlen(To_Line);
-
-  if (trace > 1)
-    htrc("CSV WriteDB: R%d Mode=%d key=%p link=%p\n",
-          Tdb_No, Mode, To_Key_Col, To_Link);
-
-  // Before writing the line we must check its length
-  if ((nlen = CheckWrite(g)) < 0)
-    return RC_FX;
-
-  // Before writing the line we must make it
-  sep[0] = Sep;
-  sep[1] = '\0';
-  qot[0] = Qot;
-  qot[1] = '\0';
-  *To_Line = '\0';
-
-  for (i = 0; i < Fields; i++) {
-    if (i)
-      strcat(To_Line, sep);
-
-    if (Field[i])
-      if (!strlen(Field[i])) {
-        // Generally null fields are not quoted
-        if (Quoted > 2)
-          // Except if explicitely required
-          strcat(strcat(To_Line, qot), qot);
-
-      } else if (Qot && (strchr(Field[i], Sep) || *Field[i] == Qot
-              || Quoted > 1 || (Quoted == 1 && !Fldtyp[i])))
-        if (strchr(Field[i], Qot)) {
-          // Field contains quotes that must be doubled
-          int j, k = strlen(To_Line), n = strlen(Field[i]);
-
-          To_Line[k++] = Qot;
-
-          for (j = 0; j < n; j++) {
-            if (Field[i][j] == Qot)
-              To_Line[k++] = Qot;
-
-            To_Line[k++] = Field[i][j];
-            } // endfor j
-
-          To_Line[k++] = Qot;
-          To_Line[k] = '\0';
-        } else
-          strcat(strcat(strcat(To_Line, qot), Field[i]), qot);
-
-      else
-        strcat(To_Line, Field[i]);
-
-    } // endfor i
-
-#if defined(_DEBUG)
-  assert ((unsigned)nlen == strlen(To_Line));
-#endif
-
-  if (Mode == MODE_UPDATE && nlen < oldlen
-                          && !((PDOSFAM)Txfp)->GetUseTemp()) {
-    // In Update mode with no temp file, line length must not change
-    To_Line[nlen] = Sep;
-
-    for (nlen++; nlen < oldlen; nlen++)
-      To_Line[nlen] = ' ';
-
-    To_Line[nlen] = '\0';
-    } // endif
-
-  if (trace > 1)
-    htrc("Write: line is=%s", To_Line);
-
-  /*********************************************************************/
-  /*  Now start the writing process.                                   */
-  /*********************************************************************/
-  return Txfp->WriteBuffer(g);
-  } // end of WriteDB
-
-/***********************************************************************/
-/*  Check whether a new line fit in the file lrecl size.               */
-/***********************************************************************/
-int TDBCSV::CheckWrite(PGLOBAL g)
-  {
-  int maxlen, n, nlen = (Fields - 1);
-
-  if (trace > 1)
-    htrc("CheckWrite: R%d Mode=%d\n", Tdb_No, Mode);
-
-  // Before writing the line we must check its length
-  maxlen = (Mode == MODE_UPDATE && !Txfp->GetUseTemp())
-         ? strlen(To_Line) : Lrecl;
-
-  // Check whether record is too int
-  for (int i = 0; i < Fields; i++)
-    if (Field[i]) {
-      if (!(n = strlen(Field[i])))
-        n += (Quoted > 2 ? 2 : 0);
-      else if (strchr(Field[i], Sep) || (Qot && *Field[i] == Qot)
-          || Quoted > 1 || (Quoted == 1 && !Fldtyp[i]))
-        if (!Qot) {
-          sprintf(g->Message, MSG(SEP_IN_FIELD), i + 1);
-          return -1;
-        } else {
-          // Quotes inside a quoted field must be doubled
-          char *p1, *p2;
-
-          for (p1 = Field[i]; (p2 = strchr(p1, Qot)); p1 = p2 + 1)
-            n++;
-
-          n += 2;        // Outside quotes
-        } // endif
-
-      if ((nlen += n) > maxlen) {
-        strcpy(g->Message, MSG(LINE_TOO_LONG));
-        return -1;
-        } // endif nlen
-
-      } // endif Field
-
-  return nlen;
-  } // end of CheckWrite
-
-/* ------------------------------------------------------------------- */
-
-/***********************************************************************/
-/*  Implementation of the TDBFMT class.                                */
-/***********************************************************************/
-TDBFMT::TDBFMT(PGLOBAL g, PTDBFMT tdbp) : TDBCSV(g, tdbp)
-  {
-  FldFormat = tdbp->FldFormat;
-  To_Fld = tdbp->To_Fld;
-  FmtTest = tdbp->FmtTest;
-  Linenum = tdbp->Linenum;
-  } // end of TDBFMT copy constructor
-
-// Method
-PTDB TDBFMT::CopyOne(PTABS t)
-  {
-  PTDB    tp;
-  PCSVCOL cp1, cp2;
-//PFMTCOL cp1, cp2;
-  PGLOBAL g = t->G;        // Is this really useful ???
-
-  tp = new(g) TDBFMT(g, this);
-
-  for (cp1 = (PCSVCOL)Columns; cp1; cp1 = (PCSVCOL)cp1->GetNext()) {
-//for (cp1 = (PFMTCOL)Columns; cp1; cp1 = (PFMTCOL)cp1->GetNext()) {
-    cp2 = new(g) CSVCOL(cp1, tp);  // Make a copy
-//  cp2 = new(g) FMTCOL(cp1, tp);  // Make a copy
-    NewPointer(t, cp1, cp2);
-    } // endfor cp1
-
-  return tp;
-  } // end of CopyOne
-
-/***********************************************************************/
-/*  Allocate FMT column description block.                             */
-/***********************************************************************/
-PCOL TDBFMT::MakeCol(PGLOBAL g, PCOLDEF cdp, PCOL cprec, int n)
-  {
-  return new(g) CSVCOL(g, cdp, this, cprec, n);
-//return new(g) FMTCOL(cdp, this, cprec, n);
-  } // end of MakeCol
-
-/***********************************************************************/
-/*  FMT EstimatedLength. Returns an estimated minimum line length.     */
-/*  The big problem here is how can we astimated that minimum ?        */
-/***********************************************************************/
-int TDBFMT::EstimatedLength(PGLOBAL g)
-  {
-  // This is rather stupid !!!
-  return ((PDOSDEF)To_Def)->GetEnding() + (int)((Lrecl / 10) + 1);   
-  } // end of EstimatedLength
-
-/***********************************************************************/
-/*  FMT Access Method opening routine.                                 */
-/***********************************************************************/
-bool TDBFMT::OpenDB(PGLOBAL g)
-  {
-  Linenum = 0;
-
-  if (Mode == MODE_INSERT || Mode == MODE_UPDATE) {
-    sprintf(g->Message, MSG(FMT_WRITE_NIY), "FMT");
-    return true;                    // NIY
-    } // endif Mode
-
-  if (Use != USE_OPEN && Columns) {
-    // Make the formats used to read records
-    PSZ     pfm;
-    int     i, n;
-    PCSVCOL colp;
-    PCOLDEF cdp;
-    PDOSDEF tdp = (PDOSDEF)To_Def;
-
-    for (colp = (PCSVCOL)Columns; colp; colp = (PCSVCOL)colp->Next)
-      if (!colp->IsSpecial())  // Not a pseudo column
-        Fields = max(Fields, (int)colp->Fldnum);
-
-    if (Columns)
-      Fields++;                // Fldnum was 0 based
-
-    To_Fld = PlugSubAlloc(g, NULL, Lrecl + 1);
-    FldFormat = (PSZ*)PlugSubAlloc(g, NULL, sizeof(PSZ) * Fields);
-    memset(FldFormat, 0, sizeof(PSZ) * Fields);
-    FmtTest = (int*)PlugSubAlloc(g, NULL, sizeof(int) * Fields);
-    memset(FmtTest, 0, sizeof(int) * Fields);
-
-    // Get the column formats
-    for (cdp = tdp->GetCols(); cdp; cdp = cdp->GetNext())
-      if ((i = cdp->GetOffset() - 1) < Fields) {
-        if (!(pfm = cdp->GetFmt())) {
-          sprintf(g->Message, MSG(NO_FLD_FORMAT), i + 1, Name);
-          return true;
-          } // endif pfm
-
-        // Roughly check the Fmt format
-        if ((n = strlen(pfm) - 2) < 4) {
-          sprintf(g->Message, MSG(BAD_FLD_FORMAT), i + 1, Name);
-          return true;
-          } // endif n
-
-        FldFormat[i] = (PSZ)PlugSubAlloc(g, NULL, n + 5);
-        strcpy(FldFormat[i], pfm);
-
-        if (!strcmp(pfm + n, "%m")) {
-          // This is a field that can be missing. Flag it so it can
-          // be handled with special processing.
-          FldFormat[i][n+1] = 'n';  // To have sscanf normal processing
-          FmtTest[i] = 2;
-        } else if (i+1 < Fields && strcmp(pfm + n, "%n")) {
-          // There are trailing characters after the field contents
-          // add a marker for the next field start position.
-          strcat(FldFormat[i], "%n");
-          FmtTest[i] = 1;
-        } // endif's
-
-        } // endif i
-
-    } // endif Use
-
-  return TDBCSV::OpenDB(g);
-  } // end of OpenDB
-
-/***********************************************************************/
-/*  ReadBuffer: Physical read routine for the FMT access method.       */
-/***********************************************************************/
-int TDBFMT::ReadBuffer(PGLOBAL g)
-  {
-  int  i, len, n, deb, fin, nwp, pos = 0, rc;
-  bool bad = false;
-
-  if ((rc = Txfp->ReadBuffer(g)) != RC_OK || !Fields)
-    return rc;
-  else
-    ++Linenum;
-
-  if (trace > 1)
-    htrc("FMT: Row %d is '%s' rc=%d\n", Linenum, To_Line, rc);
-
-  // Find the offsets and lengths of the columns for this row
-  for (i = 0; i < Fields; i++) {
-    if (!bad) {
-      deb = fin = -1;
-
-      if (!FldFormat[i]) {
-        n = 0;
-      } else if (FmtTest[i] == 1) {
-        nwp = -1;
-        n = sscanf(To_Line + pos, FldFormat[i], &deb, To_Fld, &fin, &nwp);
-      } else {
-        n = sscanf(To_Line + pos, FldFormat[i], &deb, To_Fld, &fin);
-
-        if (n != 1 && (deb >= 0 || i == Fields - 1) && FmtTest[i] == 2) {
-          // Missing optional field, not an error
-          n = 1;
-
-          if (i == Fields - 1)
-            fin = deb = 0;
-          else
-            fin = deb;
-
-          } // endif n
-
-        nwp = fin;
-      } // endif i
-
-      if (n != 1 || deb < 0 || fin < 0 || nwp < 0) {
-        // This is to avoid a very strange sscanf bug occuring
-        // with fields that ends with a null character.
-        // This bug causes subsequent sscanf to return in error,
-        // so next lines are not parsed correctly.
-        sscanf("a", "%*c");       // Seems to reset things Ok
-
-        if (CheckErr()) {
-          sprintf(g->Message, MSG(BAD_LINEFLD_FMT), Linenum, i + 1, Name);
-          return RC_FX;
-        } else if (Accept)
-          bad = true;
-        else
-          return RC_NF;
-
-        } // endif n...
-
-      } // endif !bad
-
-    if (!bad) {
-      Offset[i] = pos + deb;
-      len = fin - deb;
-    } else {
-      nwp = 0;
-      Offset[i] = pos;
-      len = 0;
-    } // endif bad
-
-//  if (Mode != MODE_UPDATE)
-      Fldlen[i] = len;
-//  else if (len > Fldlen[i]) {
-//    sprintf(g->Message, MSG(FIELD_TOO_LONG), i+1, To_Tdb->RowNumber(g));
-//    return RC_FX;
-//  } else {
-//    strncpy(Field[i], To_Line + pos, len);
-//    Field[i][len] = '\0';
-//  } // endif Mode
-
-    pos += nwp;
-    } // endfor i
-
-  if (bad)
-    Nerr++;
-  else
-    sscanf("a", "%*c");             // Seems to reset things Ok
-
-  return rc;
-  } // end of ReadBuffer
-
-/***********************************************************************/
-/*  Data Base write routine FMT file access method.                    */
-/***********************************************************************/
-int TDBFMT::WriteDB(PGLOBAL g)
-  {
-  sprintf(g->Message, MSG(FMT_WRITE_NIY), "FMT");
-  return RC_FX;                    // NIY
-  } // end of WriteDB
-
-// ------------------------ CSVCOL functions ----------------------------
-
-/***********************************************************************/
-/*  CSVCOL public constructor                                          */
-/***********************************************************************/
-CSVCOL::CSVCOL(PGLOBAL g, PCOLDEF cdp, PTDB tdbp, PCOL cprec, int i)
-  : DOSCOL(g, cdp, tdbp, cprec, i, "CSV")
-  {
-  Fldnum = Deplac - 1;
-  Deplac = 0;
-  } // end of CSVCOL constructor
-
-/***********************************************************************/
-/*  CSVCOL constructor used for copying columns.                       */
-/*  tdbp is the pointer to the new table descriptor.                   */
-/***********************************************************************/
-CSVCOL::CSVCOL(CSVCOL *col1, PTDB tdbp) : DOSCOL(col1, tdbp)
-  {
-  Fldnum = col1->Fldnum;
-  } // end of CSVCOL copy constructor
-
-#if defined(BLK_INDX)
-/***********************************************************************/
-<<<<<<< HEAD
-/*  VarSize: This function tells UpdateDB whether or not the block     */
-/*  optimization file must be redone if this column is updated, even   */
-/*  it is not sorted or clustered. This applies to a blocked table,    */
-/*  because if it is updated using a temporary file, the block size    */
-/*  may be modified.                                                   */
-/***********************************************************************/
-bool CSVCOL::VarSize(void)
-  {
-  PTXF txfp = ((PTDBCSV)To_Tdb)->Txfp;
-
-  if (txfp->IsBlocked() && txfp->GetUseTemp())
-    // Blocked table using a temporary file
-    return true;
-  else
-    return false;
-
-  } // end VarSize
-#endif   // BLK_INDX
-
-/***********************************************************************/
-=======
->>>>>>> e5729127
-/*  ReadColumn: call DOSCOL::ReadColumn after having set the offet     */
-/*  and length of the field to read as calculated by TDBCSV::ReadDB.   */
-/***********************************************************************/
-void CSVCOL::ReadColumn(PGLOBAL g)
-  {
-  int     rc;
-  PTDBCSV tdbp = (PTDBCSV)To_Tdb;
-
-  /*********************************************************************/
-  /*  If physical reading of the line was deferred, do it now.         */
-  /*********************************************************************/
-  if (!tdbp->IsRead())
-    if ((rc = tdbp->ReadBuffer(g)) != RC_OK) {
-      if (rc == RC_EF)
-        sprintf(g->Message, MSG(INV_DEF_READ), rc);
-
-      longjmp(g->jumper[g->jump_level], 34);
-      } // endif
-
-  if (tdbp->Mode != MODE_UPDATE) {
-    int colen = Long;                    // Column length
-
-    // Set the field offset and length for this row
-    Deplac = tdbp->Offset[Fldnum];       // Field offset
-    Long   = tdbp->Fldlen[Fldnum];       // Field length
-
-    if (trace > 1)
-      htrc("CSV ReadColumn %s Fldnum=%d offset=%d fldlen=%d\n",
-            Name, Fldnum, Deplac, Long);
-
-    if (Long > colen && tdbp->CheckErr()) {
-      Long = colen;                       // Restore column length
-      sprintf(g->Message, MSG(FLD_TOO_LNG_FOR),
-              Fldnum + 1, Name, To_Tdb->RowNumber(g), tdbp->GetFile(g));
-      longjmp(g->jumper[g->jump_level], 34);
-      } // endif Long
-
-    // Now do the reading
-    DOSCOL::ReadColumn(g);
-
-    // Restore column length
-    Long = colen;
-  } else {         // Mode Update
-    // Field have been copied in TDB Field array
-    PSZ fp = tdbp->Field[Fldnum];
-
-    Value->SetValue_psz(fp);
-
-    // Set null when applicable
-    if (Nullable)
-      Value->SetNull(Value->IsZero());
-
-  } // endif Mode
-
-  } // end of ReadColumn
-
-/***********************************************************************/
-/*  WriteColumn: The column is written in TDBCSV matching Field.       */
-/***********************************************************************/
-void CSVCOL::WriteColumn(PGLOBAL g)
-  {
-  char   *p, buf[32];
-  int     flen;
-  PTDBCSV tdbp = (PTDBCSV)To_Tdb;
-
-  if (trace > 1)
-    htrc("CSV WriteColumn: col %s R%d coluse=%.4X status=%.4X\n",
-          Name, tdbp->GetTdb_No(), ColUse, Status);
-
-  flen = GetLength();
-
-  if (trace > 1)
-    htrc("Lrecl=%d Long=%d field=%d coltype=%d colval=%p\n",
-          tdbp->Lrecl, Long, flen, Buf_Type, Value);
-
-  /*********************************************************************/
-  /*  Check whether the new value has to be converted to Buf_Type.     */
-  /*********************************************************************/
-  if (Value != To_Val)
-    Value->SetValue_pval(To_Val, false);    // Convert the updated value
-
-  /*********************************************************************/
-  /*  Get the string representation of the column value.               */
-  /*********************************************************************/
-  p = Value->ShowValue(buf);
-
-  if (trace > 1)
-    htrc("new length(%p)=%d\n", p, strlen(p));
-
-  if ((signed)strlen(p) > flen) {
-    sprintf(g->Message, MSG(BAD_FLD_LENGTH), Name, p, flen,
-                        tdbp->RowNumber(g), tdbp->GetFile(g));
-    longjmp(g->jumper[g->jump_level], 34);
-    } // endif
-
-  if (trace > 1)
-    htrc("buffer=%s\n", p);
-
-  /*********************************************************************/
-  /*  Updating must be done also during the first pass so writing the  */
-  /*  updated record can be checked for acceptable record length.      */
-  /*********************************************************************/
-  if (Fldnum < 0) {
-    // This can happen for wrong offset value in XDB files
-    sprintf(g->Message, MSG(BAD_FIELD_RANK), Fldnum + 1, Name);
-    longjmp(g->jumper[g->jump_level], 34);
-  } else
-    strncpy(tdbp->Field[Fldnum], p, flen);
-
-  if (trace > 1)
-    htrc(" col written: '%s'\n", p);
-
-  } // end of WriteColumn
-
-/* ---------------------------TDBCCL class --------------------------- */
-
-/***********************************************************************/
-/*  TDBCCL class constructor.                                          */
-/***********************************************************************/
-TDBCCL::TDBCCL(PCSVDEF tdp) : TDBCAT(tdp)
-  {
-  Fn  = tdp->GetFn();
-  Hdr = tdp->Header;
-  Mxr = tdp->Maxerr;
-  Qtd = tdp->Quoted;
-  Sep = tdp->Sep;     
-  } // end of TDBCCL constructor
-
-/***********************************************************************/
-/*  GetResult: Get the list the CSV file columns.                      */
-/***********************************************************************/
-PQRYRES TDBCCL::GetResult(PGLOBAL g)
-  {
-  return CSVColumns(g, Fn, Sep, Qtd, Hdr, Mxr, false);
-	} // end of GetResult
-
-/* ------------------------ End of TabFmt ---------------------------- */+/************* TabFmt C++ Program Source Code File (.CPP) **************/
+/* PROGRAM NAME: TABFMT                                                */
+/* -------------                                                       */
+/*  Version 3.9                                                        */
+/*                                                                     */
+/* COPYRIGHT:                                                          */
+/* ----------                                                          */
+/*  (C) Copyright to the author Olivier BERTRAND          2001 - 2014  */
+/*                                                                     */
+/* WHAT THIS PROGRAM DOES:                                             */
+/* -----------------------                                             */
+/*  This program are the TABFMT classes DB execution routines.         */
+/*  The base class CSV is comma separated files.                       */
+/*  FMT (Formatted) files are those having a complex internal record   */
+/*  format described in the Format keyword of their definition.        */
+/***********************************************************************/
+
+/***********************************************************************/
+/*  Include relevant MariaDB header file.                  */
+/***********************************************************************/
+#include "my_global.h"
+
+#if defined(WIN32)
+#include <io.h>
+#include <fcntl.h>
+#include <errno.h>
+#include <locale.h>
+#if defined(__BORLANDC__)
+#define __MFC_COMPAT__                   // To define min/max as macro
+#endif
+//#include <windows.h>
+#include "osutil.h"
+#else
+#if defined(UNIX)
+#include <errno.h>
+#include <unistd.h>
+#include "osutil.h"
+#else
+#include <io.h>
+#endif
+#include <fcntl.h>
+#endif
+
+/***********************************************************************/
+/*  Include application header files:                                  */
+/*  global.h    is header containing all global declarations.          */
+/*  plgdbsem.h  is header containing the DB application declarations.  */
+/*  tabdos.h    is header containing the TABDOS class declarations.    */
+/***********************************************************************/
+#include "global.h"
+#include "plgdbsem.h"
+#include "mycat.h"
+#include "filamap.h"
+#if defined(ZIP_SUPPORT)
+#include "filamzip.h"
+#endif   // ZIP_SUPPORT
+#include "tabfmt.h"
+#include "tabmul.h"
+#define  NO_FUNC
+#include "plgcnx.h"                       // For DB types
+#include "resource.h"
+
+/***********************************************************************/
+/*  This should be an option.                                          */
+/***********************************************************************/
+#define MAXCOL          200        /* Default max column nb in result  */
+#define TYPE_UNKNOWN     10        /* Must be greater than other types */
+
+extern "C" int trace;
+
+/***********************************************************************/
+/* CSVColumns: constructs the result blocks containing the description */
+/* of all the columns of a CSV file that will be retrieved by #GetData.*/
+/* Note: the algorithm to set the type is based on the internal values */
+/* of types (TYPE_STRING < TYPE_DOUBLE < TYPE_INT) (1 < 2 < 7).        */
+/* If these values are changed, this will have to be revisited.        */
+/***********************************************************************/
+PQRYRES CSVColumns(PGLOBAL g, const char *fn, char sep, char q,
+                   int hdr, int mxr, bool info)
+  {
+  static int  buftyp[] = {TYPE_STRING, TYPE_SHORT, TYPE_STRING,
+                          TYPE_INT,   TYPE_INT, TYPE_SHORT};
+  static XFLD fldtyp[] = {FLD_NAME, FLD_TYPE,   FLD_TYPENAME,
+                          FLD_PREC, FLD_LENGTH, FLD_SCALE};
+  static unsigned int length[] = {6, 6, 8, 10, 10, 6};
+  char   *p, *colname[MAXCOL], dechar, filename[_MAX_PATH], buf[4096];
+  int     i, imax, hmax, n, nerr, phase, blank, digit, dec, type;
+  int     ncol = sizeof(buftyp) / sizeof(int);
+  int     num_read = 0, num_max = 10000000;     // Statistics
+  int     len[MAXCOL], typ[MAXCOL], prc[MAXCOL];
+  FILE   *infile;
+  PQRYRES qrp;
+  PCOLRES crp;
+
+  if (info) {
+    imax = hmax = 0;
+    length[0] = 128;
+    goto skipit;
+    } // endif info
+
+//      num_max = atoi(p+1);             // Max num of record to test
+#if defined(WIN32)
+  if (sep == ',' || strnicmp(setlocale(LC_NUMERIC, NULL), "French", 6))
+    dechar = '.';
+  else
+    dechar = ',';
+#else   // !WIN32
+  dechar = '.';
+#endif  // !WIN32
+
+  if (trace)
+    htrc("File %s sep=%c q=%c hdr=%d mxr=%d\n",
+          SVP(fn), sep, q, hdr, mxr);
+
+  if (!fn) {
+    strcpy(g->Message, MSG(MISSING_FNAME));
+    return NULL;
+    } // endif fn
+
+  imax = hmax = nerr = 0;
+  mxr = max(0, mxr);
+
+  for (i = 0; i < MAXCOL; i++) {
+    colname[i] = NULL;
+    len[i] = 0;
+    typ[i] = TYPE_UNKNOWN;
+    prc[i] = 0;
+    } // endfor i
+
+  /*********************************************************************/
+  /*  Open the input file.                                             */
+  /*********************************************************************/
+  PlugSetPath(filename, fn, PlgGetDataPath(g));
+
+  if (!(infile= global_fopen(g, MSGID_CANNOT_OPEN, filename, "r")))
+    return NULL;
+
+  if (hdr) {
+    /*******************************************************************/
+    /*  Make the column names from the first line.                     */
+    /*******************************************************************/
+    phase = 0;
+
+    if (fgets(buf, sizeof(buf), infile)) {
+      n = strlen(buf) + 1;
+      buf[n - 2] = '\0';
+#if defined(UNIX)
+      // The file can be imported from Windows
+      if (buf[n - 3] == '\r')
+        buf[n - 3] = 0;
+#endif   // UNIX
+      p = (char*)PlugSubAlloc(g, NULL, n);
+      memcpy(p, buf, n);
+
+      //skip leading blanks
+      for (; *p == ' '; p++) ;
+
+      if (q && *p == q) {
+        // Header is quoted
+        p++;
+        phase = 1;
+        } // endif q
+
+      colname[0] = p;
+    } else {
+      sprintf(g->Message, MSG(FILE_IS_EMPTY), fn);
+      goto err;
+    } // endif's
+
+    for (i = 1; *p; p++)
+      if (phase == 1 && *p == q) {
+        *p = '\0';
+        phase = 0;
+      } else if (*p == sep && !phase) {
+        *p = '\0';
+
+        //skip leading blanks
+        for (; *(p+1) == ' '; p++) ;
+
+        if (q && *(p+1) == q) {
+          // Header is quoted
+          p++;
+          phase = 1;
+          } // endif q
+
+        colname[i++] = p + 1;
+        } // endif sep
+
+    num_read++;
+    imax = hmax = i;
+
+    for (i = 0; i < hmax; i++)
+      length[0] = max(length[0], strlen(colname[i]));
+
+    } // endif hdr
+
+  for (num_read++; num_read <= num_max; num_read++) {
+    /*******************************************************************/
+    /*  Now start the reading process. Read one line.                  */
+    /*******************************************************************/
+    if (fgets(buf, sizeof(buf), infile)) {
+      n = strlen(buf);
+      buf[n - 1] = '\0';
+#if defined(UNIX)
+      // The file can be imported from Windows
+      if (buf[n - 2] == '\r')
+        buf[n - 2] = 0;
+#endif   // UNIX
+    } else if (feof(infile)) {
+      sprintf(g->Message, MSG(EOF_AFTER_LINE), num_read -1);
+      break;
+    } else {
+      sprintf(g->Message, MSG(ERR_READING_REC), num_read, fn);
+      goto err;
+    } // endif's
+
+    /*******************************************************************/
+    /*  Make the test for field lengths.                               */
+    /*******************************************************************/
+    i = n = phase = blank = digit = dec = 0;
+
+    for (p = buf; *p; p++)
+      if (*p == sep) {
+        if (phase != 1) {
+          if (i == MAXCOL - 1) {
+            sprintf(g->Message, MSG(TOO_MANY_FIELDS), num_read, fn);
+            goto err;
+            } // endif i
+
+          if (n) {
+            len[i] = max(len[i], n);
+            type = (digit || (dec && n == 1)) ? TYPE_STRING
+                 : (dec) ? TYPE_DOUBLE : TYPE_INT;
+            typ[i] = min(type, typ[i]);
+            prc[i] = max((typ[i] == TYPE_DOUBLE) ? (dec - 1) : 0, prc[i]);
+            } // endif n
+
+          i++;
+          n = phase = blank = digit = dec = 0;
+        } else          // phase == 1
+          n++;
+
+      } else if (*p == ' ') {
+        if (phase < 2)
+          n++;
+
+        if (blank)
+          digit = 1;
+
+      } else if (*p == q) {
+        if (phase == 0) {
+          if (blank)
+            if (++nerr > mxr) {
+              sprintf(g->Message, MSG(MISPLACED_QUOTE), num_read);
+              goto err;
+            } else
+              goto skip;
+
+          n = 0;
+          phase = digit = 1;
+        } else if (phase == 1) {
+          if (*(p+1) == q) {
+            // This is currently not implemented for CSV tables
+//          if (++nerr > mxr) {
+//            sprintf(g->Message, MSG(QUOTE_IN_QUOTE), num_read);
+//            goto err;
+//          } else
+//            goto skip;
+
+            p++;
+            n++;
+          } else
+            phase = 2;
+
+        } else if (++nerr > mxr) {      // phase == 2
+          sprintf(g->Message, MSG(MISPLACED_QUOTE), num_read);
+          goto err;
+        } else
+          goto skip;
+
+      } else {
+        if (phase == 2)
+          if (++nerr > mxr) {
+            sprintf(g->Message, MSG(MISPLACED_QUOTE), num_read);
+            goto err;
+          } else
+            goto skip;
+
+        // isdigit cannot be used here because of debug assert
+        if (!strchr("0123456789", *p)) {
+          if (!digit && *p == dechar)
+            dec = 1;                    // Decimal point found
+          else if (blank || !(*p == '-' || *p == '+'))
+            digit = 1;
+
+        } else if (dec)
+          dec++;                        // More decimals
+
+        n++;
+        blank = 1;
+      } // endif's *p
+
+    if (phase == 1)
+      if (++nerr > mxr) {
+        sprintf(g->Message, MSG(UNBALANCE_QUOTE), num_read);
+        goto err;
+      } else
+        goto skip;
+
+    if (n) {
+      len[i] = max(len[i], n);
+      type = (digit || n == 0 || (dec && n == 1)) ? TYPE_STRING
+           : (dec) ? TYPE_DOUBLE : TYPE_INT;
+      typ[i] = min(type, typ[i]);
+      prc[i]  = max((typ[i] == TYPE_DOUBLE) ? (dec - 1) : 0, prc[i]);
+      } // endif n
+
+    imax = max(imax, i+1);
+   skip: ;                  // Skip erroneous line
+    } // endfor num_read
+
+  if (trace) {
+    htrc("imax=%d Lengths:", imax);
+
+    for (i = 0; i < imax; i++)
+      htrc(" %d", len[i]);
+
+    htrc("\n");
+  } // endif trace
+
+  fclose(infile);
+
+ skipit:
+  if (trace)
+    htrc("CSVColumns: imax=%d hmax=%d len=%d\n",
+                      imax, hmax, length[0]);
+
+  /*********************************************************************/
+  /*  Allocate the structures used to refer to the result set.         */
+  /*********************************************************************/
+  qrp = PlgAllocResult(g, ncol, imax, IDS_COLUMNS + 3,
+                          buftyp, fldtyp, length, false, false);
+  if (info || !qrp)
+    return qrp;
+
+  qrp->Nblin = imax;
+
+  /*********************************************************************/
+  /*  Now get the results into blocks.                                 */
+  /*********************************************************************/
+  for (i = 0; i < imax; i++) {
+    if (i >= hmax) {
+      sprintf(buf, "COL%.3d", i+1);
+      p = buf;
+    } else
+      p = colname[i];
+
+    if (typ[i] == TYPE_UNKNOWN)            // Void column
+      typ[i] = TYPE_STRING;
+
+    crp = qrp->Colresp;                    // Column Name
+    crp->Kdata->SetValue(p, i);
+    crp = crp->Next;                       // Data Type
+    crp->Kdata->SetValue(typ[i], i);
+    crp = crp->Next;                       // Type Name
+    crp->Kdata->SetValue(GetTypeName(typ[i]), i);
+    crp = crp->Next;                       // Precision
+    crp->Kdata->SetValue(len[i], i);
+    crp = crp->Next;                       // Length
+    crp->Kdata->SetValue(len[i], i);
+    crp = crp->Next;                       // Scale (precision)
+    crp->Kdata->SetValue(prc[i], i);
+    } // endfor i
+
+  /*********************************************************************/
+  /*  Return the result pointer for use by GetData routines.           */
+  /*********************************************************************/
+  return qrp;
+
+ err:
+  fclose(infile);
+  return NULL;
+  } // end of CSVCColumns
+
+/* --------------------------- Class CSVDEF -------------------------- */
+
+/***********************************************************************/
+/*  CSVDEF constructor.                                                */
+/***********************************************************************/
+CSVDEF::CSVDEF(void)
+  {
+  Fmtd = Accept = Header = false;
+  Maxerr = 0;
+  Quoted = -1;
+  Sep = ',';
+  Qot = '\0';
+  }  // end of CSVDEF constructor
+
+/***********************************************************************/
+/*  DefineAM: define specific AM block values from XDB file.           */
+/***********************************************************************/
+bool CSVDEF::DefineAM(PGLOBAL g, LPCSTR am, int poff)
+  {
+  char   buf[8];
+
+  // Double check correctness of offset values
+  if (Catfunc == FNC_NO)
+    for (PCOLDEF cdp = To_Cols; cdp; cdp = cdp->GetNext())
+      if (cdp->GetOffset() < 1) {
+        strcpy(g->Message, MSG(BAD_OFFSET_VAL));
+        return true;
+        } // endif Offset
+
+  // Call DOSDEF DefineAM with am=CSV so FMT is not confused with FIX
+  if (DOSDEF::DefineAM(g, "CSV", poff))
+    return true;
+
+  Cat->GetCharCatInfo("Separator", ",", buf, sizeof(buf));
+  Sep = (strlen(buf) == 2 && buf[0] == '\\' && buf[1] == 't') ? '\t' : *buf;
+  Quoted = Cat->GetIntCatInfo("Quoted", -1);
+  Cat->GetCharCatInfo("Qchar", "", buf, sizeof(buf));
+  Qot = *buf;
+
+  if (Qot && Quoted < 0)
+    Quoted = 0;
+  else if (!Qot && Quoted >= 0)
+    Qot = '"';
+
+  Fmtd = (!Sep || (am && (*am == 'F' || *am == 'f')));
+  Header = (Cat->GetIntCatInfo("Header", 0) != 0);
+  Maxerr = Cat->GetIntCatInfo("Maxerr", 0);
+  Accept = (Cat->GetIntCatInfo("Accept", 0) != 0);
+  return false;
+  } // end of DefineAM
+
+/***********************************************************************/
+/*  GetTable: makes a new Table Description Block.                     */
+/***********************************************************************/
+PTDB CSVDEF::GetTable(PGLOBAL g, MODE mode)
+  {
+  PTDBASE tdbp;
+
+  if (Catfunc != FNC_COL) {
+    USETEMP tmp = PlgGetUser(g)->UseTemp;
+    bool    map = Mapped && mode != MODE_INSERT &&
+                  !(tmp != TMP_NO && mode == MODE_UPDATE) &&
+                  !(tmp == TMP_FORCE &&
+                  (mode == MODE_UPDATE || mode == MODE_DELETE));
+    PTXF    txfp;
+
+    /*******************************************************************/
+    /*  Allocate a file processing class of the proper type.           */
+    /*******************************************************************/
+    if (map) {
+      // Should be now compatible with UNIX
+      txfp = new(g) MAPFAM(this);
+    } else if (Compressed) {
+#if defined(ZIP_SUPPORT)
+      if (Compressed == 1)
+        txfp = new(g) ZIPFAM(this);
+      else
+        txfp = new(g) ZLBFAM(this);
+
+#else   // !ZIP_SUPPORT
+        strcpy(g->Message, "Compress not supported");
+        return NULL;
+#endif  // !ZIP_SUPPORT
+    } else
+      txfp = new(g) DOSFAM(this);
+
+    /*******************************************************************/
+    /*  Allocate a TDB of the proper type.                             */
+    /*  Column blocks will be allocated only when needed.              */
+    /*******************************************************************/
+    if (!Fmtd)
+      tdbp = new(g) TDBCSV(this, txfp);
+    else
+      tdbp = new(g) TDBFMT(this, txfp);
+
+    if (Multiple)
+      tdbp = new(g) TDBMUL(tdbp);
+
+  } else
+    tdbp = new(g)TDBCCL(this);
+
+  return tdbp;
+  } // end of GetTable
+
+/* -------------------------- Class TDBCSV --------------------------- */
+
+/***********************************************************************/
+/*  Implementation of the TDBCSV class.                                */
+/***********************************************************************/
+TDBCSV::TDBCSV(PCSVDEF tdp, PTXF txfp) : TDBDOS(tdp, txfp)
+  {
+#if defined(_DEBUG)
+  assert (tdp);
+#endif
+  Field  = NULL;
+  Offset = NULL;
+  Fldlen = NULL;
+  Fields = 0;
+  Nerr = 0;
+  Quoted = tdp->Quoted;
+  Maxerr = tdp->Maxerr;
+  Accept = tdp->Accept;
+  Header = tdp->Header;
+  Sep = tdp->GetSep();
+  Qot = tdp->GetQot();
+  } // end of TDBCSV standard constructor
+
+TDBCSV::TDBCSV(PGLOBAL g, PTDBCSV tdbp) : TDBDOS(g, tdbp)
+  {
+  Fields = tdbp->Fields;
+
+  if (Fields) {
+    if (tdbp->Offset)
+      Offset = (int*)PlugSubAlloc(g, NULL, sizeof(int) * Fields);
+
+    if (tdbp->Fldlen)
+      Fldlen = (int*)PlugSubAlloc(g, NULL, sizeof(int) * Fields);
+
+    Field = (PSZ *)PlugSubAlloc(g, NULL, sizeof(PSZ) * Fields);
+
+    for (int i = 0; i < Fields; i++) {
+      if (Offset)
+        Offset[i] = tdbp->Offset[i];
+
+      if (Fldlen)
+        Fldlen[i] = tdbp->Fldlen[i];
+
+      if (Field) {
+        assert (Fldlen);
+        Field[i] = (PSZ)PlugSubAlloc(g, NULL, Fldlen[i] + 1);
+        Field[i][Fldlen[i]] = '\0';
+        } // endif Field
+
+      } // endfor i
+
+  } else {
+    Field  = NULL;
+    Offset = NULL;
+    Fldlen = NULL;
+  } // endif Fields
+
+  Nerr = tdbp->Nerr;
+  Maxerr = tdbp->Maxerr;
+  Quoted = tdbp->Quoted;
+  Accept = tdbp->Accept;
+  Header = tdbp->Header;
+  Sep = tdbp->Sep;
+  Qot = tdbp->Qot;
+  } // end of TDBCSV copy constructor
+
+// Method
+PTDB TDBCSV::CopyOne(PTABS t)
+  {
+  PTDB    tp;
+  PCSVCOL cp1, cp2;
+  PGLOBAL g = t->G;        // Is this really useful ???
+
+  tp = new(g) TDBCSV(g, this);
+
+  for (cp1 = (PCSVCOL)Columns; cp1; cp1 = (PCSVCOL)cp1->GetNext()) {
+    cp2 = new(g) CSVCOL(cp1, tp);  // Make a copy
+    NewPointer(t, cp1, cp2);
+    } // endfor cp1
+
+  return tp;
+  } // end of CopyOne
+
+/***********************************************************************/
+/*  Allocate CSV column description block.                             */
+/***********************************************************************/
+PCOL TDBCSV::MakeCol(PGLOBAL g, PCOLDEF cdp, PCOL cprec, int n)
+  {
+  return new(g) CSVCOL(g, cdp, this, cprec, n);
+  } // end of MakeCol
+
+/***********************************************************************/
+/*  Check whether the number of errors is greater than the maximum.    */
+/***********************************************************************/
+bool TDBCSV::CheckErr(void)
+  {
+  return (++Nerr) > Maxerr;
+  } // end of CheckErr
+
+/***********************************************************************/
+/*  CSV EstimatedLength. Returns an estimated minimum line length.     */
+/***********************************************************************/
+int TDBCSV::EstimatedLength(PGLOBAL g)
+  {
+  if (trace)
+    htrc("EstimatedLength: Fields=%d Columns=%p\n", Fields, Columns);
+
+  if (!Fields) {
+    PCSVCOL colp;
+
+    for (colp = (PCSVCOL)Columns; colp; colp = (PCSVCOL)colp->Next)
+      if (!colp->IsSpecial())  // Not a pseudo column
+        Fields = max(Fields, (int)colp->Fldnum);
+
+    if (Columns)
+      Fields++;           // Fldnum was 0 based
+
+    } // endif Fields
+
+  return (int)Fields;   // Number of separators if all fields are null
+  } // end of Estimated Length
+
+#if 0
+/***********************************************************************/
+/*  CSV tables favor the use temporary files for Update.               */
+/***********************************************************************/
+bool TDBCSV::IsUsingTemp(PGLOBAL g)
+  {
+  USETEMP usetemp = PlgGetUser(g)->UseTemp;
+
+  return (usetemp == TMP_YES || usetemp == TMP_FORCE ||
+         (usetemp == TMP_AUTO && Mode == MODE_UPDATE));
+  } // end of IsUsingTemp
+#endif // 0  (Same as TDBDOS one)
+
+/***********************************************************************/
+/*  CSV Access Method opening routine.                                 */
+/*  First allocate the Offset and Fldlen arrays according to the       */
+/*  greatest field used in that query. Then call the DOS opening fnc.  */
+/***********************************************************************/
+bool TDBCSV::OpenDB(PGLOBAL g)
+  {
+  bool    rc = false;
+  PCOLDEF cdp;
+  PDOSDEF tdp = (PDOSDEF)To_Def;
+
+  if (Use != USE_OPEN && (Columns || Mode == MODE_UPDATE)) {
+    // Allocate the storage used to read (or write) records
+    int     i, len;
+    PCSVCOL colp;
+
+    if (!Fields)              // May have been set in TABFMT::OpenDB
+      if (Mode != MODE_UPDATE && Mode != MODE_INSERT) {
+        for (colp = (PCSVCOL)Columns; colp; colp = (PCSVCOL)colp->Next)
+          if (!colp->IsSpecial())  // Not a pseudo column
+            Fields = max(Fields, (int)colp->Fldnum);
+
+        if (Columns)
+          Fields++;           // Fldnum was 0 based
+
+      } else
+        for (cdp = tdp->GetCols(); cdp; cdp = cdp->GetNext())
+          Fields++;
+
+    Offset = (int*)PlugSubAlloc(g, NULL, sizeof(int) * Fields);
+    Fldlen = (int*)PlugSubAlloc(g, NULL, sizeof(int) * Fields);
+
+    if (Mode == MODE_INSERT || Mode == MODE_UPDATE) {
+      Field = (PSZ*)PlugSubAlloc(g, NULL, sizeof(PSZ) * Fields);
+      Fldtyp = (bool*)PlugSubAlloc(g, NULL, sizeof(bool) * Fields);
+      } // endif Mode
+
+    for (i = 0; i < Fields; i++) {
+      Offset[i] = 0;
+      Fldlen[i] = 0;
+
+      if (Field) {
+        Field[i] = NULL;
+        Fldtyp[i] = false;
+        } // endif Field
+
+      } // endfor i
+
+    if (Field)
+      // Prepare writing fields
+      if (Mode != MODE_UPDATE)
+        for (colp = (PCSVCOL)Columns; colp; colp = (PCSVCOL)colp->Next) {
+          i = colp->Fldnum;
+          len = colp->GetLength();
+          Field[i] = (PSZ)PlugSubAlloc(g, NULL, len + 1);
+          Field[i][len] = '\0';
+          Fldlen[i] = len;
+          Fldtyp[i] = IsTypeNum(colp->GetResultType());
+          } // endfor colp
+
+      else     // MODE_UPDATE
+        for (cdp = tdp->GetCols(); cdp; cdp = cdp->GetNext()) {
+          i = cdp->GetOffset() - 1;
+          len = cdp->GetLength();
+          Field[i] = (PSZ)PlugSubAlloc(g, NULL, len + 1);
+          Field[i][len] = '\0';
+          Fldlen[i] = len;
+          Fldtyp[i] = IsTypeNum(cdp->GetType());
+          } // endfor colp
+
+    } // endif Use
+
+  if (Header) {
+    // Check that the Lrecl is at least equal to the header line length
+    int     headlen = 0;
+    PCOLDEF cdp;
+    PDOSDEF tdp = (PDOSDEF)To_Def;
+
+    for (cdp = tdp->GetCols(); cdp; cdp = cdp->GetNext())
+      headlen += strlen(cdp->GetName()) + 3;  // 3 if names are quoted
+
+    if (headlen > Lrecl) {
+      Lrecl = headlen;
+      Txfp->Lrecl = headlen;
+      } // endif headlen
+
+    } // endif Header
+
+  Nerr = 0;
+  rc = TDBDOS::OpenDB(g);
+
+  if (!rc && Mode == MODE_UPDATE && To_Kindex)
+    // Because KINDEX::Init is executed in mode READ, we must restore
+    // the Fldlen array that was modified when reading the table file.
+    for (cdp = tdp->GetCols(); cdp; cdp = cdp->GetNext())
+      Fldlen[cdp->GetOffset() - 1] = cdp->GetLength();
+
+  return rc;
+  } // end of OpenDB
+
+/***********************************************************************/
+/*  SkipHeader: Physically skip first header line if applicable.       */
+/*  This is called from TDBDOS::OpenDB and must be executed before     */
+/*  Kindex construction if the file is accessed using an index.        */
+/***********************************************************************/
+bool TDBCSV::SkipHeader(PGLOBAL g)
+  {
+  int len = GetFileLength(g);
+  bool rc = false;
+
+#if defined(_DEBUG)
+  if (len < 0)
+    return true;
+#endif   // _DEBUG
+
+  if (Header) {
+    if (Mode == MODE_INSERT) {
+      if (!len) {
+        // New file, the header line must be constructed and written
+        int     i, n = 0;
+        int    hlen = 0;
+        bool    q = Qot && Quoted > 0;
+        PCOLDEF cdp;
+
+        // Estimate the length of the header list
+        for (cdp = To_Def->GetCols(); cdp; cdp = cdp->GetNext()) {
+          hlen += (1 + strlen(cdp->GetName()));
+          hlen += ((q) ? 2 : 0);
+          n++;            // Calculate the number of columns
+          } // endfor cdp
+
+        if (hlen > Lrecl) {
+          sprintf(g->Message, MSG(LRECL_TOO_SMALL), hlen);
+          return true;
+          } // endif hlen
+
+        // File is empty, write a header record
+        memset(To_Line, 0, Lrecl);
+
+        // The column order in the file is given by the offset value
+        for (i = 1; i <= n; i++)
+          for (cdp = To_Def->GetCols(); cdp; cdp = cdp->GetNext())
+            if (cdp->GetOffset() == i) {
+              if (q)
+                To_Line[strlen(To_Line)] = Qot;
+
+              strcat(To_Line, cdp->GetName());
+
+              if (q)
+                To_Line[strlen(To_Line)] = Qot;
+
+              if (i < n)
+                To_Line[strlen(To_Line)] = Sep;
+
+              } // endif Offset
+
+        rc = (Txfp->WriteBuffer(g) == RC_FX);
+        } // endif !FileLength
+
+    } else if (Mode == MODE_DELETE) {
+      if (len)
+        rc = (Txfp->SkipRecord(g, true) == RC_FX);
+
+    } else if (len) // !Insert && !Delete
+      rc = (Txfp->SkipRecord(g, false) == RC_FX || Txfp->RecordPos(g));
+
+    } // endif Header
+
+  return rc;
+  } // end of SkipHeader
+
+/***********************************************************************/
+/*  ReadBuffer: Physical read routine for the CSV access method.       */
+/***********************************************************************/
+int TDBCSV::ReadBuffer(PGLOBAL g)
+  {
+  char *p1, *p2, *p = NULL;
+  int   i, n, len, rc = Txfp->ReadBuffer(g);
+  bool  bad = false;
+
+  if (trace > 1)
+    htrc("CSV: Row is '%s' rc=%d\n", To_Line, rc);
+
+  if (rc != RC_OK || !Fields)
+    return rc;
+  else
+    p2 = To_Line;
+
+  // Find the offsets and lengths of the columns for this row
+  for (i = 0; i < Fields; i++) {
+    if (!bad) {
+      if (Qot && *p2 == Qot) {                // Quoted field
+        for (n = 0, p1 = ++p2; (p = strchr(p1, Qot)); p1 = p + 2)
+          if (*(p + 1) == Qot)
+            n++;                              // Doubled internal quotes
+          else
+            break;                            // Final quote
+
+        if (p) {
+          len = p++ - p2;
+
+//        if (Sep != ' ')
+//          for (; *p == ' '; p++) ;          // Skip blanks
+
+          if (*p != Sep && i != Fields - 1) { // Should be the separator
+            if (CheckErr()) {
+              sprintf(g->Message, MSG(MISSING_FIELD),
+                                  i+1, Name, RowNumber(g));
+              return RC_FX;
+            } else if (Accept)
+              bad = true;
+            else
+              return RC_NF;
+
+            } // endif p
+
+          if (n) {
+            int j, k;
+
+            // Suppress the double of internal quotes
+            for (j = k = 0; j < len; j++, k++) {
+              if (p2[j] == Qot)
+                j++;                          // skip first one
+
+              p2[k] = p2[j];
+              } // endfor i, j
+
+            len -= n;
+            } // endif n
+
+        } else if (CheckErr()) {
+          sprintf(g->Message, MSG(BAD_QUOTE_FIELD),
+                              Name, i+1, RowNumber(g));
+          return RC_FX;
+        } else if (Accept) {
+          len = strlen(p2);
+          bad = true;
+        } else
+          return RC_NF;
+
+      } else if ((p = strchr(p2, Sep)))
+        len = p - p2;
+      else if (i == Fields - 1)
+        len = strlen(p2);
+      else if (Accept && Maxerr == 0) {
+        len = strlen(p2);
+        bad = true;
+      } else if (CheckErr()) {
+        sprintf(g->Message, MSG(MISSING_FIELD), i+1, Name, RowNumber(g));
+        return RC_FX;
+      } else if (Accept) {
+        len = strlen(p2);
+        bad = true;
+      } else
+        return RC_NF;
+
+    } else
+      len = 0;
+
+    Offset[i] = p2 - To_Line;
+
+    if (Mode != MODE_UPDATE)
+      Fldlen[i] = len;
+    else if (len > Fldlen[i]) {
+      sprintf(g->Message, MSG(FIELD_TOO_LONG), i+1, RowNumber(g));
+      return RC_FX;
+    } else {
+      strncpy(Field[i], p2, len);
+      Field[i][len] = '\0';
+    } // endif Mode
+
+    if (p)
+      p2 = p + 1;
+
+    } // endfor i
+
+  return rc;
+  } // end of ReadBuffer
+
+/***********************************************************************/
+/*  Data Base write routine CSV file access method.                    */
+/***********************************************************************/
+int TDBCSV::WriteDB(PGLOBAL g)
+  {
+  char sep[2], qot[2];
+  int  i, nlen, oldlen = strlen(To_Line);
+
+  if (trace > 1)
+    htrc("CSV WriteDB: R%d Mode=%d key=%p link=%p\n",
+          Tdb_No, Mode, To_Key_Col, To_Link);
+
+  // Before writing the line we must check its length
+  if ((nlen = CheckWrite(g)) < 0)
+    return RC_FX;
+
+  // Before writing the line we must make it
+  sep[0] = Sep;
+  sep[1] = '\0';
+  qot[0] = Qot;
+  qot[1] = '\0';
+  *To_Line = '\0';
+
+  for (i = 0; i < Fields; i++) {
+    if (i)
+      strcat(To_Line, sep);
+
+    if (Field[i])
+      if (!strlen(Field[i])) {
+        // Generally null fields are not quoted
+        if (Quoted > 2)
+          // Except if explicitely required
+          strcat(strcat(To_Line, qot), qot);
+
+      } else if (Qot && (strchr(Field[i], Sep) || *Field[i] == Qot
+              || Quoted > 1 || (Quoted == 1 && !Fldtyp[i])))
+        if (strchr(Field[i], Qot)) {
+          // Field contains quotes that must be doubled
+          int j, k = strlen(To_Line), n = strlen(Field[i]);
+
+          To_Line[k++] = Qot;
+
+          for (j = 0; j < n; j++) {
+            if (Field[i][j] == Qot)
+              To_Line[k++] = Qot;
+
+            To_Line[k++] = Field[i][j];
+            } // endfor j
+
+          To_Line[k++] = Qot;
+          To_Line[k] = '\0';
+        } else
+          strcat(strcat(strcat(To_Line, qot), Field[i]), qot);
+
+      else
+        strcat(To_Line, Field[i]);
+
+    } // endfor i
+
+#if defined(_DEBUG)
+  assert ((unsigned)nlen == strlen(To_Line));
+#endif
+
+  if (Mode == MODE_UPDATE && nlen < oldlen
+                          && !((PDOSFAM)Txfp)->GetUseTemp()) {
+    // In Update mode with no temp file, line length must not change
+    To_Line[nlen] = Sep;
+
+    for (nlen++; nlen < oldlen; nlen++)
+      To_Line[nlen] = ' ';
+
+    To_Line[nlen] = '\0';
+    } // endif
+
+  if (trace > 1)
+    htrc("Write: line is=%s", To_Line);
+
+  /*********************************************************************/
+  /*  Now start the writing process.                                   */
+  /*********************************************************************/
+  return Txfp->WriteBuffer(g);
+  } // end of WriteDB
+
+/***********************************************************************/
+/*  Check whether a new line fit in the file lrecl size.               */
+/***********************************************************************/
+int TDBCSV::CheckWrite(PGLOBAL g)
+  {
+  int maxlen, n, nlen = (Fields - 1);
+
+  if (trace > 1)
+    htrc("CheckWrite: R%d Mode=%d\n", Tdb_No, Mode);
+
+  // Before writing the line we must check its length
+  maxlen = (Mode == MODE_UPDATE && !Txfp->GetUseTemp())
+         ? strlen(To_Line) : Lrecl;
+
+  // Check whether record is too int
+  for (int i = 0; i < Fields; i++)
+    if (Field[i]) {
+      if (!(n = strlen(Field[i])))
+        n += (Quoted > 2 ? 2 : 0);
+      else if (strchr(Field[i], Sep) || (Qot && *Field[i] == Qot)
+          || Quoted > 1 || (Quoted == 1 && !Fldtyp[i]))
+        if (!Qot) {
+          sprintf(g->Message, MSG(SEP_IN_FIELD), i + 1);
+          return -1;
+        } else {
+          // Quotes inside a quoted field must be doubled
+          char *p1, *p2;
+
+          for (p1 = Field[i]; (p2 = strchr(p1, Qot)); p1 = p2 + 1)
+            n++;
+
+          n += 2;        // Outside quotes
+        } // endif
+
+      if ((nlen += n) > maxlen) {
+        strcpy(g->Message, MSG(LINE_TOO_LONG));
+        return -1;
+        } // endif nlen
+
+      } // endif Field
+
+  return nlen;
+  } // end of CheckWrite
+
+/* ------------------------------------------------------------------- */
+
+/***********************************************************************/
+/*  Implementation of the TDBFMT class.                                */
+/***********************************************************************/
+TDBFMT::TDBFMT(PGLOBAL g, PTDBFMT tdbp) : TDBCSV(g, tdbp)
+  {
+  FldFormat = tdbp->FldFormat;
+  To_Fld = tdbp->To_Fld;
+  FmtTest = tdbp->FmtTest;
+  Linenum = tdbp->Linenum;
+  } // end of TDBFMT copy constructor
+
+// Method
+PTDB TDBFMT::CopyOne(PTABS t)
+  {
+  PTDB    tp;
+  PCSVCOL cp1, cp2;
+//PFMTCOL cp1, cp2;
+  PGLOBAL g = t->G;        // Is this really useful ???
+
+  tp = new(g) TDBFMT(g, this);
+
+  for (cp1 = (PCSVCOL)Columns; cp1; cp1 = (PCSVCOL)cp1->GetNext()) {
+//for (cp1 = (PFMTCOL)Columns; cp1; cp1 = (PFMTCOL)cp1->GetNext()) {
+    cp2 = new(g) CSVCOL(cp1, tp);  // Make a copy
+//  cp2 = new(g) FMTCOL(cp1, tp);  // Make a copy
+    NewPointer(t, cp1, cp2);
+    } // endfor cp1
+
+  return tp;
+  } // end of CopyOne
+
+/***********************************************************************/
+/*  Allocate FMT column description block.                             */
+/***********************************************************************/
+PCOL TDBFMT::MakeCol(PGLOBAL g, PCOLDEF cdp, PCOL cprec, int n)
+  {
+  return new(g) CSVCOL(g, cdp, this, cprec, n);
+//return new(g) FMTCOL(cdp, this, cprec, n);
+  } // end of MakeCol
+
+/***********************************************************************/
+/*  FMT EstimatedLength. Returns an estimated minimum line length.     */
+/*  The big problem here is how can we astimated that minimum ?        */
+/***********************************************************************/
+int TDBFMT::EstimatedLength(PGLOBAL g)
+  {
+  // This is rather stupid !!!
+  return ((PDOSDEF)To_Def)->GetEnding() + (int)((Lrecl / 10) + 1);
+  } // end of EstimatedLength
+
+/***********************************************************************/
+/*  FMT Access Method opening routine.                                 */
+/***********************************************************************/
+bool TDBFMT::OpenDB(PGLOBAL g)
+  {
+  Linenum = 0;
+
+  if (Mode == MODE_INSERT || Mode == MODE_UPDATE) {
+    sprintf(g->Message, MSG(FMT_WRITE_NIY), "FMT");
+    return true;                    // NIY
+    } // endif Mode
+
+  if (Use != USE_OPEN && Columns) {
+    // Make the formats used to read records
+    PSZ     pfm;
+    int     i, n;
+    PCSVCOL colp;
+    PCOLDEF cdp;
+    PDOSDEF tdp = (PDOSDEF)To_Def;
+
+    for (colp = (PCSVCOL)Columns; colp; colp = (PCSVCOL)colp->Next)
+      if (!colp->IsSpecial())  // Not a pseudo column
+        Fields = max(Fields, (int)colp->Fldnum);
+
+    if (Columns)
+      Fields++;                // Fldnum was 0 based
+
+    To_Fld = PlugSubAlloc(g, NULL, Lrecl + 1);
+    FldFormat = (PSZ*)PlugSubAlloc(g, NULL, sizeof(PSZ) * Fields);
+    memset(FldFormat, 0, sizeof(PSZ) * Fields);
+    FmtTest = (int*)PlugSubAlloc(g, NULL, sizeof(int) * Fields);
+    memset(FmtTest, 0, sizeof(int) * Fields);
+
+    // Get the column formats
+    for (cdp = tdp->GetCols(); cdp; cdp = cdp->GetNext())
+      if ((i = cdp->GetOffset() - 1) < Fields) {
+        if (!(pfm = cdp->GetFmt())) {
+          sprintf(g->Message, MSG(NO_FLD_FORMAT), i + 1, Name);
+          return true;
+          } // endif pfm
+
+        // Roughly check the Fmt format
+        if ((n = strlen(pfm) - 2) < 4) {
+          sprintf(g->Message, MSG(BAD_FLD_FORMAT), i + 1, Name);
+          return true;
+          } // endif n
+
+        FldFormat[i] = (PSZ)PlugSubAlloc(g, NULL, n + 5);
+        strcpy(FldFormat[i], pfm);
+
+        if (!strcmp(pfm + n, "%m")) {
+          // This is a field that can be missing. Flag it so it can
+          // be handled with special processing.
+          FldFormat[i][n+1] = 'n';  // To have sscanf normal processing
+          FmtTest[i] = 2;
+        } else if (i+1 < Fields && strcmp(pfm + n, "%n")) {
+          // There are trailing characters after the field contents
+          // add a marker for the next field start position.
+          strcat(FldFormat[i], "%n");
+          FmtTest[i] = 1;
+        } // endif's
+
+        } // endif i
+
+    } // endif Use
+
+  return TDBCSV::OpenDB(g);
+  } // end of OpenDB
+
+/***********************************************************************/
+/*  ReadBuffer: Physical read routine for the FMT access method.       */
+/***********************************************************************/
+int TDBFMT::ReadBuffer(PGLOBAL g)
+  {
+  int  i, len, n, deb, fin, nwp, pos = 0, rc;
+  bool bad = false;
+
+  if ((rc = Txfp->ReadBuffer(g)) != RC_OK || !Fields)
+    return rc;
+  else
+    ++Linenum;
+
+  if (trace > 1)
+    htrc("FMT: Row %d is '%s' rc=%d\n", Linenum, To_Line, rc);
+
+  // Find the offsets and lengths of the columns for this row
+  for (i = 0; i < Fields; i++) {
+    if (!bad) {
+      deb = fin = -1;
+
+      if (!FldFormat[i]) {
+        n = 0;
+      } else if (FmtTest[i] == 1) {
+        nwp = -1;
+        n = sscanf(To_Line + pos, FldFormat[i], &deb, To_Fld, &fin, &nwp);
+      } else {
+        n = sscanf(To_Line + pos, FldFormat[i], &deb, To_Fld, &fin);
+
+        if (n != 1 && (deb >= 0 || i == Fields - 1) && FmtTest[i] == 2) {
+          // Missing optional field, not an error
+          n = 1;
+
+          if (i == Fields - 1)
+            fin = deb = 0;
+          else
+            fin = deb;
+
+          } // endif n
+
+        nwp = fin;
+      } // endif i
+
+      if (n != 1 || deb < 0 || fin < 0 || nwp < 0) {
+        // This is to avoid a very strange sscanf bug occuring
+        // with fields that ends with a null character.
+        // This bug causes subsequent sscanf to return in error,
+        // so next lines are not parsed correctly.
+        sscanf("a", "%*c");       // Seems to reset things Ok
+
+        if (CheckErr()) {
+          sprintf(g->Message, MSG(BAD_LINEFLD_FMT), Linenum, i + 1, Name);
+          return RC_FX;
+        } else if (Accept)
+          bad = true;
+        else
+          return RC_NF;
+
+        } // endif n...
+
+      } // endif !bad
+
+    if (!bad) {
+      Offset[i] = pos + deb;
+      len = fin - deb;
+    } else {
+      nwp = 0;
+      Offset[i] = pos;
+      len = 0;
+    } // endif bad
+
+//  if (Mode != MODE_UPDATE)
+      Fldlen[i] = len;
+//  else if (len > Fldlen[i]) {
+//    sprintf(g->Message, MSG(FIELD_TOO_LONG), i+1, To_Tdb->RowNumber(g));
+//    return RC_FX;
+//  } else {
+//    strncpy(Field[i], To_Line + pos, len);
+//    Field[i][len] = '\0';
+//  } // endif Mode
+
+    pos += nwp;
+    } // endfor i
+
+  if (bad)
+    Nerr++;
+  else
+    sscanf("a", "%*c");             // Seems to reset things Ok
+
+  return rc;
+  } // end of ReadBuffer
+
+/***********************************************************************/
+/*  Data Base write routine FMT file access method.                    */
+/***********************************************************************/
+int TDBFMT::WriteDB(PGLOBAL g)
+  {
+  sprintf(g->Message, MSG(FMT_WRITE_NIY), "FMT");
+  return RC_FX;                    // NIY
+  } // end of WriteDB
+
+// ------------------------ CSVCOL functions ----------------------------
+
+/***********************************************************************/
+/*  CSVCOL public constructor                                          */
+/***********************************************************************/
+CSVCOL::CSVCOL(PGLOBAL g, PCOLDEF cdp, PTDB tdbp, PCOL cprec, int i)
+  : DOSCOL(g, cdp, tdbp, cprec, i, "CSV")
+  {
+  Fldnum = Deplac - 1;
+  Deplac = 0;
+  } // end of CSVCOL constructor
+
+/***********************************************************************/
+/*  CSVCOL constructor used for copying columns.                       */
+/*  tdbp is the pointer to the new table descriptor.                   */
+/***********************************************************************/
+CSVCOL::CSVCOL(CSVCOL *col1, PTDB tdbp) : DOSCOL(col1, tdbp)
+  {
+  Fldnum = col1->Fldnum;
+  } // end of CSVCOL copy constructor
+
+/***********************************************************************/
+/*  VarSize: This function tells UpdateDB whether or not the block     */
+/*  optimization file must be redone if this column is updated, even   */
+/*  it is not sorted or clustered. This applies to a blocked table,    */
+/*  because if it is updated using a temporary file, the block size    */
+/*  may be modified.                                                   */
+/***********************************************************************/
+bool CSVCOL::VarSize(void)
+  {
+  PTXF txfp = ((PTDBCSV)To_Tdb)->Txfp;
+
+  if (txfp->IsBlocked() && txfp->GetUseTemp())
+    // Blocked table using a temporary file
+    return true;
+  else
+    return false;
+
+  } // end VarSize
+
+/***********************************************************************/
+/*  ReadColumn: call DOSCOL::ReadColumn after having set the offet     */
+/*  and length of the field to read as calculated by TDBCSV::ReadDB.   */
+/***********************************************************************/
+void CSVCOL::ReadColumn(PGLOBAL g)
+  {
+  int     rc;
+  PTDBCSV tdbp = (PTDBCSV)To_Tdb;
+
+  /*********************************************************************/
+  /*  If physical reading of the line was deferred, do it now.         */
+  /*********************************************************************/
+  if (!tdbp->IsRead())
+    if ((rc = tdbp->ReadBuffer(g)) != RC_OK) {
+      if (rc == RC_EF)
+        sprintf(g->Message, MSG(INV_DEF_READ), rc);
+
+      longjmp(g->jumper[g->jump_level], 34);
+      } // endif
+
+  if (tdbp->Mode != MODE_UPDATE) {
+    int colen = Long;                    // Column length
+
+    // Set the field offset and length for this row
+    Deplac = tdbp->Offset[Fldnum];       // Field offset
+    Long   = tdbp->Fldlen[Fldnum];       // Field length
+
+    if (trace > 1)
+      htrc("CSV ReadColumn %s Fldnum=%d offset=%d fldlen=%d\n",
+            Name, Fldnum, Deplac, Long);
+
+    if (Long > colen && tdbp->CheckErr()) {
+      Long = colen;                       // Restore column length
+      sprintf(g->Message, MSG(FLD_TOO_LNG_FOR),
+              Fldnum + 1, Name, To_Tdb->RowNumber(g), tdbp->GetFile(g));
+      longjmp(g->jumper[g->jump_level], 34);
+      } // endif Long
+
+    // Now do the reading
+    DOSCOL::ReadColumn(g);
+
+    // Restore column length
+    Long = colen;
+  } else {         // Mode Update
+    // Field have been copied in TDB Field array
+    PSZ fp = tdbp->Field[Fldnum];
+
+    Value->SetValue_psz(fp);
+
+    // Set null when applicable
+    if (Nullable)
+      Value->SetNull(Value->IsZero());
+
+  } // endif Mode
+
+  } // end of ReadColumn
+
+/***********************************************************************/
+/*  WriteColumn: The column is written in TDBCSV matching Field.       */
+/***********************************************************************/
+void CSVCOL::WriteColumn(PGLOBAL g)
+  {
+  char   *p, buf[32];
+  int     flen;
+  PTDBCSV tdbp = (PTDBCSV)To_Tdb;
+
+  if (trace > 1)
+    htrc("CSV WriteColumn: col %s R%d coluse=%.4X status=%.4X\n",
+          Name, tdbp->GetTdb_No(), ColUse, Status);
+
+  flen = GetLength();
+
+  if (trace > 1)
+    htrc("Lrecl=%d Long=%d field=%d coltype=%d colval=%p\n",
+          tdbp->Lrecl, Long, flen, Buf_Type, Value);
+
+  /*********************************************************************/
+  /*  Check whether the new value has to be converted to Buf_Type.     */
+  /*********************************************************************/
+  if (Value != To_Val)
+    Value->SetValue_pval(To_Val, false);    // Convert the updated value
+
+  /*********************************************************************/
+  /*  Get the string representation of the column value.               */
+  /*********************************************************************/
+  p = Value->ShowValue(buf);
+
+  if (trace > 1)
+    htrc("new length(%p)=%d\n", p, strlen(p));
+
+  if ((signed)strlen(p) > flen) {
+    sprintf(g->Message, MSG(BAD_FLD_LENGTH), Name, p, flen,
+                        tdbp->RowNumber(g), tdbp->GetFile(g));
+    longjmp(g->jumper[g->jump_level], 34);
+    } // endif
+
+  if (trace > 1)
+    htrc("buffer=%s\n", p);
+
+  /*********************************************************************/
+  /*  Updating must be done also during the first pass so writing the  */
+  /*  updated record can be checked for acceptable record length.      */
+  /*********************************************************************/
+  if (Fldnum < 0) {
+    // This can happen for wrong offset value in XDB files
+    sprintf(g->Message, MSG(BAD_FIELD_RANK), Fldnum + 1, Name);
+    longjmp(g->jumper[g->jump_level], 34);
+  } else
+    strncpy(tdbp->Field[Fldnum], p, flen);
+
+  if (trace > 1)
+    htrc(" col written: '%s'\n", p);
+
+  } // end of WriteColumn
+
+/* ---------------------------TDBCCL class --------------------------- */
+
+/***********************************************************************/
+/*  TDBCCL class constructor.                                          */
+/***********************************************************************/
+TDBCCL::TDBCCL(PCSVDEF tdp) : TDBCAT(tdp)
+  {
+  Fn  = tdp->GetFn();
+  Hdr = tdp->Header;
+  Mxr = tdp->Maxerr;
+  Qtd = tdp->Quoted;
+  Sep = tdp->Sep;
+  } // end of TDBCCL constructor
+
+/***********************************************************************/
+/*  GetResult: Get the list the CSV file columns.                      */
+/***********************************************************************/
+PQRYRES TDBCCL::GetResult(PGLOBAL g)
+  {
+  return CSVColumns(g, Fn, Sep, Qtd, Hdr, Mxr, false);
+  } // end of GetResult
+
+/* ------------------------ End of TabFmt ---------------------------- */