<<<<<<< HEAD
/*********** File AM Txt C++ Program Source Code File (.CPP) ***********/
/* PROGRAM NAME: FILAMTXT                                              */
/* -------------                                                       */
/*  Version 1.5                                                        */
/*                                                                     */
/* COPYRIGHT:                                                          */
/* ----------                                                          */
/*  (C) Copyright to the author Olivier BERTRAND          2005-2014    */
/*                                                                     */
/* WHAT THIS PROGRAM DOES:                                             */
/* -----------------------                                             */
/*  This program are the Text file access method classes.              */
/*                                                                     */
/***********************************************************************/

/***********************************************************************/
/*  Include relevant sections of the System header files.              */
/***********************************************************************/
#include "my_global.h"
#if defined(WIN32)
#include <io.h>
#include <fcntl.h>
#include <errno.h>
#if defined(__BORLANDC__)
#define __MFC_COMPAT__                   // To define min/max as macro
#endif   // __BORLANDC__
//#include <windows.h>
#else   // !WIN32
#if defined(UNIX) || defined(UNIV_LINUX)
#include <errno.h>
#include <unistd.h>
//#if !defined(sun)                      // Sun has the ftruncate fnc.
//#define USETEMP                        // Force copy mode for DELETE
//#endif   // !sun
#else   // !UNIX
#include <io.h>
#endif  // !UNIX
#include <fcntl.h>
#endif  // !WIN32

/***********************************************************************/
/*  Include application header files:                                  */
/*  global.h    is header containing all global declarations.          */
/*  plgdbsem.h  is header containing the DB application declarations.  */
/*  filamtxt.h  is header containing the file AM classes declarations. */
/***********************************************************************/
#include "global.h"
#include "plgdbsem.h"
#include "filamtxt.h"
#include "tabdos.h"

#if defined(UNIX) || defined(UNIV_LINUX)
#include "osutil.h"
#define _fileno fileno
#define _O_RDONLY O_RDONLY
#endif

extern int num_read, num_there, num_eq[2];               // Statistics
extern "C" int trace;

/* --------------------------- Class TXTFAM -------------------------- */

/***********************************************************************/
/*  Constructors.                                                      */
/***********************************************************************/
TXTFAM::TXTFAM(PDOSDEF tdp)
  {
  Tdbp = NULL;
  To_Fb = NULL;
  To_File = tdp->Fn;
  Lrecl = tdp->Lrecl;
  Placed = false;
  IsRead = true;
  Blocked = false;
  To_Buf = NULL;
  DelBuf = NULL;
  BlkPos = NULL;
  BlkLen = 0;
  Buflen = 0;
  Dbflen = 0;
  Rows = 0;
  DelRows = 0;
  Headlen = 0;
  Block = 0;
  Last = 0;
  Nrec = 1;
  OldBlk = -1;
  CurBlk = -1;
  ReadBlks = 0;
  CurNum = 0;
  Rbuf = 0;
  Modif = 0;
  Blksize = 0;
  Padded = false;
  Eof = tdp->Eof;
  Ending = tdp->Ending;
  CrLf = (char*)(Ending == 2 ? "\r\n" : "\n");
  } // end of TXTFAM standard constructor

TXTFAM::TXTFAM(PTXF txfp)
  {
  Tdbp = txfp->Tdbp;
  To_Fb = txfp->To_Fb;
  To_File = txfp->To_File;
  Lrecl = txfp->Lrecl;
  Placed = txfp->Placed;
  IsRead = txfp->IsRead;
  Blocked = txfp->Blocked;
  To_Buf = txfp->To_Buf;
  DelBuf = txfp->DelBuf;
  BlkPos = txfp->BlkPos;
  BlkLen = txfp->BlkLen;
  Buflen = txfp->Buflen;
  Dbflen = txfp->Dbflen;
  Rows = txfp->Rows;
  DelRows = txfp->DelRows;
  Headlen = txfp->Headlen;
  Block = txfp->Block;
  Last = txfp->Last;
  Nrec = txfp->Nrec;
  OldBlk = txfp->OldBlk;
  CurBlk = txfp->CurBlk;
  ReadBlks = txfp->ReadBlks;
  CurNum = txfp->CurNum;
  Rbuf = txfp->Rbuf;
  Modif = txfp->Modif;
  Blksize = txfp->Blksize;
  Padded = txfp->Padded;
  Eof = txfp->Eof;
  Ending = txfp->Ending;
  } // end of TXTFAM copy constructor

/***********************************************************************/
/*  Reset: reset position values at the beginning of file.             */
/***********************************************************************/
void TXTFAM::Reset(void)
  {
  Rows = 0;
  DelRows = 0;
  OldBlk = -1;
  CurBlk = -1;
  ReadBlks = 0;
  CurNum = 0;
  Rbuf = 0;
  Modif = 0;
  Placed = false;
  } // end of Reset

/***********************************************************************/
/*  TXT GetFileLength: returns file size in number of bytes.           */
/***********************************************************************/
int TXTFAM::GetFileLength(PGLOBAL g)
  {
  char    filename[_MAX_PATH];
  int     h;
  int    len;

  PlugSetPath(filename, To_File, Tdbp->GetPath());
  h= global_open(g, MSGID_OPEN_MODE_STRERROR, filename, _O_RDONLY);

  if (trace)
    htrc("GetFileLength: fn=%s h=%d\n", filename, h);

  if (h == -1) {
    if (errno != ENOENT) {
      if (trace)
        htrc("%s\n", g->Message);
      len = -1;
    }
    else
    {
      len = 0;          // File does not exist yet
      g->Message[0]= '\0';
    }
  } else {
    if ((len = _filelength(h)) < 0)
      sprintf(g->Message, MSG(FILELEN_ERROR), "_filelength", filename);

    if (Eof && len)
      len--;              // Do not count the EOF character

    close(h);
  } // endif h

  return len;
  } // end of GetFileLength

/***********************************************************************/
/*  Cardinality: returns table cardinality in number of rows.          */
/*  This function can be called with a null argument to test the       */
/*  availability of Cardinality implementation (1 yes, 0 no).          */
/*  Note: This function is meant only for fixed length files but is    */
/*  placed here to be available to FIXFAM and MPXFAM classes.          */
/***********************************************************************/
int TXTFAM::Cardinality(PGLOBAL g)
  {
  if (g) {
    int card = -1;
    int len = GetFileLength(g);

    if (len >= 0) {
      if (Padded && Blksize) {
        if (!(len % Blksize))
          card = (len / Blksize) * Nrec;
        else
          sprintf(g->Message, MSG(NOT_FIXED_LEN), To_File, len, Lrecl);

      } else {
        if (!(len % Lrecl))
          card = len / (int)Lrecl;           // Fixed length file
        else
          sprintf(g->Message, MSG(NOT_FIXED_LEN), To_File, len, Lrecl);

      } // endif Padded

      if (trace)
        htrc(" Computed max_K=%d Filen=%d lrecl=%d\n",
              card, len, Lrecl);

    } else
      card = 0;

    // Set number of blocks for later use
    Block = (card > 0) ? (card + Nrec - 1) / Nrec : 0;
    return card;
  } else
    return 1;

  } // end of Cardinality

/***********************************************************************/
/*  Use BlockTest to reduce the table estimated size.                  */
/*  Note: This function is meant only for fixed length files but is    */
/*  placed here to be available to FIXFAM and MPXFAM classes.          */
/***********************************************************************/
int TXTFAM::MaxBlkSize(PGLOBAL g, int s)
  {
  int rc = RC_OK, savcur = CurBlk, blm1 = Block - 1;
  int size, last = s - blm1 * Nrec;

  // Roughly estimate the table size as the sum of blocks
  // that can contain good rows
  for (size = 0, CurBlk = 0; CurBlk < Block; CurBlk++)
    if ((rc = Tdbp->TestBlock(g)) == RC_OK)
      size += (CurBlk == blm1) ? last : Nrec;
    else if (rc == RC_EF)
      break;

  CurBlk = savcur;
  return size;
  } // end of MaxBlkSize

/* --------------------------- Class DOSFAM -------------------------- */

/***********************************************************************/
/*  Constructors.                                                      */
/***********************************************************************/
DOSFAM::DOSFAM(PDOSDEF tdp) : TXTFAM(tdp)
  {
  To_Fbt = NULL;
  Stream = NULL;
  T_Stream = NULL;
  Fpos = Spos = Tpos = 0;
  UseTemp = false;
  Bin = false;
  } // end of DOSFAM standard constructor

DOSFAM::DOSFAM(PDOSFAM tdfp) : TXTFAM(tdfp)
  {
  To_Fbt = tdfp->To_Fbt;
  Stream = tdfp->Stream;
  T_Stream = tdfp->T_Stream;
  Fpos = tdfp->Fpos;
  Spos = tdfp->Spos;
  Tpos = tdfp->Tpos;
  UseTemp = tdfp->UseTemp;
  Bin = tdfp->Bin;
  } // end of DOSFAM copy constructor

/***********************************************************************/
/*  Reset: reset position values at the beginning of file.             */
/***********************************************************************/
void DOSFAM::Reset(void)
  {
  TXTFAM::Reset();
  Bin = false;
  Fpos = Tpos = Spos = 0;
  } // end of Reset

/***********************************************************************/
/*  DOS GetFileLength: returns file size in number of bytes.           */
/***********************************************************************/
int DOSFAM::GetFileLength(PGLOBAL g)
  {
  int len;

  if (!Stream)
    len = TXTFAM::GetFileLength(g);
  else
    if ((len = _filelength(_fileno(Stream))) < 0)
      sprintf(g->Message, MSG(FILELEN_ERROR), "_filelength", To_File);

  if (trace)
    htrc("File length=%d\n", len);

  return len;
  } // end of GetFileLength

/***********************************************************************/
/*  Cardinality: returns table cardinality in number of rows.          */
/*  This function can be called with a null argument to test the       */
/*  availability of Cardinality implementation (1 yes, 0 no).          */
/***********************************************************************/
int DOSFAM::Cardinality(PGLOBAL g)
  {
  return (g) ? -1 : 0;
  } // end of Cardinality

/***********************************************************************/
/*  Use BlockTest to reduce the table estimated size.                  */
/*  Note: This function is not really implemented yet.                 */
/***********************************************************************/
int DOSFAM::MaxBlkSize(PGLOBAL g, int s)
  {
  return s;
  } // end of MaxBlkSize

/***********************************************************************/
/*  OpenTableFile: Open a DOS/UNIX table file using C standard I/Os.   */
/***********************************************************************/
bool DOSFAM::OpenTableFile(PGLOBAL g)
  {
  char    opmode[4], filename[_MAX_PATH];
//int     ftype = Tdbp->GetFtype();
  MODE    mode = Tdbp->Mode;
  PDBUSER dbuserp = PlgGetUser(g);

  // This is required when using Unix files under Windows
  Bin = (Ending == 1);

  switch (mode) {
    case MODE_READ:
      strcpy(opmode, "r");
      break;
    case MODE_DELETE:
      if (!Tdbp->Next) {
        // Store the number of deleted lines
        DelRows = Cardinality(g);

        if (Blocked) {
          // Cardinality must return 0
          Block = 0;
          Last = Nrec;
          } // endif blocked

        // This will erase the entire file
        strcpy(opmode, "w");
        Tdbp->ResetSize();
        break;
        } // endif

      // Selective delete, pass thru
      Bin = true;
    case MODE_UPDATE:
      if ((UseTemp = Tdbp->IsUsingTemp(g))) {
        strcpy(opmode, "r");
        Bin = true;
      } else
        strcpy(opmode, "r+");

      break;
    case MODE_INSERT:
      strcpy(opmode, "a+");
      break;
    default:
      sprintf(g->Message, MSG(BAD_OPEN_MODE), mode);
      return true;
    } // endswitch Mode

  // For blocked I/O or for moving lines, open the table in binary
  strcat(opmode, (Blocked || Bin) ? "b" : "t");

  // Now open the file stream
  PlugSetPath(filename, To_File, Tdbp->GetPath());

  if (!(Stream = PlugOpenFile(g, filename, opmode))) {
    if (trace)
      htrc("%s\n", g->Message);

    return (mode == MODE_READ && errno == ENOENT)
            ? PushWarning(g, Tdbp) : true;
    } // endif Stream

  if (trace)
    htrc("File %s open Stream=%p mode=%s\n", filename, Stream, opmode);

  To_Fb = dbuserp->Openlist;     // Keep track of File block

  /*********************************************************************/
  /*  Allocate the line buffer. For mode Delete a bigger buffer has to */
  /*  be allocated because is it also used to move lines into the file.*/
  /*********************************************************************/
  return AllocateBuffer(g);
  } // end of OpenTableFile

/***********************************************************************/
/*  Allocate the line buffer. For mode Delete a bigger buffer has to   */
/*  be allocated because is it also used to move lines into the file.  */
/***********************************************************************/
bool DOSFAM::AllocateBuffer(PGLOBAL g)
  {
  MODE mode = Tdbp->Mode;

  // Lrecl does not include line ending
  Buflen = Lrecl + Ending + ((Bin) ? 1 : 0);

  if (trace)
    htrc("SubAllocating a buffer of %d bytes\n", Buflen);

  To_Buf = (char*)PlugSubAlloc(g, NULL, Buflen);

  if (UseTemp || mode == MODE_DELETE) {
    // Have a big buffer to move lines
    Dbflen = Buflen * DOS_BUFF_LEN;
    DelBuf = PlugSubAlloc(g, NULL, Dbflen);
  } else if (mode == MODE_INSERT) {
    /*******************************************************************/
    /*  Prepare the buffer so eventual gaps are filled with blanks.    */
    /*******************************************************************/
    memset(To_Buf, ' ', Buflen);
    To_Buf[Buflen - 2] = '\n';
    To_Buf[Buflen - 1] = '\0';
  } // endif's mode

  return false;
  } // end of AllocateBuffer

/***********************************************************************/
/*  GetRowID: return the RowID of last read record.                    */
/***********************************************************************/
int DOSFAM::GetRowID(void)
  {
  return Rows;
  } // end of GetRowID

/***********************************************************************/
/*  GetPos: return the position of last read record.                   */
/***********************************************************************/
int DOSFAM::GetPos(void)
  {
  return Fpos;
  } // end of GetPos

/***********************************************************************/
/*  GetNextPos: return the position of next record.                    */
/***********************************************************************/
int DOSFAM::GetNextPos(void)
  {
  return ftell(Stream);
  } // end of GetNextPos

/***********************************************************************/
/*  SetPos: Replace the table at the specified position.               */
/***********************************************************************/
bool DOSFAM::SetPos(PGLOBAL g, int pos)
  {
  Fpos = pos;

  if (fseek(Stream, Fpos, SEEK_SET)) {
    sprintf(g->Message, MSG(FSETPOS_ERROR), Fpos);
    return true;
    } // endif

  Placed = true;
  return false;
  } // end of SetPos

/***********************************************************************/
/*  Record file position in case of UPDATE or DELETE.                  */
/***********************************************************************/
bool DOSFAM::RecordPos(PGLOBAL g)
  {
  if ((Fpos = ftell(Stream)) < 0) {
    sprintf(g->Message, MSG(FTELL_ERROR), 0, strerror(errno));
    return true;
    } // endif Fpos

  return false;
  } // end of RecordPos

/***********************************************************************/
/*  Skip one record in file.                                           */
/***********************************************************************/
int DOSFAM::SkipRecord(PGLOBAL g, bool header)
  {
  PDBUSER dup = (PDBUSER)g->Activityp->Aptr;

  // Skip this record
  if (!fgets(To_Buf, Buflen, Stream)) {
    if (feof(Stream))
      return RC_EF;

#if defined(UNIX) || defined(UNIV_LINUX)
    sprintf(g->Message, MSG(READ_ERROR), To_File, strerror(0));
#else
    sprintf(g->Message, MSG(READ_ERROR), To_File, _strerror(NULL));
#endif
    return RC_FX;
    } // endif fgets

  // Update progress information
  dup->ProgCur = GetPos();

  if (header) {
    // For Delete
    Fpos = ftell(Stream);

    if (!UseTemp)
      Tpos = Spos = Fpos;     // No need to move header

    } // endif header

#if defined(THREAD)
  return RC_NF;                  // To have progress info
#else
  return RC_OK;                  // To loop locally
#endif
  } // end of SkipRecord

/***********************************************************************/
/*  ReadBuffer: Read one line for a text file.                         */
/***********************************************************************/
int DOSFAM::ReadBuffer(PGLOBAL g)
  {
  char *p;
  int   rc;

  if (!Stream)
    return RC_EF;

  if (trace > 1)
    htrc("ReadBuffer: Tdbp=%p To_Line=%p Placed=%d\n",
                      Tdbp, Tdbp->To_Line, Placed);

  if (!Placed) {
    /*******************************************************************/
    /*  Record file position in case of UPDATE or DELETE.              */
    /*******************************************************************/
   next:
    if (RecordPos(g))
      return RC_FX;

    CurBlk = (int)Rows++;

     if (trace > 1)
      htrc("ReadBuffer: CurBlk=%d\n", CurBlk);

   /*******************************************************************/
    /*  Check whether optimization on ROWID                            */
    /*  can be done, as well as for join as for local filtering.       */
    /*******************************************************************/
    switch (Tdbp->TestBlock(g)) {
      case RC_EF:
        return RC_EF;
      case RC_NF:
        // Skip this record
        if ((rc = SkipRecord(g, FALSE)) != RC_OK)
          return rc;

        goto next;
      } // endswitch rc

  } else
    Placed = false;

  if (trace > 1)
    htrc(" About to read: stream=%p To_Buf=%p Buflen=%d\n",
                          Stream, To_Buf, Buflen);

  if (fgets(To_Buf, Buflen, Stream)) {
    p = To_Buf + strlen(To_Buf) - 1;

    if (trace > 1)
      htrc(" Read: To_Buf=%p p=%c\n", To_Buf, To_Buf, p);

#if defined(UNIX)
    if (true) {
      // Data files can be imported from Windows (having CRLF)
#else
    if (Bin) {
      // Data file is read in binary so CRLF remains
#endif
      if (*p == '\n' || *p == '\r') {
        // is this enough for Unix ???
        *p = '\0';          // Eliminate ending CR or LF character

        if (p > To_Buf) {
          // is this enough for Unix ???
          p--;

          if (*p == '\n' || *p == '\r')
            *p = '\0';      // Eliminate ending CR or LF character

          } // endif To_Buf

        } // endif p

    } else if (*p == '\n')
      *p = '\0';          // Eliminate ending new-line character

    if (trace > 1)
      htrc(" To_Buf='%s'\n", To_Buf);

    strcpy(Tdbp->To_Line, To_Buf);
    num_read++;
    rc = RC_OK;
  } else if (feof(Stream)) {
    rc = RC_EF;
  } else {
#if defined(UNIX)
    sprintf(g->Message, MSG(READ_ERROR), To_File, strerror(0));
#else
    sprintf(g->Message, MSG(READ_ERROR), To_File, _strerror(NULL));
#endif

    if (trace)
      htrc("%s\n", g->Message);

    rc = RC_FX;
  } // endif's fgets

  if (trace > 1)
    htrc("ReadBuffer: rc=%d\n", rc);

  IsRead = true;
  return rc;
  } // end of ReadBuffer

/***********************************************************************/
/*  WriteBuffer: File write routine for DOS access method.             */
/***********************************************************************/
int DOSFAM::WriteBuffer(PGLOBAL g)
  {
  char *crlf = "\n";
  int  curpos = 0;
  bool  moved = true;

  // T_Stream is the temporary stream or the table file stream itself
  if (!T_Stream)
    if (UseTemp && Tdbp->Mode == MODE_UPDATE) {
      if (OpenTempFile(g))
        return RC_FX;

    } else
      T_Stream = Stream;

  if (Tdbp->Mode == MODE_UPDATE) {
    /*******************************************************************/
    /*  Here we simply rewrite a record on itself. There are two cases */
    /*  were another method should be used, a/ when Update apply to    */
    /*  the whole file, b/ when updating the last field of a variable  */
    /*  length file. The method could be to rewrite a new file, then   */
    /*  to erase the old one and rename the new updated file.          */
    /*******************************************************************/
    curpos = ftell(Stream);

    if (trace)
      htrc("Last : %d cur: %d\n", Fpos, curpos);

    if (UseTemp) {
      /*****************************************************************/
      /*  We are using a temporary file. Before writing the updated    */
      /*  record, we must eventually copy all the intermediate records */
      /*  that have not been updated.                                  */
      /*****************************************************************/
      if (MoveIntermediateLines(g, &moved))
        return RC_FX;

      Spos = curpos;                          // New start position
    } else
      // Update is directly written back into the file,
      //   with this (fast) method, record size cannot change.
      if (fseek(Stream, Fpos, SEEK_SET)) {
        sprintf(g->Message, MSG(FSETPOS_ERROR), 0);
        return RC_FX;
        } // endif

    } // endif mode

  /*********************************************************************/
  /*  Prepare the write buffer.                                        */
  /*********************************************************************/
#if defined(WIN32)
  if (Bin)
    crlf = "\r\n";
#endif   // WIN32
  strcat(strcpy(To_Buf, Tdbp->To_Line), crlf);

  /*********************************************************************/
  /*  Now start the writing process.                                   */
  /*********************************************************************/
  if ((fputs(To_Buf, T_Stream)) == EOF) {
    sprintf(g->Message, MSG(FPUTS_ERROR), strerror(errno));
    return RC_FX;
    } // endif EOF

  if (Tdbp->Mode == MODE_UPDATE && moved)
    if (fseek(Stream, curpos, SEEK_SET)) {
      sprintf(g->Message, MSG(FSEEK_ERROR), strerror(errno));
      return RC_FX;
      } // endif

  if (trace)
    htrc("write done\n");

  return RC_OK;
  } // end of WriteBuffer

/***********************************************************************/
/*  Data Base delete line routine for DOS and BLK access methods.      */
/***********************************************************************/
int DOSFAM::DeleteRecords(PGLOBAL g, int irc)
  {
  bool moved;
  int curpos = ftell(Stream);

  /*********************************************************************/
  /*  There is an alternative here:                                    */
  /*  1 - use a temporary file in which are copied all not deleted     */
  /*      lines, at the end the original file will be deleted and      */
  /*      the temporary file renamed to the original file name.        */
  /*  2 - directly move the not deleted lines inside the original      */
  /*      file, and at the end erase all trailing records.             */
  /*  This will be experimented, but method 1 must be used for Unix as */
  /*  the function needed to erase trailing records is not available.  */
  /*********************************************************************/
  if (trace)
    htrc(
  "DOS DeleteDB: rc=%d UseTemp=%d curpos=%d Fpos=%d Tpos=%d Spos=%d\n",
                irc, UseTemp, curpos, Fpos, Tpos, Spos);

  if (irc != RC_OK) {
    /*******************************************************************/
    /*  EOF: position Fpos at the end-of-file position.                */
    /*******************************************************************/
    fseek(Stream, 0, SEEK_END);
    Fpos = ftell(Stream);

    if (trace)
      htrc("Fpos placed at file end=%d\n", Fpos);

    } // endif irc

  if (Tpos == Spos) {
    /*******************************************************************/
    /*  First line to delete, Open temporary file.                     */
    /*******************************************************************/
    if (UseTemp) {
      if (OpenTempFile(g))
        return RC_FX;

    } else {
      /*****************************************************************/
      /*  Move of eventual preceeding lines is not required here.      */
      /*  Set the target file as being the source file itself.         */
      /*  Set the future Tpos, and give Spos a value to block copying. */
      /*****************************************************************/
      T_Stream = Stream;
      Spos = Tpos = Fpos;
    } // endif UseTemp

    } // endif Tpos == Spos

  /*********************************************************************/
  /*  Move any intermediate lines.                                     */
  /*********************************************************************/
  if (MoveIntermediateLines(g, &moved))
    return RC_FX;

  if (irc == RC_OK) {
    /*******************************************************************/
    /*  Reposition the file pointer and set Spos.                      */
    /*******************************************************************/
    if (!UseTemp || moved)
      if (fseek(Stream, curpos, SEEK_SET)) {
        sprintf(g->Message, MSG(FSETPOS_ERROR), 0);
        return RC_FX;
        } // endif

    Spos = GetNextPos();                     // New start position

    if (trace)
      htrc("after: Tpos=%d Spos=%d\n", Tpos, Spos);

  } else {
    /*******************************************************************/
    /*  Last call after EOF has been reached.                          */
    /*  The UseTemp case is treated in CloseTableFile.                 */
    /*******************************************************************/
    if (!UseTemp) {
      /*****************************************************************/
      /*  Because the chsize functionality is only accessible with a   */
      /*  system call we must close the file and reopen it with the    */
      /*  open function (_fopen for MS ??) this is still to be checked */
      /*  for compatibility with Text files and other OS's.            */
      /*****************************************************************/
      char filename[_MAX_PATH];
      int  h;                           // File handle, return code

      PlugSetPath(filename, To_File, Tdbp->GetPath());
      /*rc=*/ PlugCloseFile(g, To_Fb);

      if ((h= global_open(g, MSGID_OPEN_STRERROR, filename, O_WRONLY)) <= 0)
        return RC_FX;

      /*****************************************************************/
      /*  Remove extra records.                                        */
      /*****************************************************************/
#if defined(UNIX)
      if (ftruncate(h, (off_t)Tpos)) {
        sprintf(g->Message, MSG(TRUNCATE_ERROR), strerror(errno));
        close(h);
        return RC_FX;
        } // endif
#else
      if (chsize(h, Tpos)) {
        sprintf(g->Message, MSG(CHSIZE_ERROR), strerror(errno));
        close(h);
        return RC_FX;
        } // endif
#endif

      close(h);

      if (trace)
        htrc("done, h=%d irc=%d\n", h, irc);

      } // endif !UseTemp

  } // endif irc

  return RC_OK;                                      // All is correct
  } // end of DeleteRecords

/***********************************************************************/
/*  Open a temporary file used while updating or deleting.             */
/***********************************************************************/
bool DOSFAM::OpenTempFile(PGLOBAL g)
  {
  char tempname[_MAX_PATH];
  bool rc = false;

  /*********************************************************************/
  /*  Open the temporary file, Spos is at the beginning of file.       */
  /*********************************************************************/
  PlugSetPath(tempname, To_File, Tdbp->GetPath());
  strcat(PlugRemoveType(tempname, tempname), ".t");

  if (!(T_Stream = PlugOpenFile(g, tempname, "wb"))) {
    if (trace)
      htrc("%s\n", g->Message);

    rc = true;
  } else
    To_Fbt = PlgGetUser(g)->Openlist;

  return rc;
  } // end of OpenTempFile

/***********************************************************************/
/*  Move intermediate deleted or updated lines.                        */
/*  This works only for file open in binary mode.                      */
/***********************************************************************/
bool DOSFAM::MoveIntermediateLines(PGLOBAL g, bool *b)
  {
  int   n;
  size_t req, len;

  for (*b = false, n = Fpos - Spos; n > 0; n -= req) {
    if (!UseTemp || !*b)
      if (fseek(Stream, Spos, SEEK_SET)) {
        sprintf(g->Message, MSG(READ_SEEK_ERROR), strerror(errno));
        return true;
        } // endif

    req = (size_t)min(n, Dbflen);
    len = fread(DelBuf, 1, req, Stream);

    if (trace)
      htrc("after read req=%d len=%d\n", req, len);

    if (len != req) {
      sprintf(g->Message, MSG(DEL_READ_ERROR), (int) req, (int) len);
      return true;
      } // endif len

    if (!UseTemp)
      if (fseek(T_Stream, Tpos, SEEK_SET)) {
        sprintf(g->Message, MSG(WRITE_SEEK_ERR), strerror(errno));
        return true;
        } // endif

    if ((len = fwrite(DelBuf, 1, req, T_Stream)) != req) {
      sprintf(g->Message, MSG(DEL_WRITE_ERROR), strerror(errno));
      return true;
      } // endif

    if (trace)
      htrc("after write pos=%d\n", ftell(Stream));

    Tpos += (int)req;
    Spos += (int)req;

    if (trace)
      htrc("loop: Tpos=%d Spos=%d\n", Tpos, Spos);

    *b = true;
    } // endfor n

  return false;
  } // end of MoveIntermediate Lines

/***********************************************************************/
/*  Delete the old file and rename the new temp file.                  */
/***********************************************************************/
int DOSFAM::RenameTempFile(PGLOBAL g)
  {
  char *tempname, filetemp[_MAX_PATH], filename[_MAX_PATH];
  int   rc;

  if (!To_Fbt)
    return RC_INFO;               // Nothing to do ???

  // This loop is necessary because, in case of join,
  // To_File can have been open several times.
  for (PFBLOCK fb = PlgGetUser(g)->Openlist; fb; fb = fb->Next)
    rc = PlugCloseFile(g, fb);

  tempname = (char*)To_Fbt->Fname;
  PlugSetPath(filename, To_File, Tdbp->GetPath());
  strcat(PlugRemoveType(filetemp, filename), ".ttt");
  remove(filetemp);   // May still be there from previous error

  if (rename(filename, filetemp)) {    // Save file for security
    sprintf(g->Message, MSG(RENAME_ERROR),
            filename, filetemp, strerror(errno));
    rc = RC_FX;
  } else if (rename(tempname, filename)) {
    sprintf(g->Message, MSG(RENAME_ERROR),
            tempname, filename, strerror(errno));
    rc = rename(filetemp, filename);   // Restore saved file
    rc = RC_FX;
  } else if (remove(filetemp)) {
    sprintf(g->Message, MSG(REMOVE_ERROR),
            filetemp, strerror(errno));
    rc = RC_INFO;                      // Acceptable
  } else
    rc = RC_OK;

  return rc;
  } // end of RenameTempFile

/***********************************************************************/
/*  Table file close routine for DOS access method.                    */
/***********************************************************************/
void DOSFAM::CloseTableFile(PGLOBAL g)
  {
  int rc;

  if (UseTemp && T_Stream) {
    if (Tdbp->Mode == MODE_UPDATE) {
      // Copy eventually remaining lines
      bool b;

      fseek(Stream, 0, SEEK_END);
      Fpos = ftell(Stream);
      rc = MoveIntermediateLines(g, &b);
      } // endif Mode

    // Delete the old file and rename the new temp file.
    RenameTempFile(g);     // Also close all files
  } else {
    rc = PlugCloseFile(g, To_Fb);

    if (trace)
      htrc("DOS Close: closing %s rc=%d\n", To_File, rc);

  } // endif UseTemp

  Stream = NULL;           // So we can know whether table is open
  } // end of CloseTableFile

/***********************************************************************/
/*  Rewind routine for DOS access method.                              */
/***********************************************************************/
void DOSFAM::Rewind(void)
  {
  rewind(Stream);
  Rows = 0;
  OldBlk = CurBlk = -1;
  } // end of Rewind

/* --------------------------- Class BLKFAM -------------------------- */

/***********************************************************************/
/*  Constructors.                                                      */
/***********************************************************************/
BLKFAM::BLKFAM(PDOSDEF tdp) : DOSFAM(tdp)
  {
  Blocked = true;
  Block = tdp->GetBlock();
  Last = tdp->GetLast();
  Nrec = tdp->GetElemt();
  Closing = false;
  BlkPos = tdp->GetTo_Pos();
  CurLine = NULL;
  NxtLine = NULL;
  OutBuf = NULL;
  } // end of BLKFAM standard constructor

BLKFAM::BLKFAM(PBLKFAM txfp) : DOSFAM(txfp)
  {
  Closing = txfp->Closing;
  CurLine = txfp->CurLine;
  NxtLine = txfp->NxtLine;
  OutBuf = txfp->OutBuf;
  } // end of BLKFAM copy constructor

/***********************************************************************/
/*  Reset: reset position values at the beginning of file.             */
/***********************************************************************/
void BLKFAM::Reset(void)
  {
  DOSFAM::Reset();
  Closing = false;
  } // end of Reset

/***********************************************************************/
/*  Cardinality: returns table cardinality in number of rows.          */
/*  This function can be called with a null argument to test the       */
/*  availability of Cardinality implementation (1 yes, 0 no).          */
/***********************************************************************/
int BLKFAM::Cardinality(PGLOBAL g)
  {
  // Should not be called in this version
  return (g) ? -1 : 0;
//return (g) ? (int)((Block - 1) * Nrec + Last) : 1;
  } // end of Cardinality

/***********************************************************************/
/*  Use BlockTest to reduce the table estimated size.                  */
/***********************************************************************/
int BLKFAM::MaxBlkSize(PGLOBAL g, int s)
  {
  int rc = RC_OK, savcur = CurBlk;
  int size;

  // Roughly estimate the table size as the sum of blocks
  // that can contain good rows
  for (size = 0, CurBlk = 0; CurBlk < Block; CurBlk++)
    if ((rc = Tdbp->TestBlock(g)) == RC_OK)
      size += (CurBlk == Block - 1) ? Last : Nrec;
    else if (rc == RC_EF)
      break;

  CurBlk = savcur;
  return size;
  } // end of MaxBlkSize

/***********************************************************************/
/*  Allocate the line buffer. For mode Delete or when a temp file is   */
/*  used another big buffer has to be allocated because is it used     */
/*  to move or update the lines into the (temp) file.                  */
/***********************************************************************/
bool BLKFAM::AllocateBuffer(PGLOBAL g)
  {
  int  len;
  MODE mode = Tdbp->GetMode();

  // For variable length files, Lrecl does not include CRLF
  len = Lrecl + ((Tdbp->GetFtype()) ? 0 : Ending);
  Buflen = len * Nrec;
  CurLine = To_Buf = (char*)PlugSubAlloc(g, NULL, Buflen);

  if (UseTemp || mode == MODE_DELETE) {
    if (mode == MODE_UPDATE)
      OutBuf = (char*)PlugSubAlloc(g, NULL, len + 1);

    Dbflen = Buflen;
    DelBuf = PlugSubAlloc(g, NULL, Dbflen);
  } else if (mode == MODE_INSERT)
    Rbuf = Nrec;                     // To be used by WriteDB

  return false;
  } // end of AllocateBuffer

/***********************************************************************/
/*  GetRowID: return the RowID of last read record.                    */
/***********************************************************************/
int BLKFAM::GetRowID(void)
  {
  return CurNum + Nrec * CurBlk + 1;
  } // end of GetRowID

/***********************************************************************/
/*  GetPos: return the position of last read record.                   */
/***********************************************************************/
int BLKFAM::GetPos(void)
  {
  return (CurNum + Nrec * CurBlk);          // Computed file index
  } // end of GetPos

/***********************************************************************/
/*  GetNextPos: called by DeleteRecords.                               */
/***********************************************************************/
int BLKFAM::GetNextPos(void)
  {
  return Fpos + NxtLine - CurLine;
  } // end of GetNextPos

/***********************************************************************/
/*  SetPos: Replace the table at the specified position.               */
/***********************************************************************/
bool BLKFAM::SetPos(PGLOBAL g, int pos)
  {
  if (pos < 0) {
    strcpy(g->Message, MSG(INV_REC_POS));
    return true;
    } // endif recpos

  CurBlk = pos / Nrec;
  CurNum = pos % Nrec;
#if defined(_DEBUG)
  num_eq[(CurBlk == OldBlk) ? 1 : 0]++;
#endif

  // Indicate the table position was externally set
  Placed = true;
  return false;
  } // end of SetPos

/***********************************************************************/
/*  Record file position in case of UPDATE or DELETE.                  */
/*  Not used yet for blocked tables.                                   */
/***********************************************************************/
bool BLKFAM::RecordPos(PGLOBAL g)
  {
  Fpos = (CurNum + Nrec * CurBlk);          // Computed file index
  return false;
  } // end of RecordPos

/***********************************************************************/
/*  Skip one record in file.                                           */
/***********************************************************************/
int BLKFAM::SkipRecord(PGLOBAL g, bool header)
  {
  if (header) {
    // For Delete
    Fpos = BlkPos[0];         // First block starts after the header

    if (!UseTemp)
      Tpos = Spos = Fpos;     // No need to move header

    } // endif header

  OldBlk = -2;        // To force fseek on first block
  return RC_OK;
  } // end of SkipRecord

/***********************************************************************/
/*  ReadBuffer: Read one line for a text file.                         */
/***********************************************************************/
int BLKFAM::ReadBuffer(PGLOBAL g)
  {
  int i, n, rc = RC_OK;

  /*********************************************************************/
  /*  Sequential reading when Placed is not true.                      */
  /*********************************************************************/
  if (Placed) {
    Placed = false;
  } else if (++CurNum < Rbuf) {
    CurLine = NxtLine;

    // Get the position of the next line in the buffer
    while (*NxtLine++ != '\n') ;

    // Set caller line buffer
    n = NxtLine - CurLine - Ending;
    memcpy(Tdbp->GetLine(), CurLine, n);
    Tdbp->GetLine()[n] = '\0';
    goto fin;
  } else if (Rbuf < Nrec && CurBlk != -1) {
    return RC_EF;
  } else {
    /*******************************************************************/
    /*  New block.                                                     */
    /*******************************************************************/
    CurNum = 0;

   next:
    if (++CurBlk >= Block)
      return RC_EF;

    /*******************************************************************/
    /*  Before reading a new block, check whether block optimization   */
    /*  can be done, as well as for join as for local filtering.       */
    /*******************************************************************/
    switch (Tdbp->TestBlock(g)) {
      case RC_EF:
        return RC_EF;
      case RC_NF:
        goto next;
      } // endswitch rc

  } // endif's

  if (OldBlk == CurBlk)
    goto ok;         // Block is already there

  // fseek is required only in non sequential reading
  if (CurBlk != OldBlk + 1)
    if (fseek(Stream, BlkPos[CurBlk], SEEK_SET)) {
      sprintf(g->Message, MSG(FSETPOS_ERROR), BlkPos[CurBlk]);
      return RC_FX;
      } // endif fseek

  // Calculate the length of block to read
  BlkLen = BlkPos[CurBlk + 1] - BlkPos[CurBlk];

  if (trace)
    htrc("File position is now %d\n", ftell(Stream));

  // Read the entire next block
  n = fread(To_Buf, 1, (size_t)BlkLen, Stream);

  if (n == BlkLen) {
//  ReadBlks++;
    num_read++;
    Rbuf = (CurBlk == Block - 1) ? Last : Nrec;

   ok:
    rc = RC_OK;

    // Get the position of the current line
    for (i = 0, CurLine = To_Buf; i < CurNum; i++)
      while (*CurLine++ != '\n') ;      // What about Unix ???

    // Now get the position of the next line
    for (NxtLine = CurLine; *NxtLine++ != '\n';) ;

    // Set caller line buffer
    n = NxtLine - CurLine - Ending;
    memcpy(Tdbp->GetLine(), CurLine, n);
    Tdbp->GetLine()[n] = '\0';
  } else if (feof(Stream)) {
    rc = RC_EF;
  } else {
#if defined(UNIX)
    sprintf(g->Message, MSG(READ_ERROR), To_File, strerror(errno));
#else
    sprintf(g->Message, MSG(READ_ERROR), To_File, _strerror(NULL));
#endif

    if (trace)
      htrc("%s\n", g->Message);

    return RC_FX;
  } // endelse

  OldBlk = CurBlk;         // Last block actually read
  IsRead = true;           // Is read indeed

 fin:
  // Store the current record file position for Delete and Update
  Fpos = BlkPos[CurBlk] + CurLine - To_Buf;
  return rc;
  } // end of ReadBuffer

/***********************************************************************/
/*  WriteBuffer: File write routine for the blocked DOS access method. */
/*  Update is directly written back into the file,                     */
/*         with this (fast) method, record size cannot change.         */
/***********************************************************************/
int BLKFAM::WriteBuffer(PGLOBAL g)
  {
  if (Tdbp->GetMode() == MODE_INSERT) {
    /*******************************************************************/
    /*  In Insert mode, blocks are added sequentially to the file end. */
    /*******************************************************************/
    if (!Closing) {                    // Add line to the write buffer
      strcat(strcpy(CurLine, Tdbp->GetLine()), CrLf);

      if (++CurNum != Rbuf) {
        CurLine += strlen(CurLine);
        return RC_OK;                  // We write only full blocks
        } // endif CurNum

      } // endif Closing

    //  Now start the writing process.
    NxtLine = CurLine + strlen(CurLine);
    BlkLen = NxtLine - To_Buf;

    if (fwrite(To_Buf, 1, BlkLen, Stream) != (size_t)BlkLen) {
      sprintf(g->Message, MSG(FWRITE_ERROR), strerror(errno));
      Closing = true;      // To tell CloseDB about a Write error
      return RC_FX;
      } // endif size

    CurBlk++;
    CurNum = 0;
    CurLine = To_Buf;
  } else {
    /*******************************************************************/
    /*  Mode == MODE_UPDATE.                                           */
    /*******************************************************************/
    char  *crlf;
    size_t len;
    int   curpos = ftell(Stream);
    bool   moved = true;

    // T_Stream is the temporary stream or the table file stream itself
    if (!T_Stream)
      if (UseTemp /*&& Tdbp->GetMode() == MODE_UPDATE*/) {
        if (OpenTempFile(g))
          return RC_FX;

      } else
        T_Stream = Stream;

    if (UseTemp) {
      /*****************************************************************/
      /*  We are using a temporary file. Before writing the updated    */
      /*  record, we must eventually copy all the intermediate records */
      /*  that have not been updated.                                  */
      /*****************************************************************/
      if (MoveIntermediateLines(g, &moved))
        return RC_FX;

      Spos = GetNextPos();                     // New start position

      // Prepare the output buffer
#if defined(WIN32)
      crlf = "\r\n";
#else
      crlf = "\n";
#endif   // WIN32
      strcat(strcpy(OutBuf, Tdbp->GetLine()), crlf);
      len = strlen(OutBuf);
    } else {
      if (fseek(Stream, Fpos, SEEK_SET)) {   // Fpos is last position
        sprintf(g->Message, MSG(FSETPOS_ERROR), 0);
        return RC_FX;
        } // endif fseek

      // Replace the line inside read buffer (length has not changed)
      memcpy(CurLine, Tdbp->GetLine(), strlen(Tdbp->GetLine()));
      OutBuf = CurLine;
      len = (size_t)(NxtLine - CurLine);
    } // endif UseTemp

    if (fwrite(OutBuf, 1, len, T_Stream) != (size_t)len) {
      sprintf(g->Message, MSG(FWRITE_ERROR), strerror(errno));
      return RC_FX;
      } // endif fwrite

    if (moved)
      if (fseek(Stream, curpos, SEEK_SET)) {
        sprintf(g->Message, MSG(FSEEK_ERROR), strerror(errno));
        return RC_FX;
        } // endif

  } // endif Mode

  return RC_OK;
  } // end of WriteBuffer

/***********************************************************************/
/*  Table file close routine for DOS access method.                    */
/***********************************************************************/
void BLKFAM::CloseTableFile(PGLOBAL g)
  {
  int rc, wrc = RC_OK;

  if (UseTemp && T_Stream) {
    if (Tdbp->GetMode() == MODE_UPDATE) {
      // Copy eventually remaining lines
      bool b;

      fseek(Stream, 0, SEEK_END);
      Fpos = ftell(Stream);
      rc = MoveIntermediateLines(g, &b);
    } else
      rc = RC_OK;

    if (rc == RC_OK)
      // Delete the old file and rename the new temp file.
      rc = RenameTempFile(g);    // Also close all files
    else
      rc = PlugCloseFile(g, To_Fb);

  } else {
    // Closing is True if last Write was in error
    if (Tdbp->GetMode() == MODE_INSERT && CurNum && !Closing) {
      // Some more inserted lines remain to be written
      Rbuf = CurNum--;
      Closing = true;
      wrc = WriteBuffer(g);
    } else if (Modif && !Closing) {
      // Last updated block remains to be written
      Closing = true;
      wrc = ReadBuffer(g);
    } // endif's

    rc = PlugCloseFile(g, To_Fb);

    if (trace)
      htrc("BLK CloseTableFile: closing %s mode=%d wrc=%d rc=%d\n",
            To_File, Tdbp->GetMode(), wrc, rc);

  } // endif UseTemp

  Stream = NULL;           // So we can know whether table is open
  } // end of CloseTableFile

/***********************************************************************/
/*  Rewind routine for DOS access method.                              */
/*  Note: commenting out OldBlk = -1 has two advantages:               */
/*  1 - It forces fseek on  first block, thus suppressing the need to  */
/*      rewind the file, anyway unuseful when second pass if indexed.  */
/*  2 - It permit to avoid re-reading small tables having only 1 block.*/
/***********************************************************************/
void BLKFAM::Rewind(void)
  {
//rewind(Stream);        will be placed by fseek
  CurBlk = -1;
  CurNum = Rbuf;
//OldBlk = -1;     commented out in case we reuse last read block
//Rbuf = 0;        commented out in case we reuse last read block
  } // end of Rewind

=======
/*********** File AM Txt C++ Program Source Code File (.CPP) ***********/
/* PROGRAM NAME: FILAMTXT                                              */
/* -------------                                                       */
/*  Version 1.4                                                        */
/*                                                                     */
/* COPYRIGHT:                                                          */
/* ----------                                                          */
/*  (C) Copyright to the author Olivier BERTRAND          2005-2013    */
/*                                                                     */
/* WHAT THIS PROGRAM DOES:                                             */
/* -----------------------                                             */
/*  This program are the Text file access method classes.              */
/*                                                                     */
/***********************************************************************/

/***********************************************************************/
/*  Include relevant sections of the System header files.              */
/***********************************************************************/
#include "my_global.h"
#if defined(WIN32)
#include <io.h>
#include <fcntl.h>
#include <errno.h>
#if defined(__BORLANDC__)
#define __MFC_COMPAT__                   // To define min/max as macro
#endif   // __BORLANDC__
//#include <windows.h>
#else   // !WIN32
#if defined(UNIX) || defined(UNIV_LINUX)
#include <errno.h>
#include <unistd.h>
//#if !defined(sun)                      // Sun has the ftruncate fnc.
//#define USETEMP                        // Force copy mode for DELETE
//#endif   // !sun
#else   // !UNIX
#include <io.h>
#endif  // !UNIX
#include <fcntl.h>
#endif  // !WIN32

/***********************************************************************/
/*  Include application header files:                                  */
/*  global.h    is header containing all global declarations.          */
/*  plgdbsem.h  is header containing the DB application declarations.  */
/*  filamtxt.h  is header containing the file AM classes declarations. */
/***********************************************************************/
#include "global.h"
#include "plgdbsem.h"
#include "filamtxt.h"
#include "tabdos.h"

#if defined(UNIX) || defined(UNIV_LINUX)
#include "osutil.h"
#define _fileno fileno
#define _O_RDONLY O_RDONLY
#endif

extern int num_read, num_there, num_eq[2];               // Statistics
extern "C" int trace;

/* --------------------------- Class TXTFAM -------------------------- */

/***********************************************************************/
/*  Constructors.                                                      */
/***********************************************************************/
TXTFAM::TXTFAM(PDOSDEF tdp)
  {
  Tdbp = NULL;
  To_Fb = NULL;
  To_File = tdp->Fn;
  Lrecl = tdp->Lrecl;
  Placed = false;
  IsRead = true;
  Blocked = false;
  To_Buf = NULL;
  DelBuf = NULL;
  BlkPos = NULL;
  BlkLen = 0;
  Buflen = 0;
  Dbflen = 0;
  Rows = 0;
  DelRows = 0;
  Headlen = 0;
  Block = 0;
  Last = 0;
  Nrec = 1;
  OldBlk = -1;
  CurBlk = -1;
  ReadBlks = 0;
  CurNum = 0;
  Rbuf = 0;
  Modif = 0;
  Blksize = 0;
  Padded = false;
  Eof = tdp->Eof;
  Ending = tdp->Ending;
  CrLf = (char*)(Ending == 2 ? "\r\n" : "\n");
  } // end of TXTFAM standard constructor

TXTFAM::TXTFAM(PTXF txfp)
  {
  Tdbp = txfp->Tdbp;
  To_Fb = txfp->To_Fb;
  To_File = txfp->To_File;
  Lrecl = txfp->Lrecl;
  Placed = txfp->Placed;
  IsRead = txfp->IsRead;
  Blocked = txfp->Blocked;
  To_Buf = txfp->To_Buf;
  DelBuf = txfp->DelBuf;
  BlkPos = txfp->BlkPos;
  BlkLen = txfp->BlkLen;
  Buflen = txfp->Buflen;
  Dbflen = txfp->Dbflen;
  Rows = txfp->Rows;
  DelRows = txfp->DelRows;
  Headlen = txfp->Headlen;
  Block = txfp->Block;
  Last = txfp->Last;
  Nrec = txfp->Nrec;
  OldBlk = txfp->OldBlk;
  CurBlk = txfp->CurBlk;
  ReadBlks = txfp->ReadBlks;
  CurNum = txfp->CurNum;
  Rbuf = txfp->Rbuf;
  Modif = txfp->Modif;
  Blksize = txfp->Blksize;
  Padded = txfp->Padded;
  Eof = txfp->Eof;
  Ending = txfp->Ending;
  } // end of TXTFAM copy constructor

/***********************************************************************/
/*  Reset: reset position values at the beginning of file.             */
/***********************************************************************/
void TXTFAM::Reset(void)
  {
  Rows = 0;
  DelRows = 0;
  OldBlk = -1;
  CurBlk = -1;
  ReadBlks = 0;
  CurNum = 0;
  Rbuf = 0;
  Modif = 0;
  Placed = false;
  } // end of Reset

/***********************************************************************/
/*  TXT GetFileLength: returns file size in number of bytes.           */
/***********************************************************************/
int TXTFAM::GetFileLength(PGLOBAL g)
  {
  char    filename[_MAX_PATH];
  int     h;
  int    len;

  PlugSetPath(filename, To_File, Tdbp->GetPath());
  h= global_open(g, MSGID_OPEN_MODE_STRERROR, filename, _O_RDONLY);

  if (trace)
    htrc("GetFileLength: fn=%s h=%d\n", filename, h);

  if (h == -1) {
    if (errno != ENOENT) {
      if (trace)
        htrc("%s\n", g->Message);
      len = -1;
    }
    else
    {
      len = 0;          // File does not exist yet
      g->Message[0]= '\0';
    }
  } else {
    if ((len = _filelength(h)) < 0)
      sprintf(g->Message, MSG(FILELEN_ERROR), "_filelength", filename);

    if (Eof && len)
      len--;              // Do not count the EOF character

    close(h);
  } // endif h

  return len;
  } // end of GetFileLength

/***********************************************************************/
/*  Cardinality: returns table cardinality in number of rows.          */
/*  This function can be called with a null argument to test the       */
/*  availability of Cardinality implementation (1 yes, 0 no).          */
/*  Note: This function is meant only for fixed length files but is    */
/*  placed here to be available to FIXFAM and MPXFAM classes.          */
/***********************************************************************/
int TXTFAM::Cardinality(PGLOBAL g)
  {
  if (g) {
    int card = -1;
    int len = GetFileLength(g);

    if (len >= 0) {
      if (Padded && Blksize) {
        if (!(len % Blksize))
          card = (len / Blksize) * Nrec;
        else
          sprintf(g->Message, MSG(NOT_FIXED_LEN), To_File, len, Lrecl);

      } else {
        if (!(len % Lrecl))
          card = len / (int)Lrecl;           // Fixed length file
        else
          sprintf(g->Message, MSG(NOT_FIXED_LEN), To_File, len, Lrecl);

      } // endif Padded

      if (trace)
        htrc(" Computed max_K=%d Filen=%d lrecl=%d\n", 
              card, len, Lrecl);

    } else
      card = 0;

    // Set number of blocks for later use
    Block = (card > 0) ? (card + Nrec - 1) / Nrec : 0;
    return card;
  } else
    return 1;

  } // end of Cardinality

/* --------------------------- Class DOSFAM -------------------------- */

/***********************************************************************/
/*  Constructors.                                                      */
/***********************************************************************/
DOSFAM::DOSFAM(PDOSDEF tdp) : TXTFAM(tdp)
  {
  To_Fbt = NULL;
  Stream = NULL;
  T_Stream = NULL;
  Fpos = Spos = Tpos = 0;
  UseTemp = false;
  Bin = false;
  } // end of DOSFAM standard constructor

DOSFAM::DOSFAM(PDOSFAM tdfp) : TXTFAM(tdfp)
  {
  To_Fbt = tdfp->To_Fbt;
  Stream = tdfp->Stream;
  T_Stream = tdfp->T_Stream;
  Fpos = tdfp->Fpos;
  Spos = tdfp->Spos;
  Tpos = tdfp->Tpos;
  UseTemp = tdfp->UseTemp;
  Bin = tdfp->Bin;
  } // end of DOSFAM copy constructor

/***********************************************************************/
/*  Reset: reset position values at the beginning of file.             */
/***********************************************************************/
void DOSFAM::Reset(void)
  {
  TXTFAM::Reset();
  Bin = false;
  Fpos = Tpos = Spos = 0;
  } // end of Reset

/***********************************************************************/
/*  DOS GetFileLength: returns file size in number of bytes.           */
/***********************************************************************/
int DOSFAM::GetFileLength(PGLOBAL g)
  {
  int len;

  if (!Stream)
    len = TXTFAM::GetFileLength(g);
  else
    if ((len = _filelength(_fileno(Stream))) < 0)
      sprintf(g->Message, MSG(FILELEN_ERROR), "_filelength", To_File);

  if (trace)
    htrc("File length=%d\n", len);

  return len;
  } // end of GetFileLength

/***********************************************************************/
/*  Cardinality: returns table cardinality in number of rows.          */
/*  This function can be called with a null argument to test the       */
/*  availability of Cardinality implementation (1 yes, 0 no).          */
/***********************************************************************/
int DOSFAM::Cardinality(PGLOBAL g)
  {
  return (g) ? -1 : 0;
  } // end of Cardinality

/***********************************************************************/
/*  OpenTableFile: Open a DOS/UNIX table file using C standard I/Os.   */
/***********************************************************************/
bool DOSFAM::OpenTableFile(PGLOBAL g)
  {
  char    opmode[4], filename[_MAX_PATH];
//int     ftype = Tdbp->GetFtype();
  MODE    mode = Tdbp->Mode;
  PDBUSER dbuserp = PlgGetUser(g);

  // This is required when using Unix files under Windows
  Bin = (Ending == 1);

  switch (mode) {
    case MODE_READ:
      strcpy(opmode, "r");
      break;
    case MODE_DELETE:
      if (!Tdbp->Next) {
        // Store the number of deleted lines
        DelRows = Cardinality(g);

        if (Blocked) {
          // Cardinality must return 0
          Block = 0;
          Last = Nrec;
          } // endif blocked

        // This will erase the entire file
        strcpy(opmode, "w");
        Tdbp->ResetSize();
        break;
        } // endif

      // Selective delete, pass thru
      Bin = true;
    case MODE_UPDATE:
      if ((UseTemp = Tdbp->IsUsingTemp(g))) {
        strcpy(opmode, "r");
        Bin = true;
      } else
        strcpy(opmode, "r+");

      break;
    case MODE_INSERT:
      strcpy(opmode, "a+");
      break;
    default:
      sprintf(g->Message, MSG(BAD_OPEN_MODE), mode);
      return true;
    } // endswitch Mode

  // For blocked I/O or for moving lines, open the table in binary
  strcat(opmode, (Blocked || Bin) ? "b" : "t");

  // Now open the file stream
  PlugSetPath(filename, To_File, Tdbp->GetPath());

  if (!(Stream = PlugOpenFile(g, filename, opmode))) {
    if (trace)
      htrc("%s\n", g->Message);

    return (mode == MODE_READ && errno == ENOENT)
            ? PushWarning(g, Tdbp) : true;
    } // endif Stream

  if (trace)
    htrc("File %s open Stream=%p mode=%s\n", filename, Stream, opmode);

  To_Fb = dbuserp->Openlist;     // Keep track of File block

  /*********************************************************************/
  /*  Allocate the line buffer. For mode Delete a bigger buffer has to */
  /*  be allocated because is it also used to move lines into the file.*/
  /*********************************************************************/
  return AllocateBuffer(g);
  } // end of OpenTableFile

/***********************************************************************/
/*  Allocate the line buffer. For mode Delete a bigger buffer has to   */
/*  be allocated because is it also used to move lines into the file.  */
/***********************************************************************/
bool DOSFAM::AllocateBuffer(PGLOBAL g)
  {
  MODE mode = Tdbp->Mode;

  // Lrecl does not include line ending
  Buflen = Lrecl + Ending + ((Bin) ? 1 : 0);

  if (trace)
    htrc("SubAllocating a buffer of %d bytes\n", Buflen);

  To_Buf = (char*)PlugSubAlloc(g, NULL, Buflen);

  if (UseTemp || mode == MODE_DELETE) {
    // Have a big buffer to move lines
    Dbflen = Buflen * DOS_BUFF_LEN;
    DelBuf = PlugSubAlloc(g, NULL, Dbflen);
  } else if (mode == MODE_INSERT) {
    /*******************************************************************/
    /*  Prepare the buffer so eventual gaps are filled with blanks.    */
    /*******************************************************************/
    memset(To_Buf, ' ', Buflen);
    To_Buf[Buflen - 2] = '\n';
    To_Buf[Buflen - 1] = '\0';
  } // endif's mode

  return false;
  } // end of AllocateBuffer

/***********************************************************************/
/*  GetRowID: return the RowID of last read record.                    */
/***********************************************************************/
int DOSFAM::GetRowID(void)
  {
  return Rows;
  } // end of GetRowID

/***********************************************************************/
/*  GetPos: return the position of last read record.                   */
/***********************************************************************/
int DOSFAM::GetPos(void)
  {
  return Fpos;
  } // end of GetPos

/***********************************************************************/
/*  GetNextPos: return the position of next record.                    */
/***********************************************************************/
int DOSFAM::GetNextPos(void)
  {
  return ftell(Stream);
  } // end of GetNextPos

/***********************************************************************/
/*  SetPos: Replace the table at the specified position.               */
/***********************************************************************/
bool DOSFAM::SetPos(PGLOBAL g, int pos)
  {
  Fpos = pos;

  if (fseek(Stream, Fpos, SEEK_SET)) {
    sprintf(g->Message, MSG(FSETPOS_ERROR), Fpos);
    return true;
    } // endif

  Placed = true;
  return false;
  } // end of SetPos

/***********************************************************************/
/*  Record file position in case of UPDATE or DELETE.                  */
/***********************************************************************/
bool DOSFAM::RecordPos(PGLOBAL g)
  {
  if ((Fpos = ftell(Stream)) < 0) {
    sprintf(g->Message, MSG(FTELL_ERROR), 0, strerror(errno));
    return true;
    } // endif Fpos

  return false;
  } // end of RecordPos

/***********************************************************************/
/*  Skip one record in file.                                           */
/***********************************************************************/
int DOSFAM::SkipRecord(PGLOBAL g, bool header)
  {
  PDBUSER dup = (PDBUSER)g->Activityp->Aptr;

  // Skip this record
  if (!fgets(To_Buf, Buflen, Stream)) {
    if (feof(Stream))
      return RC_EF;

#if defined(UNIX) || defined(UNIV_LINUX)
    sprintf(g->Message, MSG(READ_ERROR), To_File, strerror(0));
#else
    sprintf(g->Message, MSG(READ_ERROR), To_File, _strerror(NULL));
#endif
    return RC_FX;
    } // endif fgets

  // Update progress information
  dup->ProgCur = GetPos();

  if (header) {
    // For Delete
    Fpos = ftell(Stream);

    if (!UseTemp)
      Tpos = Spos = Fpos;     // No need to move header

    } // endif header

#if defined(THREAD)
  return RC_NF;                  // To have progress info
#else
  return RC_OK;                  // To loop locally
#endif
  } // end of SkipRecord

/***********************************************************************/
/*  ReadBuffer: Read one line for a text file.                         */
/***********************************************************************/
int DOSFAM::ReadBuffer(PGLOBAL g)
  {
  char *p;
  int   rc;

  if (!Stream)
    return RC_EF;

  if (trace > 1)
    htrc("ReadBuffer: Tdbp=%p To_Line=%p Placed=%d\n",
                      Tdbp, Tdbp->To_Line, Placed); 

  if (!Placed) {
    /*******************************************************************/
    /*  Record file position in case of UPDATE or DELETE.              */
    /*******************************************************************/
    if (RecordPos(g))
      return RC_FX;

    CurBlk = (int)Rows++;

     if (trace > 1)
      htrc("ReadBuffer: CurBlk=%d\n", CurBlk); 

  } else
    Placed = false;

  if (trace > 1)
    htrc(" About to read: stream=%p To_Buf=%p Buflen=%d\n",
                          Stream, To_Buf, Buflen);

  if (fgets(To_Buf, Buflen, Stream)) {
    p = To_Buf + strlen(To_Buf) - 1;

    if (trace > 1)
      htrc(" Read: To_Buf=%p p=%c\n", To_Buf, To_Buf, p);

#if defined(UNIX)
    if (true) {
      // Data files can be imported from Windows (having CRLF)
#else
    if (Bin) {
      // Data file is read in binary so CRLF remains
#endif
      if (*p == '\n' || *p == '\r') {
        // is this enough for Unix ???
        *p = '\0';          // Eliminate ending CR or LF character

        if (p > To_Buf) {
          // is this enough for Unix ???
          p--;

          if (*p == '\n' || *p == '\r')
            *p = '\0';      // Eliminate ending CR or LF character

          } // endif To_Buf

        } // endif p

    } else if (*p == '\n')
      *p = '\0';          // Eliminate ending new-line character

    if (trace > 1)
      htrc(" To_Buf='%s'\n", To_Buf);

    strcpy(Tdbp->To_Line, To_Buf);
    num_read++;
    rc = RC_OK;
  } else if (feof(Stream)) {
    rc = RC_EF;
  } else {
#if defined(UNIX)
    sprintf(g->Message, MSG(READ_ERROR), To_File, strerror(0));
#else
    sprintf(g->Message, MSG(READ_ERROR), To_File, _strerror(NULL));
#endif

    if (trace)
      htrc("%s\n", g->Message);

    rc = RC_FX;
  } // endif's fgets

  if (trace > 1)
    htrc("ReadBuffer: rc=%d\n", rc);

  IsRead = true;
  return rc;
  } // end of ReadBuffer

/***********************************************************************/
/*  WriteBuffer: File write routine for DOS access method.             */
/***********************************************************************/
int DOSFAM::WriteBuffer(PGLOBAL g)
  {
  char *crlf = "\n";
  int  curpos = 0;
  bool  moved = true;

  // T_Stream is the temporary stream or the table file stream itself
  if (!T_Stream)
    if (UseTemp && Tdbp->Mode == MODE_UPDATE) {
      if (OpenTempFile(g))
        return RC_FX;

    } else
      T_Stream = Stream;

  if (Tdbp->Mode == MODE_UPDATE) {
    /*******************************************************************/
    /*  Here we simply rewrite a record on itself. There are two cases */
    /*  were another method should be used, a/ when Update apply to    */
    /*  the whole file, b/ when updating the last field of a variable  */
    /*  length file. The method could be to rewrite a new file, then   */
    /*  to erase the old one and rename the new updated file.          */
    /*******************************************************************/
    curpos = ftell(Stream);

    if (trace)
      htrc("Last : %d cur: %d\n", Fpos, curpos);

    if (UseTemp) {
      /*****************************************************************/
      /*  We are using a temporary file. Before writing the updated    */
      /*  record, we must eventually copy all the intermediate records */
      /*  that have not been updated.                                  */
      /*****************************************************************/
      if (MoveIntermediateLines(g, &moved))
        return RC_FX;

      Spos = curpos;                          // New start position
    } else
      // Update is directly written back into the file,
      //   with this (fast) method, record size cannot change.
      if (fseek(Stream, Fpos, SEEK_SET)) {
        sprintf(g->Message, MSG(FSETPOS_ERROR), 0);
        return RC_FX;
        } // endif

    } // endif mode

  /*********************************************************************/
  /*  Prepare the write buffer.                                        */
  /*********************************************************************/
#if defined(WIN32)
  if (Bin)
    crlf = "\r\n";
#endif   // WIN32
  strcat(strcpy(To_Buf, Tdbp->To_Line), crlf);

  /*********************************************************************/
  /*  Now start the writing process.                                   */
  /*********************************************************************/
  if ((fputs(To_Buf, T_Stream)) == EOF) {
    sprintf(g->Message, MSG(FPUTS_ERROR), strerror(errno));
    return RC_FX;
    } // endif EOF

  if (Tdbp->Mode == MODE_UPDATE && moved)
    if (fseek(Stream, curpos, SEEK_SET)) {
      sprintf(g->Message, MSG(FSEEK_ERROR), strerror(errno));
      return RC_FX;
      } // endif

  if (trace)
    htrc("write done\n");

  return RC_OK;
  } // end of WriteBuffer

/***********************************************************************/
/*  Data Base delete line routine for DOS and BLK access methods.      */
/***********************************************************************/
int DOSFAM::DeleteRecords(PGLOBAL g, int irc)
  {
  bool moved;
  int curpos = ftell(Stream);

  /*********************************************************************/
  /*  There is an alternative here:                                    */
  /*  1 - use a temporary file in which are copied all not deleted     */
  /*      lines, at the end the original file will be deleted and      */
  /*      the temporary file renamed to the original file name.        */
  /*  2 - directly move the not deleted lines inside the original      */
  /*      file, and at the end erase all trailing records.             */
  /*  This will be experimented, but method 1 must be used for Unix as */
  /*  the function needed to erase trailing records is not available.  */
  /*********************************************************************/
  if (trace)
    htrc(
  "DOS DeleteDB: rc=%d UseTemp=%d curpos=%d Fpos=%d Tpos=%d Spos=%d\n",
                irc, UseTemp, curpos, Fpos, Tpos, Spos);

  if (irc != RC_OK) {
    /*******************************************************************/
    /*  EOF: position Fpos at the end-of-file position.                */
    /*******************************************************************/
    fseek(Stream, 0, SEEK_END);
    Fpos = ftell(Stream);

    if (trace)
      htrc("Fpos placed at file end=%d\n", Fpos);

    } // endif irc

  if (Tpos == Spos) {
    /*******************************************************************/
    /*  First line to delete, Open temporary file.                     */
    /*******************************************************************/
    if (UseTemp) {
      if (OpenTempFile(g))
        return RC_FX;

    } else {
      /*****************************************************************/
      /*  Move of eventual preceeding lines is not required here.      */
      /*  Set the target file as being the source file itself.         */
      /*  Set the future Tpos, and give Spos a value to block copying. */
      /*****************************************************************/
      T_Stream = Stream;
      Spos = Tpos = Fpos;
    } // endif UseTemp

    } // endif Tpos == Spos

  /*********************************************************************/
  /*  Move any intermediate lines.                                     */
  /*********************************************************************/
  if (MoveIntermediateLines(g, &moved))
    return RC_FX;

  if (irc == RC_OK) {
    /*******************************************************************/
    /*  Reposition the file pointer and set Spos.                      */
    /*******************************************************************/
    if (!UseTemp || moved)
      if (fseek(Stream, curpos, SEEK_SET)) {
        sprintf(g->Message, MSG(FSETPOS_ERROR), 0);
        return RC_FX;
        } // endif

    Spos = GetNextPos();                     // New start position

    if (trace)
      htrc("after: Tpos=%d Spos=%d\n", Tpos, Spos);

  } else {
    /*******************************************************************/
    /*  Last call after EOF has been reached.                          */
    /*  The UseTemp case is treated in CloseTableFile.                 */
    /*******************************************************************/
    if (!UseTemp) {
      /*****************************************************************/
      /*  Because the chsize functionality is only accessible with a   */
      /*  system call we must close the file and reopen it with the    */
      /*  open function (_fopen for MS ??) this is still to be checked */
      /*  for compatibility with Text files and other OS's.            */
      /*****************************************************************/
      char filename[_MAX_PATH];
      int  h;                           // File handle, return code

      PlugSetPath(filename, To_File, Tdbp->GetPath());
      /*rc=*/ PlugCloseFile(g, To_Fb);

      if ((h= global_open(g, MSGID_OPEN_STRERROR, filename, O_WRONLY)) <= 0)
        return RC_FX;

      /*****************************************************************/
      /*  Remove extra records.                                        */
      /*****************************************************************/
#if defined(UNIX)
      if (ftruncate(h, (off_t)Tpos)) {
        sprintf(g->Message, MSG(TRUNCATE_ERROR), strerror(errno));
        close(h);
        return RC_FX;
        } // endif
#else
      if (chsize(h, Tpos)) {
        sprintf(g->Message, MSG(CHSIZE_ERROR), strerror(errno));
        close(h);
        return RC_FX;
        } // endif
#endif

      close(h);

      if (trace)
        htrc("done, h=%d irc=%d\n", h, irc);

      } // endif !UseTemp

  } // endif irc

  return RC_OK;                                      // All is correct
  } // end of DeleteRecords

/***********************************************************************/
/*  Open a temporary file used while updating or deleting.             */
/***********************************************************************/
bool DOSFAM::OpenTempFile(PGLOBAL g)
  {
  char tempname[_MAX_PATH];
  bool rc = false;

  /*********************************************************************/
  /*  Open the temporary file, Spos is at the beginning of file.       */
  /*********************************************************************/
  PlugSetPath(tempname, To_File, Tdbp->GetPath());
  strcat(PlugRemoveType(tempname, tempname), ".t");

  if (!(T_Stream = PlugOpenFile(g, tempname, "wb"))) {
    if (trace)
      htrc("%s\n", g->Message);

    rc = true;
  } else
    To_Fbt = PlgGetUser(g)->Openlist;

  return rc;
  } // end of OpenTempFile

/***********************************************************************/
/*  Move intermediate deleted or updated lines.                        */
/*  This works only for file open in binary mode.                      */
/***********************************************************************/
bool DOSFAM::MoveIntermediateLines(PGLOBAL g, bool *b)
  {
  int   n;
  size_t req, len;

  for (*b = false, n = Fpos - Spos; n > 0; n -= req) {
    if (!UseTemp || !*b)
      if (fseek(Stream, Spos, SEEK_SET)) {
        sprintf(g->Message, MSG(READ_SEEK_ERROR), strerror(errno));
        return true;
        } // endif

    req = (size_t)min(n, Dbflen);
    len = fread(DelBuf, 1, req, Stream);

    if (trace)
      htrc("after read req=%d len=%d\n", req, len);

    if (len != req) {
      sprintf(g->Message, MSG(DEL_READ_ERROR), (int) req, (int) len);
      return true;
      } // endif len

    if (!UseTemp)
      if (fseek(T_Stream, Tpos, SEEK_SET)) {
        sprintf(g->Message, MSG(WRITE_SEEK_ERR), strerror(errno));
        return true;
        } // endif

    if ((len = fwrite(DelBuf, 1, req, T_Stream)) != req) {
      sprintf(g->Message, MSG(DEL_WRITE_ERROR), strerror(errno));
      return true;
      } // endif

    if (trace)
      htrc("after write pos=%d\n", ftell(Stream));

    Tpos += (int)req;
    Spos += (int)req;

    if (trace)
      htrc("loop: Tpos=%d Spos=%d\n", Tpos, Spos);

    *b = true;
    } // endfor n

  return false;
  } // end of MoveIntermediate Lines

/***********************************************************************/
/*  Delete the old file and rename the new temp file.                  */
/***********************************************************************/
int DOSFAM::RenameTempFile(PGLOBAL g)
  {
  char *tempname, filetemp[_MAX_PATH], filename[_MAX_PATH];
  int   rc;

  if (!To_Fbt)
    return RC_INFO;               // Nothing to do ???

  // This loop is necessary because, in case of join,
  // To_File can have been open several times.
  for (PFBLOCK fb = PlgGetUser(g)->Openlist; fb; fb = fb->Next)
    rc = PlugCloseFile(g, fb);

  tempname = (char*)To_Fbt->Fname;
  PlugSetPath(filename, To_File, Tdbp->GetPath());
  strcat(PlugRemoveType(filetemp, filename), ".ttt");
  remove(filetemp);   // May still be there from previous error

  if (rename(filename, filetemp)) {    // Save file for security
    sprintf(g->Message, MSG(RENAME_ERROR),
            filename, filetemp, strerror(errno));
    rc = RC_FX;
  } else if (rename(tempname, filename)) {
    sprintf(g->Message, MSG(RENAME_ERROR),
            tempname, filename, strerror(errno));
    rc = rename(filetemp, filename);   // Restore saved file
    rc = RC_FX;
  } else if (remove(filetemp)) {
    sprintf(g->Message, MSG(REMOVE_ERROR),
            filetemp, strerror(errno));
    rc = RC_INFO;                      // Acceptable
  } else
    rc = RC_OK;

  return rc;
  } // end of RenameTempFile

/***********************************************************************/
/*  Table file close routine for DOS access method.                    */
/***********************************************************************/
void DOSFAM::CloseTableFile(PGLOBAL g)
  {
  int rc;

  if (UseTemp && T_Stream) {
    if (Tdbp->Mode == MODE_UPDATE) {
      // Copy eventually remaining lines
      bool b;

      fseek(Stream, 0, SEEK_END);
      Fpos = ftell(Stream);
      rc = MoveIntermediateLines(g, &b);
      } // endif Mode

    // Delete the old file and rename the new temp file.
    RenameTempFile(g);     // Also close all files
  } else {
    rc = PlugCloseFile(g, To_Fb);

    if (trace)
      htrc("DOS Close: closing %s rc=%d\n", To_File, rc);

  } // endif UseTemp

  Stream = NULL;           // So we can know whether table is open
  } // end of CloseTableFile

/***********************************************************************/
/*  Rewind routine for DOS access method.                              */
/***********************************************************************/
void DOSFAM::Rewind(void)
  {
  if (Stream)  // Can be NULL when making index on void table
    rewind(Stream);

  Rows = 0;
  OldBlk = CurBlk = -1;
  } // end of Rewind

/* --------------------------- Class BLKFAM -------------------------- */

/***********************************************************************/
/*  Constructors.                                                      */
/***********************************************************************/
BLKFAM::BLKFAM(PDOSDEF tdp) : DOSFAM(tdp)
  {
  Blocked = true;
  Block = tdp->GetBlock();
  Last = tdp->GetLast();
  Nrec = tdp->GetElemt();
  Closing = false;
  BlkPos = NULL;
  CurLine = NULL;
  NxtLine = NULL;
  OutBuf = NULL;
  } // end of BLKFAM standard constructor

BLKFAM::BLKFAM(PBLKFAM txfp) : DOSFAM(txfp)
  {
  Closing = txfp->Closing;
  CurLine = txfp->CurLine;
  NxtLine = txfp->NxtLine;
  OutBuf = txfp->OutBuf;
  } // end of BLKFAM copy constructor

/***********************************************************************/
/*  Reset: reset position values at the beginning of file.             */
/***********************************************************************/
void BLKFAM::Reset(void)
  {
  DOSFAM::Reset();
  Closing = false;
  } // end of Reset

/***********************************************************************/
/*  Cardinality: returns table cardinality in number of rows.          */
/*  This function can be called with a null argument to test the       */
/*  availability of Cardinality implementation (1 yes, 0 no).          */
/***********************************************************************/
int BLKFAM::Cardinality(PGLOBAL g)
  {
  // Should not be called in this version
  return (g) ? -1 : 0;
//return (g) ? (int)((Block - 1) * Nrec + Last) : 1;
  } // end of Cardinality

/***********************************************************************/
/*  Allocate the line buffer. For mode Delete or when a temp file is   */
/*  used another big buffer has to be allocated because is it used     */
/*  to move or update the lines into the (temp) file.                  */
/***********************************************************************/
bool BLKFAM::AllocateBuffer(PGLOBAL g)
  {
  int  len;
  MODE mode = Tdbp->GetMode();

  // For variable length files, Lrecl does not include CRLF
  len = Lrecl + ((Tdbp->GetFtype()) ? 0 : Ending);
  Buflen = len * Nrec;
  CurLine = To_Buf = (char*)PlugSubAlloc(g, NULL, Buflen);

  if (UseTemp || mode == MODE_DELETE) {
    if (mode == MODE_UPDATE)
      OutBuf = (char*)PlugSubAlloc(g, NULL, len + 1);

    Dbflen = Buflen;
    DelBuf = PlugSubAlloc(g, NULL, Dbflen);
  } else if (mode == MODE_INSERT)
    Rbuf = Nrec;                     // To be used by WriteDB

  return false;
  } // end of AllocateBuffer

/***********************************************************************/
/*  GetRowID: return the RowID of last read record.                    */
/***********************************************************************/
int BLKFAM::GetRowID(void)
  {
  return CurNum + Nrec * CurBlk + 1;
  } // end of GetRowID

/***********************************************************************/
/*  GetPos: return the position of last read record.                   */
/***********************************************************************/
int BLKFAM::GetPos(void)
  {
  return (CurNum + Nrec * CurBlk);          // Computed file index
  } // end of GetPos

/***********************************************************************/
/*  GetNextPos: called by DeleteRecords.                               */
/***********************************************************************/
int BLKFAM::GetNextPos(void)
  {
  return Fpos + NxtLine - CurLine;
  } // end of GetNextPos

/***********************************************************************/
/*  SetPos: Replace the table at the specified position.               */
/***********************************************************************/
bool BLKFAM::SetPos(PGLOBAL g, int pos)
  {
  if (pos < 0) {
    strcpy(g->Message, MSG(INV_REC_POS));
    return true;
    } // endif recpos

  CurBlk = pos / Nrec;
  CurNum = pos % Nrec;
#if defined(_DEBUG)
  num_eq[(CurBlk == OldBlk) ? 1 : 0]++;
#endif

  // Indicate the table position was externally set
  Placed = true;
  return false;
  } // end of SetPos

/***********************************************************************/
/*  Record file position in case of UPDATE or DELETE.                  */
/*  Not used yet for blocked tables.                                   */
/***********************************************************************/
bool BLKFAM::RecordPos(PGLOBAL g)
  {
  Fpos = (CurNum + Nrec * CurBlk);          // Computed file index
  return false;
  } // end of RecordPos

/***********************************************************************/
/*  Skip one record in file.                                           */
/***********************************************************************/
int BLKFAM::SkipRecord(PGLOBAL g, bool header)
  {
  if (header) {
    // For Delete
    Fpos = BlkPos[0];         // First block starts after the header

    if (!UseTemp)
      Tpos = Spos = Fpos;     // No need to move header

    } // endif header

  OldBlk = -2;        // To force fseek on first block
  return RC_OK;
  } // end of SkipRecord

/***********************************************************************/
/*  ReadBuffer: Read one line for a text file.                         */
/***********************************************************************/
int BLKFAM::ReadBuffer(PGLOBAL g)
  {
  strcpy(g->Message, "This AM cannot be used in this version");
  return RC_FX;
  } // end of ReadBuffer

/***********************************************************************/
/*  WriteBuffer: File write routine for the blocked DOS access method. */
/*  Update is directly written back into the file,                     */
/*         with this (fast) method, record size cannot change.         */
/***********************************************************************/
int BLKFAM::WriteBuffer(PGLOBAL g)
  {
  if (Tdbp->GetMode() == MODE_INSERT) {
    /*******************************************************************/
    /*  In Insert mode, blocks are added sequentially to the file end. */
    /*******************************************************************/
    if (!Closing) {                    // Add line to the write buffer
      strcat(strcpy(CurLine, Tdbp->GetLine()), CrLf);

      if (++CurNum != Rbuf) {
        CurLine += strlen(CurLine);
        return RC_OK;                  // We write only full blocks
        } // endif CurNum

      } // endif Closing

    //  Now start the writing process.
    NxtLine = CurLine + strlen(CurLine);
    BlkLen = NxtLine - To_Buf;

    if (fwrite(To_Buf, 1, BlkLen, Stream) != (size_t)BlkLen) {
      sprintf(g->Message, MSG(FWRITE_ERROR), strerror(errno));
      Closing = true;      // To tell CloseDB about a Write error
      return RC_FX;
      } // endif size

    CurBlk++;
    CurNum = 0;
    CurLine = To_Buf;
  } else {
    /*******************************************************************/
    /*  Mode == MODE_UPDATE.                                           */
    /*******************************************************************/
    char  *crlf;
    size_t len;
    int   curpos = ftell(Stream);
    bool   moved = true;

    // T_Stream is the temporary stream or the table file stream itself
    if (!T_Stream)
      if (UseTemp /*&& Tdbp->GetMode() == MODE_UPDATE*/) {
        if (OpenTempFile(g))
          return RC_FX;

      } else
        T_Stream = Stream;

    if (UseTemp) {
      /*****************************************************************/
      /*  We are using a temporary file. Before writing the updated    */
      /*  record, we must eventually copy all the intermediate records */
      /*  that have not been updated.                                  */
      /*****************************************************************/
      if (MoveIntermediateLines(g, &moved))
        return RC_FX;

      Spos = GetNextPos();                     // New start position

      // Prepare the output buffer
#if defined(WIN32)
      crlf = "\r\n";
#else
      crlf = "\n";
#endif   // WIN32
      strcat(strcpy(OutBuf, Tdbp->GetLine()), crlf);
      len = strlen(OutBuf);
    } else {
      if (fseek(Stream, Fpos, SEEK_SET)) {   // Fpos is last position
        sprintf(g->Message, MSG(FSETPOS_ERROR), 0);
        return RC_FX;
        } // endif fseek

      // Replace the line inside read buffer (length has not changed)
      memcpy(CurLine, Tdbp->GetLine(), strlen(Tdbp->GetLine()));
      OutBuf = CurLine;
      len = (size_t)(NxtLine - CurLine);
    } // endif UseTemp

    if (fwrite(OutBuf, 1, len, T_Stream) != (size_t)len) {
      sprintf(g->Message, MSG(FWRITE_ERROR), strerror(errno));
      return RC_FX;
      } // endif fwrite

    if (moved)
      if (fseek(Stream, curpos, SEEK_SET)) {
        sprintf(g->Message, MSG(FSEEK_ERROR), strerror(errno));
        return RC_FX;
        } // endif

  } // endif Mode

  return RC_OK;
  } // end of WriteBuffer

/***********************************************************************/
/*  Table file close routine for DOS access method.                    */
/***********************************************************************/
void BLKFAM::CloseTableFile(PGLOBAL g)
  {
  int rc, wrc = RC_OK;

  if (UseTemp && T_Stream) {
    if (Tdbp->GetMode() == MODE_UPDATE) {
      // Copy eventually remaining lines
      bool b;

      fseek(Stream, 0, SEEK_END);
      Fpos = ftell(Stream);
      rc = MoveIntermediateLines(g, &b);
    } else
      rc = RC_OK;

    if (rc == RC_OK)
      // Delete the old file and rename the new temp file.
      rc = RenameTempFile(g);    // Also close all files
    else
      rc = PlugCloseFile(g, To_Fb);

  } else {
    // Closing is True if last Write was in error
    if (Tdbp->GetMode() == MODE_INSERT && CurNum && !Closing) {
      // Some more inserted lines remain to be written
      Rbuf = CurNum--;
      Closing = true;
      wrc = WriteBuffer(g);
    } else if (Modif && !Closing) {
      // Last updated block remains to be written
      Closing = true;
      wrc = ReadBuffer(g);
    } // endif's

    rc = PlugCloseFile(g, To_Fb);

    if (trace)
      htrc("BLK CloseTableFile: closing %s mode=%d wrc=%d rc=%d\n",
            To_File, Tdbp->GetMode(), wrc, rc);

  } // endif UseTemp

  Stream = NULL;           // So we can know whether table is open
  } // end of CloseTableFile

/***********************************************************************/
/*  Rewind routine for DOS access method.                              */
/*  Note: commenting out OldBlk = -1 has two advantages:               */
/*  1 - It forces fseek on  first block, thus suppressing the need to  */
/*      rewind the file, anyway unuseful when second pass if indexed.  */
/*  2 - It permit to avoid re-reading small tables having only 1 block.*/
/***********************************************************************/
void BLKFAM::Rewind(void)
  {
//rewind(Stream);        will be placed by fseek
  CurBlk = -1;
  CurNum = Rbuf;
//OldBlk = -1;     commented out in case we reuse last read block
//Rbuf = 0;        commented out in case we reuse last read block
  } // end of Rewind
>>>>>>> 31560c44
<|MERGE_RESOLUTION|>--- conflicted
+++ resolved
@@ -1,4 +1,3 @@
-<<<<<<< HEAD
 /*********** File AM Txt C++ Program Source Code File (.CPP) ***********/
 /* PROGRAM NAME: FILAMTXT                                              */
 /* -------------                                                       */
@@ -556,7 +555,7 @@
      if (trace > 1)
       htrc("ReadBuffer: CurBlk=%d\n", CurBlk);
 
-   /*******************************************************************/
+   /********************************************************************/
     /*  Check whether optimization on ROWID                            */
     /*  can be done, as well as for join as for local filtering.       */
     /*******************************************************************/
@@ -996,7 +995,9 @@
 /***********************************************************************/
 void DOSFAM::Rewind(void)
   {
-  rewind(Stream);
+  if (Stream)  // Can be NULL when making index on void table
+    rewind(Stream);
+
   Rows = 0;
   OldBlk = CurBlk = -1;
   } // end of Rewind
@@ -1440,1281 +1441,3 @@
 //OldBlk = -1;     commented out in case we reuse last read block
 //Rbuf = 0;        commented out in case we reuse last read block
   } // end of Rewind
-
-=======
-/*********** File AM Txt C++ Program Source Code File (.CPP) ***********/
-/* PROGRAM NAME: FILAMTXT                                              */
-/* -------------                                                       */
-/*  Version 1.4                                                        */
-/*                                                                     */
-/* COPYRIGHT:                                                          */
-/* ----------                                                          */
-/*  (C) Copyright to the author Olivier BERTRAND          2005-2013    */
-/*                                                                     */
-/* WHAT THIS PROGRAM DOES:                                             */
-/* -----------------------                                             */
-/*  This program are the Text file access method classes.              */
-/*                                                                     */
-/***********************************************************************/
-
-/***********************************************************************/
-/*  Include relevant sections of the System header files.              */
-/***********************************************************************/
-#include "my_global.h"
-#if defined(WIN32)
-#include <io.h>
-#include <fcntl.h>
-#include <errno.h>
-#if defined(__BORLANDC__)
-#define __MFC_COMPAT__                   // To define min/max as macro
-#endif   // __BORLANDC__
-//#include <windows.h>
-#else   // !WIN32
-#if defined(UNIX) || defined(UNIV_LINUX)
-#include <errno.h>
-#include <unistd.h>
-//#if !defined(sun)                      // Sun has the ftruncate fnc.
-//#define USETEMP                        // Force copy mode for DELETE
-//#endif   // !sun
-#else   // !UNIX
-#include <io.h>
-#endif  // !UNIX
-#include <fcntl.h>
-#endif  // !WIN32
-
-/***********************************************************************/
-/*  Include application header files:                                  */
-/*  global.h    is header containing all global declarations.          */
-/*  plgdbsem.h  is header containing the DB application declarations.  */
-/*  filamtxt.h  is header containing the file AM classes declarations. */
-/***********************************************************************/
-#include "global.h"
-#include "plgdbsem.h"
-#include "filamtxt.h"
-#include "tabdos.h"
-
-#if defined(UNIX) || defined(UNIV_LINUX)
-#include "osutil.h"
-#define _fileno fileno
-#define _O_RDONLY O_RDONLY
-#endif
-
-extern int num_read, num_there, num_eq[2];               // Statistics
-extern "C" int trace;
-
-/* --------------------------- Class TXTFAM -------------------------- */
-
-/***********************************************************************/
-/*  Constructors.                                                      */
-/***********************************************************************/
-TXTFAM::TXTFAM(PDOSDEF tdp)
-  {
-  Tdbp = NULL;
-  To_Fb = NULL;
-  To_File = tdp->Fn;
-  Lrecl = tdp->Lrecl;
-  Placed = false;
-  IsRead = true;
-  Blocked = false;
-  To_Buf = NULL;
-  DelBuf = NULL;
-  BlkPos = NULL;
-  BlkLen = 0;
-  Buflen = 0;
-  Dbflen = 0;
-  Rows = 0;
-  DelRows = 0;
-  Headlen = 0;
-  Block = 0;
-  Last = 0;
-  Nrec = 1;
-  OldBlk = -1;
-  CurBlk = -1;
-  ReadBlks = 0;
-  CurNum = 0;
-  Rbuf = 0;
-  Modif = 0;
-  Blksize = 0;
-  Padded = false;
-  Eof = tdp->Eof;
-  Ending = tdp->Ending;
-  CrLf = (char*)(Ending == 2 ? "\r\n" : "\n");
-  } // end of TXTFAM standard constructor
-
-TXTFAM::TXTFAM(PTXF txfp)
-  {
-  Tdbp = txfp->Tdbp;
-  To_Fb = txfp->To_Fb;
-  To_File = txfp->To_File;
-  Lrecl = txfp->Lrecl;
-  Placed = txfp->Placed;
-  IsRead = txfp->IsRead;
-  Blocked = txfp->Blocked;
-  To_Buf = txfp->To_Buf;
-  DelBuf = txfp->DelBuf;
-  BlkPos = txfp->BlkPos;
-  BlkLen = txfp->BlkLen;
-  Buflen = txfp->Buflen;
-  Dbflen = txfp->Dbflen;
-  Rows = txfp->Rows;
-  DelRows = txfp->DelRows;
-  Headlen = txfp->Headlen;
-  Block = txfp->Block;
-  Last = txfp->Last;
-  Nrec = txfp->Nrec;
-  OldBlk = txfp->OldBlk;
-  CurBlk = txfp->CurBlk;
-  ReadBlks = txfp->ReadBlks;
-  CurNum = txfp->CurNum;
-  Rbuf = txfp->Rbuf;
-  Modif = txfp->Modif;
-  Blksize = txfp->Blksize;
-  Padded = txfp->Padded;
-  Eof = txfp->Eof;
-  Ending = txfp->Ending;
-  } // end of TXTFAM copy constructor
-
-/***********************************************************************/
-/*  Reset: reset position values at the beginning of file.             */
-/***********************************************************************/
-void TXTFAM::Reset(void)
-  {
-  Rows = 0;
-  DelRows = 0;
-  OldBlk = -1;
-  CurBlk = -1;
-  ReadBlks = 0;
-  CurNum = 0;
-  Rbuf = 0;
-  Modif = 0;
-  Placed = false;
-  } // end of Reset
-
-/***********************************************************************/
-/*  TXT GetFileLength: returns file size in number of bytes.           */
-/***********************************************************************/
-int TXTFAM::GetFileLength(PGLOBAL g)
-  {
-  char    filename[_MAX_PATH];
-  int     h;
-  int    len;
-
-  PlugSetPath(filename, To_File, Tdbp->GetPath());
-  h= global_open(g, MSGID_OPEN_MODE_STRERROR, filename, _O_RDONLY);
-
-  if (trace)
-    htrc("GetFileLength: fn=%s h=%d\n", filename, h);
-
-  if (h == -1) {
-    if (errno != ENOENT) {
-      if (trace)
-        htrc("%s\n", g->Message);
-      len = -1;
-    }
-    else
-    {
-      len = 0;          // File does not exist yet
-      g->Message[0]= '\0';
-    }
-  } else {
-    if ((len = _filelength(h)) < 0)
-      sprintf(g->Message, MSG(FILELEN_ERROR), "_filelength", filename);
-
-    if (Eof && len)
-      len--;              // Do not count the EOF character
-
-    close(h);
-  } // endif h
-
-  return len;
-  } // end of GetFileLength
-
-/***********************************************************************/
-/*  Cardinality: returns table cardinality in number of rows.          */
-/*  This function can be called with a null argument to test the       */
-/*  availability of Cardinality implementation (1 yes, 0 no).          */
-/*  Note: This function is meant only for fixed length files but is    */
-/*  placed here to be available to FIXFAM and MPXFAM classes.          */
-/***********************************************************************/
-int TXTFAM::Cardinality(PGLOBAL g)
-  {
-  if (g) {
-    int card = -1;
-    int len = GetFileLength(g);
-
-    if (len >= 0) {
-      if (Padded && Blksize) {
-        if (!(len % Blksize))
-          card = (len / Blksize) * Nrec;
-        else
-          sprintf(g->Message, MSG(NOT_FIXED_LEN), To_File, len, Lrecl);
-
-      } else {
-        if (!(len % Lrecl))
-          card = len / (int)Lrecl;           // Fixed length file
-        else
-          sprintf(g->Message, MSG(NOT_FIXED_LEN), To_File, len, Lrecl);
-
-      } // endif Padded
-
-      if (trace)
-        htrc(" Computed max_K=%d Filen=%d lrecl=%d\n", 
-              card, len, Lrecl);
-
-    } else
-      card = 0;
-
-    // Set number of blocks for later use
-    Block = (card > 0) ? (card + Nrec - 1) / Nrec : 0;
-    return card;
-  } else
-    return 1;
-
-  } // end of Cardinality
-
-/* --------------------------- Class DOSFAM -------------------------- */
-
-/***********************************************************************/
-/*  Constructors.                                                      */
-/***********************************************************************/
-DOSFAM::DOSFAM(PDOSDEF tdp) : TXTFAM(tdp)
-  {
-  To_Fbt = NULL;
-  Stream = NULL;
-  T_Stream = NULL;
-  Fpos = Spos = Tpos = 0;
-  UseTemp = false;
-  Bin = false;
-  } // end of DOSFAM standard constructor
-
-DOSFAM::DOSFAM(PDOSFAM tdfp) : TXTFAM(tdfp)
-  {
-  To_Fbt = tdfp->To_Fbt;
-  Stream = tdfp->Stream;
-  T_Stream = tdfp->T_Stream;
-  Fpos = tdfp->Fpos;
-  Spos = tdfp->Spos;
-  Tpos = tdfp->Tpos;
-  UseTemp = tdfp->UseTemp;
-  Bin = tdfp->Bin;
-  } // end of DOSFAM copy constructor
-
-/***********************************************************************/
-/*  Reset: reset position values at the beginning of file.             */
-/***********************************************************************/
-void DOSFAM::Reset(void)
-  {
-  TXTFAM::Reset();
-  Bin = false;
-  Fpos = Tpos = Spos = 0;
-  } // end of Reset
-
-/***********************************************************************/
-/*  DOS GetFileLength: returns file size in number of bytes.           */
-/***********************************************************************/
-int DOSFAM::GetFileLength(PGLOBAL g)
-  {
-  int len;
-
-  if (!Stream)
-    len = TXTFAM::GetFileLength(g);
-  else
-    if ((len = _filelength(_fileno(Stream))) < 0)
-      sprintf(g->Message, MSG(FILELEN_ERROR), "_filelength", To_File);
-
-  if (trace)
-    htrc("File length=%d\n", len);
-
-  return len;
-  } // end of GetFileLength
-
-/***********************************************************************/
-/*  Cardinality: returns table cardinality in number of rows.          */
-/*  This function can be called with a null argument to test the       */
-/*  availability of Cardinality implementation (1 yes, 0 no).          */
-/***********************************************************************/
-int DOSFAM::Cardinality(PGLOBAL g)
-  {
-  return (g) ? -1 : 0;
-  } // end of Cardinality
-
-/***********************************************************************/
-/*  OpenTableFile: Open a DOS/UNIX table file using C standard I/Os.   */
-/***********************************************************************/
-bool DOSFAM::OpenTableFile(PGLOBAL g)
-  {
-  char    opmode[4], filename[_MAX_PATH];
-//int     ftype = Tdbp->GetFtype();
-  MODE    mode = Tdbp->Mode;
-  PDBUSER dbuserp = PlgGetUser(g);
-
-  // This is required when using Unix files under Windows
-  Bin = (Ending == 1);
-
-  switch (mode) {
-    case MODE_READ:
-      strcpy(opmode, "r");
-      break;
-    case MODE_DELETE:
-      if (!Tdbp->Next) {
-        // Store the number of deleted lines
-        DelRows = Cardinality(g);
-
-        if (Blocked) {
-          // Cardinality must return 0
-          Block = 0;
-          Last = Nrec;
-          } // endif blocked
-
-        // This will erase the entire file
-        strcpy(opmode, "w");
-        Tdbp->ResetSize();
-        break;
-        } // endif
-
-      // Selective delete, pass thru
-      Bin = true;
-    case MODE_UPDATE:
-      if ((UseTemp = Tdbp->IsUsingTemp(g))) {
-        strcpy(opmode, "r");
-        Bin = true;
-      } else
-        strcpy(opmode, "r+");
-
-      break;
-    case MODE_INSERT:
-      strcpy(opmode, "a+");
-      break;
-    default:
-      sprintf(g->Message, MSG(BAD_OPEN_MODE), mode);
-      return true;
-    } // endswitch Mode
-
-  // For blocked I/O or for moving lines, open the table in binary
-  strcat(opmode, (Blocked || Bin) ? "b" : "t");
-
-  // Now open the file stream
-  PlugSetPath(filename, To_File, Tdbp->GetPath());
-
-  if (!(Stream = PlugOpenFile(g, filename, opmode))) {
-    if (trace)
-      htrc("%s\n", g->Message);
-
-    return (mode == MODE_READ && errno == ENOENT)
-            ? PushWarning(g, Tdbp) : true;
-    } // endif Stream
-
-  if (trace)
-    htrc("File %s open Stream=%p mode=%s\n", filename, Stream, opmode);
-
-  To_Fb = dbuserp->Openlist;     // Keep track of File block
-
-  /*********************************************************************/
-  /*  Allocate the line buffer. For mode Delete a bigger buffer has to */
-  /*  be allocated because is it also used to move lines into the file.*/
-  /*********************************************************************/
-  return AllocateBuffer(g);
-  } // end of OpenTableFile
-
-/***********************************************************************/
-/*  Allocate the line buffer. For mode Delete a bigger buffer has to   */
-/*  be allocated because is it also used to move lines into the file.  */
-/***********************************************************************/
-bool DOSFAM::AllocateBuffer(PGLOBAL g)
-  {
-  MODE mode = Tdbp->Mode;
-
-  // Lrecl does not include line ending
-  Buflen = Lrecl + Ending + ((Bin) ? 1 : 0);
-
-  if (trace)
-    htrc("SubAllocating a buffer of %d bytes\n", Buflen);
-
-  To_Buf = (char*)PlugSubAlloc(g, NULL, Buflen);
-
-  if (UseTemp || mode == MODE_DELETE) {
-    // Have a big buffer to move lines
-    Dbflen = Buflen * DOS_BUFF_LEN;
-    DelBuf = PlugSubAlloc(g, NULL, Dbflen);
-  } else if (mode == MODE_INSERT) {
-    /*******************************************************************/
-    /*  Prepare the buffer so eventual gaps are filled with blanks.    */
-    /*******************************************************************/
-    memset(To_Buf, ' ', Buflen);
-    To_Buf[Buflen - 2] = '\n';
-    To_Buf[Buflen - 1] = '\0';
-  } // endif's mode
-
-  return false;
-  } // end of AllocateBuffer
-
-/***********************************************************************/
-/*  GetRowID: return the RowID of last read record.                    */
-/***********************************************************************/
-int DOSFAM::GetRowID(void)
-  {
-  return Rows;
-  } // end of GetRowID
-
-/***********************************************************************/
-/*  GetPos: return the position of last read record.                   */
-/***********************************************************************/
-int DOSFAM::GetPos(void)
-  {
-  return Fpos;
-  } // end of GetPos
-
-/***********************************************************************/
-/*  GetNextPos: return the position of next record.                    */
-/***********************************************************************/
-int DOSFAM::GetNextPos(void)
-  {
-  return ftell(Stream);
-  } // end of GetNextPos
-
-/***********************************************************************/
-/*  SetPos: Replace the table at the specified position.               */
-/***********************************************************************/
-bool DOSFAM::SetPos(PGLOBAL g, int pos)
-  {
-  Fpos = pos;
-
-  if (fseek(Stream, Fpos, SEEK_SET)) {
-    sprintf(g->Message, MSG(FSETPOS_ERROR), Fpos);
-    return true;
-    } // endif
-
-  Placed = true;
-  return false;
-  } // end of SetPos
-
-/***********************************************************************/
-/*  Record file position in case of UPDATE or DELETE.                  */
-/***********************************************************************/
-bool DOSFAM::RecordPos(PGLOBAL g)
-  {
-  if ((Fpos = ftell(Stream)) < 0) {
-    sprintf(g->Message, MSG(FTELL_ERROR), 0, strerror(errno));
-    return true;
-    } // endif Fpos
-
-  return false;
-  } // end of RecordPos
-
-/***********************************************************************/
-/*  Skip one record in file.                                           */
-/***********************************************************************/
-int DOSFAM::SkipRecord(PGLOBAL g, bool header)
-  {
-  PDBUSER dup = (PDBUSER)g->Activityp->Aptr;
-
-  // Skip this record
-  if (!fgets(To_Buf, Buflen, Stream)) {
-    if (feof(Stream))
-      return RC_EF;
-
-#if defined(UNIX) || defined(UNIV_LINUX)
-    sprintf(g->Message, MSG(READ_ERROR), To_File, strerror(0));
-#else
-    sprintf(g->Message, MSG(READ_ERROR), To_File, _strerror(NULL));
-#endif
-    return RC_FX;
-    } // endif fgets
-
-  // Update progress information
-  dup->ProgCur = GetPos();
-
-  if (header) {
-    // For Delete
-    Fpos = ftell(Stream);
-
-    if (!UseTemp)
-      Tpos = Spos = Fpos;     // No need to move header
-
-    } // endif header
-
-#if defined(THREAD)
-  return RC_NF;                  // To have progress info
-#else
-  return RC_OK;                  // To loop locally
-#endif
-  } // end of SkipRecord
-
-/***********************************************************************/
-/*  ReadBuffer: Read one line for a text file.                         */
-/***********************************************************************/
-int DOSFAM::ReadBuffer(PGLOBAL g)
-  {
-  char *p;
-  int   rc;
-
-  if (!Stream)
-    return RC_EF;
-
-  if (trace > 1)
-    htrc("ReadBuffer: Tdbp=%p To_Line=%p Placed=%d\n",
-                      Tdbp, Tdbp->To_Line, Placed); 
-
-  if (!Placed) {
-    /*******************************************************************/
-    /*  Record file position in case of UPDATE or DELETE.              */
-    /*******************************************************************/
-    if (RecordPos(g))
-      return RC_FX;
-
-    CurBlk = (int)Rows++;
-
-     if (trace > 1)
-      htrc("ReadBuffer: CurBlk=%d\n", CurBlk); 
-
-  } else
-    Placed = false;
-
-  if (trace > 1)
-    htrc(" About to read: stream=%p To_Buf=%p Buflen=%d\n",
-                          Stream, To_Buf, Buflen);
-
-  if (fgets(To_Buf, Buflen, Stream)) {
-    p = To_Buf + strlen(To_Buf) - 1;
-
-    if (trace > 1)
-      htrc(" Read: To_Buf=%p p=%c\n", To_Buf, To_Buf, p);
-
-#if defined(UNIX)
-    if (true) {
-      // Data files can be imported from Windows (having CRLF)
-#else
-    if (Bin) {
-      // Data file is read in binary so CRLF remains
-#endif
-      if (*p == '\n' || *p == '\r') {
-        // is this enough for Unix ???
-        *p = '\0';          // Eliminate ending CR or LF character
-
-        if (p > To_Buf) {
-          // is this enough for Unix ???
-          p--;
-
-          if (*p == '\n' || *p == '\r')
-            *p = '\0';      // Eliminate ending CR or LF character
-
-          } // endif To_Buf
-
-        } // endif p
-
-    } else if (*p == '\n')
-      *p = '\0';          // Eliminate ending new-line character
-
-    if (trace > 1)
-      htrc(" To_Buf='%s'\n", To_Buf);
-
-    strcpy(Tdbp->To_Line, To_Buf);
-    num_read++;
-    rc = RC_OK;
-  } else if (feof(Stream)) {
-    rc = RC_EF;
-  } else {
-#if defined(UNIX)
-    sprintf(g->Message, MSG(READ_ERROR), To_File, strerror(0));
-#else
-    sprintf(g->Message, MSG(READ_ERROR), To_File, _strerror(NULL));
-#endif
-
-    if (trace)
-      htrc("%s\n", g->Message);
-
-    rc = RC_FX;
-  } // endif's fgets
-
-  if (trace > 1)
-    htrc("ReadBuffer: rc=%d\n", rc);
-
-  IsRead = true;
-  return rc;
-  } // end of ReadBuffer
-
-/***********************************************************************/
-/*  WriteBuffer: File write routine for DOS access method.             */
-/***********************************************************************/
-int DOSFAM::WriteBuffer(PGLOBAL g)
-  {
-  char *crlf = "\n";
-  int  curpos = 0;
-  bool  moved = true;
-
-  // T_Stream is the temporary stream or the table file stream itself
-  if (!T_Stream)
-    if (UseTemp && Tdbp->Mode == MODE_UPDATE) {
-      if (OpenTempFile(g))
-        return RC_FX;
-
-    } else
-      T_Stream = Stream;
-
-  if (Tdbp->Mode == MODE_UPDATE) {
-    /*******************************************************************/
-    /*  Here we simply rewrite a record on itself. There are two cases */
-    /*  were another method should be used, a/ when Update apply to    */
-    /*  the whole file, b/ when updating the last field of a variable  */
-    /*  length file. The method could be to rewrite a new file, then   */
-    /*  to erase the old one and rename the new updated file.          */
-    /*******************************************************************/
-    curpos = ftell(Stream);
-
-    if (trace)
-      htrc("Last : %d cur: %d\n", Fpos, curpos);
-
-    if (UseTemp) {
-      /*****************************************************************/
-      /*  We are using a temporary file. Before writing the updated    */
-      /*  record, we must eventually copy all the intermediate records */
-      /*  that have not been updated.                                  */
-      /*****************************************************************/
-      if (MoveIntermediateLines(g, &moved))
-        return RC_FX;
-
-      Spos = curpos;                          // New start position
-    } else
-      // Update is directly written back into the file,
-      //   with this (fast) method, record size cannot change.
-      if (fseek(Stream, Fpos, SEEK_SET)) {
-        sprintf(g->Message, MSG(FSETPOS_ERROR), 0);
-        return RC_FX;
-        } // endif
-
-    } // endif mode
-
-  /*********************************************************************/
-  /*  Prepare the write buffer.                                        */
-  /*********************************************************************/
-#if defined(WIN32)
-  if (Bin)
-    crlf = "\r\n";
-#endif   // WIN32
-  strcat(strcpy(To_Buf, Tdbp->To_Line), crlf);
-
-  /*********************************************************************/
-  /*  Now start the writing process.                                   */
-  /*********************************************************************/
-  if ((fputs(To_Buf, T_Stream)) == EOF) {
-    sprintf(g->Message, MSG(FPUTS_ERROR), strerror(errno));
-    return RC_FX;
-    } // endif EOF
-
-  if (Tdbp->Mode == MODE_UPDATE && moved)
-    if (fseek(Stream, curpos, SEEK_SET)) {
-      sprintf(g->Message, MSG(FSEEK_ERROR), strerror(errno));
-      return RC_FX;
-      } // endif
-
-  if (trace)
-    htrc("write done\n");
-
-  return RC_OK;
-  } // end of WriteBuffer
-
-/***********************************************************************/
-/*  Data Base delete line routine for DOS and BLK access methods.      */
-/***********************************************************************/
-int DOSFAM::DeleteRecords(PGLOBAL g, int irc)
-  {
-  bool moved;
-  int curpos = ftell(Stream);
-
-  /*********************************************************************/
-  /*  There is an alternative here:                                    */
-  /*  1 - use a temporary file in which are copied all not deleted     */
-  /*      lines, at the end the original file will be deleted and      */
-  /*      the temporary file renamed to the original file name.        */
-  /*  2 - directly move the not deleted lines inside the original      */
-  /*      file, and at the end erase all trailing records.             */
-  /*  This will be experimented, but method 1 must be used for Unix as */
-  /*  the function needed to erase trailing records is not available.  */
-  /*********************************************************************/
-  if (trace)
-    htrc(
-  "DOS DeleteDB: rc=%d UseTemp=%d curpos=%d Fpos=%d Tpos=%d Spos=%d\n",
-                irc, UseTemp, curpos, Fpos, Tpos, Spos);
-
-  if (irc != RC_OK) {
-    /*******************************************************************/
-    /*  EOF: position Fpos at the end-of-file position.                */
-    /*******************************************************************/
-    fseek(Stream, 0, SEEK_END);
-    Fpos = ftell(Stream);
-
-    if (trace)
-      htrc("Fpos placed at file end=%d\n", Fpos);
-
-    } // endif irc
-
-  if (Tpos == Spos) {
-    /*******************************************************************/
-    /*  First line to delete, Open temporary file.                     */
-    /*******************************************************************/
-    if (UseTemp) {
-      if (OpenTempFile(g))
-        return RC_FX;
-
-    } else {
-      /*****************************************************************/
-      /*  Move of eventual preceeding lines is not required here.      */
-      /*  Set the target file as being the source file itself.         */
-      /*  Set the future Tpos, and give Spos a value to block copying. */
-      /*****************************************************************/
-      T_Stream = Stream;
-      Spos = Tpos = Fpos;
-    } // endif UseTemp
-
-    } // endif Tpos == Spos
-
-  /*********************************************************************/
-  /*  Move any intermediate lines.                                     */
-  /*********************************************************************/
-  if (MoveIntermediateLines(g, &moved))
-    return RC_FX;
-
-  if (irc == RC_OK) {
-    /*******************************************************************/
-    /*  Reposition the file pointer and set Spos.                      */
-    /*******************************************************************/
-    if (!UseTemp || moved)
-      if (fseek(Stream, curpos, SEEK_SET)) {
-        sprintf(g->Message, MSG(FSETPOS_ERROR), 0);
-        return RC_FX;
-        } // endif
-
-    Spos = GetNextPos();                     // New start position
-
-    if (trace)
-      htrc("after: Tpos=%d Spos=%d\n", Tpos, Spos);
-
-  } else {
-    /*******************************************************************/
-    /*  Last call after EOF has been reached.                          */
-    /*  The UseTemp case is treated in CloseTableFile.                 */
-    /*******************************************************************/
-    if (!UseTemp) {
-      /*****************************************************************/
-      /*  Because the chsize functionality is only accessible with a   */
-      /*  system call we must close the file and reopen it with the    */
-      /*  open function (_fopen for MS ??) this is still to be checked */
-      /*  for compatibility with Text files and other OS's.            */
-      /*****************************************************************/
-      char filename[_MAX_PATH];
-      int  h;                           // File handle, return code
-
-      PlugSetPath(filename, To_File, Tdbp->GetPath());
-      /*rc=*/ PlugCloseFile(g, To_Fb);
-
-      if ((h= global_open(g, MSGID_OPEN_STRERROR, filename, O_WRONLY)) <= 0)
-        return RC_FX;
-
-      /*****************************************************************/
-      /*  Remove extra records.                                        */
-      /*****************************************************************/
-#if defined(UNIX)
-      if (ftruncate(h, (off_t)Tpos)) {
-        sprintf(g->Message, MSG(TRUNCATE_ERROR), strerror(errno));
-        close(h);
-        return RC_FX;
-        } // endif
-#else
-      if (chsize(h, Tpos)) {
-        sprintf(g->Message, MSG(CHSIZE_ERROR), strerror(errno));
-        close(h);
-        return RC_FX;
-        } // endif
-#endif
-
-      close(h);
-
-      if (trace)
-        htrc("done, h=%d irc=%d\n", h, irc);
-
-      } // endif !UseTemp
-
-  } // endif irc
-
-  return RC_OK;                                      // All is correct
-  } // end of DeleteRecords
-
-/***********************************************************************/
-/*  Open a temporary file used while updating or deleting.             */
-/***********************************************************************/
-bool DOSFAM::OpenTempFile(PGLOBAL g)
-  {
-  char tempname[_MAX_PATH];
-  bool rc = false;
-
-  /*********************************************************************/
-  /*  Open the temporary file, Spos is at the beginning of file.       */
-  /*********************************************************************/
-  PlugSetPath(tempname, To_File, Tdbp->GetPath());
-  strcat(PlugRemoveType(tempname, tempname), ".t");
-
-  if (!(T_Stream = PlugOpenFile(g, tempname, "wb"))) {
-    if (trace)
-      htrc("%s\n", g->Message);
-
-    rc = true;
-  } else
-    To_Fbt = PlgGetUser(g)->Openlist;
-
-  return rc;
-  } // end of OpenTempFile
-
-/***********************************************************************/
-/*  Move intermediate deleted or updated lines.                        */
-/*  This works only for file open in binary mode.                      */
-/***********************************************************************/
-bool DOSFAM::MoveIntermediateLines(PGLOBAL g, bool *b)
-  {
-  int   n;
-  size_t req, len;
-
-  for (*b = false, n = Fpos - Spos; n > 0; n -= req) {
-    if (!UseTemp || !*b)
-      if (fseek(Stream, Spos, SEEK_SET)) {
-        sprintf(g->Message, MSG(READ_SEEK_ERROR), strerror(errno));
-        return true;
-        } // endif
-
-    req = (size_t)min(n, Dbflen);
-    len = fread(DelBuf, 1, req, Stream);
-
-    if (trace)
-      htrc("after read req=%d len=%d\n", req, len);
-
-    if (len != req) {
-      sprintf(g->Message, MSG(DEL_READ_ERROR), (int) req, (int) len);
-      return true;
-      } // endif len
-
-    if (!UseTemp)
-      if (fseek(T_Stream, Tpos, SEEK_SET)) {
-        sprintf(g->Message, MSG(WRITE_SEEK_ERR), strerror(errno));
-        return true;
-        } // endif
-
-    if ((len = fwrite(DelBuf, 1, req, T_Stream)) != req) {
-      sprintf(g->Message, MSG(DEL_WRITE_ERROR), strerror(errno));
-      return true;
-      } // endif
-
-    if (trace)
-      htrc("after write pos=%d\n", ftell(Stream));
-
-    Tpos += (int)req;
-    Spos += (int)req;
-
-    if (trace)
-      htrc("loop: Tpos=%d Spos=%d\n", Tpos, Spos);
-
-    *b = true;
-    } // endfor n
-
-  return false;
-  } // end of MoveIntermediate Lines
-
-/***********************************************************************/
-/*  Delete the old file and rename the new temp file.                  */
-/***********************************************************************/
-int DOSFAM::RenameTempFile(PGLOBAL g)
-  {
-  char *tempname, filetemp[_MAX_PATH], filename[_MAX_PATH];
-  int   rc;
-
-  if (!To_Fbt)
-    return RC_INFO;               // Nothing to do ???
-
-  // This loop is necessary because, in case of join,
-  // To_File can have been open several times.
-  for (PFBLOCK fb = PlgGetUser(g)->Openlist; fb; fb = fb->Next)
-    rc = PlugCloseFile(g, fb);
-
-  tempname = (char*)To_Fbt->Fname;
-  PlugSetPath(filename, To_File, Tdbp->GetPath());
-  strcat(PlugRemoveType(filetemp, filename), ".ttt");
-  remove(filetemp);   // May still be there from previous error
-
-  if (rename(filename, filetemp)) {    // Save file for security
-    sprintf(g->Message, MSG(RENAME_ERROR),
-            filename, filetemp, strerror(errno));
-    rc = RC_FX;
-  } else if (rename(tempname, filename)) {
-    sprintf(g->Message, MSG(RENAME_ERROR),
-            tempname, filename, strerror(errno));
-    rc = rename(filetemp, filename);   // Restore saved file
-    rc = RC_FX;
-  } else if (remove(filetemp)) {
-    sprintf(g->Message, MSG(REMOVE_ERROR),
-            filetemp, strerror(errno));
-    rc = RC_INFO;                      // Acceptable
-  } else
-    rc = RC_OK;
-
-  return rc;
-  } // end of RenameTempFile
-
-/***********************************************************************/
-/*  Table file close routine for DOS access method.                    */
-/***********************************************************************/
-void DOSFAM::CloseTableFile(PGLOBAL g)
-  {
-  int rc;
-
-  if (UseTemp && T_Stream) {
-    if (Tdbp->Mode == MODE_UPDATE) {
-      // Copy eventually remaining lines
-      bool b;
-
-      fseek(Stream, 0, SEEK_END);
-      Fpos = ftell(Stream);
-      rc = MoveIntermediateLines(g, &b);
-      } // endif Mode
-
-    // Delete the old file and rename the new temp file.
-    RenameTempFile(g);     // Also close all files
-  } else {
-    rc = PlugCloseFile(g, To_Fb);
-
-    if (trace)
-      htrc("DOS Close: closing %s rc=%d\n", To_File, rc);
-
-  } // endif UseTemp
-
-  Stream = NULL;           // So we can know whether table is open
-  } // end of CloseTableFile
-
-/***********************************************************************/
-/*  Rewind routine for DOS access method.                              */
-/***********************************************************************/
-void DOSFAM::Rewind(void)
-  {
-  if (Stream)  // Can be NULL when making index on void table
-    rewind(Stream);
-
-  Rows = 0;
-  OldBlk = CurBlk = -1;
-  } // end of Rewind
-
-/* --------------------------- Class BLKFAM -------------------------- */
-
-/***********************************************************************/
-/*  Constructors.                                                      */
-/***********************************************************************/
-BLKFAM::BLKFAM(PDOSDEF tdp) : DOSFAM(tdp)
-  {
-  Blocked = true;
-  Block = tdp->GetBlock();
-  Last = tdp->GetLast();
-  Nrec = tdp->GetElemt();
-  Closing = false;
-  BlkPos = NULL;
-  CurLine = NULL;
-  NxtLine = NULL;
-  OutBuf = NULL;
-  } // end of BLKFAM standard constructor
-
-BLKFAM::BLKFAM(PBLKFAM txfp) : DOSFAM(txfp)
-  {
-  Closing = txfp->Closing;
-  CurLine = txfp->CurLine;
-  NxtLine = txfp->NxtLine;
-  OutBuf = txfp->OutBuf;
-  } // end of BLKFAM copy constructor
-
-/***********************************************************************/
-/*  Reset: reset position values at the beginning of file.             */
-/***********************************************************************/
-void BLKFAM::Reset(void)
-  {
-  DOSFAM::Reset();
-  Closing = false;
-  } // end of Reset
-
-/***********************************************************************/
-/*  Cardinality: returns table cardinality in number of rows.          */
-/*  This function can be called with a null argument to test the       */
-/*  availability of Cardinality implementation (1 yes, 0 no).          */
-/***********************************************************************/
-int BLKFAM::Cardinality(PGLOBAL g)
-  {
-  // Should not be called in this version
-  return (g) ? -1 : 0;
-//return (g) ? (int)((Block - 1) * Nrec + Last) : 1;
-  } // end of Cardinality
-
-/***********************************************************************/
-/*  Allocate the line buffer. For mode Delete or when a temp file is   */
-/*  used another big buffer has to be allocated because is it used     */
-/*  to move or update the lines into the (temp) file.                  */
-/***********************************************************************/
-bool BLKFAM::AllocateBuffer(PGLOBAL g)
-  {
-  int  len;
-  MODE mode = Tdbp->GetMode();
-
-  // For variable length files, Lrecl does not include CRLF
-  len = Lrecl + ((Tdbp->GetFtype()) ? 0 : Ending);
-  Buflen = len * Nrec;
-  CurLine = To_Buf = (char*)PlugSubAlloc(g, NULL, Buflen);
-
-  if (UseTemp || mode == MODE_DELETE) {
-    if (mode == MODE_UPDATE)
-      OutBuf = (char*)PlugSubAlloc(g, NULL, len + 1);
-
-    Dbflen = Buflen;
-    DelBuf = PlugSubAlloc(g, NULL, Dbflen);
-  } else if (mode == MODE_INSERT)
-    Rbuf = Nrec;                     // To be used by WriteDB
-
-  return false;
-  } // end of AllocateBuffer
-
-/***********************************************************************/
-/*  GetRowID: return the RowID of last read record.                    */
-/***********************************************************************/
-int BLKFAM::GetRowID(void)
-  {
-  return CurNum + Nrec * CurBlk + 1;
-  } // end of GetRowID
-
-/***********************************************************************/
-/*  GetPos: return the position of last read record.                   */
-/***********************************************************************/
-int BLKFAM::GetPos(void)
-  {
-  return (CurNum + Nrec * CurBlk);          // Computed file index
-  } // end of GetPos
-
-/***********************************************************************/
-/*  GetNextPos: called by DeleteRecords.                               */
-/***********************************************************************/
-int BLKFAM::GetNextPos(void)
-  {
-  return Fpos + NxtLine - CurLine;
-  } // end of GetNextPos
-
-/***********************************************************************/
-/*  SetPos: Replace the table at the specified position.               */
-/***********************************************************************/
-bool BLKFAM::SetPos(PGLOBAL g, int pos)
-  {
-  if (pos < 0) {
-    strcpy(g->Message, MSG(INV_REC_POS));
-    return true;
-    } // endif recpos
-
-  CurBlk = pos / Nrec;
-  CurNum = pos % Nrec;
-#if defined(_DEBUG)
-  num_eq[(CurBlk == OldBlk) ? 1 : 0]++;
-#endif
-
-  // Indicate the table position was externally set
-  Placed = true;
-  return false;
-  } // end of SetPos
-
-/***********************************************************************/
-/*  Record file position in case of UPDATE or DELETE.                  */
-/*  Not used yet for blocked tables.                                   */
-/***********************************************************************/
-bool BLKFAM::RecordPos(PGLOBAL g)
-  {
-  Fpos = (CurNum + Nrec * CurBlk);          // Computed file index
-  return false;
-  } // end of RecordPos
-
-/***********************************************************************/
-/*  Skip one record in file.                                           */
-/***********************************************************************/
-int BLKFAM::SkipRecord(PGLOBAL g, bool header)
-  {
-  if (header) {
-    // For Delete
-    Fpos = BlkPos[0];         // First block starts after the header
-
-    if (!UseTemp)
-      Tpos = Spos = Fpos;     // No need to move header
-
-    } // endif header
-
-  OldBlk = -2;        // To force fseek on first block
-  return RC_OK;
-  } // end of SkipRecord
-
-/***********************************************************************/
-/*  ReadBuffer: Read one line for a text file.                         */
-/***********************************************************************/
-int BLKFAM::ReadBuffer(PGLOBAL g)
-  {
-  strcpy(g->Message, "This AM cannot be used in this version");
-  return RC_FX;
-  } // end of ReadBuffer
-
-/***********************************************************************/
-/*  WriteBuffer: File write routine for the blocked DOS access method. */
-/*  Update is directly written back into the file,                     */
-/*         with this (fast) method, record size cannot change.         */
-/***********************************************************************/
-int BLKFAM::WriteBuffer(PGLOBAL g)
-  {
-  if (Tdbp->GetMode() == MODE_INSERT) {
-    /*******************************************************************/
-    /*  In Insert mode, blocks are added sequentially to the file end. */
-    /*******************************************************************/
-    if (!Closing) {                    // Add line to the write buffer
-      strcat(strcpy(CurLine, Tdbp->GetLine()), CrLf);
-
-      if (++CurNum != Rbuf) {
-        CurLine += strlen(CurLine);
-        return RC_OK;                  // We write only full blocks
-        } // endif CurNum
-
-      } // endif Closing
-
-    //  Now start the writing process.
-    NxtLine = CurLine + strlen(CurLine);
-    BlkLen = NxtLine - To_Buf;
-
-    if (fwrite(To_Buf, 1, BlkLen, Stream) != (size_t)BlkLen) {
-      sprintf(g->Message, MSG(FWRITE_ERROR), strerror(errno));
-      Closing = true;      // To tell CloseDB about a Write error
-      return RC_FX;
-      } // endif size
-
-    CurBlk++;
-    CurNum = 0;
-    CurLine = To_Buf;
-  } else {
-    /*******************************************************************/
-    /*  Mode == MODE_UPDATE.                                           */
-    /*******************************************************************/
-    char  *crlf;
-    size_t len;
-    int   curpos = ftell(Stream);
-    bool   moved = true;
-
-    // T_Stream is the temporary stream or the table file stream itself
-    if (!T_Stream)
-      if (UseTemp /*&& Tdbp->GetMode() == MODE_UPDATE*/) {
-        if (OpenTempFile(g))
-          return RC_FX;
-
-      } else
-        T_Stream = Stream;
-
-    if (UseTemp) {
-      /*****************************************************************/
-      /*  We are using a temporary file. Before writing the updated    */
-      /*  record, we must eventually copy all the intermediate records */
-      /*  that have not been updated.                                  */
-      /*****************************************************************/
-      if (MoveIntermediateLines(g, &moved))
-        return RC_FX;
-
-      Spos = GetNextPos();                     // New start position
-
-      // Prepare the output buffer
-#if defined(WIN32)
-      crlf = "\r\n";
-#else
-      crlf = "\n";
-#endif   // WIN32
-      strcat(strcpy(OutBuf, Tdbp->GetLine()), crlf);
-      len = strlen(OutBuf);
-    } else {
-      if (fseek(Stream, Fpos, SEEK_SET)) {   // Fpos is last position
-        sprintf(g->Message, MSG(FSETPOS_ERROR), 0);
-        return RC_FX;
-        } // endif fseek
-
-      // Replace the line inside read buffer (length has not changed)
-      memcpy(CurLine, Tdbp->GetLine(), strlen(Tdbp->GetLine()));
-      OutBuf = CurLine;
-      len = (size_t)(NxtLine - CurLine);
-    } // endif UseTemp
-
-    if (fwrite(OutBuf, 1, len, T_Stream) != (size_t)len) {
-      sprintf(g->Message, MSG(FWRITE_ERROR), strerror(errno));
-      return RC_FX;
-      } // endif fwrite
-
-    if (moved)
-      if (fseek(Stream, curpos, SEEK_SET)) {
-        sprintf(g->Message, MSG(FSEEK_ERROR), strerror(errno));
-        return RC_FX;
-        } // endif
-
-  } // endif Mode
-
-  return RC_OK;
-  } // end of WriteBuffer
-
-/***********************************************************************/
-/*  Table file close routine for DOS access method.                    */
-/***********************************************************************/
-void BLKFAM::CloseTableFile(PGLOBAL g)
-  {
-  int rc, wrc = RC_OK;
-
-  if (UseTemp && T_Stream) {
-    if (Tdbp->GetMode() == MODE_UPDATE) {
-      // Copy eventually remaining lines
-      bool b;
-
-      fseek(Stream, 0, SEEK_END);
-      Fpos = ftell(Stream);
-      rc = MoveIntermediateLines(g, &b);
-    } else
-      rc = RC_OK;
-
-    if (rc == RC_OK)
-      // Delete the old file and rename the new temp file.
-      rc = RenameTempFile(g);    // Also close all files
-    else
-      rc = PlugCloseFile(g, To_Fb);
-
-  } else {
-    // Closing is True if last Write was in error
-    if (Tdbp->GetMode() == MODE_INSERT && CurNum && !Closing) {
-      // Some more inserted lines remain to be written
-      Rbuf = CurNum--;
-      Closing = true;
-      wrc = WriteBuffer(g);
-    } else if (Modif && !Closing) {
-      // Last updated block remains to be written
-      Closing = true;
-      wrc = ReadBuffer(g);
-    } // endif's
-
-    rc = PlugCloseFile(g, To_Fb);
-
-    if (trace)
-      htrc("BLK CloseTableFile: closing %s mode=%d wrc=%d rc=%d\n",
-            To_File, Tdbp->GetMode(), wrc, rc);
-
-  } // endif UseTemp
-
-  Stream = NULL;           // So we can know whether table is open
-  } // end of CloseTableFile
-
-/***********************************************************************/
-/*  Rewind routine for DOS access method.                              */
-/*  Note: commenting out OldBlk = -1 has two advantages:               */
-/*  1 - It forces fseek on  first block, thus suppressing the need to  */
-/*      rewind the file, anyway unuseful when second pass if indexed.  */
-/*  2 - It permit to avoid re-reading small tables having only 1 block.*/
-/***********************************************************************/
-void BLKFAM::Rewind(void)
-  {
-//rewind(Stream);        will be placed by fseek
-  CurBlk = -1;
-  CurNum = Rbuf;
-//OldBlk = -1;     commented out in case we reuse last read block
-//Rbuf = 0;        commented out in case we reuse last read block
-  } // end of Rewind
->>>>>>> 31560c44
