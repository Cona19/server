--- conflicted
+++ resolved
@@ -255,12 +255,7 @@
 
   // Members
   PTOS  Topt;
-<<<<<<< HEAD
-  char *Dp;
-//const char *Fn;
-=======
   char *Db;
->>>>>>> a6087e7d
   char *Tabn;
   }; // end of class TDBXCT
 
