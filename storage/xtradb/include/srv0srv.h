/*****************************************************************************

Copyright (c) 1995, 2013, Oracle and/or its affiliates. All rights reserved.
Copyright (c) 2008, 2009, Google Inc.
Copyright (c) 2009, Percona Inc.
Copyright (c) 2013, 2014, SkySQL Ab. All Rights Reserved.

Portions of this file contain modifications contributed and copyrighted by
Google, Inc. Those modifications are gratefully acknowledged and are described
briefly in the InnoDB documentation. The contributions by Google are
incorporated with their permission, and subject to the conditions contained in
the file COPYING.Google.

Portions of this file contain modifications contributed and copyrighted
by Percona Inc.. Those modifications are
gratefully acknowledged and are described briefly in the InnoDB
documentation. The contributions by Percona Inc. are incorporated with
their permission, and subject to the conditions contained in the file
COPYING.Percona.

This program is free software; you can redistribute it and/or modify it under
the terms of the GNU General Public License as published by the Free Software
Foundation; version 2 of the License.

This program is distributed in the hope that it will be useful, but WITHOUT
ANY WARRANTY; without even the implied warranty of MERCHANTABILITY or FITNESS
FOR A PARTICULAR PURPOSE. See the GNU General Public License for more details.

You should have received a copy of the GNU General Public License along with
this program; if not, write to the Free Software Foundation, Inc.,
51 Franklin Street, Suite 500, Boston, MA 02110-1335 USA

*****************************************************************************/

/**************************************************//**
@file include/srv0srv.h
The server main program

Created 10/10/1995 Heikki Tuuri
*******************************************************/

#ifndef srv0srv_h
#define srv0srv_h

#include "univ.i"
#ifndef UNIV_HOTBACKUP
#include "log0log.h"
#include "sync0sync.h"
#include "os0sync.h"
#include "que0types.h"
#include "trx0types.h"
#include "srv0conc.h"
#include "buf0checksum.h"
#include "ut0counter.h"

/* Global counters used inside InnoDB. */
struct srv_stats_t {
	typedef ib_counter_t<lsn_t, 1, single_indexer_t> lsn_ctr_1_t;
	typedef ib_counter_t<ulint, 1, single_indexer_t> ulint_ctr_1_t;
	typedef ib_counter_t<lint, 1, single_indexer_t> lint_ctr_1_t;
	typedef ib_counter_t<ulint, 64> ulint_ctr_64_t;
	typedef ib_counter_t<ib_int64_t, 1, single_indexer_t> ib_int64_ctr_1_t;

	/** Count the amount of data written in total (in bytes) */
	ulint_ctr_1_t		data_written;

	/** Number of the log write requests done */
	ulint_ctr_1_t		log_write_requests;

	/** Number of physical writes to the log performed */
	ulint_ctr_1_t		log_writes;

	/** Amount of data written to the log files in bytes */
	lsn_ctr_1_t		os_log_written;

	/** Number of writes being done to the log files */
	lint_ctr_1_t		os_log_pending_writes;

	/** We increase this counter, when we don't have enough
	space in the log buffer and have to flush it */
	ulint_ctr_1_t		log_waits;

	/** Count the number of times the doublewrite buffer was flushed */
	ulint_ctr_1_t		dblwr_writes;

	/** Store the number of pages that have been flushed to the
	doublewrite buffer */
	ulint_ctr_1_t		dblwr_pages_written;

	/** Store the number of write requests issued */
	ulint_ctr_1_t		buf_pool_write_requests;

	/** Store the number of times when we had to wait for a free page
	in the buffer pool. It happens when the buffer pool is full and we
	need to make a flush, in order to be able to read or create a page. */
	ulint_ctr_1_t		buf_pool_wait_free;

	/** Count the number of pages that were written from buffer
	pool to the disk */
	ulint_ctr_1_t		buf_pool_flushed;

	/** Number of buffer pool reads that led to the reading of
	a disk page */
	ulint_ctr_1_t		buf_pool_reads;

	/** Number of data read in total (in bytes) */
	ulint_ctr_1_t		data_read;

	/** Wait time of database locks */
	ib_int64_ctr_1_t	n_lock_wait_time;

	/** Number of database lock waits */
	ulint_ctr_1_t		n_lock_wait_count;

	/** Number of threads currently waiting on database locks */
	lint_ctr_1_t		n_lock_wait_current_count;

	/** Number of rows read. */
	ulint_ctr_64_t		n_rows_read;

	/** Number of rows updated */
	ulint_ctr_64_t		n_rows_updated;

	/** Number of rows deleted */
	ulint_ctr_64_t		n_rows_deleted;

	/** Number of rows inserted */
	ulint_ctr_64_t		n_rows_inserted;

	/** Number of system rows read. */
	ulint_ctr_64_t		n_system_rows_read;

	/** Number of system rows updated */
	ulint_ctr_64_t		n_system_rows_updated;

	/** Number of system rows deleted */
	ulint_ctr_64_t		n_system_rows_deleted;

	/** Number of system rows inserted */
	ulint_ctr_64_t		n_system_rows_inserted;

	/** Number of lock deadlocks */
	ulint_ctr_1_t		lock_deadlock_count;

	/** Number of lock waits that have been up to max time (i.e.) lock
	wait timeout */
	ulint_ctr_1_t		n_lock_max_wait_time;
};

extern const char*	srv_main_thread_op_info;

/** Prefix used by MySQL to indicate pre-5.1 table name encoding */
extern const char	srv_mysql50_table_name_prefix[10];

/* The monitor thread waits on this event. */
extern os_event_t	srv_monitor_event;

/* The error monitor thread waits on this event. */
extern os_event_t	srv_error_event;

/** The buffer pool dump/load thread waits on this event. */
extern os_event_t	srv_buf_dump_event;

/** The buffer pool dump/load file name */
#define SRV_BUF_DUMP_FILENAME_DEFAULT	"ib_buffer_pool"
extern char*		srv_buf_dump_filename;

/** Boolean config knobs that tell InnoDB to dump the buffer pool at shutdown
and/or load it during startup. */
extern char		srv_buffer_pool_dump_at_shutdown;
extern char		srv_buffer_pool_load_at_startup;

/* Whether to disable file system cache if it is defined */
extern char		srv_disable_sort_file_cache;

/* This event is set on checkpoint completion to wake the redo log parser
thread */
extern os_event_t	srv_checkpoint_completed_event;

/* This event is set on the online redo log following thread after a successful
log tracking iteration */
extern os_event_t	srv_redo_log_tracked_event;

/** srv_redo_log_follow_thread spawn flag */
extern bool srv_redo_log_thread_started;

/* If the last data file is auto-extended, we add this many pages to it
at a time */
#define SRV_AUTO_EXTEND_INCREMENT	\
	(srv_auto_extend_increment * ((1024 * 1024) / UNIV_PAGE_SIZE))

/* Mutex for locking srv_monitor_file. Not created if srv_read_only_mode */
extern ib_mutex_t	srv_monitor_file_mutex;

/* prototypes for new functions added to ha_innodb.cc */
ibool	innobase_get_slow_log();

/* Temporary file for innodb monitor output */
extern FILE*	srv_monitor_file;
/* Mutex for locking srv_dict_tmpfile. Only created if !srv_read_only_mode.
This mutex has a very high rank; threads reserving it should not
be holding any InnoDB latches. */
extern ib_mutex_t	srv_dict_tmpfile_mutex;
/* Temporary file for output from the data dictionary */
extern FILE*	srv_dict_tmpfile;
/* Mutex for locking srv_misc_tmpfile. Only created if !srv_read_only_mode.
This mutex has a very low rank; threads reserving it should not
acquire any further latches or sleep before releasing this one. */
extern ib_mutex_t	srv_misc_tmpfile_mutex;
/* Temporary file for miscellanous diagnostic output */
extern FILE*	srv_misc_tmpfile;

/* Server parameters which are read from the initfile */

extern char*	srv_data_home;

#ifdef UNIV_LOG_ARCHIVE
extern char*	srv_arch_dir;
#endif /* UNIV_LOG_ARCHIVE */

/** Set if InnoDB must operate in read-only mode. We don't do any
recovery and open all tables in RO mode instead of RW mode. We don't
sync the max trx id to disk either. */
extern my_bool	srv_read_only_mode;
/** store to its own file each table created by an user; data
dictionary tables are in the system tablespace 0 */
extern my_bool	srv_file_per_table;
/** Sleep delay for threads waiting to enter InnoDB. In micro-seconds. */
extern	ulong	srv_thread_sleep_delay;
#if defined(HAVE_ATOMIC_BUILTINS)
/** Maximum sleep delay (in micro-seconds), value of 0 disables it.*/
extern	ulong	srv_adaptive_max_sleep_delay;
#endif /* HAVE_ATOMIC_BUILTINS */

/** The file format to use on new *.ibd files. */
extern ulint	srv_file_format;
/** Whether to check file format during startup.  A value of
UNIV_FORMAT_MAX + 1 means no checking ie. FALSE.  The default is to
set it to the highest format we support. */
extern ulint	srv_max_file_format_at_startup;
/** Place locks to records only i.e. do not use next-key locking except
on duplicate key checking and foreign key checking */
extern ibool	srv_locks_unsafe_for_binlog;

/** Sort buffer size in index creation */
extern ulong	srv_sort_buf_size;
/** Maximum modification log file size for online index creation */
extern unsigned long long	srv_online_max_size;

/* If this flag is TRUE, then we will use the native aio of the
OS (provided we compiled Innobase with it in), otherwise we will
use simulated aio we build below with threads.
Currently we support native aio on windows and linux */
extern my_bool	srv_use_native_aio;
#ifdef __WIN__
extern ibool	srv_use_native_conditions;
#endif /* __WIN__ */
#endif /* !UNIV_HOTBACKUP */

/** Server undo tablespaces directory, can be absolute path. */
extern char*	srv_undo_dir;

/** Number of undo tablespaces to use. */
extern ulong	srv_undo_tablespaces;

/** The number of UNDO tablespaces that are open and ready to use. */
extern ulint	srv_undo_tablespaces_open;

/* The number of undo segments to use */
extern ulong	srv_undo_logs;

extern ulint	srv_n_data_files;
extern char**	srv_data_file_names;
extern ulint*	srv_data_file_sizes;
extern ulint*	srv_data_file_is_raw_partition;

extern my_bool		srv_track_changed_pages;
extern ulonglong	srv_max_bitmap_file_size;

extern
ulonglong       srv_max_changed_pages;

extern ibool	srv_auto_extend_last_data_file;
extern ulint	srv_last_file_size_max;
extern char*	srv_log_group_home_dir;
#ifndef UNIV_HOTBACKUP
extern ulong	srv_auto_extend_increment;

extern ibool	srv_created_new_raw;

/** Maximum number of srv_n_log_files, or innodb_log_files_in_group */
#define SRV_N_LOG_FILES_MAX 100
extern ulong	srv_n_log_files;
extern ib_uint64_t	srv_log_file_size;
extern ib_uint64_t	srv_log_file_size_requested;
extern ulint	srv_log_buffer_size;
extern uint	srv_flush_log_at_timeout;
extern char	srv_use_global_flush_log_at_trx_commit;
extern char	srv_adaptive_flushing;

/* If this flag is TRUE, then we will load the indexes' (and tables') metadata
even if they are marked as "corrupted". Mostly it is for DBA to process
corrupted index and table */
extern my_bool	srv_load_corrupted;

extern ulong    srv_show_locks_held;
extern ulong    srv_show_verbose_locks;

/* The sort order table of the MySQL latin1_swedish_ci character set
collation */
extern const byte*	srv_latin1_ordering;
#ifndef UNIV_HOTBACKUP
extern my_bool	srv_use_sys_malloc;
#else
extern ibool	srv_use_sys_malloc;
#endif /* UNIV_HOTBACKUP */
extern ulint	srv_buf_pool_size;	/*!< requested size in bytes */
extern my_bool	srv_buf_pool_populate;	/*!< virtual page preallocation */
extern ulint    srv_buf_pool_instances; /*!< requested number of buffer pool instances */
extern ulong	srv_n_page_hash_locks;	/*!< number of locks to
					protect buf_pool->page_hash */
extern ulong	srv_LRU_scan_depth;	/*!< Scan depth for LRU
					flush batch */
extern ulong	srv_flush_neighbors;	/*!< whether or not to flush
					neighbors of a block */
extern ulint	srv_buf_pool_old_size;	/*!< previously requested size */
extern ulint	srv_buf_pool_curr_size;	/*!< current size in bytes */
extern ulint	srv_mem_pool_size;
extern ulint	srv_lock_table_size;

extern ulong	srv_foreground_preflush;/*!< Query thread preflush algorithm */

extern ulint	srv_cleaner_max_lru_time;/*!< the maximum time limit for a
					single LRU tail flush iteration by the
					page cleaner thread */

extern ulint	srv_cleaner_max_flush_time;/*!< the maximum time limit for a
					single flush list flush iteration by
					the page cleaner thread */

extern ulint	srv_cleaner_flush_chunk_size;
					/*!< page cleaner flush list flush
					batches are further divided into this
					chunk size  */

extern ulint	srv_cleaner_lru_chunk_size;
					/*!< page cleaner LRU list flush
					batches are further divided into this
					chunk size  */

extern ulint	srv_cleaner_free_list_lwm;/*!< if free list length is lower
					than this percentage of
					srv_LRU_scan_depth, page cleaner LRU
					flushes will issue flush batches to the
					same instance in a row  */

extern my_bool	srv_cleaner_eviction_factor;
					/*!< if TRUE, page cleaner heuristics
					use evicted instead of flushed page
					counts for its heuristics  */

extern ulong	srv_cleaner_lsn_age_factor;
					/*!< page cleaner LSN age factor
					formula option */

extern ulong	srv_empty_free_list_algorithm;
					/*!< Empty free list for a query thread
					handling algorithm option */

extern ulint	srv_n_file_io_threads;
extern my_bool	srv_random_read_ahead;
extern ulong	srv_read_ahead_threshold;
extern ulint	srv_n_read_io_threads;
extern ulint	srv_n_write_io_threads;

/* Number of IO operations per second the server can do */
extern ulong    srv_io_capacity;

/* We use this dummy default value at startup for max_io_capacity.
The real value is set based on the value of io_capacity. */
#define SRV_MAX_IO_CAPACITY_DUMMY_DEFAULT	(~0UL)
#define SRV_MAX_IO_CAPACITY_LIMIT		(~0UL)
extern ulong    srv_max_io_capacity;
/* Returns the number of IO operations that is X percent of the
capacity. PCT_IO(5) -> returns the number of IO operations that
is 5% of the max where max is srv_io_capacity.  */
#define PCT_IO(p) ((ulong) (srv_io_capacity * ((double) (p) / 100.0)))

/* The "innodb_stats_method" setting, decides how InnoDB is going
to treat NULL value when collecting statistics. It is not defined
as enum type because the configure option takes unsigned integer type. */
extern ulong	srv_innodb_stats_method;

#ifdef UNIV_LOG_ARCHIVE
extern ibool		srv_log_archive_on;
extern ibool		srv_archive_recovery;
extern ib_uint64_t	srv_archive_recovery_limit_lsn;
#endif /* UNIV_LOG_ARCHIVE */

extern char*	srv_file_flush_method_str;
extern ulint	srv_unix_file_flush_method;
extern ulint	srv_win_file_flush_method;

extern ulint	srv_max_n_open_files;

extern double	srv_max_dirty_pages_pct;
extern double	srv_max_dirty_pages_pct_lwm;

extern double	srv_adaptive_flushing_lwm;
extern ulong	srv_flushing_avg_loops;

extern ulong	srv_force_recovery;
#ifndef DBUG_OFF
extern ulong	srv_force_recovery_crash;
#endif /* !DBUG_OFF */

extern ulint	srv_fast_shutdown;	/*!< If this is 1, do not do a
					purge and index buffer merge.
					If this 2, do not even flush the
					buffer pool to data files at the
					shutdown: we effectively 'crash'
					InnoDB (but lose no committed
					transactions). */
extern ibool	srv_innodb_status;

<<<<<<< HEAD
extern unsigned long long	srv_stats_transient_sample_pages;
extern my_bool			srv_stats_persistent;
extern unsigned long long	srv_stats_persistent_sample_pages;
extern my_bool			srv_stats_auto_recalc;
=======
extern unsigned long long	srv_stats_sample_pages;
extern unsigned long long	srv_stats_modified_counter;
extern my_bool			srv_stats_sample_traditional;
extern ulint	srv_stats_auto_update;
extern ulint	srv_stats_update_need_lock;
extern ibool	srv_use_sys_stats_table;
#ifdef UNIV_DEBUG
extern ulong	srv_sys_stats_root_page;
#endif
>>>>>>> 8bc5eabe

extern ibool	srv_use_doublewrite_buf;
extern ulong	srv_doublewrite_batch_size;
extern ibool	srv_use_atomic_writes;
#ifdef HAVE_POSIX_FALLOCATE
extern ibool	srv_use_posix_fallocate;
#endif
extern ulong	srv_checksum_algorithm;

extern ulong	srv_log_arch_expire_sec;

extern double	srv_max_buf_pool_modified_pct;
extern ulong	srv_max_purge_lag;
extern ulong	srv_max_purge_lag_delay;

extern ulong	srv_replication_delay;

extern my_bool  srv_use_stacktrace;

extern ulong	srv_pass_corrupt_table;

extern ulong	srv_log_checksum_algorithm;

/* Helper macro to support srv_pass_corrupt_table checks. If 'cond' is FALSE,
execute 'code' if srv_pass_corrupt_table is non-zero, or trigger a fatal error
otherwise. The break statement in 'code' will obviously not work as
expected. */

#define SRV_CORRUPT_TABLE_CHECK(cond,code)		\
	do {						\
		if (UNIV_UNLIKELY(!(cond))) {		\
			if (srv_pass_corrupt_table) {	\
				code			\
			} else {			\
				ut_error;		\
			}				\
		}					\
	} while(0)

/*-------------------------------------------*/

extern ulint	srv_read_views_memory;
extern ulint	srv_descriptors_memory;

extern my_bool	srv_print_innodb_monitor;
extern my_bool	srv_print_innodb_lock_monitor;
extern ibool	srv_print_innodb_tablespace_monitor;
extern ibool	srv_print_verbose_log;
#define DEPRECATED_MSG_INNODB_TABLE_MONITOR \
	"Using innodb_table_monitor is deprecated and it may be removed " \
	"in future releases. Please use the InnoDB INFORMATION_SCHEMA " \
	"tables instead, see " REFMAN "innodb-i_s-tables.html"
extern ibool	srv_print_innodb_table_monitor;

extern ibool	srv_monitor_active;
extern ibool	srv_error_monitor_active;

/* TRUE during the lifetime of the buffer pool dump/load thread */
extern ibool	srv_buf_dump_thread_active;

/* TRUE during the lifetime of the stats thread */
extern ibool	srv_dict_stats_thread_active;

extern ulong	srv_n_spin_wait_rounds;
extern ulong	srv_n_free_tickets_to_enter;
extern ulong	srv_thread_sleep_delay;
extern ulong	srv_spin_wait_delay;
extern ibool	srv_priority_boost;

extern ulint	srv_truncated_status_writes;
extern ulint	srv_available_undo_logs;

extern	ulint	srv_mem_pool_size;
extern	ulint	srv_lock_table_size;

#ifdef UNIV_DEBUG
extern	ibool	srv_print_thread_releases;
extern	ibool	srv_print_lock_waits;
extern	ibool	srv_print_buf_io;
extern	ibool	srv_print_log_io;
extern	ibool	srv_print_latch_waits;
#else /* UNIV_DEBUG */
# define srv_print_thread_releases	FALSE
# define srv_print_lock_waits		FALSE
# define srv_print_buf_io		FALSE
# define srv_print_log_io		FALSE
# define srv_print_latch_waits		FALSE
#endif /* UNIV_DEBUG */

#if defined UNIV_DEBUG || defined UNIV_IBUF_DEBUG
extern my_bool	srv_ibuf_disable_background_merge;
#endif /* UNIV_DEBUG || UNIV_IBUF_DEBUG */

#ifdef UNIV_DEBUG
extern my_bool	srv_purge_view_update_only_debug;
#endif /* UNIV_DEBUG */

extern ulint	srv_fatal_semaphore_wait_threshold;
#define SRV_SEMAPHORE_WAIT_EXTENSION	7200
extern ulint	srv_dml_needed_delay;
extern long long	srv_kill_idle_transaction;

#ifndef HAVE_ATOMIC_BUILTINS
/** Mutex protecting some server global variables. */
extern ib_mutex_t	server_mutex;
#endif /* !HAVE_ATOMIC_BUILTINS */

#define SRV_MAX_N_IO_THREADS	130

#define SRV_MAX_N_PURGE_THREADS 32

/* Array of English strings describing the current state of an
i/o handler thread */
extern const char* srv_io_thread_op_info[];
extern const char* srv_io_thread_function[];

/* The tid of the cleaner thread */
extern os_tid_t	srv_cleaner_tid;

/* The tid of the LRU manager thread */
extern os_tid_t srv_lru_manager_tid;

/* The tids of the purge threads */
extern os_tid_t srv_purge_tids[];

/* The tids of the I/O threads */
extern os_tid_t	srv_io_tids[];

/* The tid of the master thread */
extern os_tid_t	srv_master_tid;

/* The relative scheduling priority of the cleaner and LRU manager threads */
extern ulint	srv_sched_priority_cleaner;

/* The relative scheduling priority of the purge threads */
extern ulint	srv_sched_priority_purge;

/* The relative scheduling priority of the I/O threads */
extern ulint	srv_sched_priority_io;

/* The relative scheduling priority of the master thread */
extern ulint	srv_sched_priority_master;

/* The relative priority of the purge coordinator and worker threads.  */
extern my_bool srv_purge_thread_priority;

/* The relative priority of the I/O threads.  */
extern my_bool srv_io_thread_priority;

/* The relative priority of the cleaner thread.  */
extern my_bool srv_cleaner_thread_priority;

/* The relative priority of the master thread.  */
extern my_bool srv_master_thread_priority;

/* the number of purge threads to use from the worker pool (currently 0 or 1) */
extern ulong srv_n_purge_threads;

/* the number of pages to purge in one batch */
extern ulong srv_purge_batch_size;

/* the number of sync wait arrays */
extern ulong srv_sync_array_size;

/* print all user-level transactions deadlocks to mysqld stderr */
extern my_bool srv_print_all_deadlocks;

extern my_bool	srv_cmp_per_index_enabled;

/** Status variables to be passed to MySQL */
extern struct export_var_t export_vars;

/** Global counters */
extern srv_stats_t	srv_stats;

/** When TRUE, fake change transcations take S rather than X row locks.
When FALSE, row locks are not taken at all. */
extern my_bool srv_fake_changes_locks;

/** Simulate compression failures. */
extern uint srv_simulate_comp_failures;

# ifdef UNIV_PFS_THREAD
/* Keys to register InnoDB threads with performance schema */
extern mysql_pfs_key_t	buf_page_cleaner_thread_key;
extern mysql_pfs_key_t	buf_lru_manager_thread_key;
extern mysql_pfs_key_t	trx_rollback_clean_thread_key;
extern mysql_pfs_key_t	io_handler_thread_key;
extern mysql_pfs_key_t	srv_lock_timeout_thread_key;
extern mysql_pfs_key_t	srv_error_monitor_thread_key;
extern mysql_pfs_key_t	srv_monitor_thread_key;
extern mysql_pfs_key_t	srv_master_thread_key;
extern mysql_pfs_key_t	srv_purge_thread_key;
extern mysql_pfs_key_t	recv_writer_thread_key;
extern mysql_pfs_key_t	srv_log_tracking_thread_key;

/* This macro register the current thread and its key with performance
schema */
#  define pfs_register_thread(key)			\
do {								\
	struct PSI_thread* psi = PSI_THREAD_CALL(new_thread)(key, NULL, 0);\
	PSI_THREAD_CALL(set_thread)(psi);			\
} while (0)

/* This macro delist the current thread from performance schema */
#  define pfs_delete_thread()				\
do {								\
	PSI_THREAD_CALL(delete_current_thread)();		\
} while (0)
# endif /* UNIV_PFS_THREAD */

#endif /* !UNIV_HOTBACKUP */

/** Types of raw partitions in innodb_data_file_path */
enum {
	SRV_NOT_RAW = 0,	/*!< Not a raw partition */
	SRV_NEW_RAW,		/*!< A 'newraw' partition, only to be
				initialized */
	SRV_OLD_RAW		/*!< An initialized raw partition */
};

/** Alternatives for the file flush option in Unix; see the InnoDB manual
about what these mean */
enum {
	SRV_UNIX_FSYNC = 1,	/*!< fsync, the default */
	SRV_UNIX_O_DSYNC,	/*!< open log files in O_SYNC mode */
	SRV_UNIX_LITTLESYNC,	/*!< do not call os_file_flush()
				when writing data files, but do flush
				after writing to log files */
	SRV_UNIX_NOSYNC,	/*!< do not flush after writing */
	SRV_UNIX_O_DIRECT,	/*!< invoke os_file_set_nocache() on
				data files. This implies using
				non-buffered IO but still using fsync,
				the reason for which is that some FS
				do not flush meta-data when
				unbuffered IO happens */
	SRV_UNIX_O_DIRECT_NO_FSYNC,
				/*!< do not use fsync() when using
				direct IO i.e.: it can be set to avoid
				the fsync() call that we make when
				using SRV_UNIX_O_DIRECT. However, in
				this case user/DBA should be sure about
				the integrity of the meta-data */
	SRV_UNIX_ALL_O_DIRECT   /*!< similar to O_DIRECT, invokes
				os_file_set_nocache() on data and log files.
				This implies using non-buffered IO but still
				using fsync for data but not log files. */
};

/** Alternatives for file i/o in Windows */
enum {
	SRV_WIN_IO_NORMAL = 1,	/*!< buffered I/O */
	SRV_WIN_IO_UNBUFFERED	/*!< unbuffered I/O; this is the default */
};

/** Alternatives for srv_force_recovery. Non-zero values are intended
to help the user get a damaged database up so that he can dump intact
tables and rows with SELECT INTO OUTFILE. The database must not otherwise
be used with these options! A bigger number below means that all precautions
of lower numbers are included. */
enum {
	SRV_FORCE_IGNORE_CORRUPT = 1,	/*!< let the server run even if it
					detects a corrupt page */
	SRV_FORCE_NO_BACKGROUND	= 2,	/*!< prevent the main thread from
					running: if a crash would occur
					in purge, this prevents it */
	SRV_FORCE_NO_TRX_UNDO = 3,	/*!< do not run trx rollback after
					recovery */
	SRV_FORCE_NO_IBUF_MERGE = 4,	/*!< prevent also ibuf operations:
					if they would cause a crash, better
					not do them */
	SRV_FORCE_NO_UNDO_LOG_SCAN = 5,	/*!< do not look at undo logs when
					starting the database: InnoDB will
					treat even incomplete transactions
					as committed */
	SRV_FORCE_NO_LOG_REDO = 6	/*!< do not do the log roll-forward
					in connection with recovery */
};

/* Alternatives for srv_innodb_stats_method, which could be changed by
setting innodb_stats_method */
enum srv_stats_method_name_enum {
	SRV_STATS_NULLS_EQUAL,		/* All NULL values are treated as
					equal. This is the default setting
					for innodb_stats_method */
	SRV_STATS_NULLS_UNEQUAL,	/* All NULL values are treated as
					NOT equal. */
	SRV_STATS_NULLS_IGNORED		/* NULL values are ignored */
};

typedef enum srv_stats_method_name_enum		srv_stats_method_name_t;

#ifndef UNIV_HOTBACKUP
/** Types of threads existing in the system. */
enum srv_thread_type {
	SRV_NONE,			/*!< None */
	SRV_WORKER,			/*!< threads serving parallelized
					queries and queries released from
					lock wait */
	SRV_PURGE,			/*!< Purge coordinator thread */
	SRV_MASTER			/*!< the master thread, (whose type
					number must be biggest) */
};

/*********************************************************************//**
Boots Innobase server. */
UNIV_INTERN
void
srv_boot(void);
/*==========*/
/*********************************************************************//**
Initializes the server. */
UNIV_INTERN
void
srv_init(void);
/*==========*/
/*********************************************************************//**
Frees the data structures created in srv_init(). */
UNIV_INTERN
void
srv_free(void);
/*==========*/
/*********************************************************************//**
Initializes the synchronization primitives, memory system, and the thread
local storage. */
UNIV_INTERN
void
srv_general_init(void);
/*==================*/
/*********************************************************************//**
Sets the info describing an i/o thread current state. */
UNIV_INTERN
void
srv_set_io_thread_op_info(
/*======================*/
	ulint		i,	/*!< in: the 'segment' of the i/o thread */
	const char*	str);	/*!< in: constant char string describing the
				state */
/*********************************************************************//**
Resets the info describing an i/o thread current state. */
UNIV_INTERN
void
srv_reset_io_thread_op_info();
/*=========================*/
/*******************************************************************//**
Tells the purge thread that there has been activity in the database
and wakes up the purge thread if it is suspended (not sleeping).  Note
that there is a small chance that the purge thread stays suspended
(we do not protect our operation with the srv_sys_t:mutex, for
performance reasons). */
UNIV_INTERN
void
srv_wake_purge_thread_if_not_active(void);
/*=====================================*/
/*******************************************************************//**
Tells the Innobase server that there has been activity in the database
and wakes up the master thread if it is suspended (not sleeping). Used
in the MySQL interface. Note that there is a small chance that the master
thread stays suspended (we do not protect our operation with the kernel
mutex, for performace reasons). */
UNIV_INTERN
void
srv_active_wake_master_thread(void);
/*===============================*/
/*******************************************************************//**
Wakes up the master thread if it is suspended or being suspended. */
UNIV_INTERN
void
srv_wake_master_thread(void);
/*========================*/
/******************************************************************//**
A thread which follows the redo log and outputs the changed page bitmap.
@return a dummy value */
extern "C"
UNIV_INTERN
os_thread_ret_t
DECLARE_THREAD(srv_redo_log_follow_thread)(
/*=======================*/
	void*	arg);	/*!< in: a dummy parameter required by
			os_thread_create */
/******************************************************************//**
Outputs to a file the output of the InnoDB Monitor.
@return FALSE if not all information printed
due to failure to obtain necessary mutex */
UNIV_INTERN
ibool
srv_printf_innodb_monitor(
/*======================*/
	FILE*	file,		/*!< in: output stream */
	ibool	nowait,		/*!< in: whether to wait for the
				lock_sys_t::mutex */
	ulint*	trx_start,	/*!< out: file position of the start of
				the list of active transactions */
	ulint*	trx_end);	/*!< out: file position of the end of
				the list of active transactions */

/******************************************************************//**
Function to pass InnoDB status variables to MySQL */
UNIV_INTERN
void
srv_export_innodb_status(void);
/*==========================*/
/*************************************************************//**
Removes old archived transaction log files.
Both parameters couldn't be provided at the same time.
@return DB_SUCCESS on success, otherwise DB_ERROR */
UNIV_INTERN
dberr_t
purge_archived_logs(
	time_t	before_date,		/*!< in: all files modified
					before timestamp should be removed */
	lsn_t	before_lsn);		/*!< in: files with this lsn in name
					and earler should be removed */
/*==========================*/
/*******************************************************************//**
Get current server activity count. We don't hold srv_sys::mutex while
reading this value as it is only used in heuristics.
@return activity count. */
UNIV_INTERN
ulint
srv_get_activity_count(void);
/*========================*/
/*******************************************************************//**
Check if there has been any activity.
@return FALSE if no change in activity counter. */
UNIV_INTERN
ibool
srv_check_activity(
/*===============*/
	ulint		old_activity_count);	/*!< old activity count */
/******************************************************************//**
Increment the server activity counter. */
UNIV_INTERN
void
srv_inc_activity_count(void);
/*=========================*/

/**********************************************************************//**
Enqueues a task to server task queue and releases a worker thread, if there
is a suspended one. */
UNIV_INTERN
void
srv_que_task_enqueue_low(
/*=====================*/
	que_thr_t*	thr);	/*!< in: query thread */

/**********************************************************************//**
Check whether any background thread is active. If so, return the thread
type.
@return SRV_NONE if all are are suspended or have exited, thread
type if any are still active. */
UNIV_INTERN
enum srv_thread_type
srv_get_active_thread_type(void);
/*============================*/

extern "C" {

/*********************************************************************//**
A thread which prints the info output by various InnoDB monitors.
@return	a dummy parameter */
UNIV_INTERN
os_thread_ret_t
DECLARE_THREAD(srv_monitor_thread)(
/*===============================*/
	void*	arg);	/*!< in: a dummy parameter required by
			os_thread_create */

/*********************************************************************//**
The master thread controlling the server.
@return	a dummy parameter */
UNIV_INTERN
os_thread_ret_t
DECLARE_THREAD(srv_master_thread)(
/*==============================*/
	void*	arg);	/*!< in: a dummy parameter required by
			os_thread_create */

/*************************************************************************
A thread which prints warnings about semaphore waits which have lasted
too long. These can be used to track bugs which cause hangs.
@return	a dummy parameter */
UNIV_INTERN
os_thread_ret_t
DECLARE_THREAD(srv_error_monitor_thread)(
/*=====================================*/
	void*	arg);	/*!< in: a dummy parameter required by
			os_thread_create */

/*********************************************************************//**
Purge coordinator thread that schedules the purge tasks.
@return	a dummy parameter */
UNIV_INTERN
os_thread_ret_t
DECLARE_THREAD(srv_purge_coordinator_thread)(
/*=========================================*/
	void*	arg __attribute__((unused)));	/*!< in: a dummy parameter
						required by os_thread_create */

/*********************************************************************//**
Worker thread that reads tasks from the work queue and executes them.
@return	a dummy parameter */
UNIV_INTERN
os_thread_ret_t
DECLARE_THREAD(srv_worker_thread)(
/*==============================*/
	void*	arg __attribute__((unused)));	/*!< in: a dummy parameter
						required by os_thread_create */
} /* extern "C" */

/**********************************************************************//**
Get count of tasks in the queue.
@return number of tasks in queue  */
UNIV_INTERN
ulint
srv_get_task_queue_length(void);
/*===========================*/

/*********************************************************************//**
Releases threads of the type given from suspension in the thread table.
NOTE! The server mutex has to be reserved by the caller!
@return number of threads released: this may be less than n if not
enough threads were suspended at the moment */
UNIV_INTERN
ulint
srv_release_threads(
/*================*/
	enum srv_thread_type	type,	/*!< in: thread type */
	ulint			n);	/*!< in: number of threads to release */

/**********************************************************************//**
Check whether any background thread are active. If so print which thread
is active. Send the threads wakeup signal.
@return name of thread that is active or NULL */
UNIV_INTERN
const char*
srv_any_background_threads_are_active(void);
/*=======================================*/

/**********************************************************************//**
Wakeup the purge threads. */
UNIV_INTERN
void
srv_purge_wakeup(void);
/*==================*/

/** Status variables to be passed to MySQL */
struct export_var_t{
	ulint innodb_adaptive_hash_hash_searches;
	ulint innodb_adaptive_hash_non_hash_searches;
	ulint innodb_background_log_sync;
	ulint innodb_data_pending_reads;	/*!< Pending reads */
	ulint innodb_data_pending_writes;	/*!< Pending writes */
	ulint innodb_data_pending_fsyncs;	/*!< Pending fsyncs */
	ulint innodb_data_fsyncs;		/*!< Number of fsyncs so far */
	ulint innodb_data_read;			/*!< Data bytes read */
	ulint innodb_data_writes;		/*!< I/O write requests */
	ulint innodb_data_written;		/*!< Data bytes written */
	ulint innodb_data_reads;		/*!< I/O read requests */
	char  innodb_buffer_pool_dump_status[512];/*!< Buf pool dump status */
	char  innodb_buffer_pool_load_status[512];/*!< Buf pool load status */
	ulint innodb_buffer_pool_pages_total;	/*!< Buffer pool size */
	ulint innodb_buffer_pool_pages_data;	/*!< Data pages */
	ulint innodb_buffer_pool_bytes_data;	/*!< File bytes used */
	ulint innodb_buffer_pool_pages_dirty;	/*!< Dirty data pages */
	ulint innodb_buffer_pool_bytes_dirty;	/*!< File bytes modified */
	ulint innodb_buffer_pool_pages_misc;	/*!< Miscellanous pages */
	ulint innodb_buffer_pool_pages_free;	/*!< Free pages */
#ifdef UNIV_DEBUG
	ulint innodb_buffer_pool_pages_latched;	/*!< Latched pages */
#endif /* UNIV_DEBUG */
	ulint innodb_buffer_pool_pages_made_not_young;
	ulint innodb_buffer_pool_pages_made_young;
	ulint innodb_buffer_pool_pages_old;
	ulint innodb_buffer_pool_read_requests;	/*!< buf_pool->stat.n_page_gets */
	ulint innodb_buffer_pool_reads;		/*!< srv_buf_pool_reads */
	ulint innodb_buffer_pool_wait_free;	/*!< srv_buf_pool_wait_free */
	ulint innodb_buffer_pool_pages_flushed;	/*!< srv_buf_pool_flushed */
	ulint innodb_buffer_pool_pages_LRU_flushed;	/*!< buf_lru_flush_page_count */
	ulint innodb_buffer_pool_write_requests;/*!< srv_buf_pool_write_requests */
	ulint innodb_buffer_pool_read_ahead_rnd;/*!< srv_read_ahead_rnd */
	ulint innodb_buffer_pool_read_ahead;	/*!< srv_read_ahead */
	ulint innodb_buffer_pool_read_ahead_evicted;/*!< srv_read_ahead evicted*/
	ulint innodb_checkpoint_age;
	ulint innodb_checkpoint_max_age;
	ulint innodb_dblwr_pages_written;	/*!< srv_dblwr_pages_written */
	ulint innodb_dblwr_writes;		/*!< srv_dblwr_writes */
	ulint innodb_deadlocks;
	ibool innodb_have_atomic_builtins;	/*!< HAVE_ATOMIC_BUILTINS */
	ulint innodb_history_list_length;
	ulint innodb_ibuf_size;
	ulint innodb_ibuf_free_list;
	ulint innodb_ibuf_segment_size;
	ulint innodb_ibuf_merges;
	ulint innodb_ibuf_merged_inserts;
	ulint innodb_ibuf_merged_delete_marks;
	ulint innodb_ibuf_merged_deletes;
	ulint innodb_ibuf_discarded_inserts;
	ulint innodb_ibuf_discarded_delete_marks;
	ulint innodb_ibuf_discarded_deletes;
	ulint innodb_log_waits;			/*!< srv_log_waits */
	ulint innodb_log_write_requests;	/*!< srv_log_write_requests */
	ulint innodb_log_writes;		/*!< srv_log_writes */
	lsn_t innodb_os_log_written;		/*!< srv_os_log_written */
	lsn_t innodb_lsn_current;
	lsn_t innodb_lsn_flushed;
	lsn_t innodb_lsn_last_checkpoint;
	ulint innodb_master_thread_active_loops;/*!< srv_main_active_loops */
	ulint innodb_master_thread_idle_loops;	/*!< srv_main_idle_loops */
	ib_int64_t innodb_max_trx_id;
	ulint innodb_mem_adaptive_hash;
	ulint innodb_mem_dictionary;
	ulint innodb_mem_total;
	ib_int64_t innodb_mutex_os_waits;
	ib_int64_t innodb_mutex_spin_rounds;
	ib_int64_t innodb_mutex_spin_waits;
	ib_int64_t innodb_oldest_view_low_limit_trx_id;
	ulint innodb_os_log_fsyncs;		/*!< fil_n_log_flushes */
	ulint innodb_os_log_pending_writes;	/*!< srv_os_log_pending_writes */
	ulint innodb_os_log_pending_fsyncs;	/*!< fil_n_pending_log_flushes */
	ulint innodb_page_size;			/*!< UNIV_PAGE_SIZE */
	ulint innodb_pages_created;		/*!< buf_pool->stat.n_pages_created */
	ulint innodb_pages_read;		/*!< buf_pool->stat.n_pages_read */
	ulint innodb_pages_written;		/*!< buf_pool->stat.n_pages_written */
	ib_int64_t innodb_purge_trx_id;
	ib_int64_t innodb_purge_undo_no;
	ulint innodb_row_lock_waits;		/*!< srv_n_lock_wait_count */
	ulint innodb_row_lock_current_waits;	/*!< srv_n_lock_wait_current_count */
	ib_int64_t innodb_row_lock_time;	/*!< srv_n_lock_wait_time
						/ 1000 */
	ulint innodb_row_lock_time_avg;		/*!< srv_n_lock_wait_time
						/ 1000
						/ srv_n_lock_wait_count */
	ulint innodb_row_lock_time_max;		/*!< srv_n_lock_max_wait_time
						/ 1000 */
	ulint innodb_current_row_locks;
	ulint innodb_rows_read;			/*!< srv_n_rows_read */
	ulint innodb_rows_inserted;		/*!< srv_n_rows_inserted */
	ulint innodb_rows_updated;		/*!< srv_n_rows_updated */
	ulint innodb_rows_deleted;		/*!< srv_n_rows_deleted */
	ulint innodb_system_rows_read; /*!< srv_n_system_rows_read */
	ulint innodb_system_rows_inserted; /*!< srv_n_system_rows_inserted */
	ulint innodb_system_rows_updated; /*!< srv_n_system_rows_updated */
	ulint innodb_system_rows_deleted; /*!< srv_n_system_rows_deleted*/
	ulint innodb_num_open_files;		/*!< fil_n_file_opened */
	ulint innodb_truncated_status_writes;	/*!< srv_truncated_status_writes */
	ulint innodb_available_undo_logs;       /*!< srv_available_undo_logs */
	ulint innodb_read_views_memory;		/*!< srv_read_views_memory */
	ulint innodb_descriptors_memory;	/*!< srv_descriptors_memory */
	ib_int64_t innodb_s_lock_os_waits;
	ib_int64_t innodb_s_lock_spin_rounds;
	ib_int64_t innodb_s_lock_spin_waits;
	ib_int64_t innodb_x_lock_os_waits;
	ib_int64_t innodb_x_lock_spin_rounds;
	ib_int64_t innodb_x_lock_spin_waits;
#ifdef UNIV_DEBUG
	ulint innodb_purge_trx_id_age;		/*!< rw_max_trx_id - purged trx_id */
	ulint innodb_purge_view_trx_id_age;	/*!< rw_max_trx_id
						- purged view's min trx_id */
#endif /* UNIV_DEBUG */
};

/** Thread slot in the thread table.  */
struct srv_slot_t{
	srv_thread_type type;			/*!< thread type: user,
						utility etc. */
	ibool		in_use;			/*!< TRUE if this slot
						is in use */
	ibool		suspended;		/*!< TRUE if the thread is
						waiting for the event of this
						slot */
	ib_time_t	suspend_time;		/*!< time when the thread was
						suspended. Initialized by
						lock_wait_table_reserve_slot()
						for lock wait */
	ulong		wait_timeout;		/*!< wait time that if exceeded
						the thread will be timed out.
						Initialized by
						lock_wait_table_reserve_slot()
						for lock wait */
	os_event_t	event;			/*!< event used in suspending
						the thread when it has nothing
						to do */
	que_thr_t*	thr;			/*!< suspended query thread
						(only used for user threads) */
};

#else /* !UNIV_HOTBACKUP */
# define srv_use_adaptive_hash_indexes		FALSE
# define srv_use_native_aio			FALSE
# define srv_force_recovery			0UL
# define srv_set_io_thread_op_info(t,info)	((void) 0)
# define srv_reset_io_thread_op_info()		((void) 0)
# define srv_is_being_started			0
# define srv_win_file_flush_method		SRV_WIN_IO_UNBUFFERED
# define srv_unix_file_flush_method		SRV_UNIX_O_DSYNC
# define srv_start_raw_disk_in_use		0
# define srv_file_per_table			1
#endif /* !UNIV_HOTBACKUP */

#endif<|MERGE_RESOLUTION|>--- conflicted
+++ resolved
@@ -423,22 +423,12 @@
 					transactions). */
 extern ibool	srv_innodb_status;
 
-<<<<<<< HEAD
 extern unsigned long long	srv_stats_transient_sample_pages;
 extern my_bool			srv_stats_persistent;
 extern unsigned long long	srv_stats_persistent_sample_pages;
 extern my_bool			srv_stats_auto_recalc;
-=======
-extern unsigned long long	srv_stats_sample_pages;
 extern unsigned long long	srv_stats_modified_counter;
 extern my_bool			srv_stats_sample_traditional;
-extern ulint	srv_stats_auto_update;
-extern ulint	srv_stats_update_need_lock;
-extern ibool	srv_use_sys_stats_table;
-#ifdef UNIV_DEBUG
-extern ulong	srv_sys_stats_root_page;
-#endif
->>>>>>> 8bc5eabe
 
 extern ibool	srv_use_doublewrite_buf;
 extern ulong	srv_doublewrite_batch_size;
