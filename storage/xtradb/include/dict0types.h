/*****************************************************************************

Copyright (c) 1996, 2013, Oracle and/or its affiliates. All Rights Reserved.
Copyright (c) 2013, SkySQL Ab. All Rights Reserved.

This program is free software; you can redistribute it and/or modify it under
the terms of the GNU General Public License as published by the Free Software
Foundation; version 2 of the License.

This program is distributed in the hope that it will be useful, but WITHOUT
ANY WARRANTY; without even the implied warranty of MERCHANTABILITY or FITNESS
FOR A PARTICULAR PURPOSE. See the GNU General Public License for more details.

You should have received a copy of the GNU General Public License along with
this program; if not, write to the Free Software Foundation, Inc.,
51 Franklin Street, Suite 500, Boston, MA 02110-1335 USA

*****************************************************************************/

/**************************************************//**
@file include/dict0types.h
Data dictionary global types

Created 1/8/1996 Heikki Tuuri
*******************************************************/

#ifndef dict0types_h
#define dict0types_h

struct dict_sys_t;
struct dict_col_t;
struct dict_field_t;
struct dict_index_t;
struct dict_table_t;
struct dict_foreign_t;

struct ind_node_t;
struct tab_node_t;

/* Space id and page no where the dictionary header resides */
#define	DICT_HDR_SPACE		0	/* the SYSTEM tablespace */
#define	DICT_HDR_PAGE_NO	FSP_DICT_HDR_PAGE_NO

/* The ibuf table and indexes's ID are assigned as the number
DICT_IBUF_ID_MIN plus the space id */
#define DICT_IBUF_ID_MIN	0xFFFFFFFF00000000ULL

typedef ib_id_t		table_id_t;
typedef ib_id_t		index_id_t;

/** Error to ignore when we load table dictionary into memory. However,
the table and index will be marked as "corrupted", and caller will
be responsible to deal with corrupted table or index.
Note: please define the IGNORE_ERR_* as bits, so their value can
be or-ed together */
enum dict_err_ignore_t {
	DICT_ERR_IGNORE_NONE = 0,	/*!< no error to ignore */
	DICT_ERR_IGNORE_INDEX_ROOT = 1,	/*!< ignore error if index root
					page is FIL_NULL or incorrect value */
	DICT_ERR_IGNORE_CORRUPT = 2,	/*!< skip corrupted indexes */
	DICT_ERR_IGNORE_FK_NOKEY = 4,	/*!< ignore error if any foreign
					key is missing */
	DICT_ERR_IGNORE_RECOVER_LOCK = 8,
					/*!< Used when recovering table locks
					for resurrected transactions.
					Silently load a missing
					tablespace, and do not load
					incomplete index definitions. */
	DICT_ERR_IGNORE_ALL = 0xFFFF	/*!< ignore all errors */
};

/** Quiescing states for flushing tables to disk. */
enum ib_quiesce_t {
	QUIESCE_NONE,
	QUIESCE_START,			/*!< Initialise, prepare to start */
	QUIESCE_COMPLETE		/*!< All done */
};

/** Prefix for tmp tables, adopted from sql/table.h */
#define tmp_file_prefix		"#sql"
#define tmp_file_prefix_length	4

#define TEMP_TABLE_PREFIX                "#sql"
#define TEMP_TABLE_PATH_PREFIX           "/" TEMP_TABLE_PREFIX

<<<<<<< HEAD
/** Enum values for atomic_writes table option */
typedef enum {
	ATOMIC_WRITES_DEFAULT = 0,
	ATOMIC_WRITES_ON = 1,
	ATOMIC_WRITES_OFF = 2
} atomic_writes_t;

=======
#if defined UNIV_DEBUG || defined UNIV_IBUF_DEBUG
/** Flag to control insert buffer debugging. */
extern uint		ibuf_debug;
#endif /* UNIV_DEBUG || UNIV_IBUF_DEBUG */
>>>>>>> 4b3cf4aa

#endif<|MERGE_RESOLUTION|>--- conflicted
+++ resolved
@@ -83,7 +83,7 @@
 #define TEMP_TABLE_PREFIX                "#sql"
 #define TEMP_TABLE_PATH_PREFIX           "/" TEMP_TABLE_PREFIX
 
-<<<<<<< HEAD
+
 /** Enum values for atomic_writes table option */
 typedef enum {
 	ATOMIC_WRITES_DEFAULT = 0,
@@ -91,11 +91,9 @@
 	ATOMIC_WRITES_OFF = 2
 } atomic_writes_t;
 
-=======
 #if defined UNIV_DEBUG || defined UNIV_IBUF_DEBUG
 /** Flag to control insert buffer debugging. */
 extern uint		ibuf_debug;
 #endif /* UNIV_DEBUG || UNIV_IBUF_DEBUG */
->>>>>>> 4b3cf4aa
 
 #endif