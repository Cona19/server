/*****************************************************************************

Copyright (c) 1996, 2012, Oracle and/or its affiliates. All Rights Reserved.

This program is free software; you can redistribute it and/or modify it under
the terms of the GNU General Public License as published by the Free Software
Foundation; version 2 of the License.

This program is distributed in the hope that it will be useful, but WITHOUT
ANY WARRANTY; without even the implied warranty of MERCHANTABILITY or FITNESS
FOR A PARTICULAR PURPOSE. See the GNU General Public License for more details.

You should have received a copy of the GNU General Public License along with
this program; if not, write to the Free Software Foundation, Inc.,
51 Franklin Street, Suite 500, Boston, MA 02110-1335 USA

*****************************************************************************/

/**************************************************//**
@file row/row0upd.cc
Update of a row

Created 12/27/1996 Heikki Tuuri
*******************************************************/

#include "m_string.h" /* for my_sys.h */
#include "my_sys.h" /* DEBUG_SYNC_C */
#include "row0upd.h"

#ifdef UNIV_NONINL
#include "row0upd.ic"
#endif

#include "ha_prototypes.h"
#include "dict0dict.h"
#include "trx0undo.h"
#include "rem0rec.h"
#ifndef UNIV_HOTBACKUP
#include "dict0boot.h"
#include "dict0crea.h"
#include "mach0data.h"
#include "btr0btr.h"
#include "btr0cur.h"
#include "que0que.h"
#include "row0ext.h"
#include "row0ins.h"
#include "row0log.h"
#include "row0row.h"
#include "row0sel.h"
#include "rem0cmp.h"
#include "lock0lock.h"
#include "log0log.h"
#include "pars0sym.h"
#include "eval0eval.h"
#include "buf0lru.h"
#ifdef WITH_WSREP
extern my_bool wsrep_debug;
#endif


/* What kind of latch and lock can we assume when the control comes to
   -------------------------------------------------------------------
an update node?
--------------
Efficiency of massive updates would require keeping an x-latch on a
clustered index page through many updates, and not setting an explicit
x-lock on clustered index records, as they anyway will get an implicit
x-lock when they are updated. A problem is that the read nodes in the
graph should know that they must keep the latch when passing the control
up to the update node, and not set any record lock on the record which
will be updated. Another problem occurs if the execution is stopped,
as the kernel switches to another query thread, or the transaction must
wait for a lock. Then we should be able to release the latch and, maybe,
acquire an explicit x-lock on the record.
	Because this seems too complicated, we conclude that the less
efficient solution of releasing all the latches when the control is
transferred to another node, and acquiring explicit x-locks, is better. */

/* How is a delete performed? If there is a delete without an
explicit cursor, i.e., a searched delete, there are at least
two different situations:
the implicit select cursor may run on (1) the clustered index or
on (2) a secondary index. The delete is performed by setting
the delete bit in the record and substituting the id of the
deleting transaction for the original trx id, and substituting a
new roll ptr for previous roll ptr. The old trx id and roll ptr
are saved in the undo log record. Thus, no physical changes occur
in the index tree structure at the time of the delete. Only
when the undo log is purged, the index records will be physically
deleted from the index trees.

The query graph executing a searched delete would consist of
a delete node which has as a subtree a select subgraph.
The select subgraph should return a (persistent) cursor
in the clustered index, placed on page which is x-latched.
The delete node should look for all secondary index records for
this clustered index entry and mark them as deleted. When is
the x-latch freed? The most efficient way for performing a
searched delete is obviously to keep the x-latch for several
steps of query graph execution. */

/*************************************************************************
IMPORTANT NOTE: Any operation that generates redo MUST check that there
is enough space in the redo log before for that operation. This is
done by calling log_free_check(). The reason for checking the
availability of the redo log space before the start of the operation is
that we MUST not hold any synchonization objects when performing the
check.
If you make a change in this module make sure that no codepath is
introduced where a call to log_free_check() is bypassed. */

/***********************************************************//**
Checks if an update vector changes some of the first ordering fields of an
index record. This is only used in foreign key checks and we can assume
that index does not contain column prefixes.
@return	TRUE if changes */
static
ibool
row_upd_changes_first_fields_binary(
/*================================*/
	dtuple_t*	entry,	/*!< in: old value of index entry */
	dict_index_t*	index,	/*!< in: index of entry */
	const upd_t*	update,	/*!< in: update vector for the row */
	ulint		n);	/*!< in: how many first fields to check */


/*********************************************************************//**
Checks if index currently is mentioned as a referenced index in a foreign
key constraint.

NOTE that since we do not hold dict_operation_lock when leaving the
function, it may be that the referencing table has been dropped when
we leave this function: this function is only for heuristic use!

@return TRUE if referenced */
static
ibool
row_upd_index_is_referenced(
/*========================*/
	dict_index_t*	index,	/*!< in: index */
	trx_t*		trx)	/*!< in: transaction */
{
	dict_table_t*	table		= index->table;
	dict_foreign_t*	foreign;
	ibool		froze_data_dict	= FALSE;
	ibool		is_referenced	= FALSE;

	if (!UT_LIST_GET_FIRST(table->referenced_list)) {

		return(FALSE);
	}

	if (trx->dict_operation_lock_mode == 0) {
		row_mysql_freeze_data_dictionary(trx);
		froze_data_dict = TRUE;
	}

	foreign = UT_LIST_GET_FIRST(table->referenced_list);

	while (foreign) {
		if (foreign->referenced_index == index) {

			is_referenced = TRUE;
			goto func_exit;
		}

		foreign = UT_LIST_GET_NEXT(referenced_list, foreign);
	}

func_exit:
	if (froze_data_dict) {
		row_mysql_unfreeze_data_dictionary(trx);
	}

	return(is_referenced);
}

<<<<<<< HEAD
#ifdef WITH_WSREP
static
ibool
wsrep_row_upd_index_is_foreign(
/*========================*/
	dict_index_t*	index,	/*!< in: index */
	trx_t*		trx)	/*!< in: transaction */
{
	dict_table_t*	table		= index->table;
	dict_foreign_t*	foreign;
	ibool		froze_data_dict	= FALSE;
	ibool		is_referenced	= FALSE;

	if (!UT_LIST_GET_FIRST(table->foreign_list)) {

		return(FALSE);
	}

	if (trx->dict_operation_lock_mode == 0) {
		row_mysql_freeze_data_dictionary(trx);
		froze_data_dict = TRUE;
	}

	foreign = UT_LIST_GET_FIRST(table->foreign_list);

	while (foreign) {
		if (foreign->foreign_index == index) {

			is_referenced = TRUE;
			goto func_exit;
		}

		foreign = UT_LIST_GET_NEXT(foreign_list, foreign);
	}

func_exit:
	if (froze_data_dict) {
		row_mysql_unfreeze_data_dictionary(trx);
	}

	return(is_referenced);
}
#endif /* WITH_WSREP */
=======
>>>>>>> c5f74866

/*********************************************************************//**
Checks if possible foreign key constraints hold after a delete of the record
under pcur.

NOTE that this function will temporarily commit mtr and lose the
pcur position!

@return	DB_SUCCESS or an error code */
static __attribute__((nonnull, warn_unused_result))
dberr_t
row_upd_check_references_constraints(
/*=================================*/
	upd_node_t*	node,	/*!< in: row update node */
	btr_pcur_t*	pcur,	/*!< in: cursor positioned on a record; NOTE: the
				cursor position is lost in this function! */
	dict_table_t*	table,	/*!< in: table in question */
	dict_index_t*	index,	/*!< in: index of the cursor */
	ulint*		offsets,/*!< in/out: rec_get_offsets(pcur.rec, index) */
	que_thr_t*	thr,	/*!< in: query thread */
	mtr_t*		mtr)	/*!< in: mtr */
{
	dict_foreign_t*	foreign;
	mem_heap_t*	heap;
	dtuple_t*	entry;
	trx_t*		trx;
	const rec_t*	rec;
	ulint		n_ext;
	dberr_t		err;
	ibool		got_s_lock	= FALSE;

	if (UT_LIST_GET_FIRST(table->referenced_list) == NULL) {

		return(DB_SUCCESS);
	}

	trx = thr_get_trx(thr);

	rec = btr_pcur_get_rec(pcur);
	ut_ad(rec_offs_validate(rec, index, offsets));

	heap = mem_heap_create(500);

	entry = row_rec_to_index_entry(rec, index, offsets, &n_ext, heap);

	mtr_commit(mtr);

	DEBUG_SYNC_C("foreign_constraint_check_for_update");

	mtr_start(mtr);

	if (trx->dict_operation_lock_mode == 0) {
		got_s_lock = TRUE;

		row_mysql_freeze_data_dictionary(trx);
	}

run_again:
	foreign = UT_LIST_GET_FIRST(table->referenced_list);

	while (foreign) {
		/* Note that we may have an update which updates the index
		record, but does NOT update the first fields which are
		referenced in a foreign key constraint. Then the update does
		NOT break the constraint. */

		if (foreign->referenced_index == index
		    && (node->is_delete
			|| row_upd_changes_first_fields_binary(
				entry, index, node->update,
				foreign->n_fields))) {
			dict_table_t*	foreign_table = foreign->foreign_table;

			dict_table_t*	ref_table = NULL;

			if (foreign_table == NULL) {

				ref_table = dict_table_open_on_name(
					foreign->foreign_table_name_lookup,
					FALSE, FALSE, DICT_ERR_IGNORE_NONE);
			}

			if (foreign_table) {
				os_inc_counter(dict_sys->mutex,
					       foreign_table
					       ->n_foreign_key_checks_running);
			}

			/* NOTE that if the thread ends up waiting for a lock
			we will release dict_operation_lock temporarily!
			But the counter on the table protects 'foreign' from
			being dropped while the check is running. */

			err = row_ins_check_foreign_constraint(
				FALSE, foreign, table, entry, thr);

			if (foreign_table) {
				os_dec_counter(dict_sys->mutex,
					       foreign_table
					       ->n_foreign_key_checks_running);
			}

			if (ref_table != NULL) {
				dict_table_close(ref_table, FALSE, FALSE);
			}

			/* Some table foreign key dropped, try again */
			if (err == DB_DICT_CHANGED) {
				goto run_again;
			} else if (err != DB_SUCCESS) {
				goto func_exit;
			}
		}

		foreign = UT_LIST_GET_NEXT(referenced_list, foreign);
	}

	err = DB_SUCCESS;
func_exit:
	if (got_s_lock) {
		row_mysql_unfreeze_data_dictionary(trx);
	}

	mem_heap_free(heap);

	return(err);
}
#ifdef WITH_WSREP
static
dberr_t
wsrep_row_upd_check_foreign_constraints(
/*=================================*/
	upd_node_t*	node,	/*!< in: row update node */
	btr_pcur_t*	pcur,	/*!< in: cursor positioned on a record; NOTE: the
				cursor position is lost in this function! */
	dict_table_t*	table,	/*!< in: table in question */
	dict_index_t*	index,	/*!< in: index of the cursor */
	ulint*		offsets,/*!< in/out: rec_get_offsets(pcur.rec, index) */
	que_thr_t*	thr,	/*!< in: query thread */
	mtr_t*		mtr)	/*!< in: mtr */
{
	dict_foreign_t*	foreign;
	mem_heap_t*	heap;
	dtuple_t*	entry;
	trx_t*		trx;
	const rec_t*	rec;
	ulint		n_ext;
	dberr_t		err;
	ibool		got_s_lock	= FALSE;

	if (UT_LIST_GET_FIRST(table->foreign_list) == NULL) {

		return(DB_SUCCESS);
	}

	trx = thr_get_trx(thr);

<<<<<<< HEAD
=======
        /* TODO: make native slave thread bail out here */

>>>>>>> c5f74866
	rec = btr_pcur_get_rec(pcur);
	ut_ad(rec_offs_validate(rec, index, offsets));

	heap = mem_heap_create(500);

	entry = row_rec_to_index_entry(rec, index, offsets,
				       &n_ext, heap);

	mtr_commit(mtr);

	mtr_start(mtr);
<<<<<<< HEAD

	if (trx->dict_operation_lock_mode == 0) {
		got_s_lock = TRUE;

		row_mysql_freeze_data_dictionary(trx);
	}

	foreign = UT_LIST_GET_FIRST(table->foreign_list);

	while (foreign) {
		/* Note that we may have an update which updates the index
		record, but does NOT update the first fields which are
		referenced in a foreign key constraint. Then the update does
		NOT break the constraint. */

		if (foreign->foreign_index == index
		    && (node->is_delete
			|| row_upd_changes_first_fields_binary(
				entry, index, node->update,
				foreign->n_fields))) {

			if (foreign->referenced_table == NULL) {
				foreign->referenced_table =
					dict_table_open_on_name(
					  foreign->referenced_table_name_lookup,
					  FALSE, FALSE, DICT_ERR_IGNORE_NONE);
			}

			if (foreign->referenced_table) {
				mutex_enter(&(dict_sys->mutex));

				(foreign->referenced_table
				 ->n_foreign_key_checks_running)++;

				mutex_exit(&(dict_sys->mutex));
			}

			/* NOTE that if the thread ends up waiting for a lock
			we will release dict_operation_lock temporarily!
			But the counter on the table protects 'foreign' from
			being dropped while the check is running. */

			err = row_ins_check_foreign_constraint(
				TRUE, foreign, table, entry, thr);

			if (foreign->referenced_table) {
				mutex_enter(&(dict_sys->mutex));

				ut_a(foreign->referenced_table
				     ->n_foreign_key_checks_running > 0);

				(foreign->referenced_table
				 ->n_foreign_key_checks_running)--;

				mutex_exit(&(dict_sys->mutex));
			}

=======

	if (trx->dict_operation_lock_mode == 0) {
		got_s_lock = TRUE;

		row_mysql_freeze_data_dictionary(trx);
	}

	foreign = UT_LIST_GET_FIRST(table->foreign_list);

	while (foreign) {
		/* Note that we may have an update which updates the index
		record, but does NOT update the first fields which are
		referenced in a foreign key constraint. Then the update does
		NOT break the constraint. */

		if (foreign->foreign_index == index
		    && (node->is_delete
			|| row_upd_changes_first_fields_binary(
				entry, index, node->update,
				foreign->n_fields))) {

			if (foreign->referenced_table == NULL) {
				foreign->referenced_table =
					dict_table_open_on_name(
					  foreign->referenced_table_name_lookup,
					  FALSE, FALSE, DICT_ERR_IGNORE_NONE);
			}

			if (foreign->referenced_table) {
				mutex_enter(&(dict_sys->mutex));

				(foreign->referenced_table
				 ->n_foreign_key_checks_running)++;

				mutex_exit(&(dict_sys->mutex));
			}

			/* NOTE that if the thread ends up waiting for a lock
			we will release dict_operation_lock temporarily!
			But the counter on the table protects 'foreign' from
			being dropped while the check is running. */

			err = row_ins_check_foreign_constraint(
				TRUE, foreign, table, entry, thr);

			if (foreign->referenced_table) {
				mutex_enter(&(dict_sys->mutex));

				ut_a(foreign->referenced_table
				     ->n_foreign_key_checks_running > 0);

				(foreign->referenced_table
				 ->n_foreign_key_checks_running)--;

				mutex_exit(&(dict_sys->mutex));
			}

>>>>>>> c5f74866
			if (err != DB_SUCCESS) {

				goto func_exit;
			}
		}

		foreign = UT_LIST_GET_NEXT(foreign_list, foreign);
	}

	err = DB_SUCCESS;
func_exit:
	if (got_s_lock) {
		row_mysql_unfreeze_data_dictionary(trx);
	}

	mem_heap_free(heap);

	DEBUG_SYNC_C("foreign_constraint_check_for_update_done");

	return(err);
}
#endif /* WITH_WSREP */

/*********************************************************************//**
Creates an update node for a query graph.
@return	own: update node */
UNIV_INTERN
upd_node_t*
upd_node_create(
/*============*/
	mem_heap_t*	heap)	/*!< in: mem heap where created */
{
	upd_node_t*	node;

	node = static_cast<upd_node_t*>(
		mem_heap_alloc(heap, sizeof(upd_node_t)));

	node->common.type = QUE_NODE_UPDATE;

	node->state = UPD_NODE_UPDATE_CLUSTERED;
	node->in_mysql_interface = FALSE;

	node->row = NULL;
	node->ext = NULL;
	node->upd_row = NULL;
	node->upd_ext = NULL;
	node->index = NULL;
	node->update = NULL;

	node->foreign = NULL;
	node->cascade_heap = NULL;
	node->cascade_node = NULL;

	node->select = NULL;

	node->heap = mem_heap_create(128);
	node->magic_n = UPD_NODE_MAGIC_N;

	node->cmpl_info = 0;

	return(node);
}
#endif /* !UNIV_HOTBACKUP */

/*********************************************************************//**
Updates the trx id and roll ptr field in a clustered index record in database
recovery. */
UNIV_INTERN
void
row_upd_rec_sys_fields_in_recovery(
/*===============================*/
	rec_t*		rec,	/*!< in/out: record */
	page_zip_des_t*	page_zip,/*!< in/out: compressed page, or NULL */
	const ulint*	offsets,/*!< in: array returned by rec_get_offsets() */
	ulint		pos,	/*!< in: TRX_ID position in rec */
	trx_id_t	trx_id,	/*!< in: transaction id */
	roll_ptr_t	roll_ptr)/*!< in: roll ptr of the undo log record */
{
	ut_ad(rec_offs_validate(rec, NULL, offsets));

	if (page_zip) {
		page_zip_write_trx_id_and_roll_ptr(
			page_zip, rec, offsets, pos, trx_id, roll_ptr);
	} else {
		byte*	field;
		ulint	len;

		field = rec_get_nth_field(rec, offsets, pos, &len);
		ut_ad(len == DATA_TRX_ID_LEN);
#if DATA_TRX_ID + 1 != DATA_ROLL_PTR
# error "DATA_TRX_ID + 1 != DATA_ROLL_PTR"
#endif
		trx_write_trx_id(field, trx_id);
		trx_write_roll_ptr(field + DATA_TRX_ID_LEN, roll_ptr);
	}
}

#ifndef UNIV_HOTBACKUP
/*********************************************************************//**
Sets the trx id or roll ptr field of a clustered index entry. */
UNIV_INTERN
void
row_upd_index_entry_sys_field(
/*==========================*/
	dtuple_t*	entry,	/*!< in/out: index entry, where the memory
				buffers for sys fields are already allocated:
				the function just copies the new values to
				them */
	dict_index_t*	index,	/*!< in: clustered index */
	ulint		type,	/*!< in: DATA_TRX_ID or DATA_ROLL_PTR */
	ib_uint64_t	val)	/*!< in: value to write */
{
	dfield_t*	dfield;
	byte*		field;
	ulint		pos;

	ut_ad(dict_index_is_clust(index));

	pos = dict_index_get_sys_col_pos(index, type);

	dfield = dtuple_get_nth_field(entry, pos);
	field = static_cast<byte*>(dfield_get_data(dfield));

	if (type == DATA_TRX_ID) {
		trx_write_trx_id(field, val);
	} else {
		ut_ad(type == DATA_ROLL_PTR);
		trx_write_roll_ptr(field, val);
	}
}

/***********************************************************//**
Returns TRUE if row update changes size of some field in index or if some
field to be updated is stored externally in rec or update.
@return TRUE if the update changes the size of some field in index or
the field is external in rec or update */
UNIV_INTERN
ibool
row_upd_changes_field_size_or_external(
/*===================================*/
	dict_index_t*	index,	/*!< in: index */
	const ulint*	offsets,/*!< in: rec_get_offsets(rec, index) */
	const upd_t*	update)	/*!< in: update vector */
{
	const upd_field_t*	upd_field;
	const dfield_t*		new_val;
	ulint			old_len;
	ulint			new_len;
	ulint			n_fields;
	ulint			i;

	ut_ad(rec_offs_validate(NULL, index, offsets));
	n_fields = upd_get_n_fields(update);

	for (i = 0; i < n_fields; i++) {
		upd_field = upd_get_nth_field(update, i);

		new_val = &(upd_field->new_val);
		new_len = dfield_get_len(new_val);

		if (dfield_is_null(new_val) && !rec_offs_comp(offsets)) {
			/* A bug fixed on Dec 31st, 2004: we looked at the
			SQL NULL size from the wrong field! We may backport
			this fix also to 4.0. The merge to 5.0 will be made
			manually immediately after we commit this to 4.1. */

			new_len = dict_col_get_sql_null_size(
				dict_index_get_nth_col(index,
						       upd_field->field_no),
				0);
		}

		old_len = rec_offs_nth_size(offsets, upd_field->field_no);

		if (rec_offs_comp(offsets)
		    && rec_offs_nth_sql_null(offsets,
					     upd_field->field_no)) {
			/* Note that in the compact table format, for a
			variable length field, an SQL NULL will use zero
			bytes in the offset array at the start of the physical
			record, but a zero-length value (empty string) will
			use one byte! Thus, we cannot use update-in-place
			if we update an SQL NULL varchar to an empty string! */

			old_len = UNIV_SQL_NULL;
		}

		if (dfield_is_ext(new_val) || old_len != new_len
		    || rec_offs_nth_extern(offsets, upd_field->field_no)) {

			return(TRUE);
		}
	}

	return(FALSE);
}

/***********************************************************//**
Returns true if row update contains disowned external fields.
@return true if the update contains disowned external fields. */
UNIV_INTERN
bool
row_upd_changes_disowned_external(
/*==============================*/
	const upd_t*	update)	/*!< in: update vector */
{
	const upd_field_t*	upd_field;
	const dfield_t*		new_val;
	ulint			new_len;
	ulint                   n_fields;
	ulint			i;

	n_fields = upd_get_n_fields(update);

	for (i = 0; i < n_fields; i++) {
		const byte*	field_ref;

		upd_field = upd_get_nth_field(update, i);
		new_val = &(upd_field->new_val);
		new_len = dfield_get_len(new_val);

		if (!dfield_is_ext(new_val)) {
			continue;
		}

		ut_ad(new_len >= BTR_EXTERN_FIELD_REF_SIZE);

		field_ref = static_cast<const byte*>(dfield_get_data(new_val))
			    + new_len - BTR_EXTERN_FIELD_REF_SIZE;

		if (field_ref[BTR_EXTERN_LEN] & BTR_EXTERN_OWNER_FLAG) {
			return(true);
		}
	}

	return(false);
}
#endif /* !UNIV_HOTBACKUP */

/***********************************************************//**
Replaces the new column values stored in the update vector to the
record given. No field size changes are allowed. This function is
usually invoked on a clustered index. The only use case for a
secondary index is row_ins_sec_index_entry_by_modify() or its
counterpart in ibuf_insert_to_index_page(). */
UNIV_INTERN
void
row_upd_rec_in_place(
/*=================*/
	rec_t*		rec,	/*!< in/out: record where replaced */
	dict_index_t*	index,	/*!< in: the index the record belongs to */
	const ulint*	offsets,/*!< in: array returned by rec_get_offsets() */
	const upd_t*	update,	/*!< in: update vector */
	page_zip_des_t*	page_zip)/*!< in: compressed page with enough space
				available, or NULL */
{
	const upd_field_t*	upd_field;
	const dfield_t*		new_val;
	ulint			n_fields;
	ulint			i;

	ut_ad(rec_offs_validate(rec, index, offsets));

	if (rec_offs_comp(offsets)) {
		rec_set_info_bits_new(rec, update->info_bits);
	} else {
		rec_set_info_bits_old(rec, update->info_bits);
	}

	n_fields = upd_get_n_fields(update);

	for (i = 0; i < n_fields; i++) {
#ifdef UNIV_BLOB_DEBUG
		btr_blob_dbg_t	b;
		const byte*	field_ref	= NULL;
#endif /* UNIV_BLOB_DEBUG */

		upd_field = upd_get_nth_field(update, i);
		new_val = &(upd_field->new_val);
		ut_ad(!dfield_is_ext(new_val) ==
		      !rec_offs_nth_extern(offsets, upd_field->field_no));
#ifdef UNIV_BLOB_DEBUG
		if (dfield_is_ext(new_val)) {
			ulint	len;
			field_ref = rec_get_nth_field(rec, offsets, i, &len);
			ut_a(len != UNIV_SQL_NULL);
			ut_a(len >= BTR_EXTERN_FIELD_REF_SIZE);
			field_ref += len - BTR_EXTERN_FIELD_REF_SIZE;

			b.ref_page_no = page_get_page_no(page_align(rec));
			b.ref_heap_no = page_rec_get_heap_no(rec);
			b.ref_field_no = i;
			b.blob_page_no = mach_read_from_4(
				field_ref + BTR_EXTERN_PAGE_NO);
			ut_a(b.ref_field_no >= index->n_uniq);
			btr_blob_dbg_rbt_delete(index, &b, "upd_in_place");
		}
#endif /* UNIV_BLOB_DEBUG */

		rec_set_nth_field(rec, offsets, upd_field->field_no,
				  dfield_get_data(new_val),
				  dfield_get_len(new_val));

#ifdef UNIV_BLOB_DEBUG
		if (dfield_is_ext(new_val)) {
			b.blob_page_no = mach_read_from_4(
				field_ref + BTR_EXTERN_PAGE_NO);
			b.always_owner = b.owner = !(field_ref[BTR_EXTERN_LEN]
						     & BTR_EXTERN_OWNER_FLAG);
			b.del = rec_get_deleted_flag(
				rec, rec_offs_comp(offsets));

			btr_blob_dbg_rbt_insert(index, &b, "upd_in_place");
		}
#endif /* UNIV_BLOB_DEBUG */
	}

	if (page_zip) {
		page_zip_write_rec(page_zip, rec, index, offsets, 0);
	}
}

#ifndef UNIV_HOTBACKUP
/*********************************************************************//**
Writes into the redo log the values of trx id and roll ptr and enough info
to determine their positions within a clustered index record.
@return	new pointer to mlog */
UNIV_INTERN
byte*
row_upd_write_sys_vals_to_log(
/*==========================*/
	dict_index_t*	index,	/*!< in: clustered index */
	trx_id_t	trx_id,	/*!< in: transaction id */
	roll_ptr_t	roll_ptr,/*!< in: roll ptr of the undo log record */
	byte*		log_ptr,/*!< pointer to a buffer of size > 20 opened
				in mlog */
	mtr_t*		mtr __attribute__((unused))) /*!< in: mtr */
{
	ut_ad(dict_index_is_clust(index));
	ut_ad(mtr);

	log_ptr += mach_write_compressed(log_ptr,
					 dict_index_get_sys_col_pos(
						 index, DATA_TRX_ID));

	trx_write_roll_ptr(log_ptr, roll_ptr);
	log_ptr += DATA_ROLL_PTR_LEN;

	log_ptr += mach_ull_write_compressed(log_ptr, trx_id);

	return(log_ptr);
}
#endif /* !UNIV_HOTBACKUP */

/*********************************************************************//**
Parses the log data of system field values.
@return	log data end or NULL */
UNIV_INTERN
byte*
row_upd_parse_sys_vals(
/*===================*/
	byte*		ptr,	/*!< in: buffer */
	byte*		end_ptr,/*!< in: buffer end */
	ulint*		pos,	/*!< out: TRX_ID position in record */
	trx_id_t*	trx_id,	/*!< out: trx id */
	roll_ptr_t*	roll_ptr)/*!< out: roll ptr */
{
	ptr = mach_parse_compressed(ptr, end_ptr, pos);

	if (ptr == NULL) {

		return(NULL);
	}

	if (end_ptr < ptr + DATA_ROLL_PTR_LEN) {

		return(NULL);
	}

	*roll_ptr = trx_read_roll_ptr(ptr);
	ptr += DATA_ROLL_PTR_LEN;

	ptr = mach_ull_parse_compressed(ptr, end_ptr, trx_id);

	return(ptr);
}

#ifndef UNIV_HOTBACKUP
/***********************************************************//**
Writes to the redo log the new values of the fields occurring in the index. */
UNIV_INTERN
void
row_upd_index_write_log(
/*====================*/
	const upd_t*	update,	/*!< in: update vector */
	byte*		log_ptr,/*!< in: pointer to mlog buffer: must
				contain at least MLOG_BUF_MARGIN bytes
				of free space; the buffer is closed
				within this function */
	mtr_t*		mtr)	/*!< in: mtr into whose log to write */
{
	const upd_field_t*	upd_field;
	const dfield_t*		new_val;
	ulint			len;
	ulint			n_fields;
	byte*			buf_end;
	ulint			i;

	n_fields = upd_get_n_fields(update);

	buf_end = log_ptr + MLOG_BUF_MARGIN;

	mach_write_to_1(log_ptr, update->info_bits);
	log_ptr++;
	log_ptr += mach_write_compressed(log_ptr, n_fields);

	for (i = 0; i < n_fields; i++) {

#if MLOG_BUF_MARGIN <= 30
# error "MLOG_BUF_MARGIN <= 30"
#endif

		if (log_ptr + 30 > buf_end) {
			mlog_close(mtr, log_ptr);

			log_ptr = mlog_open(mtr, MLOG_BUF_MARGIN);
			buf_end = log_ptr + MLOG_BUF_MARGIN;
		}

		upd_field = upd_get_nth_field(update, i);

		new_val = &(upd_field->new_val);

		len = dfield_get_len(new_val);

		log_ptr += mach_write_compressed(log_ptr, upd_field->field_no);
		log_ptr += mach_write_compressed(log_ptr, len);

		if (len != UNIV_SQL_NULL) {
			if (log_ptr + len < buf_end) {
				memcpy(log_ptr, dfield_get_data(new_val), len);

				log_ptr += len;
			} else {
				mlog_close(mtr, log_ptr);

				mlog_catenate_string(
					mtr,
					static_cast<byte*>(
						dfield_get_data(new_val)),
					len);

				log_ptr = mlog_open(mtr, MLOG_BUF_MARGIN);
				buf_end = log_ptr + MLOG_BUF_MARGIN;
			}
		}
	}

	mlog_close(mtr, log_ptr);
}
#endif /* !UNIV_HOTBACKUP */

/*********************************************************************//**
Parses the log data written by row_upd_index_write_log.
@return	log data end or NULL */
UNIV_INTERN
byte*
row_upd_index_parse(
/*================*/
	byte*		ptr,	/*!< in: buffer */
	byte*		end_ptr,/*!< in: buffer end */
	mem_heap_t*	heap,	/*!< in: memory heap where update vector is
				built */
	upd_t**		update_out)/*!< out: update vector */
{
	upd_t*		update;
	upd_field_t*	upd_field;
	dfield_t*	new_val;
	ulint		len;
	ulint		n_fields;
	ulint		info_bits;
	ulint		i;

	if (end_ptr < ptr + 1) {

		return(NULL);
	}

	info_bits = mach_read_from_1(ptr);
	ptr++;
	ptr = mach_parse_compressed(ptr, end_ptr, &n_fields);

	if (ptr == NULL) {

		return(NULL);
	}

	update = upd_create(n_fields, heap);
	update->info_bits = info_bits;

	for (i = 0; i < n_fields; i++) {
		ulint	field_no;
		upd_field = upd_get_nth_field(update, i);
		new_val = &(upd_field->new_val);

		ptr = mach_parse_compressed(ptr, end_ptr, &field_no);

		if (ptr == NULL) {

			return(NULL);
		}

		upd_field->field_no = field_no;

		ptr = mach_parse_compressed(ptr, end_ptr, &len);

		if (ptr == NULL) {

			return(NULL);
		}

		if (len != UNIV_SQL_NULL) {

			if (end_ptr < ptr + len) {

				return(NULL);
			}

			dfield_set_data(new_val,
					mem_heap_dup(heap, ptr, len), len);
			ptr += len;
		} else {
			dfield_set_null(new_val);
		}
	}

	*update_out = update;

	return(ptr);
}

#ifndef UNIV_HOTBACKUP
/***************************************************************//**
Builds an update vector from those fields which in a secondary index entry
differ from a record that has the equal ordering fields. NOTE: we compare
the fields as binary strings!
@return	own: update vector of differing fields */
UNIV_INTERN
upd_t*
row_upd_build_sec_rec_difference_binary(
/*====================================*/
	const rec_t*	rec,	/*!< in: secondary index record */
	dict_index_t*	index,	/*!< in: index */
	const ulint*	offsets,/*!< in: rec_get_offsets(rec, index) */
	const dtuple_t*	entry,	/*!< in: entry to insert */
	mem_heap_t*	heap)	/*!< in: memory heap from which allocated */
{
	upd_field_t*	upd_field;
	const dfield_t*	dfield;
	const byte*	data;
	ulint		len;
	upd_t*		update;
	ulint		n_diff;
	ulint		i;

	/* This function is used only for a secondary index */
	ut_a(!dict_index_is_clust(index));
	ut_ad(rec_offs_validate(rec, index, offsets));
	ut_ad(rec_offs_n_fields(offsets) == dtuple_get_n_fields(entry));
	ut_ad(!rec_offs_any_extern(offsets));

	update = upd_create(dtuple_get_n_fields(entry), heap);

	n_diff = 0;

	for (i = 0; i < dtuple_get_n_fields(entry); i++) {

		data = rec_get_nth_field(rec, offsets, i, &len);

		dfield = dtuple_get_nth_field(entry, i);

		/* NOTE that it may be that len != dfield_get_len(dfield) if we
		are updating in a character set and collation where strings of
		different length can be equal in an alphabetical comparison,
		and also in the case where we have a column prefix index
		and the last characters in the index field are spaces; the
		latter case probably caused the assertion failures reported at
		row0upd.cc line 713 in versions 4.0.14 - 4.0.16. */

		/* NOTE: we compare the fields as binary strings!
		(No collation) */

		if (!dfield_data_is_binary_equal(dfield, len, data)) {

			upd_field = upd_get_nth_field(update, n_diff);

			dfield_copy(&(upd_field->new_val), dfield);

			upd_field_set_field_no(upd_field, i, index, NULL);

			n_diff++;
		}
	}

	update->n_fields = n_diff;

	return(update);
}

/***************************************************************//**
Builds an update vector from those fields, excluding the roll ptr and
trx id fields, which in an index entry differ from a record that has
the equal ordering fields. NOTE: we compare the fields as binary strings!
@return own: update vector of differing fields, excluding roll ptr and
trx id */
UNIV_INTERN
const upd_t*
row_upd_build_difference_binary(
/*============================*/
	dict_index_t*	index,	/*!< in: clustered index */
	const dtuple_t*	entry,	/*!< in: entry to insert */
	const rec_t*	rec,	/*!< in: clustered index record */
	const ulint*	offsets,/*!< in: rec_get_offsets(rec,index), or NULL */
	bool		no_sys,	/*!< in: skip the system columns
				DB_TRX_ID and DB_ROLL_PTR */
	trx_t*		trx,	/*!< in: transaction */
	mem_heap_t*	heap)	/*!< in: memory heap from which allocated */
{
	upd_field_t*	upd_field;
	const dfield_t*	dfield;
	const byte*	data;
	ulint		len;
	upd_t*		update;
	ulint		n_diff;
	ulint		trx_id_pos;
	ulint		i;
	ulint		offsets_[REC_OFFS_NORMAL_SIZE];
	rec_offs_init(offsets_);

	/* This function is used only for a clustered index */
	ut_a(dict_index_is_clust(index));

	update = upd_create(dtuple_get_n_fields(entry), heap);

	n_diff = 0;

	trx_id_pos = dict_index_get_sys_col_pos(index, DATA_TRX_ID);
	ut_ad(dict_index_get_sys_col_pos(index, DATA_ROLL_PTR)
	      == trx_id_pos + 1);

	if (!offsets) {
		offsets = rec_get_offsets(rec, index, offsets_,
					  ULINT_UNDEFINED, &heap);
	} else {
		ut_ad(rec_offs_validate(rec, index, offsets));
	}

	for (i = 0; i < dtuple_get_n_fields(entry); i++) {

		data = rec_get_nth_field(rec, offsets, i, &len);

		dfield = dtuple_get_nth_field(entry, i);

		/* NOTE: we compare the fields as binary strings!
		(No collation) */

		if (no_sys && (i == trx_id_pos || i == trx_id_pos + 1)) {

			continue;
		}

		if (!dfield_is_ext(dfield)
		    != !rec_offs_nth_extern(offsets, i)
		    || !dfield_data_is_binary_equal(dfield, len, data)) {

			upd_field = upd_get_nth_field(update, n_diff);

			dfield_copy(&(upd_field->new_val), dfield);

			upd_field_set_field_no(upd_field, i, index, trx);

			n_diff++;
		}
	}

	update->n_fields = n_diff;

	return(update);
}

/***********************************************************//**
Fetch a prefix of an externally stored column.  This is similar
to row_ext_lookup(), but the row_ext_t holds the old values
of the column and must not be poisoned with the new values.
@return	BLOB prefix */
static
byte*
row_upd_ext_fetch(
/*==============*/
	const byte*	data,		/*!< in: 'internally' stored part of the
					field containing also the reference to
					the external part */
	ulint		local_len,	/*!< in: length of data, in bytes */
	ulint		zip_size,	/*!< in: nonzero=compressed BLOB
					page size, zero for uncompressed
					BLOBs */
	ulint*		len,		/*!< in: length of prefix to fetch;
					out: fetched length of the prefix */
	mem_heap_t*	heap)		/*!< in: heap where to allocate */
{
	byte*	buf = static_cast<byte*>(mem_heap_alloc(heap, *len));

	*len = btr_copy_externally_stored_field_prefix(
		buf, *len, zip_size, data, local_len);

	/* We should never update records containing a half-deleted BLOB. */
	ut_a(*len);

	return(buf);
}

/***********************************************************//**
Replaces the new column value stored in the update vector in
the given index entry field. */
static
void
row_upd_index_replace_new_col_val(
/*==============================*/
	dfield_t*		dfield,	/*!< in/out: data field
					of the index entry */
	const dict_field_t*	field,	/*!< in: index field */
	const dict_col_t*	col,	/*!< in: field->col */
	const upd_field_t*	uf,	/*!< in: update field */
	mem_heap_t*		heap,	/*!< in: memory heap for allocating
					and copying the new value */
	ulint			zip_size)/*!< in: compressed page
					 size of the table, or 0 */
{
	ulint		len;
	const byte*	data;

	dfield_copy_data(dfield, &uf->new_val);

	if (dfield_is_null(dfield)) {
		return;
	}

	len = dfield_get_len(dfield);
	data = static_cast<const byte*>(dfield_get_data(dfield));

	if (field->prefix_len > 0) {
		ibool		fetch_ext = dfield_is_ext(dfield)
			&& len < (ulint) field->prefix_len
			+ BTR_EXTERN_FIELD_REF_SIZE;

		if (fetch_ext) {
			ulint	l = len;

			len = field->prefix_len;

			data = row_upd_ext_fetch(data, l, zip_size,
						 &len, heap);
		}

		len = dtype_get_at_most_n_mbchars(col->prtype,
						  col->mbminmaxlen,
						  field->prefix_len, len,
						  (const char*) data);

		dfield_set_data(dfield, data, len);

		if (!fetch_ext) {
			dfield_dup(dfield, heap);
		}

		return;
	}

	switch (uf->orig_len) {
		byte*	buf;
	case BTR_EXTERN_FIELD_REF_SIZE:
		/* Restore the original locally stored
		part of the column.  In the undo log,
		InnoDB writes a longer prefix of externally
		stored columns, so that column prefixes
		in secondary indexes can be reconstructed. */
		dfield_set_data(dfield,
				data + len - BTR_EXTERN_FIELD_REF_SIZE,
				BTR_EXTERN_FIELD_REF_SIZE);
		dfield_set_ext(dfield);
		/* fall through */
	case 0:
		dfield_dup(dfield, heap);
		break;
	default:
		/* Reconstruct the original locally
		stored part of the column.  The data
		will have to be copied. */
		ut_a(uf->orig_len > BTR_EXTERN_FIELD_REF_SIZE);
		buf = static_cast<byte*>(mem_heap_alloc(heap, uf->orig_len));

		/* Copy the locally stored prefix. */
		memcpy(buf, data,
		       uf->orig_len - BTR_EXTERN_FIELD_REF_SIZE);

		/* Copy the BLOB pointer. */
		memcpy(buf + uf->orig_len - BTR_EXTERN_FIELD_REF_SIZE,
		       data + len - BTR_EXTERN_FIELD_REF_SIZE,
		       BTR_EXTERN_FIELD_REF_SIZE);

		dfield_set_data(dfield, buf, uf->orig_len);
		dfield_set_ext(dfield);
		break;
	}
}

/***********************************************************//**
Replaces the new column values stored in the update vector to the index entry
given. */
UNIV_INTERN
void
row_upd_index_replace_new_col_vals_index_pos(
/*=========================================*/
	dtuple_t*	entry,	/*!< in/out: index entry where replaced;
				the clustered index record must be
				covered by a lock or a page latch to
				prevent deletion (rollback or purge) */
	dict_index_t*	index,	/*!< in: index; NOTE that this may also be a
				non-clustered index */
	const upd_t*	update,	/*!< in: an update vector built for the index so
				that the field number in an upd_field is the
				index position */
	ibool		order_only,
				/*!< in: if TRUE, limit the replacement to
				ordering fields of index; note that this
				does not work for non-clustered indexes. */
	mem_heap_t*	heap)	/*!< in: memory heap for allocating and
				copying the new values */
{
	ulint		i;
	ulint		n_fields;
	const ulint	zip_size	= dict_table_zip_size(index->table);

	ut_ad(index);

	dtuple_set_info_bits(entry, update->info_bits);

	if (order_only) {
		n_fields = dict_index_get_n_unique(index);
	} else {
		n_fields = dict_index_get_n_fields(index);
	}

	for (i = 0; i < n_fields; i++) {
		const dict_field_t*	field;
		const dict_col_t*	col;
		const upd_field_t*	uf;

		field = dict_index_get_nth_field(index, i);
		col = dict_field_get_col(field);
		uf = upd_get_field_by_field_no(update, i);

		if (uf) {
			row_upd_index_replace_new_col_val(
				dtuple_get_nth_field(entry, i),
				field, col, uf, heap, zip_size);
		}
	}
}

/***********************************************************//**
Replaces the new column values stored in the update vector to the index entry
given. */
UNIV_INTERN
void
row_upd_index_replace_new_col_vals(
/*===============================*/
	dtuple_t*	entry,	/*!< in/out: index entry where replaced;
				the clustered index record must be
				covered by a lock or a page latch to
				prevent deletion (rollback or purge) */
	dict_index_t*	index,	/*!< in: index; NOTE that this may also be a
				non-clustered index */
	const upd_t*	update,	/*!< in: an update vector built for the
				CLUSTERED index so that the field number in
				an upd_field is the clustered index position */
	mem_heap_t*	heap)	/*!< in: memory heap for allocating and
				copying the new values */
{
	ulint			i;
	const dict_index_t*	clust_index
		= dict_table_get_first_index(index->table);
	const ulint		zip_size
		= dict_table_zip_size(index->table);

	dtuple_set_info_bits(entry, update->info_bits);

	for (i = 0; i < dict_index_get_n_fields(index); i++) {
		const dict_field_t*	field;
		const dict_col_t*	col;
		const upd_field_t*	uf;

		field = dict_index_get_nth_field(index, i);
		col = dict_field_get_col(field);
		uf = upd_get_field_by_field_no(
			update, dict_col_get_clust_pos(col, clust_index));

		if (uf) {
			row_upd_index_replace_new_col_val(
				dtuple_get_nth_field(entry, i),
				field, col, uf, heap, zip_size);
		}
	}
}

/***********************************************************//**
Replaces the new column values stored in the update vector. */
UNIV_INTERN
void
row_upd_replace(
/*============*/
	dtuple_t*		row,	/*!< in/out: row where replaced,
					indexed by col_no;
					the clustered index record must be
					covered by a lock or a page latch to
					prevent deletion (rollback or purge) */
	row_ext_t**		ext,	/*!< out, own: NULL, or externally
					stored column prefixes */
	const dict_index_t*	index,	/*!< in: clustered index */
	const upd_t*		update,	/*!< in: an update vector built for the
					clustered index */
	mem_heap_t*		heap)	/*!< in: memory heap */
{
	ulint			col_no;
	ulint			i;
	ulint			n_cols;
	ulint			n_ext_cols;
	ulint*			ext_cols;
	const dict_table_t*	table;

	ut_ad(row);
	ut_ad(ext);
	ut_ad(index);
	ut_ad(dict_index_is_clust(index));
	ut_ad(update);
	ut_ad(heap);

	n_cols = dtuple_get_n_fields(row);
	table = index->table;
	ut_ad(n_cols == dict_table_get_n_cols(table));

	ext_cols = static_cast<ulint*>(
		mem_heap_alloc(heap, n_cols * sizeof *ext_cols));

	n_ext_cols = 0;

	dtuple_set_info_bits(row, update->info_bits);

	for (col_no = 0; col_no < n_cols; col_no++) {

		const dict_col_t*	col
			= dict_table_get_nth_col(table, col_no);
		const ulint		clust_pos
			= dict_col_get_clust_pos(col, index);
		dfield_t*		dfield;

		if (UNIV_UNLIKELY(clust_pos == ULINT_UNDEFINED)) {

			continue;
		}

		dfield = dtuple_get_nth_field(row, col_no);

		for (i = 0; i < upd_get_n_fields(update); i++) {

			const upd_field_t*	upd_field
				= upd_get_nth_field(update, i);

			if (upd_field->field_no != clust_pos) {

				continue;
			}

			dfield_copy_data(dfield, &upd_field->new_val);
			break;
		}

		if (dfield_is_ext(dfield) && col->ord_part) {
			ext_cols[n_ext_cols++] = col_no;
		}
	}

	if (n_ext_cols) {
		*ext = row_ext_create(n_ext_cols, ext_cols, table->flags, row,
				      heap);
	} else {
		*ext = NULL;
	}
}

/***********************************************************//**
Checks if an update vector changes an ordering field of an index record.

This function is fast if the update vector is short or the number of ordering
fields in the index is small. Otherwise, this can be quadratic.
NOTE: we compare the fields as binary strings!
@return TRUE if update vector changes an ordering field in the index record */
UNIV_INTERN
ibool
row_upd_changes_ord_field_binary_func(
/*==================================*/
	dict_index_t*	index,	/*!< in: index of the record */
	const upd_t*	update,	/*!< in: update vector for the row; NOTE: the
				field numbers in this MUST be clustered index
				positions! */
#ifdef UNIV_DEBUG
	const que_thr_t*thr,	/*!< in: query thread */
#endif /* UNIV_DEBUG */
	const dtuple_t*	row,	/*!< in: old value of row, or NULL if the
				row and the data values in update are not
				known when this function is called, e.g., at
				compile time */
	const row_ext_t*ext)	/*!< NULL, or prefixes of the externally
				stored columns in the old row */
{
	ulint			n_unique;
	ulint			i;
	const dict_index_t*	clust_index;

	ut_ad(index);
	ut_ad(update);
	ut_ad(thr);
	ut_ad(thr->graph);
	ut_ad(thr->graph->trx);

	n_unique = dict_index_get_n_unique(index);

	clust_index = dict_table_get_first_index(index->table);

	for (i = 0; i < n_unique; i++) {

		const dict_field_t*	ind_field;
		const dict_col_t*	col;
		ulint			col_no;
		const upd_field_t*	upd_field;
		const dfield_t*		dfield;
		dfield_t		dfield_ext;
		ulint			dfield_len= 0;
		const byte*		buf;

		ind_field = dict_index_get_nth_field(index, i);
		col = dict_field_get_col(ind_field);
		col_no = dict_col_get_no(col);

		upd_field = upd_get_field_by_field_no(
			update, dict_col_get_clust_pos(col, clust_index));

		if (upd_field == NULL) {
			continue;
		}

		if (row == NULL) {
			ut_ad(ext == NULL);
			return(TRUE);
		}

		dfield = dtuple_get_nth_field(row, col_no);

		/* This treatment of column prefix indexes is loosely
		based on row_build_index_entry(). */

		if (UNIV_LIKELY(ind_field->prefix_len == 0)
		    || dfield_is_null(dfield)) {
			/* do nothing special */
		} else if (ext) {
			/* Silence a compiler warning without
			silencing a Valgrind error. */
			dfield_len = 0;
			UNIV_MEM_INVALID(&dfield_len, sizeof dfield_len);
			/* See if the column is stored externally. */
			buf = row_ext_lookup(ext, col_no, &dfield_len);

			ut_ad(col->ord_part);

			if (UNIV_LIKELY_NULL(buf)) {
				if (UNIV_UNLIKELY(buf == field_ref_zero)) {
					/* The externally stored field
					was not written yet. This
					record should only be seen by
					recv_recovery_rollback_active(),
					when the server had crashed before
					storing the field. */
					ut_ad(thr->graph->trx->is_recovered);
					ut_ad(trx_is_recv(thr->graph->trx));
					return(TRUE);
				}

				goto copy_dfield;
			}
		} else if (dfield_is_ext(dfield)) {
			dfield_len = dfield_get_len(dfield);
			ut_a(dfield_len > BTR_EXTERN_FIELD_REF_SIZE);
			dfield_len -= BTR_EXTERN_FIELD_REF_SIZE;
			ut_a(dict_index_is_clust(index)
			     || ind_field->prefix_len <= dfield_len);

			buf = static_cast<byte*>(dfield_get_data(dfield));
copy_dfield:
			ut_a(dfield_len > 0);
			dfield_copy(&dfield_ext, dfield);
			dfield_set_data(&dfield_ext, buf, dfield_len);
			dfield = &dfield_ext;
		}

		if (!dfield_datas_are_binary_equal(
			    dfield, &upd_field->new_val,
			    ind_field->prefix_len)) {

			return(TRUE);
		}
	}

	return(FALSE);
}

/***********************************************************//**
Checks if an update vector changes an ordering field of an index record.
NOTE: we compare the fields as binary strings!
@return TRUE if update vector may change an ordering field in an index
record */
UNIV_INTERN
ibool
row_upd_changes_some_index_ord_field_binary(
/*========================================*/
	const dict_table_t*	table,	/*!< in: table */
	const upd_t*		update)	/*!< in: update vector for the row */
{
	upd_field_t*	upd_field;
	dict_index_t*	index;
	ulint		i;

	index = dict_table_get_first_index(table);

	for (i = 0; i < upd_get_n_fields(update); i++) {

		upd_field = upd_get_nth_field(update, i);

		if (dict_field_get_col(dict_index_get_nth_field(
					       index, upd_field->field_no))
		    ->ord_part) {

			return(TRUE);
		}
	}

	return(FALSE);
}

/***********************************************************//**
Checks if an FTS Doc ID column is affected by an UPDATE.
@return whether the Doc ID column is changed */
UNIV_INTERN
bool
row_upd_changes_doc_id(
/*===================*/
	dict_table_t*	table,		/*!< in: table */
	upd_field_t*	upd_field)	/*!< in: field to check */
{
	ulint		col_no;
	dict_index_t*	clust_index;
	fts_t*		fts = table->fts;

	clust_index = dict_table_get_first_index(table);

	/* Convert from index-specific column number to table-global
	column number. */
	col_no = dict_index_get_nth_col_no(clust_index, upd_field->field_no);

	return(col_no == fts->doc_col);
}
/***********************************************************//**
Checks if an FTS indexed column is affected by an UPDATE.
@return offset within fts_t::indexes if FTS indexed column updated else
ULINT_UNDEFINED */
UNIV_INTERN
ulint
row_upd_changes_fts_column(
/*=======================*/
	dict_table_t*	table,		/*!< in: table */
	upd_field_t*	upd_field)	/*!< in: field to check */
{
	ulint		col_no;
	dict_index_t*	clust_index;
	fts_t*		fts = table->fts;

	clust_index = dict_table_get_first_index(table);

	/* Convert from index-specific column number to table-global
	column number. */
	col_no = dict_index_get_nth_col_no(clust_index, upd_field->field_no);

	return(dict_table_is_fts_column(fts->indexes, col_no));
}

/***********************************************************//**
Checks if an update vector changes some of the first ordering fields of an
index record. This is only used in foreign key checks and we can assume
that index does not contain column prefixes.
@return	TRUE if changes */
static
ibool
row_upd_changes_first_fields_binary(
/*================================*/
	dtuple_t*	entry,	/*!< in: index entry */
	dict_index_t*	index,	/*!< in: index of entry */
	const upd_t*	update,	/*!< in: update vector for the row */
	ulint		n)	/*!< in: how many first fields to check */
{
	ulint		n_upd_fields;
	ulint		i, j;
	dict_index_t*	clust_index;

	ut_ad(update && index);
	ut_ad(n <= dict_index_get_n_fields(index));

	n_upd_fields = upd_get_n_fields(update);
	clust_index = dict_table_get_first_index(index->table);

	for (i = 0; i < n; i++) {

		const dict_field_t*	ind_field;
		const dict_col_t*	col;
		ulint			col_pos;

		ind_field = dict_index_get_nth_field(index, i);
		col = dict_field_get_col(ind_field);
		col_pos = dict_col_get_clust_pos(col, clust_index);

		ut_a(ind_field->prefix_len == 0);

		for (j = 0; j < n_upd_fields; j++) {

			upd_field_t*	upd_field
				= upd_get_nth_field(update, j);

			if (col_pos == upd_field->field_no
			    && !dfield_datas_are_binary_equal(
				    dtuple_get_nth_field(entry, i),
				    &upd_field->new_val, 0)) {

				return(TRUE);
			}
		}
	}

	return(FALSE);
}

/*********************************************************************//**
Copies the column values from a record. */
UNIV_INLINE
void
row_upd_copy_columns(
/*=================*/
	rec_t*		rec,	/*!< in: record in a clustered index */
	const ulint*	offsets,/*!< in: array returned by rec_get_offsets() */
	sym_node_t*	column)	/*!< in: first column in a column list, or
				NULL */
{
	byte*	data;
	ulint	len;

	while (column) {
		data = rec_get_nth_field(rec, offsets,
					 column->field_nos[SYM_CLUST_FIELD_NO],
					 &len);
		eval_node_copy_and_alloc_val(column, data, len);

		column = UT_LIST_GET_NEXT(col_var_list, column);
	}
}

/*********************************************************************//**
Calculates the new values for fields to update. Note that row_upd_copy_columns
must have been called first. */
UNIV_INLINE
void
row_upd_eval_new_vals(
/*==================*/
	upd_t*	update)	/*!< in/out: update vector */
{
	que_node_t*	exp;
	upd_field_t*	upd_field;
	ulint		n_fields;
	ulint		i;

	n_fields = upd_get_n_fields(update);

	for (i = 0; i < n_fields; i++) {
		upd_field = upd_get_nth_field(update, i);

		exp = upd_field->exp;

		eval_exp(exp);

		dfield_copy_data(&(upd_field->new_val), que_node_get_val(exp));
	}
}

/***********************************************************//**
Stores to the heap the row on which the node->pcur is positioned. */
static
void
row_upd_store_row(
/*==============*/
	upd_node_t*	node)	/*!< in: row update node */
{
	dict_index_t*	clust_index;
	rec_t*		rec;
	mem_heap_t*	heap		= NULL;
	row_ext_t**	ext;
	ulint		offsets_[REC_OFFS_NORMAL_SIZE];
	const ulint*	offsets;
	rec_offs_init(offsets_);

	ut_ad(node->pcur->latch_mode != BTR_NO_LATCHES);

	if (node->row != NULL) {
		mem_heap_empty(node->heap);
	}

	clust_index = dict_table_get_first_index(node->table);

	rec = btr_pcur_get_rec(node->pcur);

	offsets = rec_get_offsets(rec, clust_index, offsets_,
				  ULINT_UNDEFINED, &heap);

	if (dict_table_get_format(node->table) >= UNIV_FORMAT_B) {
		/* In DYNAMIC or COMPRESSED format, there is no prefix
		of externally stored columns in the clustered index
		record. Build a cache of column prefixes. */
		ext = &node->ext;
	} else {
		/* REDUNDANT and COMPACT formats store a local
		768-byte prefix of each externally stored column.
		No cache is needed. */
		ext = NULL;
		node->ext = NULL;
	}

	node->row = row_build(ROW_COPY_DATA, clust_index, rec, offsets,
			      NULL, NULL, NULL, ext, node->heap);
	if (node->is_delete) {
		node->upd_row = NULL;
		node->upd_ext = NULL;
	} else {
		node->upd_row = dtuple_copy(node->row, node->heap);
		row_upd_replace(node->upd_row, &node->upd_ext,
				clust_index, node->update, node->heap);
	}

	if (UNIV_LIKELY_NULL(heap)) {
		mem_heap_free(heap);
	}
}

/***********************************************************//**
Updates a secondary index entry of a row.
@return DB_SUCCESS if operation successfully completed, else error
code or DB_LOCK_WAIT */
static __attribute__((nonnull, warn_unused_result))
dberr_t
row_upd_sec_index_entry(
/*====================*/
	upd_node_t*	node,	/*!< in: row update node */
	que_thr_t*	thr)	/*!< in: query thread */
{
	mtr_t			mtr;
	const rec_t*		rec;
	btr_pcur_t		pcur;
	mem_heap_t*		heap;
	dtuple_t*		entry;
	dict_index_t*		index;
	btr_cur_t*		btr_cur;
	ibool			referenced;
	dberr_t			err	= DB_SUCCESS;
	trx_t*			trx	= thr_get_trx(thr);
	ulint			mode;
	enum row_search_result	search_result;

	ut_ad(trx->id);

	index = node->index;

	referenced = row_upd_index_is_referenced(index, trx);
#ifdef WITH_WSREP
	ibool foreign = wsrep_row_upd_index_is_foreign(index, trx);
#endif /* WITH_WSREP */

	heap = mem_heap_create(1024);

	/* Build old index entry */
	entry = row_build_index_entry(node->row, node->ext, index, heap);
	ut_a(entry);

	log_free_check();

#ifdef UNIV_DEBUG
	/* Work around Bug#14626800 ASSERTION FAILURE IN DEBUG_SYNC().
	Once it is fixed, remove the 'ifdef', 'if' and this comment. */
	if (!trx->ddl) {
		DEBUG_SYNC_C_IF_THD(trx->mysql_thd,
				    "before_row_upd_sec_index_entry");
	}
#endif /* UNIV_DEBUG */

	mtr_start(&mtr);

	if (*index->name == TEMP_INDEX_PREFIX) {
		/* The index->online_status may change if the
		index->name starts with TEMP_INDEX_PREFIX (meaning
		that the index is or was being created online). It is
		protected by index->lock. */

		mtr_s_lock(dict_index_get_lock(index), &mtr);

		switch (dict_index_get_online_status(index)) {
		case ONLINE_INDEX_COMPLETE:
			/* This is a normal index. Do not log anything.
			Perform the update on the index tree directly. */
			break;
		case ONLINE_INDEX_CREATION:
			/* Log a DELETE and optionally INSERT. */
			row_log_online_op(index, entry, 0);

			if (!node->is_delete) {
				mem_heap_empty(heap);
				entry = row_build_index_entry(
					node->upd_row, node->upd_ext,
					index, heap);
				ut_a(entry);
				row_log_online_op(index, entry, trx->id);
			}
			/* fall through */
		case ONLINE_INDEX_ABORTED:
		case ONLINE_INDEX_ABORTED_DROPPED:
			mtr_commit(&mtr);
			goto func_exit;
		}

		/* We can only buffer delete-mark operations if there
		are no foreign key constraints referring to the index. */
		mode = referenced
			? BTR_MODIFY_LEAF | BTR_ALREADY_S_LATCHED
			: BTR_MODIFY_LEAF | BTR_ALREADY_S_LATCHED
			| BTR_DELETE_MARK;
	} else {
		/* For secondary indexes,
		index->online_status==ONLINE_INDEX_CREATION unless
		index->name starts with TEMP_INDEX_PREFIX. */
		ut_ad(!dict_index_is_online_ddl(index));

		/* We can only buffer delete-mark operations if there
		are no foreign key constraints referring to the index. */
		mode = referenced
			? BTR_MODIFY_LEAF
			: BTR_MODIFY_LEAF | BTR_DELETE_MARK;
	}

	/* Set the query thread, so that ibuf_insert_low() will be
	able to invoke thd_get_trx(). */
	btr_pcur_get_btr_cur(&pcur)->thr = thr;

	search_result = row_search_index_entry(index, entry,
					       UNIV_UNLIKELY(trx->fake_changes)
					       ? BTR_SEARCH_LEAF
					       : (btr_latch_mode)mode,
					       &pcur, &mtr);

	btr_cur = btr_pcur_get_btr_cur(&pcur);

	rec = btr_cur_get_rec(btr_cur);

	switch (search_result) {
	case ROW_NOT_DELETED_REF:	/* should only occur for BTR_DELETE */
		ut_error;
		break;
	case ROW_BUFFERED:
		/* Entry was delete marked already. */
		break;

	case ROW_NOT_FOUND:
		if (*index->name == TEMP_INDEX_PREFIX) {
			/* When online CREATE INDEX copied the update
			that we already made to the clustered index,
			and completed the secondary index creation
			before we got here, the old secondary index
			record would not exist. The CREATE INDEX
			should be waiting for a MySQL meta-data lock
			upgrade at least until this UPDATE
			returns. After that point, the
			TEMP_INDEX_PREFIX would be dropped from the
			index name in commit_inplace_alter_table(). */
			break;
		}

		fputs("InnoDB: error in sec index entry update in\n"
		      "InnoDB: ", stderr);
		dict_index_name_print(stderr, trx, index);
		fputs("\n"
		      "InnoDB: tuple ", stderr);
		dtuple_print(stderr, entry);
		fputs("\n"
		      "InnoDB: record ", stderr);
		rec_print(stderr, rec, index);
		putc('\n', stderr);
		trx_print(stderr, trx, 0);
		fputs("\n"
		      "InnoDB: Submit a detailed bug report"
		      " to http://bugs.mysql.com\n", stderr);
		ut_ad(0);
		break;
	case ROW_FOUND:
		/* Delete mark the old index record; it can already be
		delete marked if we return after a lock wait in
		row_ins_sec_index_entry() below */
		if (!rec_get_deleted_flag(
			    rec, dict_table_is_comp(index->table))) {
#ifdef WITH_WSREP
			que_node_t *parent = que_node_get_parent(node);
#endif /* WITH_WSREP */
			err = btr_cur_del_mark_set_sec_rec(
				0, btr_cur, TRUE, thr, &mtr);

			if (err == DB_SUCCESS && referenced) {

				ulint*	offsets;

				offsets = rec_get_offsets(
					rec, index, NULL, ULINT_UNDEFINED,
					&heap);

				/* NOTE that the following call loses
				the position of pcur ! */
				err = row_upd_check_references_constraints(
					node, &pcur, index->table,
					index, offsets, thr, &mtr);
			}
#ifdef WITH_WSREP
			if (err == DB_SUCCESS && !referenced                  &&
			    !(parent && que_node_get_type(parent) ==
				QUE_NODE_UPDATE                               &&
			      ((upd_node_t*)parent)->cascade_node == node)    &&
			    foreign
			) {
				ulint*	offsets =
					rec_get_offsets(
						rec, index, NULL, ULINT_UNDEFINED,
						&heap);
				err = wsrep_row_upd_check_foreign_constraints(
					node, &pcur, index->table,
					index, offsets, thr, &mtr);
				switch (err) {
				case DB_SUCCESS:
				case DB_NO_REFERENCED_ROW:
					err = DB_SUCCESS;
					break;
				case DB_DEADLOCK:
					if (wsrep_debug) fprintf (stderr, 
						"WSREP: sec index FK check fail for deadlock");
					break;
				default:
					fprintf (stderr, 
						 "WSREP: referenced FK check fail: %d", 
						 (int)err);
					break;
				}
			}
#endif /* WITH_WSREP */
		}
		break;
	}

	btr_pcur_close(&pcur);
	mtr_commit(&mtr);

	if (node->is_delete || err != DB_SUCCESS) {

		goto func_exit;
	}

	mem_heap_empty(heap);

	/* Build a new index entry */
	entry = row_build_index_entry(node->upd_row, node->upd_ext,
				      index, heap);
	ut_a(entry);

	/* Insert new index entry */
	err = row_ins_sec_index_entry(index, entry, thr);

func_exit:
	mem_heap_free(heap);

	return(err);
}

/***********************************************************//**
Updates the secondary index record if it is changed in the row update or
deletes it if this is a delete.
@return DB_SUCCESS if operation successfully completed, else error
code or DB_LOCK_WAIT */
static __attribute__((nonnull, warn_unused_result))
dberr_t
row_upd_sec_step(
/*=============*/
	upd_node_t*	node,	/*!< in: row update node */
	que_thr_t*	thr)	/*!< in: query thread */
{
	ut_ad((node->state == UPD_NODE_UPDATE_ALL_SEC)
	      || (node->state == UPD_NODE_UPDATE_SOME_SEC));
	ut_ad(!dict_index_is_clust(node->index));

	if (node->state == UPD_NODE_UPDATE_ALL_SEC
	    || row_upd_changes_ord_field_binary(node->index, node->update,
						thr, node->row, node->ext)) {
		return(row_upd_sec_index_entry(node, thr));
	}

	return(DB_SUCCESS);
}

#ifdef UNIV_DEBUG
# define row_upd_clust_rec_by_insert_inherit(rec,offsets,entry,update)	\
	row_upd_clust_rec_by_insert_inherit_func(rec,offsets,entry,update)
#else /* UNIV_DEBUG */
# define row_upd_clust_rec_by_insert_inherit(rec,offsets,entry,update)	\
	row_upd_clust_rec_by_insert_inherit_func(entry,update)
#endif /* UNIV_DEBUG */
/*******************************************************************//**
Mark non-updated off-page columns inherited when the primary key is
updated. We must mark them as inherited in entry, so that they are not
freed in a rollback. A limited version of this function used to be
called btr_cur_mark_dtuple_inherited_extern().
@return TRUE if any columns were inherited */
static __attribute__((warn_unused_result))
ibool
row_upd_clust_rec_by_insert_inherit_func(
/*=====================================*/
#ifdef UNIV_DEBUG
	const rec_t*	rec,	/*!< in: old record, or NULL */
	const ulint*	offsets,/*!< in: rec_get_offsets(rec), or NULL */
#endif /* UNIV_DEBUG */
	dtuple_t*	entry,	/*!< in/out: updated entry to be
				inserted into the clustered index */
	const upd_t*	update)	/*!< in: update vector */
{
	ibool	inherit	= FALSE;
	ulint	i;

	ut_ad(!rec == !offsets);
	ut_ad(!rec || rec_offs_any_extern(offsets));

	for (i = 0; i < dtuple_get_n_fields(entry); i++) {
		dfield_t*	dfield	= dtuple_get_nth_field(entry, i);
		byte*		data;
		ulint		len;

		ut_ad(!offsets
		      || !rec_offs_nth_extern(offsets, i)
		      == !dfield_is_ext(dfield)
		      || upd_get_field_by_field_no(update, i));
		if (!dfield_is_ext(dfield)
		    || upd_get_field_by_field_no(update, i)) {
			continue;
		}

#ifdef UNIV_DEBUG
		if (UNIV_LIKELY(rec != NULL)) {
			const byte* rec_data
				= rec_get_nth_field(rec, offsets, i, &len);
			ut_ad(len == dfield_get_len(dfield));
			ut_ad(len != UNIV_SQL_NULL);
			ut_ad(len >= BTR_EXTERN_FIELD_REF_SIZE);

			rec_data += len - BTR_EXTERN_FIELD_REF_SIZE;

			/* The pointer must not be zero. */
			ut_ad(memcmp(rec_data, field_ref_zero,
				     BTR_EXTERN_FIELD_REF_SIZE));
			/* The BLOB must be owned. */
			ut_ad(!(rec_data[BTR_EXTERN_LEN]
				& BTR_EXTERN_OWNER_FLAG));
		}
#endif /* UNIV_DEBUG */

		len = dfield_get_len(dfield);
		ut_a(len != UNIV_SQL_NULL);
		ut_a(len >= BTR_EXTERN_FIELD_REF_SIZE);

		data = static_cast<byte*>(dfield_get_data(dfield));

		data += len - BTR_EXTERN_FIELD_REF_SIZE;
		/* The pointer must not be zero. */
		ut_a(memcmp(data, field_ref_zero, BTR_EXTERN_FIELD_REF_SIZE));
		/* The BLOB must be owned. */
		ut_a(!(data[BTR_EXTERN_LEN] & BTR_EXTERN_OWNER_FLAG));

		data[BTR_EXTERN_LEN] |= BTR_EXTERN_INHERITED_FLAG;
		/* The BTR_EXTERN_INHERITED_FLAG only matters in
		rollback. Purge will always free the extern fields of
		a delete-marked row. */

		inherit = TRUE;
	}

	return(inherit);
}

/***********************************************************//**
Marks the clustered index record deleted and inserts the updated version
of the record to the index. This function should be used when the ordering
fields of the clustered index record change. This should be quite rare in
database applications.
@return DB_SUCCESS if operation successfully completed, else error
code or DB_LOCK_WAIT */
static __attribute__((nonnull, warn_unused_result))
dberr_t
row_upd_clust_rec_by_insert(
/*========================*/
	upd_node_t*	node,	/*!< in/out: row update node */
	dict_index_t*	index,	/*!< in: clustered index of the record */
	que_thr_t*	thr,	/*!< in: query thread */
	ibool		referenced,/*!< in: TRUE if index may be referenced in
				a foreign key constraint */
#ifdef WITH_WSREP
	ibool		foreign, /*!< in: TRUE if index is foreign key index */
#endif /* WITH_WSREP */
	mtr_t*		mtr)	/*!< in/out: mtr; gets committed here */
{
	mem_heap_t*	heap;
	btr_pcur_t*	pcur;
	btr_cur_t*	btr_cur;
	trx_t*		trx;
	dict_table_t*	table;
	dtuple_t*	entry;
	dberr_t		err;
	ibool		change_ownership	= FALSE;
	rec_t*		rec;
	ulint*		offsets			= NULL;

#ifdef WITH_WSREP
	que_node_t *parent = que_node_get_parent(node);
#endif /* WITH_WSREP */
	ut_ad(node);
	ut_ad(dict_index_is_clust(index));

	trx = thr_get_trx(thr);
	table = node->table;
	pcur = node->pcur;
	btr_cur	= btr_pcur_get_btr_cur(pcur);

	heap = mem_heap_create(1000);

	entry = row_build_index_entry(node->upd_row, node->upd_ext,
				      index, heap);
	ut_a(entry);

	row_upd_index_entry_sys_field(entry, index, DATA_TRX_ID, trx->id);

	switch (node->state) {
	default:
		ut_error;
	case UPD_NODE_INSERT_BLOB:
		/* A lock wait occurred in row_ins_clust_index_entry() in
		the previous invocation of this function. Mark the
		off-page columns in the entry inherited. */

		if (UNIV_LIKELY(!trx->fake_changes)) {
		change_ownership = row_upd_clust_rec_by_insert_inherit(
			NULL, NULL, entry, node->update);
		ut_a(change_ownership);
		}
		/* fall through */
	case UPD_NODE_INSERT_CLUSTERED:
		/* A lock wait occurred in row_ins_clust_index_entry() in
		the previous invocation of this function. */
		break;
	case UPD_NODE_UPDATE_CLUSTERED:
		/* This is the first invocation of the function where
		we update the primary key.  Delete-mark the old record
		in the clustered index and prepare to insert a new entry. */
		rec = btr_cur_get_rec(btr_cur);
		offsets = rec_get_offsets(rec, index, NULL,
					  ULINT_UNDEFINED, &heap);
		ut_ad(page_rec_is_user_rec(rec));

		err = btr_cur_del_mark_set_clust_rec(
			btr_cur_get_block(btr_cur), rec, index, offsets,
			thr, mtr);
		if (err != DB_SUCCESS) {
err_exit:
			mtr_commit(mtr);
			mem_heap_free(heap);
			return(err);
		}

		/* If the the new row inherits externally stored
		fields (off-page columns a.k.a. BLOBs) from the
		delete-marked old record, mark them disowned by the
		old record and owned by the new entry. */

		if (rec_offs_any_extern(offsets)
		    && UNIV_LIKELY(!(trx->fake_changes))) {
			change_ownership = row_upd_clust_rec_by_insert_inherit(
				rec, offsets, entry, node->update);

			if (change_ownership) {
				btr_pcur_store_position(pcur, mtr);
			}
		}

		if (referenced) {
			/* NOTE that the following call loses
			the position of pcur ! */

			err = row_upd_check_references_constraints(
				node, pcur, table, index, offsets, thr, mtr);

			if (err != DB_SUCCESS) {
				goto err_exit;
			}
		}
#ifdef WITH_WSREP
		if (!referenced                                              &&
		    !(parent && que_node_get_type(parent) == QUE_NODE_UPDATE &&
		      ((upd_node_t*)parent)->cascade_node == node)           &&
		    foreign
		) {
			err = wsrep_row_upd_check_foreign_constraints(
				node, pcur, table, index, offsets, thr, mtr);
			switch (err) {
			case DB_SUCCESS:
			case DB_NO_REFERENCED_ROW:
				err = DB_SUCCESS;
				break;
			case DB_DEADLOCK:
				if (wsrep_debug) fprintf (stderr, 
					"WSREP: insert FK check fail for deadlock");
				break;
			default:
				fprintf (stderr, 
					"WSREP: referenced FK check fail: %d", 
					 (int)err);
				break;
			}
			if (err != DB_SUCCESS) {
				goto err_exit;
			}
		}
#endif /* WITH_WSREP */
	}

	mtr_commit(mtr);

	err = row_ins_clust_index_entry(
		index, entry, thr,
		node->upd_ext ? node->upd_ext->n_ext : 0);
	node->state = change_ownership
		? UPD_NODE_INSERT_BLOB
		: UPD_NODE_INSERT_CLUSTERED;

	if (err == DB_SUCCESS && change_ownership) {
		/* Mark the non-updated fields disowned by the old record. */

		/* NOTE: this transaction has an x-lock on the record
		and therefore other transactions cannot modify the
		record when we have no latch on the page. In addition,
		we assume that other query threads of the same
		transaction do not modify the record in the meantime.
		Therefore we can assert that the restoration of the
		cursor succeeds. */

		mtr_start(mtr);

		if (!btr_pcur_restore_position(BTR_MODIFY_LEAF, pcur, mtr)) {
			ut_error;
		}

		rec = btr_cur_get_rec(btr_cur);
		offsets = rec_get_offsets(rec, index, offsets,
					  ULINT_UNDEFINED, &heap);
		ut_ad(page_rec_is_user_rec(rec));
		ut_ad(rec_get_deleted_flag(rec, rec_offs_comp(offsets)));

		btr_cur_disown_inherited_fields(
			btr_cur_get_page_zip(btr_cur),
			rec, index, offsets, node->update, mtr);

		/* It is not necessary to call row_log_table for
		this, because during online table rebuild, purge will
		not free any BLOBs in the table, whether or not they
		are owned by the clustered index record. */

		mtr_commit(mtr);
	}

	mem_heap_free(heap);

	return(err);
}

/***********************************************************//**
Updates a clustered index record of a row when the ordering fields do
not change.
@return DB_SUCCESS if operation successfully completed, else error
code or DB_LOCK_WAIT */
static __attribute__((nonnull, warn_unused_result))
dberr_t
row_upd_clust_rec(
/*==============*/
	upd_node_t*	node,	/*!< in: row update node */
	dict_index_t*	index,	/*!< in: clustered index */
	ulint*		offsets,/*!< in: rec_get_offsets() on node->pcur */
	mem_heap_t**	offsets_heap,
				/*!< in/out: memory heap, can be emptied */
	que_thr_t*	thr,	/*!< in: query thread */
	mtr_t*		mtr)	/*!< in: mtr; gets committed here */
{
	mem_heap_t*	heap		= NULL;
	big_rec_t*	big_rec		= NULL;
	btr_pcur_t*	pcur;
	btr_cur_t*	btr_cur;
	dberr_t		err;
	const dtuple_t*	rebuilt_old_pk	= NULL;

	ut_ad(node);
	ut_ad(dict_index_is_clust(index));

	pcur = node->pcur;
	btr_cur = btr_pcur_get_btr_cur(pcur);

	ut_ad(btr_cur_get_index(btr_cur) == index);
	ut_ad(!rec_get_deleted_flag(btr_cur_get_rec(btr_cur),
				    dict_table_is_comp(index->table)));
	ut_ad(rec_offs_validate(btr_cur_get_rec(btr_cur), index, offsets));

	if (dict_index_is_online_ddl(index)) {
		rebuilt_old_pk = row_log_table_get_pk(
			btr_cur_get_rec(btr_cur), index, offsets, &heap);
	}

	/* Try optimistic updating of the record, keeping changes within
	the page; we do not check locks because we assume the x-lock on the
	record to update */

	if (node->cmpl_info & UPD_NODE_NO_SIZE_CHANGE) {
		err = btr_cur_update_in_place(
			BTR_NO_LOCKING_FLAG, btr_cur,
			offsets, node->update,
			node->cmpl_info, thr, thr_get_trx(thr)->id, mtr);
	} else {
		err = btr_cur_optimistic_update(
			BTR_NO_LOCKING_FLAG, btr_cur,
			&offsets, offsets_heap, node->update,
			node->cmpl_info, thr, thr_get_trx(thr)->id, mtr);
	}

	if (err == DB_SUCCESS && dict_index_is_online_ddl(index)) {
		row_log_table_update(btr_cur_get_rec(btr_cur),
				     index, offsets, rebuilt_old_pk);
	}

	mtr_commit(mtr);

	if (UNIV_LIKELY(err == DB_SUCCESS)) {

		goto func_exit;
	}

	if (buf_LRU_buf_pool_running_out()) {

		err = DB_LOCK_TABLE_FULL;
		goto func_exit;
	}
	/* We may have to modify the tree structure: do a pessimistic descent
	down the index tree */

	mtr_start(mtr);

	/* NOTE: this transaction has an s-lock or x-lock on the record and
	therefore other transactions cannot modify the record when we have no
	latch on the page. In addition, we assume that other query threads of
	the same transaction do not modify the record in the meantime.
	Therefore we can assert that the restoration of the cursor succeeds. */

	ut_a(btr_pcur_restore_position(
		 UNIV_UNLIKELY(thr_get_trx(thr)->fake_changes)
		 ? BTR_SEARCH_TREE : BTR_MODIFY_TREE,
		 pcur, mtr));

	ut_ad(!rec_get_deleted_flag(btr_pcur_get_rec(pcur),
				    dict_table_is_comp(index->table)));

	if (!heap) {
		heap = mem_heap_create(1024);
	}

	err = btr_cur_pessimistic_update(
		BTR_NO_LOCKING_FLAG | BTR_KEEP_POS_FLAG, btr_cur,
		&offsets, offsets_heap, heap, &big_rec,
		node->update, node->cmpl_info,
		thr, thr_get_trx(thr)->id, mtr);
	if (big_rec && UNIV_LIKELY(!(thr_get_trx(thr)->fake_changes))) {
		ut_a(err == DB_SUCCESS);
		/* Write out the externally stored
		columns while still x-latching
		index->lock and block->lock. Allocate
		pages for big_rec in the mtr that
		modified the B-tree, but be sure to skip
		any pages that were freed in mtr. We will
		write out the big_rec pages before
		committing the B-tree mini-transaction. If
		the system crashes so that crash recovery
		will not replay the mtr_commit(&mtr), the
		big_rec pages will be left orphaned until
		the pages are allocated for something else.

		TODO: If the allocation extends the tablespace, it
		will not be redo logged, in either mini-transaction.
		Tablespace extension should be redo-logged in the
		big_rec mini-transaction, so that recovery will not
		fail when the big_rec was written to the extended
		portion of the file, in case the file was somehow
		truncated in the crash. */

		DEBUG_SYNC_C("before_row_upd_extern");
		err = btr_store_big_rec_extern_fields(
			index, btr_cur_get_block(btr_cur),
			btr_cur_get_rec(btr_cur), offsets,
			big_rec, mtr, BTR_STORE_UPDATE);
		DEBUG_SYNC_C("after_row_upd_extern");
		/* If writing big_rec fails (for example, because of
		DB_OUT_OF_FILE_SPACE), the record will be corrupted.
		Even if we did not update any externally stored
		columns, our update could cause the record to grow so
		that a non-updated column was selected for external
		storage. This non-update would not have been written
		to the undo log, and thus the record cannot be rolled
		back.

		However, because we have not executed mtr_commit(mtr)
		yet, the update will not be replayed in crash
		recovery, and the following assertion failure will
		effectively "roll back" the operation. */
		ut_a(err == DB_SUCCESS);
	}

	if (err == DB_SUCCESS && dict_index_is_online_ddl(index)) {
		row_log_table_update(btr_cur_get_rec(btr_cur),
				     index, offsets, rebuilt_old_pk);
	}

	mtr_commit(mtr);
func_exit:
	if (heap) {
		mem_heap_free(heap);
	}

	if (big_rec) {
		dtuple_big_rec_free(big_rec);
	}

	return(err);
}

/***********************************************************//**
Delete marks a clustered index record.
@return	DB_SUCCESS if operation successfully completed, else error code */
static __attribute__((nonnull, warn_unused_result))
dberr_t
row_upd_del_mark_clust_rec(
/*=======================*/
	upd_node_t*	node,	/*!< in: row update node */
	dict_index_t*	index,	/*!< in: clustered index */
	ulint*		offsets,/*!< in/out: rec_get_offsets() for the
				record under the cursor */
	que_thr_t*	thr,	/*!< in: query thread */
	ibool		referenced,
				/*!< in: TRUE if index may be referenced in
				a foreign key constraint */
#ifdef WITH_WSREP
	ibool		foreign,/*!< in: TRUE if index is foreign key index */
#endif /* WITH_WSREP */
	mtr_t*		mtr)	/*!< in: mtr; gets committed here */
{
	btr_pcur_t*	pcur;
	btr_cur_t*	btr_cur;
	dberr_t		err;
#ifdef WITH_WSREP
	rec_t*		rec;
	que_node_t *parent = que_node_get_parent(node);
#endif /* WITH_WSREP */

	ut_ad(node);
	ut_ad(dict_index_is_clust(index));
	ut_ad(node->is_delete);

	pcur = node->pcur;
	btr_cur = btr_pcur_get_btr_cur(pcur);

	/* Store row because we have to build also the secondary index
	entries */

	row_upd_store_row(node);

	/* Mark the clustered index record deleted; we do not have to check
	locks, because we assume that we have an x-lock on the record */

#ifdef WITH_WSREP
	rec = btr_cur_get_rec(btr_cur);
#endif /* WITH_WSREP */

	err = btr_cur_del_mark_set_clust_rec(
#ifdef WITH_WSREP
		btr_cur_get_block(btr_cur), rec,
#else
		btr_cur_get_block(btr_cur), btr_cur_get_rec(btr_cur),
#endif /* WITH_WSREP */
		index, offsets, thr, mtr);
	if (err == DB_SUCCESS && referenced) {
		/* NOTE that the following call loses the position of pcur ! */

		err = row_upd_check_references_constraints(
			node, pcur, index->table, index, offsets, thr, mtr);
	}
#ifdef WITH_WSREP
	if (err == DB_SUCCESS && !referenced                         &&
	    !(parent && que_node_get_type(parent) == QUE_NODE_UPDATE &&
	      ((upd_node_t*)parent)->cascade_node == node)           &&
	    thr_get_trx(thr)                                         &&
	    foreign
	) {
		err = wsrep_row_upd_check_foreign_constraints(
			node, pcur, index->table, index, offsets, thr, mtr);
		switch (err) {
		case DB_SUCCESS:
		case DB_NO_REFERENCED_ROW:
			err = DB_SUCCESS;
			break;
		case DB_DEADLOCK:
			if (wsrep_debug) fprintf (stderr, 
				"WSREP: clust rec FK check fail for deadlock");
			break;
		default:
			fprintf (stderr, 
				"WSREP: clust rec referenced FK check fail: %d", 
				 (int)err);
			break;
		}
	}
#endif /* WITH_WSREP */

	mtr_commit(mtr);

	return(err);
}

/***********************************************************//**
Updates the clustered index record.
@return DB_SUCCESS if operation successfully completed, DB_LOCK_WAIT
in case of a lock wait, else error code */
static __attribute__((nonnull, warn_unused_result))
dberr_t
row_upd_clust_step(
/*===============*/
	upd_node_t*	node,	/*!< in: row update node */
	que_thr_t*	thr)	/*!< in: query thread */
{
	dict_index_t*	index;
	btr_pcur_t*	pcur;
	ibool		success;
	dberr_t		err;
	mtr_t		mtr;
	rec_t*		rec;
	mem_heap_t*	heap	= NULL;
	ulint		offsets_[REC_OFFS_NORMAL_SIZE];
	ulint*		offsets;
	ibool		referenced;
	rec_offs_init(offsets_);

	index = dict_table_get_first_index(node->table);

	referenced = row_upd_index_is_referenced(index, thr_get_trx(thr));
#ifdef WITH_WSREP
	ibool foreign = wsrep_row_upd_index_is_foreign(
		index, thr_get_trx(thr));
#endif /* WITH_WSREP */

	pcur = node->pcur;

	/* We have to restore the cursor to its position */

	mtr_start(&mtr);

	/* If the restoration does not succeed, then the same
	transaction has deleted the record on which the cursor was,
	and that is an SQL error. If the restoration succeeds, it may
	still be that the same transaction has successively deleted
	and inserted a record with the same ordering fields, but in
	that case we know that the transaction has at least an
	implicit x-lock on the record. */

	ut_a(pcur->rel_pos == BTR_PCUR_ON);

	ulint	mode;

#ifdef UNIV_DEBUG
	/* Work around Bug#14626800 ASSERTION FAILURE IN DEBUG_SYNC().
	Once it is fixed, remove the 'ifdef', 'if' and this comment. */
	if (!thr_get_trx(thr)->ddl) {
		DEBUG_SYNC_C_IF_THD(
			thr_get_trx(thr)->mysql_thd,
			"innodb_row_upd_clust_step_enter");
	}
#endif /* UNIV_DEBUG */

	if (UNIV_UNLIKELY(thr_get_trx(thr)->fake_changes)) {
		mode = BTR_SEARCH_LEAF;
	} else if (dict_index_is_online_ddl(index)) {
		ut_ad(node->table->id != DICT_INDEXES_ID);
		mode = BTR_MODIFY_LEAF | BTR_ALREADY_S_LATCHED;
		mtr_s_lock(dict_index_get_lock(index), &mtr);
	} else {
		mode = BTR_MODIFY_LEAF;
	}

	success = btr_pcur_restore_position(mode, pcur, &mtr);

	if (!success) {
		err = DB_RECORD_NOT_FOUND;

		mtr_commit(&mtr);

		return(err);
	}

	/* If this is a row in SYS_INDEXES table of the data dictionary,
	then we have to free the file segments of the index tree associated
	with the index */

	if (node->is_delete && node->table->id == DICT_INDEXES_ID) {

		ut_ad(!dict_index_is_online_ddl(index));

		dict_drop_index_tree(btr_pcur_get_rec(pcur), &mtr);

		mtr_commit(&mtr);

		mtr_start(&mtr);

		success = btr_pcur_restore_position(BTR_MODIFY_LEAF, pcur,
						    &mtr);
		if (!success) {
			err = DB_ERROR;

			mtr_commit(&mtr);

			return(err);
		}
	}

	rec = btr_pcur_get_rec(pcur);
	offsets = rec_get_offsets(rec, index, offsets_,
				  ULINT_UNDEFINED, &heap);

	if (!node->has_clust_rec_x_lock) {
		err = lock_clust_rec_modify_check_and_lock(
			0, btr_pcur_get_block(pcur),
			rec, index, offsets, thr);
		if (err != DB_SUCCESS) {
			mtr_commit(&mtr);
			goto exit_func;
		}
	}

	ut_ad(lock_trx_has_rec_x_lock(thr_get_trx(thr), index->table,
				      btr_pcur_get_block(pcur),
				      page_rec_get_heap_no(rec)));

	/* NOTE: the following function calls will also commit mtr */

	if (node->is_delete) {
		err = row_upd_del_mark_clust_rec(
#ifdef WITH_WSREP
			node, index, offsets, thr, referenced, foreign, &mtr);
#else
			node, index, offsets, thr, referenced, &mtr);
#endif /* WITH_WSREP */

		if (err == DB_SUCCESS) {
			node->state = UPD_NODE_UPDATE_ALL_SEC;
			node->index = dict_table_get_next_index(index);
		}

		goto exit_func;
	}

	/* If the update is made for MySQL, we already have the update vector
	ready, else we have to do some evaluation: */

	if (UNIV_UNLIKELY(!node->in_mysql_interface)) {
		/* Copy the necessary columns from clust_rec and calculate the
		new values to set */
		row_upd_copy_columns(rec, offsets,
				     UT_LIST_GET_FIRST(node->columns));
		row_upd_eval_new_vals(node->update);
	}

	if (node->cmpl_info & UPD_NODE_NO_ORD_CHANGE) {

		err = row_upd_clust_rec(
			node, index, offsets, &heap, thr, &mtr);
		goto exit_func;
	}

	row_upd_store_row(node);

	if (row_upd_changes_ord_field_binary(index, node->update, thr,
					     node->row, node->ext)) {

		/* Update causes an ordering field (ordering fields within
		the B-tree) of the clustered index record to change: perform
		the update by delete marking and inserting.

		TODO! What to do to the 'Halloween problem', where an update
		moves the record forward in index so that it is again
		updated when the cursor arrives there? Solution: the
		read operation must check the undo record undo number when
		choosing records to update. MySQL solves now the problem
		externally! */

		err = row_upd_clust_rec_by_insert(
#ifdef WITH_WSREP
			node, index, thr, referenced, foreign, &mtr);
#else
			node, index, thr, referenced, &mtr);
#endif /* WITH_WSREP */

		if (err != DB_SUCCESS) {

			goto exit_func;
		}

		node->state = UPD_NODE_UPDATE_ALL_SEC;
	} else {
		err = row_upd_clust_rec(
			node, index, offsets, &heap, thr, &mtr);

		if (err != DB_SUCCESS) {

			goto exit_func;
		}

		node->state = UPD_NODE_UPDATE_SOME_SEC;
	}

	node->index = dict_table_get_next_index(index);

exit_func:
	if (heap) {
		mem_heap_free(heap);
	}
	return(err);
}

/***********************************************************//**
Updates the affected index records of a row. When the control is transferred
to this node, we assume that we have a persistent cursor which was on a
record, and the position of the cursor is stored in the cursor.
@return DB_SUCCESS if operation successfully completed, else error
code or DB_LOCK_WAIT */
static __attribute__((nonnull, warn_unused_result))
dberr_t
row_upd(
/*====*/
	upd_node_t*	node,	/*!< in: row update node */
	que_thr_t*	thr)	/*!< in: query thread */
{
	dberr_t		err	= DB_SUCCESS;

	ut_ad(node && thr);

	if (UNIV_LIKELY(node->in_mysql_interface)) {

		/* We do not get the cmpl_info value from the MySQL
		interpreter: we must calculate it on the fly: */

		if (node->is_delete
		    || row_upd_changes_some_index_ord_field_binary(
			    node->table, node->update)) {
			node->cmpl_info = 0;
		} else {
			node->cmpl_info = UPD_NODE_NO_ORD_CHANGE;
		}
	}

	switch (node->state) {
	case UPD_NODE_UPDATE_CLUSTERED:
	case UPD_NODE_INSERT_CLUSTERED:
	case UPD_NODE_INSERT_BLOB:
		log_free_check();
		err = row_upd_clust_step(node, thr);

		if (err != DB_SUCCESS) {

			return(err);
		}
	}

	if (node->index == NULL
	    || (!node->is_delete
		&& (node->cmpl_info & UPD_NODE_NO_ORD_CHANGE))) {

		return(DB_SUCCESS);
	}

#ifdef UNIV_DEBUG
	/* Work around Bug#14626800 ASSERTION FAILURE IN DEBUG_SYNC().
	Once it is fixed, remove the 'ifdef', 'if' and this comment. */
	if (!thr_get_trx(thr)->ddl) {
		DEBUG_SYNC_C_IF_THD(thr_get_trx(thr)->mysql_thd,
				    "after_row_upd_clust");
	}
#endif /* UNIV_DEBUG */

	DBUG_EXECUTE_IF("row_upd_skip_sec", node->index = NULL;);

	do {
		/* Skip corrupted index */
		dict_table_skip_corrupt_index(node->index);

		if (!node->index) {
			break;
		}

		if (node->index->type != DICT_FTS) {
			err = row_upd_sec_step(node, thr);

			if (err != DB_SUCCESS) {

				return(err);
			}
		}

		node->index = dict_table_get_next_index(node->index);
	} while (node->index != NULL);

	ut_ad(err == DB_SUCCESS);

	/* Do some cleanup */

	if (node->row != NULL) {
		node->row = NULL;
		node->ext = NULL;
		node->upd_row = NULL;
		node->upd_ext = NULL;
		mem_heap_empty(node->heap);
	}

	node->state = UPD_NODE_UPDATE_CLUSTERED;

	return(err);
}

/***********************************************************//**
Updates a row in a table. This is a high-level function used in SQL execution
graphs.
@return	query thread to run next or NULL */
UNIV_INTERN
que_thr_t*
row_upd_step(
/*=========*/
	que_thr_t*	thr)	/*!< in: query thread */
{
	upd_node_t*	node;
	sel_node_t*	sel_node;
	que_node_t*	parent;
	dberr_t		err		= DB_SUCCESS;
	trx_t*		trx;

	ut_ad(thr);

	trx = thr_get_trx(thr);

	trx_start_if_not_started_xa(trx);

	node = static_cast<upd_node_t*>(thr->run_node);

	sel_node = node->select;

	parent = que_node_get_parent(node);

	ut_ad(que_node_get_type(node) == QUE_NODE_UPDATE);

	if (thr->prev_node == parent) {
		node->state = UPD_NODE_SET_IX_LOCK;
	}

	if (node->state == UPD_NODE_SET_IX_LOCK) {

		if (!node->has_clust_rec_x_lock) {
			/* It may be that the current session has not yet
			started its transaction, or it has been committed: */

			err = lock_table(0, node->table, LOCK_IX, thr);

			if (err != DB_SUCCESS) {

				goto error_handling;
			}
		}

		node->state = UPD_NODE_UPDATE_CLUSTERED;

		if (node->searched_update) {
			/* Reset the cursor */
			sel_node->state = SEL_NODE_OPEN;

			/* Fetch a row to update */

			thr->run_node = sel_node;

			return(thr);
		}
	}

	/* sel_node is NULL if we are in the MySQL interface */

	if (sel_node && (sel_node->state != SEL_NODE_FETCH)) {

		if (!node->searched_update) {
			/* An explicit cursor should be positioned on a row
			to update */

			ut_error;

			err = DB_ERROR;

			goto error_handling;
		}

		ut_ad(sel_node->state == SEL_NODE_NO_MORE_ROWS);

		/* No more rows to update, or the select node performed the
		updates directly in-place */

		thr->run_node = parent;

		return(thr);
	}

	/* DO THE CHECKS OF THE CONSISTENCY CONSTRAINTS HERE */

	err = row_upd(node, thr);

error_handling:
	trx->error_state = err;

	if (err != DB_SUCCESS) {
		return(NULL);
	}

	/* DO THE TRIGGER ACTIONS HERE */

	if (node->searched_update) {
		/* Fetch next row to update */

		thr->run_node = sel_node;
	} else {
		/* It was an explicit cursor update */

		thr->run_node = parent;
	}

	node->state = UPD_NODE_UPDATE_CLUSTERED;

	return(thr);
}
#endif /* !UNIV_HOTBACKUP */<|MERGE_RESOLUTION|>--- conflicted
+++ resolved
@@ -175,7 +175,6 @@
 	return(is_referenced);
 }
 
-<<<<<<< HEAD
 #ifdef WITH_WSREP
 static
 ibool
@@ -219,8 +218,6 @@
 	return(is_referenced);
 }
 #endif /* WITH_WSREP */
-=======
->>>>>>> c5f74866
 
 /*********************************************************************//**
 Checks if possible foreign key constraints hold after a delete of the record
@@ -378,11 +375,8 @@
 
 	trx = thr_get_trx(thr);
 
-<<<<<<< HEAD
-=======
         /* TODO: make native slave thread bail out here */
 
->>>>>>> c5f74866
 	rec = btr_pcur_get_rec(pcur);
 	ut_ad(rec_offs_validate(rec, index, offsets));
 
@@ -394,7 +388,6 @@
 	mtr_commit(mtr);
 
 	mtr_start(mtr);
-<<<<<<< HEAD
 
 	if (trx->dict_operation_lock_mode == 0) {
 		got_s_lock = TRUE;
@@ -452,65 +445,6 @@
 				mutex_exit(&(dict_sys->mutex));
 			}
 
-=======
-
-	if (trx->dict_operation_lock_mode == 0) {
-		got_s_lock = TRUE;
-
-		row_mysql_freeze_data_dictionary(trx);
-	}
-
-	foreign = UT_LIST_GET_FIRST(table->foreign_list);
-
-	while (foreign) {
-		/* Note that we may have an update which updates the index
-		record, but does NOT update the first fields which are
-		referenced in a foreign key constraint. Then the update does
-		NOT break the constraint. */
-
-		if (foreign->foreign_index == index
-		    && (node->is_delete
-			|| row_upd_changes_first_fields_binary(
-				entry, index, node->update,
-				foreign->n_fields))) {
-
-			if (foreign->referenced_table == NULL) {
-				foreign->referenced_table =
-					dict_table_open_on_name(
-					  foreign->referenced_table_name_lookup,
-					  FALSE, FALSE, DICT_ERR_IGNORE_NONE);
-			}
-
-			if (foreign->referenced_table) {
-				mutex_enter(&(dict_sys->mutex));
-
-				(foreign->referenced_table
-				 ->n_foreign_key_checks_running)++;
-
-				mutex_exit(&(dict_sys->mutex));
-			}
-
-			/* NOTE that if the thread ends up waiting for a lock
-			we will release dict_operation_lock temporarily!
-			But the counter on the table protects 'foreign' from
-			being dropped while the check is running. */
-
-			err = row_ins_check_foreign_constraint(
-				TRUE, foreign, table, entry, thr);
-
-			if (foreign->referenced_table) {
-				mutex_enter(&(dict_sys->mutex));
-
-				ut_a(foreign->referenced_table
-				     ->n_foreign_key_checks_running > 0);
-
-				(foreign->referenced_table
-				 ->n_foreign_key_checks_running)--;
-
-				mutex_exit(&(dict_sys->mutex));
-			}
-
->>>>>>> c5f74866
 			if (err != DB_SUCCESS) {
 
 				goto func_exit;
