--- conflicted
+++ resolved
@@ -483,18 +483,14 @@
       jam();
       ptrCheckGuard(parentPageRangePtr, cnoOfPageRangeRec, pageRange);
       if (parentPageRangePtr.p->currentIndexPos < 3) {
-<<<<<<< HEAD
         jam();
-=======
-        ljam();
 
         if (c_noOfFreePageRanges < tiprNoLevels) 
         {
-          ljam();
+          jam();
           return RNIL;
         }//if
 	
->>>>>>> 27902d65
 /* ---------------------------------------------------------------- */
 /*       WE HAVE FOUND AN EMPTY ENTRY IN A PAGE RANGE RECORD.       */
 /*       ALLOCATE A NEW PAGE RANGE RECORD, FILL IN THE START RANGE, */
