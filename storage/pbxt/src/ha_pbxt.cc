/* Copyright (c) 2005 PrimeBase Technologies GmbH
 *
 * Derived from ha_example.h
 * Copyright (C) 2003 MySQL AB
 *
 * PrimeBase XT
 *
 * This program is free software; you can redistribute it and/or modify
 * it under the terms of the GNU General Public License as published by
 * the Free Software Foundation; either version 2 of the License, or
 * (at your option) any later version.
 *
 * This program is distributed in the hope that it will be useful,
 * but WITHOUT ANY WARRANTY; without even the implied warranty of
 * MERCHANTABILITY or FITNESS FOR A PARTICULAR PURPOSE.	See the
 * GNU General Public License for more details.
 *
 * You should have received a copy of the GNU General Public License
 * along with this program; if not, write to the Free Software
 * Foundation, Inc., 59 Temple Place, Suite 330, Boston, MA	02111-1307	USA
 *
 * 2005-11-10	Paul McCullagh
 *
 */

#ifdef USE_PRAGMA_IMPLEMENTATION
#pragma implementation				// gcc: Class implementation
#endif

#include "xt_config.h"

#if defined(XT_WIN)
#include <windows.h>
#endif

#include <stdlib.h>
#include <time.h>
#include <ctype.h>

#ifdef DRIZZLED
#include <drizzled/common.h>
#include <drizzled/plugin.h>
#include <mysys/my_alloc.h>
#include <mysys/hash.h>
#include <drizzled/field.h>
#include <drizzled/session.h>
#include <drizzled/data_home.h>
#include <drizzled/error.h>
#include <drizzled/table.h>
#include <drizzled/field/timestamp.h>
#include <drizzled/server_includes.h>
#include <drizzled/plugin/info_schema_table.h>
extern "C" char **session_query(Session *session);
#define my_strdup(a,b) strdup(a)

using drizzled::plugin::Registry;
using drizzled::plugin::ColumnInfo;
using drizzled::plugin::InfoSchemaTable;
using drizzled::plugin::InfoSchemaMethods;

#else
#include "mysql_priv.h"
#include <mysql/plugin.h>
#endif

#include "ha_pbxt.h"
#include "ha_xtsys.h"

#include "strutil_xt.h"
#include "database_xt.h"
#include "cache_xt.h"
#include "trace_xt.h"
#include "heap_xt.h"
#include "myxt_xt.h"
#include "datadic_xt.h"
#ifdef PBMS_ENABLED
#include "pbms_enabled.h"
#endif
#include "tabcache_xt.h"
#include "systab_xt.h"
#include "xaction_xt.h"
#include "backup_xt.h"
#include "heap_xt.h"

#ifdef DEBUG
//#define XT_USE_SYS_PAR_DEBUG_SIZES
//#define PBXT_HANDLER_TRACE
//#define PBXT_TRACE_RETURN
//#define XT_PRINT_INDEX_OPT
//#define XT_SHOW_DUMPS_TRACE
//#define XT_UNIT_TEST
//#define LOAD_TABLE_ON_OPEN
//#define CHECK_TABLE_LOADS

/* Enable to trace the statements executed by the engine: */
//#define TRACE_STATEMENTS

/* Enable to print the trace to the stdout, instead of
 * to the trace log.
 */
//#define PRINT_STATEMENTS
#endif

#ifndef DRIZZLED
static handler	*pbxt_create_handler(handlerton *hton, TABLE_SHARE *table, MEM_ROOT *mem_root);
static int		pbxt_init(void *p);
static int		pbxt_end(void *p);
static int		pbxt_panic(handlerton *hton, enum ha_panic_function flag);
static void		pbxt_drop_database(handlerton *hton, char *path);
static int		pbxt_close_connection(handlerton *hton, THD* thd);
static int		pbxt_commit(handlerton *hton, THD *thd, bool all);
static int		pbxt_rollback(handlerton *hton, THD *thd, bool all);
static int		pbxt_prepare(handlerton *hton, THD *thd, bool all);
static int		pbxt_recover(handlerton *hton, XID *xid_list, uint len);
static int		pbxt_commit_by_xid(handlerton *hton, XID *xid);
static int		pbxt_rollback_by_xid(handlerton *hton, XID *xid);
static int		pbxt_start_consistent_snapshot(handlerton *hton, THD *thd);
#endif
static void		ha_aquire_exclusive_use(XTThreadPtr self, XTSharePtr share, ha_pbxt *mine);
static void		ha_release_exclusive_use(XTThreadPtr self, XTSharePtr share);
static void		ha_close_open_tables(XTThreadPtr self, XTSharePtr share, ha_pbxt *mine);

#ifdef TRACE_STATEMENTS

#ifdef PRINT_STATEMENTS
#define STAT_TRACE(y, x)		printf("%s: %s\n", y ? y->t_name : "-unknown-", x)
#else
#define STAT_TRACE(y, x)		xt_ttraceq(y, x)
#endif

#else

#define STAT_TRACE(y, x)

#endif

#ifdef PBXT_HANDLER_TRACE
#define PBXT_ALLOW_PRINTING

#define XT_TRACE_CALL()				ha_trace_function(__FUNC__, NULL)
#define XT_TRACE_METHOD()			ha_trace_function(__FUNC__, pb_share->sh_table_path->ps_path)

#ifdef PBXT_TRACE_RETURN
#define XT_RETURN(x)				do { printf("%d\n", (int) (x)); return (x); } while (0)
#define XT_RETURN_VOID				do { printf("out\n"); return; } while (0)
#else
#define XT_RETURN(x)				return (x)
#define XT_RETURN_VOID				return
#endif

#else

#define XT_TRACE_CALL()
#define XT_TRACE_METHOD()
#define XT_RETURN(x)				return (x)
#define XT_RETURN_VOID				return

#endif

#ifdef PBXT_ALLOW_PRINTING
#define XT_PRINT0(y, x)				do { XTThreadPtr s = (y); printf("%s " x, s ? s->t_name : "-unknown-"); } while (0)
#define XT_PRINT1(y, x, a)			do { XTThreadPtr s = (y); printf("%s " x, s ? s->t_name : "-unknown-", a); } while (0)
#define XT_PRINT2(y, x, a, b)		do { XTThreadPtr s = (y); printf("%s " x, s ? s->t_name : "-unknown-", a, b); } while (0)
#define XT_PRINT3(y, x, a, b, c)	do { XTThreadPtr s = (y); printf("%s " x, s ? s->t_name : "-unknown-", a, b, c); } while (0)
#else
#define XT_PRINT0(y, x)
#define XT_PRINT1(y, x, a)
#define XT_PRINT2(y, x, a, b)
#define XT_PRINT3(y, x, a, b, c)
#endif


#define TS(x)					(x)->s

handlerton				*pbxt_hton;
bool					pbxt_inited = false;		// Variable for checking the init state of hash
xtBool					pbxt_ignore_case = true;
const char				*pbxt_extensions[]= { ".xtr", ".xtd", ".xtl", ".xti", ".xt", "", NULL };
#ifdef XT_CRASH_DEBUG
xtBool					pbxt_crash_debug = TRUE;
#else
xtBool					pbxt_crash_debug = FALSE;
#endif


/* Variables for pbxt share methods */
static xt_mutex_type	pbxt_database_mutex;		// Prevent a database from being opened while it is being dropped
static XTHashTabPtr		pbxt_share_tables;			// Hash used to track open tables
static char				*pbxt_index_cache_size;
static char				*pbxt_record_cache_size;
static char				*pbxt_log_cache_size;
static char				*pbxt_log_file_threshold;
static char				*pbxt_transaction_buffer_size;
static char				*pbxt_log_buffer_size;
static char				*pbxt_checkpoint_frequency;
static char				*pbxt_data_log_threshold;
static char				*pbxt_data_file_grow_size;
static char				*pbxt_row_file_grow_size;
static int				pbxt_max_threads;
static my_bool			pbxt_support_xa;

#ifndef DRIZZLED
// drizzle complains it's not used
static XTXactEnumXARec	pbxt_xa_enum;
#endif

#ifdef DEBUG
#define XT_SHARE_LOCK_WAIT		5000
#else
#define XT_SHARE_LOCK_WAIT		500
#endif

/* 
 * Lock timeout in 1/1000ths of a second
 */
#define XT_SHARE_LOCK_TIMEOUT	30000

/*
 * -----------------------------------------------------------------------
 * SYSTEM VARIABLES
 *
 */
 
//#define XT_FOR_TEAMDRIVE

typedef struct HAVarParams {
	const char		*vp_var;						/* Variable name. */
	const char		*vp_def;						/* Default value. */
	const char		*vp_min;						/* Minimum allowed value. */
	const char		*vp_max4;						/* Maximum allowed value on 32-bit processors. */
	const char		*vp_max8;						/* Maximum allowed value on 64-bit processors. */
} HAVarParamsRec, *HAVarParamsPtr;

#ifdef XT_USE_SYS_PAR_DEBUG_SIZES
static HAVarParamsRec vp_index_cache_size = { "pbxt_index_cache_size", "32MB", "8MB", "2GB", "2000GB" };
static HAVarParamsRec vp_record_cache_size = { "pbxt_record_cache_size", "32MB", "8MB", "2GB", "2000GB" };
static HAVarParamsRec vp_log_cache_size = { "pbxt_log_cache_size", "16MB", "4MB", "2GB", "2000GB" };
static HAVarParamsRec vp_checkpoint_frequency = { "pbxt_checkpoint_frequency", "28MB", "512K", "1GB", "24GB" };
static HAVarParamsRec vp_log_file_threshold = { "pbxt_log_file_threshold", "32MB", "1MB", "2GB", "256TB" };
static HAVarParamsRec vp_transaction_buffer_size = { "pbxt_transaction_buffer_size", "1MB", "128K", "1GB", "24GB" };
static HAVarParamsRec vp_log_buffer_size = { "pbxt_log_buffer_size", "256K", "128K", "1GB", "24GB" };
static HAVarParamsRec vp_data_log_threshold = { "pbxt_data_log_threshold", "400K", "400K", "2GB", "256TB" };
static HAVarParamsRec vp_data_file_grow_size = { "pbxt_data_file_grow_size", "2MB", "128K", "1GB", "2GB" };
static HAVarParamsRec vp_row_file_grow_size = { "pbxt_row_file_grow_size", "256K", "32K", "1GB", "2GB" };
#define XT_DL_DEFAULT_XLOG_COUNT		3
#define XT_DL_DEFAULT_GARBAGE_LEVEL		10
#else
static HAVarParamsRec vp_index_cache_size = { "pbxt_index_cache_size", "32MB", "8MB", "2GB", "2000GB" };
static HAVarParamsRec vp_record_cache_size = { "pbxt_record_cache_size", "32MB", "8MB", "2GB", "2000GB" };
static HAVarParamsRec vp_log_cache_size = { "pbxt_log_cache_size", "16MB", "4MB", "2GB", "2000GB" };
static HAVarParamsRec vp_checkpoint_frequency = { "pbxt_checkpoint_frequency", "28MB", "512K", "1GB", "24GB" };
static HAVarParamsRec vp_log_file_threshold = { "pbxt_log_file_threshold", "32MB", "1MB", "2GB", "256TB" };
static HAVarParamsRec vp_transaction_buffer_size = { "pbxt_transaction_buffer_size", "1MB", "128K", "1GB", "24GB" };
static HAVarParamsRec vp_log_buffer_size = { "pbxt_log_buffer_size", "256K", "128K", "1GB", "24GB" };
static HAVarParamsRec vp_data_log_threshold = { "pbxt_data_log_threshold", "64MB", "1MB", "2GB", "256TB" };
static HAVarParamsRec vp_data_file_grow_size = { "pbxt_data_file_grow_size", "2MB", "128K", "1GB", "2GB" };
static HAVarParamsRec vp_row_file_grow_size = { "pbxt_row_file_grow_size", "256K", "32K", "1GB", "2GB" };
#define XT_DL_DEFAULT_XLOG_COUNT		3
#define XT_DL_DEFAULT_GARBAGE_LEVEL		50
#endif

#define XT_AUTO_INCREMENT_DEF			0

#ifdef XT_MAC
#ifdef DEBUG
/* For debugging on the Mac, we check the re-use logs: */
#define XT_OFFLINE_LOG_FUNCTION_DEF		XT_RECYCLE_LOGS
#else
#define XT_OFFLINE_LOG_FUNCTION_DEF		XT_DELETE_LOGS
#endif
#else
#define XT_OFFLINE_LOG_FUNCTION_DEF		XT_RECYCLE_LOGS
#endif

/* TeamDrive, uses special auto-increment, and
 * we keep the logs for the moment:
 */
#ifdef XT_FOR_TEAMDRIVE
#undef XT_OFFLINE_LOG_FUNCTION_DEF
#define XT_OFFLINE_LOG_FUNCTION_DEF		XT_KEEP_LOGS
//#undef XT_AUTO_INCREMENT_DEF
//#define XT_AUTO_INCREMENT_DEF			1
#endif

#ifdef PBXT_HANDLER_TRACE
static void ha_trace_function(const char *function, char *table)
{
	char		func_buf[50], *ptr;
	XTThreadPtr	thread = xt_get_self(); 

	if ((ptr = const_cast<char *>(strchr(function, '(')))) {
		ptr--;
		while (ptr > function) {
			if (!(isalnum(*ptr) || *ptr == '_'))
				break;
			ptr--;
		}
		ptr++;
		xt_strcpy(50, func_buf, ptr);
		if ((ptr = strchr(func_buf, '(')))
			*ptr = 0;
	}
	else
		xt_strcpy(50, func_buf, function);
	if (table)
		printf("%s %s (%s)\n", thread ? thread->t_name : "-unknown-", func_buf, table);
	else
		printf("%s %s\n", thread ? thread->t_name : "-unknown-", func_buf);
}
#endif

/*
 * -----------------------------------------------------------------------
 * SHARED TABLE DATA
 *
 */

static xtBool ha_hash_comp(void *key, void *data)
{
	XTSharePtr	share = (XTSharePtr) data;

	return strcmp((char *) key, share->sh_table_path->ps_path) == 0;
}

static xtHashValue ha_hash(xtBool is_key, void *key_data)
{
	XTSharePtr	share = (XTSharePtr) key_data;

	if (is_key)
		return xt_ht_hash((char *) key_data);
	return xt_ht_hash(share->sh_table_path->ps_path);
}

static xtBool ha_hash_comp_ci(void *key, void *data)
{
	XTSharePtr	share = (XTSharePtr) data;

	return strcasecmp((char *) key, share->sh_table_path->ps_path) == 0;
}

static xtHashValue ha_hash_ci(xtBool is_key, void *key_data)
{
	XTSharePtr	share = (XTSharePtr) key_data;

	if (is_key)
		return xt_ht_casehash((char *) key_data);
	return xt_ht_casehash(share->sh_table_path->ps_path);
}

static void ha_open_share(XTThreadPtr self, XTShareRec *share)
{
	xt_lock_mutex(self, (xt_mutex_type *) share->sh_ex_mutex);
	pushr_(xt_unlock_mutex, share->sh_ex_mutex);

	if (!share->sh_table) {
		share->sh_table = xt_use_table(self, share->sh_table_path, FALSE, FALSE);
		share->sh_dic_key_count = share->sh_table->tab_dic.dic_key_count;
		share->sh_dic_keys = share->sh_table->tab_dic.dic_keys;
		share->sh_recalc_selectivity = FALSE;
	}

	freer_(); // xt_ht_unlock(pbxt_share_tables)
}

static void ha_close_share(XTThreadPtr self, XTShareRec *share)
{
	XTTableHPtr tab;

	if ((tab = share->sh_table)) {
		/* Save this, in case the share is re-opened. */
		share->sh_min_auto_inc = tab->tab_auto_inc;

		xt_heap_release(self, tab);
		share->sh_table = NULL;
	}

	/* This are only references: */
	share->sh_dic_key_count = 0;
	share->sh_dic_keys = NULL;
}

static void ha_cleanup_share(XTThreadPtr self, XTSharePtr share)
{
	ha_close_share(self, share);

	if (share->sh_table_path) {
		xt_free(self, share->sh_table_path);
		share->sh_table_path = NULL;
	}

	if (share->sh_ex_cond) {
		thr_lock_delete(&share->sh_lock);
		xt_delete_cond(self, (xt_cond_type *) share->sh_ex_cond);
		share->sh_ex_cond = NULL;
	}

	if (share->sh_ex_mutex) {
		xt_delete_mutex(self, (xt_mutex_type *) share->sh_ex_mutex);
		share->sh_ex_mutex = NULL;
	}

	xt_free(self, share);
}

static void ha_hash_free(XTThreadPtr self, void *data)
{
	XTSharePtr	share = (XTSharePtr) data;

	ha_cleanup_share(self, share);
}

/*
 * This structure contains information that is common to all handles.
 * (i.e. it is table specific).
 */
static XTSharePtr ha_get_share(XTThreadPtr self, const char *table_path, bool open_table)
{
	XTShareRec	*share;

	enter_();
	xt_ht_lock(self, pbxt_share_tables);
	pushr_(xt_ht_unlock, pbxt_share_tables);

	// Check if the table exists...
	if (!(share = (XTSharePtr) xt_ht_get(self, pbxt_share_tables, (void *) table_path))) {
		share = (XTSharePtr) xt_calloc(self, sizeof(XTShareRec));		
		pushr_(ha_cleanup_share, share);

		share->sh_ex_mutex = (xt_mutex_type *) xt_new_mutex(self);
		share->sh_ex_cond = (xt_cond_type *) xt_new_cond(self);

		thr_lock_init(&share->sh_lock);

		share->sh_use_count = 0;
		share->sh_table_path = (XTPathStrPtr) xt_dup_string(self, table_path);

		if (open_table)
			ha_open_share(self, share);

		popr_(); // Discard ha_cleanup_share(share);

		xt_ht_put(self, pbxt_share_tables, share);
	}

	share->sh_use_count++;
	freer_(); // xt_ht_unlock(pbxt_share_tables)

	return_(share);
}

/*
 * Free shared information.
 */
static void ha_unget_share(XTThreadPtr self, XTSharePtr share)
{
	xt_ht_lock(self, pbxt_share_tables);
	pushr_(xt_ht_unlock, pbxt_share_tables);

	if (!--share->sh_use_count)
		xt_ht_del(self, pbxt_share_tables, share->sh_table_path);

	freer_(); // xt_ht_unlock(pbxt_share_tables)
}

static xtBool ha_unget_share_removed(XTThreadPtr self, XTSharePtr share)
{
	xtBool removed = FALSE;

	xt_ht_lock(self, pbxt_share_tables);
	pushr_(xt_ht_unlock, pbxt_share_tables);

	if (!--share->sh_use_count) {
		removed = TRUE;
		xt_ht_del(self, pbxt_share_tables, share->sh_table_path);
	}

	freer_(); // xt_ht_unlock(pbxt_share_tables)
	return removed;
}

static inline void thd_init_xact(THD *thd, XTThreadPtr self, bool set_table_trans)
{
	self->st_xact_mode = thd_tx_isolation(thd) <= ISO_READ_COMMITTED ? XT_XACT_COMMITTED_READ : XT_XACT_REPEATABLE_READ;
	self->st_ignore_fkeys = (thd_test_options(thd, OPTION_NO_FOREIGN_KEY_CHECKS)) != 0;
	self->st_auto_commit = (thd_test_options(thd,(OPTION_NOT_AUTOCOMMIT | OPTION_BEGIN))) == 0;
	if (set_table_trans) {
#ifdef DRIZZLED
		self->st_table_trans = FALSE;
#else
		self->st_table_trans = thd_sql_command(thd) == SQLCOM_LOCK_TABLES;
#endif
	}
	self->st_abort_trans = FALSE;
	self->st_stat_ended = FALSE;
	self->st_stat_trans = FALSE;
	XT_PRINT0(self, "xt_xn_begin\n");
	xt_xres_wait_for_recovery(self, XT_RECOVER_SWEPT);
}

/*
 * -----------------------------------------------------------------------
 * PUBLIC FUNCTIONS
 *
 */

xtPublic void xt_ha_unlock_table(XTThreadPtr self, void *share)
{
	ha_release_exclusive_use(self, (XTSharePtr) share);
	ha_unget_share(self, (XTSharePtr) share);
}

xtPublic void xt_ha_close_global_database(XTThreadPtr self)
{
	if (pbxt_database) {
		xt_heap_release(self, pbxt_database);
		pbxt_database = NULL;
	}
}

/*
 * Open a PBXT database given the path of a table.
 * This function also returns the name of the table.
 *
 * We use the pbxt_database_mutex to lock this
 * operation to make sure it does not occur while
 * some other thread is doing a "closeall".
 */
xtPublic void xt_ha_open_database_of_table(XTThreadPtr self, XTPathStrPtr XT_UNUSED(table_path))
{
#ifdef XT_USE_GLOBAL_DB
	if (!self->st_database) {
		if (!pbxt_database) {
			xt_open_database(self, mysql_real_data_home, TRUE);
			/* {GLOBAL-DB}
			 * This can be done at the same time as the recovery thread,
			 * strictly speaking I need a lock.
			 */
			if (!pbxt_database) {
				pbxt_database = self->st_database;
				xt_heap_reference(self, pbxt_database);
			}
		}
		else
			xt_use_database(self, pbxt_database, XT_FOR_USER);
	}
#else
	char db_path[PATH_MAX];

	xt_strcpy(PATH_MAX, db_path, (char *) table_path);
	xt_remove_last_name_of_path(db_path);
	xt_remove_dir_char(db_path);

	if (self->st_database && xt_tab_compare_paths(self->st_database->db_name, xt_last_name_of_path(db_path)) == 0)
		/* This thread already has this database open! */
		return;

	/* Auto commit before changing the database: */
	if (self->st_xact_data) {
		/* PMC - This probably indicates something strange is happening:
		 *
		 * This sequence generates this error:
		 *
		 * delimiter |
		 * 
		 * create temporary table t3 (id int)|
		 * 
		 * create function f10() returns int
		 * begin
		 *   drop temporary table if exists t3;
		 *   create temporary table t3 (id int) engine=myisam;
		 *   insert into t3 select id from t4;
		 *   return (select count(*) from t3);
		 * end|
		 * 
		 * select f10()|
		 *
		 * An error is generated because the same thread is used
		 * to open table t4 (at the start of the functions), and
		 * then to drop table t3. To drop t3 we need to
		 * switch the database, so we land up here!
		 */
		xt_throw_xterr(XT_CONTEXT, XT_ERR_CANNOT_CHANGE_DB);
		/*
		 if (!xt_xn_commit(self))
		 	throw_();
		 */
	}

	xt_lock_mutex(self, &pbxt_database_mutex);
	pushr_(xt_unlock_mutex, &pbxt_database_mutex);
	xt_open_database(self, db_path, FALSE);
	freer_(); // xt_unlock_mutex(&pbxt_database_mutex);
#endif
}

xtPublic XTThreadPtr xt_ha_set_current_thread(THD *thd, XTExceptionPtr e)
{
	XTThreadPtr	self;
	static int	ha_thread_count = 0, ha_id;

	if (!(self = (XTThreadPtr) *thd_ha_data(thd, pbxt_hton))) {
//		const			Security_context *sctx;
		char			name[120];
		char			ha_id_str[50];

		ha_id = ++ha_thread_count;
		sprintf(ha_id_str, "_%d", ha_id);
		xt_strcpy(120,name,"user"); // TODO: Fix this hack
/*
		sctx = &thd->main_security_ctx;

		if (sctx->user) {
			xt_strcpy(120, name, sctx->user);
			xt_strcat(120, name, "@");
		}
		else
			*name = 0;
		if (sctx->host)
			xt_strcat(120, name, sctx->host);
		else if (sctx->ip)
			xt_strcat(120, name, sctx->ip);
		else if (thd->proc_info)
			xt_strcat(120, name, (char *) thd->proc_info);
		else
			xt_strcat(120, name, "system");
*/
		xt_strcat(120, name, ha_id_str);
		if (!(self = xt_create_thread(name, FALSE, TRUE, e)))
			return NULL;

		self->st_xact_mode = XT_XACT_REPEATABLE_READ;

		*thd_ha_data(thd, pbxt_hton) = (void *) self;
	}
	return self;
}

xtPublic void xt_ha_close_connection(THD* thd)
{
	XTThreadPtr		self;

	if ((self = (XTThreadPtr) *thd_ha_data(thd, pbxt_hton))) {
		*thd_ha_data(thd, pbxt_hton) = NULL;
		xt_free_thread(self);
	}
}

xtPublic XTThreadPtr xt_ha_thd_to_self(THD *thd)
{
	return (XTThreadPtr) *thd_ha_data(thd, pbxt_hton);
}

/* The first bit is 1. */
static u_int ha_get_max_bit(MX_BITMAP *map)
{
#ifdef DRIZZLED
	return map->getFirstSet();
#else
	my_bitmap_map	*data_ptr = map->bitmap;
	my_bitmap_map	*end_ptr = map->last_word_ptr;
	my_bitmap_map	b;
	u_int			cnt = map->n_bits;

	for (; end_ptr >= data_ptr; end_ptr--) {
		if ((b = *end_ptr)) {
			my_bitmap_map mask;
			
			if (end_ptr == map->last_word_ptr && map->last_word_mask)
				mask = map->last_word_mask >> 1;
			else
				mask = 0x80000000;
			while (!(b & mask)) {
				b = b << 1;
				/* Should not happen, but if it does, we hang! */
				if (!b)
					return map->n_bits;
				cnt--;
			}
			return cnt;
		}
		if (end_ptr == map->last_word_ptr)
			cnt = ((cnt-1) / 32) * 32;
		else
			cnt -= 32;
	}
	return 0;
#endif
}

/*
 * -----------------------------------------------------------------------
 * SUPPORT FUNCTIONS
 *
 */

/*
 * In PBXT, as in MySQL: thread == connection.
 *
 * So we simply attach a PBXT thread to a MySQL thread.
 */
static XTThreadPtr ha_set_current_thread(THD *thd, int *err)
{
	XTThreadPtr		self;
	XTExceptionRec	e;

	if (!(self = xt_ha_set_current_thread(thd, &e))) {
		xt_log_exception(NULL, &e, XT_LOG_DEFAULT);
		*err = e.e_xt_err;
		return NULL;
	}
	return self;
}

xtPublic int xt_ha_pbxt_to_mysql_error(int xt_err)
{
	switch (xt_err) {
		case XT_NO_ERR:
			return(0);
		case XT_ERR_DUPLICATE_KEY:
				return HA_ERR_FOUND_DUPP_KEY;
		case XT_ERR_DEADLOCK:
				return HA_ERR_LOCK_DEADLOCK;
		case XT_ERR_RECORD_CHANGED:
			/* If we generate HA_ERR_RECORD_CHANGED instead of HA_ERR_LOCK_WAIT_TIMEOUT
			 * then sysbench does not work because it does not handle this error.
			 */
			//return HA_ERR_LOCK_WAIT_TIMEOUT; // but HA_ERR_RECORD_CHANGED is the correct error for a optimistic lock failure.
			return HA_ERR_RECORD_CHANGED;
		case XT_ERR_LOCK_TIMEOUT:
			return HA_ERR_LOCK_WAIT_TIMEOUT;
		case XT_ERR_TABLE_IN_USE:
				return HA_ERR_WRONG_COMMAND;
		case XT_ERR_TABLE_NOT_FOUND:
			return HA_ERR_NO_SUCH_TABLE;
		case XT_ERR_TABLE_EXISTS:
			return HA_ERR_TABLE_EXIST;
		case XT_ERR_CANNOT_CHANGE_DB:
			return ER_TRG_IN_WRONG_SCHEMA;
		case XT_ERR_COLUMN_NOT_FOUND:
			return HA_ERR_CANNOT_ADD_FOREIGN;
		case XT_ERR_NO_REFERENCED_ROW:
		case XT_ERR_REF_TABLE_NOT_FOUND:
		case XT_ERR_REF_TYPE_WRONG:
			return HA_ERR_NO_REFERENCED_ROW;
		case XT_ERR_ROW_IS_REFERENCED:
			return HA_ERR_ROW_IS_REFERENCED;
		case XT_ERR_COLUMN_IS_NOT_NULL:
		case XT_ERR_INCORRECT_NO_OF_COLS:
		case XT_ERR_FK_ON_TEMP_TABLE:
		case XT_ERR_FK_REF_TEMP_TABLE:
			return HA_ERR_CANNOT_ADD_FOREIGN;
		case XT_ERR_DUPLICATE_FKEY:
			return HA_ERR_FOREIGN_DUPLICATE_KEY;
		case XT_ERR_RECORD_DELETED:
			return HA_ERR_RECORD_DELETED;
	}
	return(-1);			// Unknown error
}

xtPublic int xt_ha_pbxt_thread_error_for_mysql(THD *thd, const XTThreadPtr self, int ignore_dup_key)
{
	int		xt_err = self->t_exception.e_xt_err;
	xtBool	dup_key = FALSE;

	XT_PRINT2(self, "xt_ha_pbxt_thread_error_for_mysql xt_err=%d auto commit=%d\n", (int) xt_err, (int) self->st_auto_commit);
	switch (xt_err) {
		case XT_NO_ERR:
			break;
		case XT_ERR_DUPLICATE_KEY:
		case XT_ERR_DUPLICATE_FKEY:
			/* Let MySQL call rollback as and when it wants to for duplicate
			 * key.
			 *
			 * In addition, we are not allowed to do an auto-rollback
			 * inside a sub-statement (function() or procedure())
			 * For example:
			 * 
			 * delimiter |
			 *
			 * create table t3 (c1 char(1) primary key not null)|
			 * 
			 * create function bug12379()
			 *   returns integer
			 * begin
			 *    insert into t3 values('X');
			 *    insert into t3 values('X');
			 *    return 0;
			 * end|
			 * 
			 * --error 1062
			 * select bug12379()|
			 *
			 *
			 * Not doing an auto-rollback should solve this problem in the
			 * case of duplicate key (but not in others - like deadlock)!
			 * I don't think this situation is handled correctly by MySQL.
			 */

			/* If we are in auto-commit mode (and we are not ignoring
			 * duplicate keys) then rollback the transaction automatically.
			 */
			dup_key = TRUE;
			if (!ignore_dup_key && self->st_auto_commit)
				goto abort_transaction;
			break;
		case XT_ERR_DEADLOCK:
		case XT_ERR_NO_REFERENCED_ROW:
		case XT_ERR_ROW_IS_REFERENCED:
			goto abort_transaction;
		case XT_ERR_RECORD_CHANGED:
			/* MySQL also handles the locked error. NOTE: There is no automatic
			 * rollback!
			 */
			break;
		default:
			xt_log_exception(self, &self->t_exception, XT_LOG_DEFAULT);
			abort_transaction:
			/* PMC 2006-08-30: It should be that this is not necessary!
			 *
			 * It is only necessary to call ha_rollback() if the engine
			 * aborts the transaction.
			 *
			 * On the other hand, I shouldn't need to rollback the
			 * transaction because, if I return an error, MySQL
			 * should do it for me.
			 *
			 * Unfortunately, when auto-commit is off, MySQL does not
			 * rollback automatically (for example when a deadlock
			 * is provoked).
			 *
			 * And when we have a multi update we cannot rely on this
			 * either (see comment above).
			 */
			if (self->st_xact_data) {
				/*
				 * GOTCHA:
				 * A result of the "st_abort_trans = TRUE" below is that
				 * the following code results in an empty set.
				 * The reason is "ignore_dup_key" is not set so
				 * the duplicate key leads to an error which causes
				 * the transaction to be aborted.
				 * The delayed inserts are all execute in one transaction.
				 * 
				 * CREATE TABLE t1 (
				 * c1 INT(11) NOT NULL AUTO_INCREMENT,
				 * c2 INT(11) DEFAULT NULL,
				 * PRIMARY KEY (c1)
				 * );
				 * SET insert_id= 14;
				 * INSERT DELAYED INTO t1 VALUES(NULL, 11), (NULL, 12);
				 * INSERT DELAYED INTO t1 VALUES(14, 91);
				 * INSERT DELAYED INTO t1 VALUES (NULL, 92), (NULL, 93);
				 * FLUSH TABLE t1;
				 * SELECT * FROM t1;
				 */
				if (self->st_lock_count == 0) {
					/* No table locks, must rollback immediately
					 * (there will be no possibility later!
					 */
					XT_PRINT1(self, "xt_xn_rollback xt_err=%d\n", xt_err);
					if (!xt_xn_rollback(self))
						xt_log_exception(self, &self->t_exception, XT_LOG_DEFAULT);
				}
				else {
					/* Locks are held on tables.
					 * Only rollback after locks are released.
					 */
					/* I do not think this is required, because
					 * I tell mysql to rollback below, 
					 * besides it is a hack!
					 self->st_auto_commit = TRUE;
					 */
					self->st_abort_trans = TRUE;
				}
				/* Only tell MySQL to rollback if we automatically rollback.
				 * Note: calling this with (thd, FALSE), cause sp.test to fail.
				 */
				if (!dup_key) {
					if (thd)
						thd_mark_transaction_to_rollback(thd, TRUE);
				}
			}
			break;
	}
	return xt_ha_pbxt_to_mysql_error(xt_err);
}

static void ha_conditional_close_database(XTThreadPtr self, XTThreadPtr other_thr, void *db)
{
	if (other_thr->st_database == (XTDatabaseHPtr) db)
		xt_unuse_database(self, other_thr);
}

/*
 * This is only called from drop database, so we know that
 * no thread is actually using the database. This means that it
 * must be safe to close the database.
 */
xtPublic void xt_ha_all_threads_close_database(XTThreadPtr self, XTDatabaseHPtr db)
{
	xt_lock_mutex(self, &pbxt_database_mutex);
	pushr_(xt_unlock_mutex, &pbxt_database_mutex);
	xt_do_to_all_threads(self, ha_conditional_close_database, db);
	freer_(); // xt_unlock_mutex(&pbxt_database_mutex);
}

static int ha_log_pbxt_thread_error_for_mysql(int ignore_dup_key)
{
	return xt_ha_pbxt_thread_error_for_mysql(current_thd, myxt_get_self(), ignore_dup_key);
}

/*
 * -----------------------------------------------------------------------
 * STATIC HOOKS
 *
 */
static xtWord8 ha_set_variable(char **value, HAVarParamsPtr vp)
{
	xtWord8	result;
	xtWord8	mi, ma;
	char	*mm;

	if (!*value)
		*value = getenv(vp->vp_var);
	if (!*value)
		*value = (char *) vp->vp_def;
	result = xt_byte_size_to_int8(*value);
	mi = (xtWord8) xt_byte_size_to_int8(vp->vp_min);
	if (result < mi) {
		result = mi;
		*value = (char *) vp->vp_min;
	}
	if (sizeof(size_t) == 8)
		mm = (char *) vp->vp_max8;
	else
		mm = (char *) vp->vp_max4;
	ma = (xtWord8) xt_byte_size_to_int8(mm);
	if (result > ma) {
		result = ma;
		*value = mm;
	}
	return result;
}

static void pbxt_call_init(XTThreadPtr self)
{
	xtInt8	index_cache_size;
	xtInt8	record_cache_size;
	xtInt8	log_cache_size;
	xtInt8	log_file_threshold;
	xtInt8	transaction_buffer_size;
	xtInt8	log_buffer_size;
	xtInt8	checkpoint_frequency;
	xtInt8	data_log_threshold;
	xtInt8	data_file_grow_size;
	xtInt8	row_file_grow_size;

	xt_logf(XT_NT_INFO, "PrimeBase XT (PBXT) Engine %s loaded...\n", xt_get_version());
	xt_logf(XT_NT_INFO, "Paul McCullagh, PrimeBase Technologies GmbH, http://www.primebase.org\n");

	index_cache_size = ha_set_variable(&pbxt_index_cache_size, &vp_index_cache_size);
	record_cache_size = ha_set_variable(&pbxt_record_cache_size, &vp_record_cache_size);
	log_cache_size = ha_set_variable(&pbxt_log_cache_size, &vp_log_cache_size);
	log_file_threshold = ha_set_variable(&pbxt_log_file_threshold, &vp_log_file_threshold);
	transaction_buffer_size = ha_set_variable(&pbxt_transaction_buffer_size, &vp_transaction_buffer_size);
	log_buffer_size = ha_set_variable(&pbxt_log_buffer_size, &vp_log_buffer_size);
	checkpoint_frequency = ha_set_variable(&pbxt_checkpoint_frequency, &vp_checkpoint_frequency);
	data_log_threshold = ha_set_variable(&pbxt_data_log_threshold, &vp_data_log_threshold);
	data_file_grow_size = ha_set_variable(&pbxt_data_file_grow_size, &vp_data_file_grow_size);
	row_file_grow_size = ha_set_variable(&pbxt_row_file_grow_size, &vp_row_file_grow_size);

	xt_db_log_file_threshold = (xtLogOffset) log_file_threshold;
	xt_db_log_buffer_size = (size_t) xt_align_offset(log_buffer_size, 512);
	xt_db_transaction_buffer_size = (size_t) xt_align_offset(transaction_buffer_size, 512);
	xt_db_checkpoint_frequency = (size_t) checkpoint_frequency;
	xt_db_data_log_threshold = (off_t) data_log_threshold;
	xt_db_data_file_grow_size = (size_t) data_file_grow_size;
	xt_db_row_file_grow_size = (size_t) row_file_grow_size;

#ifdef DRIZZLED
	pbxt_ignore_case = TRUE;
#else
	pbxt_ignore_case = lower_case_table_names != 0;
#endif
	if (pbxt_ignore_case)
		pbxt_share_tables = xt_new_hashtable(self, ha_hash_comp_ci, ha_hash_ci, ha_hash_free, TRUE, FALSE);
	else
		pbxt_share_tables = xt_new_hashtable(self, ha_hash_comp, ha_hash, ha_hash_free, TRUE, FALSE);

	xt_thread_wait_init(self);
	xt_fs_init(self);
	xt_lock_installation(self, mysql_real_data_home);
	XTSystemTableShare::startUp(self);
	xt_init_databases(self);
	xt_ind_init(self, (size_t) index_cache_size);
	xt_tc_init(self, (size_t) record_cache_size);
	xt_xlog_init(self, (size_t) log_cache_size);
}

static void pbxt_call_exit(XTThreadPtr self)
{
	xt_logf(XT_NT_INFO, "PrimeBase XT Engine shutdown...\n");

#ifdef TRACE_STATEMENTS
	xt_dump_trace();
#endif
#ifdef XT_USE_GLOBAL_DB
	xt_ha_close_global_database(self);
#endif
#ifdef DEBUG
	//xt_stop_database_threads(self, FALSE);
	xt_stop_database_threads(self, TRUE);
#else
	xt_stop_database_threads(self, TRUE);
#endif
	/* This will tell the freeer to quit ASAP: */
	xt_quit_freeer(self);
	/* We conditional stop the freeer here, because if we are
	 * in startup, then the free will be hanging.
	 * {FREEER-HANG}
	 *
	 * This problem has been solved by MySQL!
	 */
	xt_stop_freeer(self);
	xt_exit_databases(self);
	XTSystemTableShare::shutDown(self);
	xt_xlog_exit(self);
	xt_tc_exit(self);
	xt_ind_exit(self);
	xt_unlock_installation(self, mysql_real_data_home);
	xt_fs_exit(self);
	xt_thread_wait_exit(self);
	if (pbxt_share_tables) {
		xt_free_hashtable(self, pbxt_share_tables);
		pbxt_share_tables = NULL;
	}
}

/*
 * Shutdown the PBXT sub-system.
 */
static void ha_exit(XTThreadPtr self)
{
	xt_xres_terminate_recovery(self);

	/* Wrap things up... */
	xt_unuse_database(self, self);	/* Just in case the main thread has a database in use (for testing)? */
	/* This may cause the streaming engine to cleanup connections and 
	 * tables belonging to this engine. This in turn may require some of
	 * the stuff below (like xt_create_thread() called from pbxt_close_table()! */
#ifdef PBMS_ENABLED
	pbms_finalize();
#endif
	pbxt_call_exit(self);
	xt_exit_threading(self);
	xt_exit_memory();
	xt_exit_logging();
	xt_p_mutex_destroy(&pbxt_database_mutex);		
	pbxt_inited = false;
}

/*
 * Outout the PBXT status. Return FALSE on error.
 */
#ifdef DRIZZLED
bool PBXTStorageEngine::show_status(Session *thd, stat_print_fn *stat_print, enum ha_stat_type)
#else
static bool pbxt_show_status(handlerton *XT_UNUSED(hton), THD* thd, 
                          stat_print_fn* stat_print,
                          enum ha_stat_type XT_UNUSED(stat_type))
#endif
{
	XTThreadPtr			self;	
	int					err = 0;
	XTStringBufferRec	strbuf = { 0, 0, 0 };
	bool				not_ok = FALSE;

	if (!(self = ha_set_current_thread(thd, &err)))
		return FALSE;

#ifdef XT_SHOW_DUMPS_TRACE
	//if (pbxt_database)
	//	xt_dump_xlogs(pbxt_database, 0);
	xt_trace("// %s - dump\n", xt_trace_clock_diff(NULL));
	xt_dump_trace();
#endif
#ifdef XT_TRACK_CONNECTIONS
	xt_dump_conn_tracking();
#endif

	try_(a) {
		myxt_get_status(self, &strbuf);
	}
	catch_(a) {
		not_ok = TRUE;
	}
	cont_(a);

	if (!not_ok) {
		if (stat_print(thd, "PBXT", 4, "", 0, strbuf.sb_cstring, (uint) strbuf.sb_len))
			not_ok = TRUE;
	}
	xt_sb_set_size(self, &strbuf, 0);

	return not_ok;
}

/*
 * Initialize the PBXT sub-system.
 *
 * return 1 on error, else 0.
 */
#ifdef DRIZZLED
static int pbxt_init(Registry &registry)
#else
static int pbxt_init(void *p)
#endif
{
	int init_err = 0;

	XT_PRINT0(NULL, "pbxt_init\n");

	if (sizeof(xtWordPS) != sizeof(void *)) {
		printf("PBXT: This won't work, I require that sizeof(xtWordPS) == sizeof(void *)!\n");
		XT_RETURN(1);
	}

	/* GOTCHA: This will "detect" if are loading the plug-in
	 * with different --with-debug option to MySQL.
	 *
	 * In this case, you will get an error when loading the
	 * library that some symbol was not found.
	 */
	void *dummy = my_malloc(100, MYF(0));
	my_free((byte *) dummy, MYF(0));

 	if (!pbxt_inited) {
		XTThreadPtr self = NULL;

 		xt_p_mutex_init_with_autoname(&pbxt_database_mutex, NULL);

#ifdef DRIZZLED
		pbxt_hton= new PBXTStorageEngine(std::string("PBXT"));
		registry.add(pbxt_hton);
#else
		pbxt_hton = (handlerton *) p;
		pbxt_hton->state = SHOW_OPTION_YES;
		pbxt_hton->db_type = DB_TYPE_PBXT; // Wow! I have my own!
		pbxt_hton->close_connection = pbxt_close_connection; /* close_connection, cleanup thread related data. */
		pbxt_hton->commit = pbxt_commit; /* commit */
		pbxt_hton->rollback = pbxt_rollback; /* rollback */
		if (pbxt_support_xa) {
			pbxt_hton->prepare = pbxt_prepare;
			pbxt_hton->recover = pbxt_recover;
			pbxt_hton->commit_by_xid = pbxt_commit_by_xid;
			pbxt_hton->rollback_by_xid = pbxt_rollback_by_xid;
		}
		else {
			pbxt_hton->prepare = NULL;
			pbxt_hton->recover = NULL;
			pbxt_hton->commit_by_xid = NULL;
			pbxt_hton->rollback_by_xid = NULL;
		}
		pbxt_hton->create = pbxt_create_handler; /* Create a new handler */
		pbxt_hton->drop_database = pbxt_drop_database; /* Drop a database */
		pbxt_hton->panic = pbxt_panic; /* Panic call */
		pbxt_hton->show_status = pbxt_show_status;
		pbxt_hton->flags = HTON_NO_FLAGS; /* HTON_CAN_RECREATE - Without this flags TRUNCATE uses delete_all_rows() */
		pbxt_hton->slot = (uint)-1; /* assign invald value, so we know when it's inited later */
		pbxt_hton->start_consistent_snapshot = pbxt_start_consistent_snapshot;
#if defined(MYSQL_SUPPORTS_BACKUP) && defined(XT_ENABLE_ONLINE_BACKUP)
		pbxt_hton->get_backup_engine = pbxt_backup_engine;
#endif
#endif
		if (!xt_init_logging())					/* Initialize logging */
			goto error_1;

#ifdef PBMS_ENABLED
		PBMSResultRec result;
		if (!pbms_initialize("PBXT", false, &result)) {
			xt_logf(XT_NT_ERROR, "pbms_initialize() Error: %s", result.mr_message);
			goto error_2;
		}
#endif

		if (!xt_init_memory())					/* Initialize memory */
			goto error_3;

		/* +7 assumes:
		 * We are not using multiple database, and:
		 * +1 Main thread.
		 * +1 Compactor thread
		 * +1 Writer thread
		 * +1 Checkpointer thread
		 * +1 Sweeper thread
		 * +1 Free'er thread
		 * +1 Temporary thread (e.g. TempForClose, TempForEnd)
		 */
#ifndef DRIZZLED
		if (pbxt_max_threads == 0)
			pbxt_max_threads = max_connections + 7;
#endif
		self = xt_init_threading(pbxt_max_threads);				/* Create the main self: */
		if (!self)
			goto error_3;

 		pbxt_inited = true;

		try_(a) {
			/* Initialize all systems */
			pbxt_call_init(self);

			/* Conditional unit test: */
#ifdef XT_UNIT_TEST
			//xt_unit_test_create_threads(self);
			xt_unit_test_read_write_locks(self);
			//xt_unit_test_mutex_locks(self);
#endif

			/* {OPEN-DB-SWEEPER-WAIT}
			 * I have to start the freeer before I open and recover the database
			 * because it we run out of cache while waiting for the sweeper
			 * we will hang!
			 */
			xt_start_freeer(self);

#ifdef XT_USE_GLOBAL_DB
			/* Open the global database. */
			ASSERT(!pbxt_database);
			{
				THD *curr_thd = current_thd;
				THD *thd = NULL;

#ifndef DRIZZLED
#if MYSQL_VERSION_ID < 50147
				/* A hack which is no longer required after 5.1.46 */
				extern myxt_mutex_t LOCK_plugin;
#endif

				/* {MYSQL QUIRK}
				 * I have to release this lock for PBXT recovery to
				 * work, because it needs to open .frm files.
				 * So, I unlock, but during INSTALL PLUGIN this is
				 * risky, because we are in multi-threaded
				 * mode!
				 *
				 * Although, as far as I can tell from the MySQL code,
				 * INSTALL PLUGIN should still work ok, during
				 * concurrent access, because we are not
				 * relying on pointer/memory that may be changed by
				 * other users.
				 *
				 * Only real problem, 2 threads try to load the same
				 * plugin at the same time.
				 */
<<<<<<< HEAD
=======
#if MYSQL_VERSION_ID < 50147
				myxt_mutex_unlock(&LOCK_plugin);
#endif
>>>>>>> ab428381
#endif

				/* Can't do this here yet, because I need a THD! */
				try_(b) {
					/* {MYSQL QUIRK}
					 * Sometime we have a THD,
					 * sometimes we don't.
					 * So far, I have noticed that during INSTALL PLUGIN,
					 * we have one, otherwize not.
					 */
					if (!curr_thd) {
						if (!(thd = (THD *) myxt_create_thread()))
							xt_throw(self);
					}

					xt_xres_start_database_recovery(self);
				}
				catch_(b) {
					/* It is possible that the error was reset by cleanup code.
					 * Set a generic error code in that case.
					 */
					/* PMC - This is not necessary in because exceptions are 
					 * now preserved, in exception handler cleanup.
					*/
					if (!self->t_exception.e_xt_err)
						xt_register_error(XT_REG_CONTEXT, XT_SYSTEM_ERROR, 0, "Initialization failed"); 
					xt_log_exception(self, &self->t_exception, XT_LOG_DEFAULT);
					init_err = 1;
				}
				cont_(b);

				if (thd)
					myxt_destroy_thread(thd, FALSE);
<<<<<<< HEAD
=======
#ifndef DRIZZLED
#if MYSQL_VERSION_ID < 50147
				myxt_mutex_lock(&LOCK_plugin);
#endif
#endif
>>>>>>> ab428381
			}
#endif
		}
		catch_(a) {
			xt_log_exception(self, &self->t_exception, XT_LOG_DEFAULT);
			init_err = 1;
		}
		cont_(a);

		if (init_err) {
			/* {FREEER-HANG} The free-er will be hung in:
				#0	0x91fc6a2e in semaphore_wait_signal_trap
				#1	0x91fce505 in pthread_mutex_lock
				#2	0x00489633 in safe_mutex_lock at thr_mutex.c:149
				#3	0x002dfca9 in plugin_thdvar_init at sql_plugin.cc:2398
				#4	0x000d6a12 in THD::init at sql_class.cc:715
				#5	0x000de9d3 in THD::THD at sql_class.cc:597
				#6	0x000debe1 in THD::THD at sql_class.cc:631
				#7	0x00e207a4 in myxt_create_thread at myxt_xt.cc:2666
				#8	0x00e3134b in tabc_fr_run_thread at tabcache_xt.cc:982
				#9	0x00e422ca in xt_thread_main at thread_xt.cc:1006
				#10	0x91ff7c55 in _pthread_start
				#11	0x91ff7b12 in thread_start
			 *
			 * so it is not good trying to stop it here!
			 *
			 * With regard to this problem, see {OPEN-DB-SWEEPER-WAIT}
			 * Due to this problem, I will probably have to hack
			 * the mutex so that the freeer can get started...
			 *
			 * NOPE! problem has gone in 6.0.9. Also not a problem in
			 * 5.1.29.
			 */
			
			/* {OPEN-DB-SWEEPER-WAIT} 
			 * I have to stop the freeer here because it was
			 * started before opening the database.
			 */

			/* {FREEER-HANG-ON-INIT-ERROR}
			 * pbxt_init is called with LOCK_plugin and if it fails and tries to exit
			 * the freeer here it hangs because the freeer calls THD::~THD which tries
			 * to aquire the same lock and hangs. OTOH MySQL calls pbxt_end() after
			 * an unsuccessful call to pbxt_init, so we defer cleaup, except 
			 * releasing 'self'
			 */
			xt_free_thread(self);
			goto error_3;
		}
		xt_free_thread(self);
 	}
	XT_RETURN(init_err);

	error_3:
#ifdef PBMS_ENABLED
	pbms_finalize();

	error_2:
#endif

	error_1:
	XT_RETURN(1);
}

#ifdef DRIZZLED
static int pbxt_end(Registry &registry)
#else
static int pbxt_end(void *)
#endif
{
	XTThreadPtr		self;
	int				err = 0;

	XT_TRACE_CALL();

	if (pbxt_inited) {
		XTExceptionRec	e;

		/* This flag also means "shutting down". */
		pbxt_inited = FALSE; 
		self = xt_create_thread("TempForEnd", FALSE, TRUE, &e);
		if (self) {
			self->t_main = TRUE;
			ha_exit(self);
		}
	}

#ifdef DRIZZLED
	registry.remove(pbxt_hton);
#endif
	XT_RETURN(err);
}

#ifndef DRIZZLED
static int pbxt_panic(handlerton *hton, enum ha_panic_function flag)
{
	return pbxt_end(hton);
}
#endif

/*
 * Kill the PBXT thread associated with the MySQL thread.
 */
#ifdef DRIZZLED
int PBXTStorageEngine::close_connection(Session *thd)
{
	PBXTStorageEngine * const hton = this;
#else
static int pbxt_close_connection(handlerton *hton, THD* thd)
{
#endif
	XTThreadPtr		self;

	XT_TRACE_CALL();
	if ((self = (XTThreadPtr) *thd_ha_data(thd, hton))) {
		*thd_ha_data(thd, hton) = NULL;
		/* Required because freeing the thread could cause
		 * free of database which could call xt_close_file_ns()!
		 */
		xt_set_self(self);
		xt_free_thread(self);
	}
	return 0;
}

/*
 * Currently does nothing because it was all done
 * when the last PBXT table was removed from the 
 * database.
 */
#ifdef DRIZZLED
void PBXTStorageEngine::drop_database(char *)
#else
static void pbxt_drop_database(handlerton *XT_UNUSED(hton), char *XT_UNUSED(path))
#endif
{
	XT_TRACE_CALL();
}

/*
 * NOTES ON TRANSACTIONS:
 *
 * 1. If self->st_lock_count == 0 and transaction can be ended immediately.
 *    If not, we must wait until the last lock is released on the last handler
 *    to ensure that the tables are flushed before the transaction is
 *    committed or aborted.
 *
 * 2. all (below) indicates, within a BEGIN/END (i.e. auto_commit off) whether
 *    the statement or the entire transation is being terminated.
 *    We currently ignore statement termination.
 * 
 * 3. If in BEGIN/END we must call ha_rollback() if we abort the transaction
 *    internally.
 *
 * NOTE ON CONSISTENT SNAPSHOTS:
 * 
 * PBXT itself doesn't need this functiona as its transaction mechanism provides
 * consistent snapshots for all transactions by default. This function is needed
 * only for multi-engine cases like this:
 *
 * CREATE TABLE t1 ... ENGINE=INNODB
 * CREATE TABLE t2 ... ENGINE=PBXT
 * START TRANSACTION WITH CONSISTENT SNAPSHOT
 * SELECT * FROM t1 <-- at this point we need to know about the snapshot
 */

static int pbxt_start_consistent_snapshot(handlerton *hton, THD *thd)
{
	int err          = 0;
	XTThreadPtr self = ha_set_current_thread(thd, &err);

	if (!self->st_database && pbxt_database) {
		xt_ha_open_database_of_table(self, (XTPathStrPtr) NULL);
	}

	thd_init_xact(thd, self, true);

	if (xt_xn_begin(self)) {
		trans_register_ha(thd, TRUE, hton);	
	} else {
		err = xt_ha_pbxt_thread_error_for_mysql(thd, self, FALSE);
	}

	/*
	 * As of MySQL 5.1.41 the return value is not checked, so the server might assume 
	 * everything is fine even it isn't. InnoDB returns 0 on success.
	 */
	return err;
}

/*
 * Commit the PBXT transaction of the given thread.
 * thd is the MySQL thread structure.
 * pbxt_thr is a pointer the the PBXT thread structure.
 *
 */
#ifdef DRIZZLED
int PBXTStorageEngine::commit(Session *thd, bool all)
{
	PBXTStorageEngine * const hton = this;
#else
static int pbxt_commit(handlerton *hton, THD *thd, bool all)
{
#endif
	int			err = 0;
	XTThreadPtr	self;

	if ((self = (XTThreadPtr) *thd_ha_data(thd, hton))) {
		XT_PRINT2(self, "%s pbxt_commit all=%d\n", all ? "END CONN XACT" : "END STAT", all);

		if (self->st_xact_data) {
			/* There are no table locks, commit immediately in all cases
			 * except when this is a statement commit with an explicit
			 * transaction (!all && !self->st_auto_commit).
			 */
			if (all || self->st_auto_commit) {
				XT_PRINT0(self, "xt_xn_commit in pbxt_commit\n");

				if (!xt_xn_commit(self))
					err = xt_ha_pbxt_thread_error_for_mysql(thd, self, FALSE);
			}
		}
		if (!all)
			self->st_stat_trans = FALSE;
	}
	return err;
}

#ifdef DRIZZLED
int PBXTStorageEngine::rollback(Session *thd, bool all)
{
	PBXTStorageEngine * const hton = this;
#else
static int pbxt_rollback(handlerton *hton, THD *thd, bool all)
{
#endif
	int			err = 0;
	XTThreadPtr	self;

	if ((self = (XTThreadPtr) *thd_ha_data(thd, hton))) {
		XT_PRINT2(self, "%s pbxt_rollback all=%d\n", all ? "CONN END XACT" : "STAT END", all);

		if (self->st_xact_data) {
			/* There are no table locks, rollback immediately in all cases
			 * except when this is a statement commit with an explicit
			 * transaction (!all && !self->st_auto_commit).
			 *
			 * Note, the only reason for a rollback of a operation is
			 * due to an error. In this case PBXT has already
			 * undone the effects of the operation.
			 *
			 * However, this is not the same as statement rollback
			 * which can involve a number of operations.
			 *
			 * TODO: Implement statement rollback.
			 */
			if (all || self->st_auto_commit) {
				XT_PRINT0(self, "xt_xn_rollback\n");
				if (!xt_xn_rollback(self))
					err = xt_ha_pbxt_thread_error_for_mysql(thd, self, FALSE);
			}
		}
		if (!all)
			self->st_stat_trans = FALSE;
	}
	return 0;
}

#ifdef DRIZZLED
Cursor *PBXTStorageEngine::create(TABLE_SHARE *table, MEM_ROOT *mem_root)
{
	PBXTStorageEngine * const hton = this;
#else
static handler *pbxt_create_handler(handlerton *hton, TABLE_SHARE *table, MEM_ROOT *mem_root)
{
#endif
	if (table && XTSystemTableShare::isSystemTable(table->path.str))
		return new (mem_root) ha_xtsys(hton, table);
	else
		return new (mem_root) ha_pbxt(hton, table);
}

/*
 * -----------------------------------------------------------------------
 * 2-PHASE COMMIT
 *
 */

#ifndef DRIZZLED

static int pbxt_prepare(handlerton *hton, THD *thd, bool all)
{
	int			err = 0;
	XTThreadPtr	self;

	XT_TRACE_CALL();
	if ((self = (XTThreadPtr) *thd_ha_data(thd, hton))) {
		XT_PRINT1(self, "pbxt_commit all=%d\n", all);

		if (self->st_xact_data) {
			/* There are no table locks, commit immediately in all cases
			 * except when this is a statement commit with an explicit
			 * transaction (!all && !self->st_auto_commit).
			 */
			if (all || self->st_auto_commit) {
				XID xid;

				XT_PRINT0(self, "xt_xn_prepare in pbxt_prepare\n");
				thd_get_xid(thd, (MYSQL_XID*) &xid);

				if (!xt_xn_prepare(xid.length(), (xtWord1 *) &xid, self))
					err = xt_ha_pbxt_thread_error_for_mysql(thd, self, FALSE);
			}
		}
	}
	return err;
}

static XTThreadPtr ha_temp_open_global_database(handlerton *hton, THD **ret_thd, int *temp_thread, const char *thread_name, int *err)
{
	THD			*thd;
	XTThreadPtr	self = NULL;

	*temp_thread = 0;
	if ((thd = current_thd))
		self = (XTThreadPtr) *thd_ha_data(thd, hton);
	else {
		//thd = (THD *) myxt_create_thread();
		//*temp_thread |= 2;
	}

	if (!self) {
		XTExceptionRec e;

		if (!(self = xt_create_thread(thread_name, FALSE, TRUE, &e))) {
			*err = xt_ha_pbxt_to_mysql_error(e.e_xt_err);
			xt_log_exception(NULL, &e, XT_LOG_DEFAULT);
			return NULL;
		}
		*temp_thread |= 1;
	}

	xt_xres_wait_for_recovery(self, XT_RECOVER_DONE);

	try_(a) {
		xt_open_database(self, mysql_real_data_home, TRUE);
	}
	catch_(a) {
		*err = xt_ha_pbxt_thread_error_for_mysql(thd, self, FALSE);
		if ((*temp_thread & 1))
			xt_free_thread(self);
		if (*temp_thread & 2)
			myxt_destroy_thread(thd, FALSE);
		self = NULL;
	}
	cont_(a);

	*ret_thd = thd;
	return self;
}

static void ha_temp_close_database(XTThreadPtr self, THD *thd, int temp_thread)
{
	xt_unuse_database(self, self);
	if (temp_thread & 1)
		xt_free_thread(self);
	if (temp_thread & 2)
		myxt_destroy_thread(thd, TRUE);
}

/* Return all prepared transactions, found during recovery.
 * This function returns a count. If len is returned, the
 * function will be called again.
 */
static int pbxt_recover(handlerton *hton, XID *xid_list, uint len)
{
	xtBool				temp_thread;
	XTThreadPtr			self;
	XTDatabaseHPtr		db;
	uint				count = 0;
	XTXactPreparePtr	xap;
	int					err;
	THD					*thd;

	if (!(self = ha_temp_open_global_database(hton, &thd, &temp_thread, "TempForRecover", &err)))
		return 0;

	db = self->st_database;

	for (count=0; count<len; count++) {
		xap = xt_xn_enum_xa_data(db, &pbxt_xa_enum);
		if (!xap)
			break;
		memcpy(&xid_list[count], xap->xp_xa_data, xap->xp_data_len);
	}

	ha_temp_close_database(self, thd, temp_thread);
	return (int) count;
}

static int pbxt_commit_by_xid(handlerton *hton, XID *xid)
{
	xtBool				temp_thread;
	XTThreadPtr			self;
	XTDatabaseHPtr		db;
	int					err = 0;
	XTXactPreparePtr	xap;
	THD					*thd;

	XT_TRACE_CALL();

	if (!(self = ha_temp_open_global_database(hton, &thd, &temp_thread, "TempForCommitXA", &err)))
		return err;
	db = self->st_database;

	if ((xap = xt_xn_find_xa_data(db, xid->length(), (xtWord1 *) xid, TRUE, self))) {
		if ((self->st_xact_data = xt_xn_get_xact(db, xap->xp_xact_id, self))) {
			self->st_xact_data->xd_flags &= ~XT_XN_XAC_PREPARED;  // Prepared transactions cannot be swept!
			if (!xt_xn_commit(self))
				err = xt_ha_pbxt_thread_error_for_mysql(thd, self, FALSE);
		}
		xt_xn_delete_xa_data(db, xap, TRUE, self);
	}

	ha_temp_close_database(self, thd, temp_thread);
	return 0;
}

static int pbxt_rollback_by_xid(handlerton *hton, XID *xid)
{
	int					temp_thread;
	XTThreadPtr			self;
	XTDatabaseHPtr		db;
	int					err = 0;
	XTXactPreparePtr	xap;
	THD					*thd;

	XT_TRACE_CALL();

	if (!(self = ha_temp_open_global_database(hton, &thd, &temp_thread, "TempForRollbackXA", &err)))
		return err;
	db = self->st_database;

	if ((xap = xt_xn_find_xa_data(db, xid->length(), (xtWord1 *) xid, TRUE, self))) {
		if ((self->st_xact_data = xt_xn_get_xact(db, xap->xp_xact_id, self))) {
			self->st_xact_data->xd_flags &= ~XT_XN_XAC_PREPARED;  // Prepared transactions cannot be swept!
			if (!xt_xn_rollback(self))
				err = xt_ha_pbxt_thread_error_for_mysql(thd, self, FALSE);
		}
		xt_xn_delete_xa_data(db, xap, TRUE, self);
	}

	ha_temp_close_database(self, thd, temp_thread);
	return 0;
}

#endif

/*
 * -----------------------------------------------------------------------
 * HANDLER LOCKING FUNCTIONS
 *
 * These functions are used get a lock on all handles of a particular table.
 *
 */

static void ha_add_to_handler_list(XTThreadPtr self, XTSharePtr share, ha_pbxt *handler)
{
	xt_lock_mutex(self, (xt_mutex_type *) share->sh_ex_mutex);
	pushr_(xt_unlock_mutex, share->sh_ex_mutex);

	handler->pb_ex_next = share->sh_handlers;
	handler->pb_ex_prev = NULL;
	if (share->sh_handlers)
		share->sh_handlers->pb_ex_prev = handler;
	share->sh_handlers = handler;

	freer_(); // xt_unlock_mutex(share->sh_ex_mutex)
}

static void ha_remove_from_handler_list(XTThreadPtr self, XTSharePtr share, ha_pbxt *handler)
{
	xt_lock_mutex(self, (xt_mutex_type *) share->sh_ex_mutex);
	pushr_(xt_unlock_mutex, share->sh_ex_mutex);

	/* Move front pointer: */
	if (share->sh_handlers == handler)
		share->sh_handlers = handler->pb_ex_next;

	/* Remove from list: */
	if (handler->pb_ex_prev)
		handler->pb_ex_prev->pb_ex_next = handler->pb_ex_next;
	if (handler->pb_ex_next)
		handler->pb_ex_next->pb_ex_prev = handler->pb_ex_prev;

	freer_(); // xt_unlock_mutex(share->sh_ex_mutex)
}

/*
 * Aquire exclusive use of a table, by waiting for all
 * threads to complete use of all handlers of the table.
 * At the same time we hold up all threads
 * that want to use handlers belonging to the table.
 *
 * But we do not hold up threads that close the handlers.
 */
static void ha_aquire_exclusive_use(XTThreadPtr self, XTSharePtr share, ha_pbxt *mine)
{
	ha_pbxt	*handler;
	time_t	end_time = time(NULL) + XT_SHARE_LOCK_TIMEOUT / 1000;

	XT_PRINT1(self, "ha_aquire_exclusive_use (%s) PBXT X lock\n", share->sh_table_path->ps_path);
	/* GOTCHA: It is possible to hang here, if you hold
	 * onto the sh_ex_mutex lock, before we really
	 * have the exclusive lock (i.e. before all
	 * handlers are no longer in use.
	 * The reason is, because reopen() is not possible
	 * when some other thread holds sh_ex_mutex.
	 * So this can prevent a thread from completing its
	 * use of a handler, when prevents exclusive use
	 * here.
	 */
	xt_lock_mutex(self, (xt_mutex_type *) share->sh_ex_mutex);
	pushr_(xt_unlock_mutex, share->sh_ex_mutex);

	/* Wait until we can get an exclusive lock: */
	while (share->sh_table_lock) {
		xt_timed_wait_cond(self, (xt_cond_type *) share->sh_ex_cond, (xt_mutex_type *) share->sh_ex_mutex, XT_SHARE_LOCK_WAIT);
		if (time(NULL) > end_time) {
			freer_(); // xt_unlock_mutex(share->sh_ex_mutex)
			xt_throw_taberr(XT_CONTEXT, XT_ERR_LOCK_TIMEOUT, share->sh_table_path);
		}
	}

	/* This tells readers (and other exclusive lockers) that someone has an exclusive lock. */
	share->sh_table_lock = TRUE;
	
	/* Wait for all open handlers use count to go to 0 */	
	retry:
	handler = share->sh_handlers;
	while (handler) {
		if (handler == mine || !handler->pb_ex_in_use)
			handler = handler->pb_ex_next;
		else {
			/* Wait a bit, and try again: */
			xt_timed_wait_cond(self, (xt_cond_type *) share->sh_ex_cond, (xt_mutex_type *) share->sh_ex_mutex, XT_SHARE_LOCK_WAIT);
			if (time(NULL) > end_time) {
				freer_(); // xt_unlock_mutex(share->sh_ex_mutex)
				xt_throw_taberr(XT_CONTEXT, XT_ERR_LOCK_TIMEOUT, share->sh_table_path);
			}
			/* Handler may have been freed, check from the begining again: */
			goto retry;
		}
	}

	freer_(); // xt_unlock_mutex(share->sh_ex_mutex)
}

/*
 * If you have exclusively locked the table, you can close all handler
 * open tables.
 *
 * Call ha_close_open_tables() to get an exclusive lock.
 */
static void ha_close_open_tables(XTThreadPtr self, XTSharePtr share, ha_pbxt *mine)
{
	ha_pbxt *handler;

	xt_lock_mutex(self, (xt_mutex_type *) share->sh_ex_mutex);
	pushr_(xt_unlock_mutex, share->sh_ex_mutex);

	/* Now that we know no handler is in use, we can close all the
	 * open tables...
	 */
	handler = share->sh_handlers;
	while (handler) {
		if (handler != mine && handler->pb_open_tab) {
			xt_db_return_table_to_pool_ns(handler->pb_open_tab);
			handler->pb_open_tab = NULL;
		}
		handler = handler->pb_ex_next;
	}

	freer_(); // xt_unlock_mutex(share->sh_ex_mutex)
}

#ifdef PBXT_ALLOW_PRINTING
static void ha_release_exclusive_use(XTThreadPtr self, XTSharePtr share)
#else
static void ha_release_exclusive_use(XTThreadPtr XT_UNUSED(self), XTSharePtr share)
#endif
{
	XT_PRINT1(self, "ha_release_exclusive_use (%s) PBXT X UNLOCK\n", share->sh_table_path->ps_path);
	xt_lock_mutex_ns((xt_mutex_type *) share->sh_ex_mutex);
	share->sh_table_lock = FALSE;
	xt_broadcast_cond_ns((xt_cond_type *) share->sh_ex_cond);
	xt_unlock_mutex_ns((xt_mutex_type *) share->sh_ex_mutex);
}

static xtBool ha_wait_for_shared_use(ha_pbxt *mine, XTSharePtr share)
{
	time_t	end_time = time(NULL) + XT_SHARE_LOCK_TIMEOUT / 1000;

	XT_PRINT1(xt_get_self(), "ha_wait_for_shared_use (%s) share lock wait...\n", share->sh_table_path->ps_path);
	mine->pb_ex_in_use = 0;
	xt_lock_mutex_ns((xt_mutex_type *) share->sh_ex_mutex);
	while (share->sh_table_lock) {
		/* Wake up the exclusive locker (may be waiting). He can try to continue: */
		xt_broadcast_cond_ns((xt_cond_type *) share->sh_ex_cond);

		if (!xt_timed_wait_cond(NULL, (xt_cond_type *) share->sh_ex_cond, (xt_mutex_type *) share->sh_ex_mutex, XT_SHARE_LOCK_WAIT)) {
			xt_unlock_mutex_ns((xt_mutex_type *) share->sh_ex_mutex);
			return FAILED;
		}

		if (time(NULL) > end_time) {
			xt_unlock_mutex_ns((xt_mutex_type *) share->sh_ex_mutex);
			xt_register_taberr(XT_REG_CONTEXT, XT_ERR_LOCK_TIMEOUT, share->sh_table_path);
			return FAILED;
		}
	}
	mine->pb_ex_in_use = 1;
	xt_unlock_mutex_ns((xt_mutex_type *) share->sh_ex_mutex);
	return OK;
}

xtPublic int ha_pbxt::reopen()
{
	THD				*thd = current_thd;
	int				err = 0;
	XTThreadPtr		self;	

	if (!(self = ha_set_current_thread(thd, &err)))
		return xt_ha_pbxt_to_mysql_error(err);

	try_(a) {
		xt_ha_open_database_of_table(self, pb_share->sh_table_path);

		ha_open_share(self, pb_share);

		if (!(pb_open_tab = xt_db_open_table_using_tab(pb_share->sh_table, self)))
			xt_throw(self);
		pb_open_tab->ot_thread = self;

		/* {TABLE-STATS}
		 * We no longer use the information that a table
		 * was opened in order to know when to calculate
		 * statistics.
		 */
		if (!pb_open_tab->ot_table->tab_ind_stat_calc_time) {
#ifdef LOAD_TABLE_ON_OPEN
			xt_tab_load_table(self, pb_open_tab);
#else
			xt_tab_load_row_pointers(self, pb_open_tab);
#endif
			xt_ind_set_index_selectivity(pb_open_tab, self);
			/* If the number of rows is less than 150 we will recalculate the
			 * selectity of the indices, as soon as the number of rows
			 * exceeds 200 (see [**])
			 */
#ifdef XT_ROW_COUNT_CORRECTED
			/* {CORRECTED-ROW-COUNT} */
			pb_share->sh_recalc_selectivity = (pb_share->sh_table->tab_row_eof_id - 1 - pb_share->sh_table->tab_row_fnum) < 150;
#else
			/* {FREE-ROWS-BAD} */
			pb_share->sh_recalc_selectivity = (pb_share->sh_table->tab_row_eof_id - 1 /* - pb_share->sh_table->tab_row_fnum */) < 150;
#endif
		}

		/* I am not doing this anymore because it was only required
		 * for DELETE FROM table;, which is now implemented
		 * by deleting each row.
		 * TRUNCATE TABLE does not preserve the counter value.
		 */
		//init_auto_increment(pb_share->sh_min_auto_inc);
		init_auto_increment(0);
	}
	catch_(a) {
		err = xt_ha_pbxt_thread_error_for_mysql(thd, self, pb_ignore_dup_key);
	}
	cont_(a);
	
	return err;
}

/*
 * -----------------------------------------------------------------------
 * INFORMATION SCHEMA FUNCTIONS
 *
 */

static int pbxt_statistics_fill_table(THD *thd, TABLE_LIST *tables, COND *cond)
{
	XTThreadPtr		self = NULL;	
	int				err = 0;

	if (!pbxt_hton) {
		/* Can't do if PBXT is not loaded! */
		XTExceptionRec	e;

		xt_exception_xterr(&e, XT_CONTEXT, XT_ERR_PBXT_NOT_INSTALLED);
		xt_log_exception(NULL, &e, XT_LOG_DEFAULT);
		/* Just return an empty set: */
		return 0;
	}

	if (!(self = ha_set_current_thread(thd, &err)))
		return xt_ha_pbxt_to_mysql_error(err);


	try_(a) {
		/* If the thread has no open database, and the global
		 * database is already open, then open
		 * the database. Otherwise the statement will be
		 * executed without an open database, which means
		 * that the related statistics will be missing.
		 *
		 * This includes all background threads.
		 */
		if (!self->st_database && pbxt_database) {
			xt_ha_open_database_of_table(self, (XTPathStrPtr) NULL);
		}

		err = myxt_statistics_fill_table(self, thd, tables, cond, (void*) system_charset_info);
	}
	catch_(a) {
		err = xt_ha_pbxt_thread_error_for_mysql(thd, self, FALSE);
	}
	cont_(a);
	return err;
}

#ifdef DRIZZLED
ColumnInfo pbxt_statistics_fields_info[]=
{
	ColumnInfo("ID", 4, MYSQL_TYPE_LONG,  0, 0, "The ID of the statistic", SKIP_OPEN_TABLE),
        ColumnInfo("Name", 40, MYSQL_TYPE_STRING, 0, 0, "The name of the statistic", SKIP_OPEN_TABLE),
        ColumnInfo("Value", 8, MYSQL_TYPE_LONGLONG, 0, 0, "The accumulated value", SKIP_OPEN_TABLE),
	ColumnInfo()
};

class PBXTStatisticsMethods : public InfoSchemaMethods
{
public:
  int fillTable(Session *session, TableList *tables, COND *cond)
  {
        return pbxt_statistics_fill_table(session, tables, cond);
  }
};
#else
ST_FIELD_INFO pbxt_statistics_fields_info[]=
{
	{ "ID",		4,	MYSQL_TYPE_LONG,		0, 0, "The ID of the statistic", SKIP_OPEN_TABLE},
	{ "Name",	40, MYSQL_TYPE_STRING,		0, 0, "The name of the statistic", SKIP_OPEN_TABLE},
	{ "Value",	8,	MYSQL_TYPE_LONGLONG,	0, 0, "The accumulated value", SKIP_OPEN_TABLE},
	{ 0,		0,	MYSQL_TYPE_STRING,		0, 0, 0, SKIP_OPEN_TABLE}
};
#endif

#ifdef DRIZZLED
static InfoSchemaTable	*pbxt_statistics_table;
static PBXTStatisticsMethods pbxt_statistics_methods;
static int pbxt_init_statistics(Registry &registry)
#else
static int pbxt_init_statistics(void *p)
#endif
{
#ifdef DRIZZLED
	//pbxt_statistics_table = (InfoSchemaTable *)xt_calloc_ns(sizeof(InfoSchemaTable));
	//pbxt_statistics_table->table_name= "PBXT_STATISTICS";
	pbxt_statistics_table = new InfoSchemaTable("PBXT_STATISTICS");
	pbxt_statistics_table->setColumnInfo(pbxt_statistics_fields_info);
	pbxt_statistics_table->setInfoSchemaMethods(&pbxt_statistics_methods);
	registry.add(pbxt_statistics_table);
#else
	ST_SCHEMA_TABLE *pbxt_statistics_table = (ST_SCHEMA_TABLE *) p;
	pbxt_statistics_table->fields_info = pbxt_statistics_fields_info;
	pbxt_statistics_table->fill_table = pbxt_statistics_fill_table;
#endif

#if defined(XT_WIN) && defined(XT_COREDUMP)
	void register_crash_filter();

	if (pbxt_crash_debug)
		register_crash_filter();
#endif

	return 0;
}

#ifdef DRIZZLED
static int pbxt_exit_statistics(Registry &registry)
#else
static int pbxt_exit_statistics(void *XT_UNUSED(p))
#endif
{
#ifdef DRIZZLED
	registry.remove(pbxt_statistics_table);
	delete pbxt_statistics_table;
#endif
	return(0);
}

/*
 * -----------------------------------------------------------------------
 * DYNAMIC HOOKS
 *
 */

ha_pbxt::ha_pbxt(handlerton *hton, TABLE_SHARE *table_arg) : handler(hton, table_arg)
{
	pb_share = NULL;
	pb_open_tab = NULL;
	pb_key_read = FALSE;
	pb_ignore_dup_key = 0;
	pb_lock_table = FALSE;
	pb_table_locked = 0;
	pb_ex_next = NULL;
	pb_ex_prev = NULL;
	pb_ex_in_use = 0;
	pb_in_stat = FALSE;
}

/*
 * If frm_error() is called then we will use this to to find out what file extentions
 * exist for the storage engine. This is also used by the default rename_table and
 * delete_table method in handler.cc.
 */
#ifdef DRIZZLED
const char **PBXTStorageEngine::bas_ext() const
#else
const char **ha_pbxt::bas_ext() const
#endif
{
	return pbxt_extensions;
}

/*
 * Specify the caching type: HA_CACHE_TBL_NONTRANSACT, HA_CACHE_TBL_NOCACHE
 * HA_CACHE_TBL_ASKTRANSACT, HA_CACHE_TBL_TRANSACT
 */
MX_UINT8_T ha_pbxt::table_cache_type()
{
	return HA_CACHE_TBL_TRANSACT; /* Use transactional query cache */
}

MX_TABLE_TYPES_T ha_pbxt::table_flags() const
{
	return (
		/* We need this flag because records are not packed
		 * into a table which means #ROWID != offset
		 */
		HA_REC_NOT_IN_SEQ |
		/* Since PBXT caches read records itself, I believe
		 * this to be the case.
		 */
		HA_FAST_KEY_READ |
		/*
		 * I am assuming a "key" means a unique index.
		 * Of course a primary key does not allow nulls.
		 */
		HA_NULL_IN_KEY |
		/*
		 * This is necessary because a MySQL blob can be
		 * fairly small.
		 */
		HA_CAN_INDEX_BLOBS |
		/*
		 * Due to transactional influences, this will be
		 * the case.
		 * Although the count is good enough for practical
		 * purposes!
		HA_NOT_EXACT_COUNT |
		 */
#ifndef DRIZZLED
		/*
		 * This basically means we have a file with the name of
		 * database table (which we do).
		 */
		HA_FILE_BASED |
#endif
		/*
		 * Not sure what this does (but MyISAM and InnoDB have it)?!
		 * Could it mean that we support the handler functions.
		 */
		HA_CAN_SQL_HANDLER |
		/*
		 * This is not true, we cannot insert delayed, but a
		 * really cannot see what's wrong with inserting normally
		 * when asked to insert delayed!
		 * And the functionallity is required to pass the alter_table
		 * test.
		 *
		 * Disabled because of MySQL bug #40505
		 */
		/*HA_CAN_INSERT_DELAYED |*/
#if MYSQL_VERSION_ID > 50119
		/* We can do row logging, but not statement, because
		 * MVCC is not serializable!
		 */
		HA_BINLOG_ROW_CAPABLE |
#endif
		/*
		 * Auto-increment is allowed on a partial key.
		 */
		HA_AUTO_PART_KEY);
}

/*
 * The following query from the DBT1 test is VERY slow
 * if we do not set HA_READ_ORDER.
 * The reason is that it must scan all duplicates, then
 * sort.
 *
 * SELECT o_id, o_carrier_id, o_entry_d, o_ol_cnt
 * FROM orders FORCE INDEX (o_w_id)
 * WHERE o_w_id = 2
   * AND o_d_id = 1
   * AND o_c_id = 500
 * ORDER BY o_id DESC limit 1;
 *
 */
#define FLAGS_ARE_READ_DYNAMICALLY

MX_ULONG_T ha_pbxt::index_flags(uint XT_UNUSED(inx), uint XT_UNUSED(part), bool XT_UNUSED(all_parts)) const
{
	/* It would be nice if the dynamic version of this function works,
	 * but it does not. MySQL loads this information when the table is openned,
	 * and then it is fixed.
	 *
	 * The problem is, I have had to remove the HA_READ_ORDER option although
	 * it applies to PBXT. PBXT returns entries in index order during an index
	 * scan in _almost_ all cases.
	 *
	 * A number of cases are demostrated here: [(11)]
	 *
	 * If involves the following conditions:
	 * - a SELECT FOR UPDATE, UPDATE or DELETE statement
	 * - an ORDER BY, or join that requires the sort order
	 * - another transaction which updates the index while it is being
	 *   scanned.
	 *
	 * In this "obscure" case, the index scan may return index
	 * entries in the wrong order.
	 */
#ifdef FLAGS_ARE_READ_DYNAMICALLY
	/* If were are in an update (SELECT FOR UPDATE, UPDATE or DELETE), then
	 * it may be that we return the rows from an index in the wrong
	 * order! This is due to the fact that update reads wait for transactions
	 * to commit and this means that index entries may change position during
	 * the scan!
	 */
	if (pb_open_tab && pb_open_tab->ot_for_update)
		return (HA_READ_NEXT | HA_READ_PREV | HA_READ_RANGE | HA_KEYREAD_ONLY);
	/* If I understand HA_KEYREAD_ONLY then this means I do not
	 * need to fetch the record associated with an index
	 * key.
	 */
	return (HA_READ_NEXT | HA_READ_PREV | HA_READ_ORDER | HA_READ_RANGE | HA_KEYREAD_ONLY);
#else
	return (HA_READ_NEXT | HA_READ_PREV | HA_READ_RANGE | HA_KEYREAD_ONLY);
#endif
}

void ha_pbxt::internal_close(THD *thd, struct XTThread *self)
{
	if (pb_share) {
		xtBool			removed;
		XTOpenTablePtr	ot;

		try_(a) {
			/* This lock must be held when we remove the handler's
			 * open table because ha_close_open_tables() can run
			 * concurrently.
			 */
			xt_lock_mutex_ns(pb_share->sh_ex_mutex);
			if ((ot = pb_open_tab)) {
				pb_open_tab->ot_thread = self;
				if (self->st_database != pb_open_tab->ot_table->tab_db)
					xt_ha_open_database_of_table(self, pb_share->sh_table_path);
				pb_open_tab = NULL;
				pushr_(xt_db_return_table_to_pool, ot);
			}
			xt_unlock_mutex_ns(pb_share->sh_ex_mutex);

			ha_remove_from_handler_list(self, pb_share, this);

			/* Someone may be waiting for me to complete: */
			xt_broadcast_cond_ns((xt_cond_type *) pb_share->sh_ex_cond);

			removed = ha_unget_share_removed(self, pb_share);

			if (ot) {
				/* Flush the table if this was the last handler: */
				/* This is not necessary but has the affect that
				 * FLUSH TABLES; does a checkpoint!
				 */
				if (removed) {
					/* GOTCHA:
					 * This was killing performance as the number of threads increased!
					 *
					 * When MySQL runs out of table handlers because the table
					 * handler cache is too small, it starts to close handlers.
					 * (open_cache.records > table_cache_size)
					 *
					 * Which can lead to closing all handlers for a particular table.
					 *
					 * It does this while holding lock_OPEN!
					 * So this code below leads to a sync operation while lock_OPEN
					 * is held. The result is that the whole server comes to a stop.
					 */
					if (!thd || thd_sql_command(thd) == SQLCOM_FLUSH) // FLUSH TABLES
						xt_sync_flush_table(self, ot);
					else {
						/* This change is a result of a problem mentioned by Arjen.
						 * REPAIR and ALTER lead to the following sequence:
						 * 1. tab  -- copy --> tmp1
						 * 2. tab  -- rename --> tmp2
						 * 3. tmp1 -- rename --> tab
						 * 4. delete tmp2
						 *
						 * PBXT flushes a table before rename.
						 * In the sequence above results in a table flush in step 3 which can
						 * take a very long time.
						 *
						 * The problem is, during this time frame we have only temp tables.
						 * A crash in this state leaves the database in a bad state.
						 *
						 * To reduce the time in this state, the flush needs to be done
						 * elsewhere. The code below causes the flish to occur after
						 * step 1:
						 */ 
						switch (thd_sql_command(thd)) {
							case SQLCOM_REPAIR:
							case SQLCOM_RENAME_TABLE:
							case SQLCOM_OPTIMIZE:
							case SQLCOM_ANALYZE:
							case SQLCOM_ALTER_TABLE:
							case SQLCOM_CREATE_INDEX:
								xt_sync_flush_table(self, ot);
								break;
						}
					}
				}
				freer_(); // xt_db_return_table_to_pool(ot);
			}
		}
		catch_(a) {
			xt_log_and_clear_exception(self);
		}
		cont_(a);

		pb_share = NULL;
	}
}

/*
 * Used for opening tables. The name will be the name of the file.
 * A table is opened when it needs to be opened. For instance
 * when a request comes in for a select on the table (tables are not
 * open and closed for each request, they are cached).

 * Called from handler.cc by handler::ha_open(). The server opens all tables by
 * calling ha_open() which then calls the handler specific open().
 */
int ha_pbxt::open(const char *table_path, int XT_UNUSED(mode), uint XT_UNUSED(test_if_locked))
{
	THD			*thd = current_thd;
	int			err = 0;
	XTThreadPtr	self;

	ref_length = XT_RECORD_OFFS_SIZE;

	if (!(self = ha_set_current_thread(thd, &err)))
		return xt_ha_pbxt_to_mysql_error(err);

	XT_PRINT1(self, "open (%s)\n", table_path);

	pb_ex_in_use = 1;
	try_(a) {
		xt_ha_open_database_of_table(self, (XTPathStrPtr) table_path);

		pb_share = ha_get_share(self, table_path, false);
		ha_add_to_handler_list(self, pb_share, this);
		if (pb_share->sh_table_lock) {
			if (!ha_wait_for_shared_use(this, pb_share))
				xt_throw(self);
		}

		ha_open_share(self, pb_share);

		thr_lock_data_init(&pb_share->sh_lock, &pb_lock, NULL);
		if (!(pb_open_tab = xt_db_open_table_using_tab(pb_share->sh_table, self)))
			xt_throw(self);
		pb_open_tab->ot_thread = self;

		/* {TABLE-STATS} */
		if (!pb_open_tab->ot_table->tab_ind_stat_calc_time) {
#ifdef LOAD_TABLE_ON_OPEN
			xt_tab_load_table(self, pb_open_tab);
#else
			xt_tab_load_row_pointers(self, pb_open_tab);
#endif

			xt_ind_set_index_selectivity(pb_open_tab, self);
#ifdef XT_ROW_COUNT_CORRECTED
			/* {CORRECTED-ROW-COUNT} */
			pb_share->sh_recalc_selectivity = (pb_share->sh_table->tab_row_eof_id - 1 - pb_share->sh_table->tab_row_fnum) < 150;
#else
			/* {FREE-ROWS-BAD} */
			pb_share->sh_recalc_selectivity = (pb_share->sh_table->tab_row_eof_id - 1 /* - pb_share->sh_table->tab_row_fnum */) < 150;
#endif
		}

		init_auto_increment(0);
	}
	catch_(a) {
		err = xt_ha_pbxt_thread_error_for_mysql(thd, self, pb_ignore_dup_key);
		internal_close(thd, self);
	}
	cont_(a);

	if (!err)
		info(HA_STATUS_NO_LOCK | HA_STATUS_VARIABLE | HA_STATUS_CONST);

	pb_ex_in_use = 0;
	if (pb_share) {
		/* Someone may be waiting for me to complete: */
		if (pb_share->sh_table_lock)
			xt_broadcast_cond_ns((xt_cond_type *) pb_share->sh_ex_cond);
	}
	return err;
}


/*
	Closes a table. We call the free_share() function to free any resources
	that we have allocated in the "shared" structure.

	Called from sql_base.cc, sql_select.cc, and table.cc.
	In sql_select.cc it is only used to close up temporary tables or during
	the process where a temporary table is converted over to being a
	myisam table.
	For sql_base.cc look at close_data_tables().
*/
int ha_pbxt::close(void)
{
	THD						*thd = current_thd;
	volatile int			err = 0;
	volatile XTThreadPtr	self;

	if (thd)
		self = ha_set_current_thread(thd, (int *) &err);
	else {
		XTExceptionRec e;

		if (!(self = xt_create_thread("TempForClose", FALSE, TRUE, &e))) {
			xt_log_exception(NULL, &e, XT_LOG_DEFAULT);
			return 0;
		}
	}

	XT_PRINT1(self, "close (%s)\n", pb_share && pb_share->sh_table_path->ps_path ? pb_share->sh_table_path->ps_path : "unknown");

	if (self) {
		try_(a) {
			internal_close(thd, self);
		}
		catch_(a) {
			err = xt_ha_pbxt_thread_error_for_mysql(thd, self, pb_ignore_dup_key);
		}
		cont_(a);

		if (!thd)
			xt_free_thread(self);
	}
	else
		xt_log(XT_NS_CONTEXT, XT_LOG_WARNING, "Unable to release table reference\n");
		
	return err;
}

void ha_pbxt::init_auto_increment(xtWord8 min_auto_inc)
{
	XTTableHPtr	tab;
	xtWord8		nr = 0;
	int			err;

	/* Get the value of the auto-increment value by
	 * loading the highest value from the index...
	 */
	tab = pb_open_tab->ot_table;

	/* Cannot do this if the index version is bad! */
	if (tab->tab_dic.dic_disable_index)
		return;

	xt_spinlock_lock(&tab->tab_ainc_lock);
	if (table->found_next_number_field && !tab->tab_auto_inc) {
		Field		*tmp_fie = table->next_number_field;
		THD			*tmp_thd = table->in_use;
		xtBool		xn_started = FALSE;
		XTThreadPtr	self = pb_open_tab->ot_thread;

		/*
		 * A table may be opened by a thread with a running
		 * transaction!
		 * Since get_auto_increment() does not do an update,
		 * it should be OK to use the transaction we already
		 * have to get the next auto-increment value.
		 */
		if (!self->st_xact_data) {
			self->st_xact_mode = XT_XACT_REPEATABLE_READ;
			self->st_ignore_fkeys = FALSE;
			self->st_auto_commit = TRUE;
			self->st_table_trans = FALSE;
			self->st_abort_trans = FALSE;
			self->st_stat_ended = FALSE;
			self->st_stat_trans = FALSE;
			self->st_is_update = NULL;
			if (!xt_xn_begin(self)) {
				xt_spinlock_unlock(&tab->tab_ainc_lock);
				xt_throw(self);
			}
			xn_started = TRUE;
		}

		/* Setup the conditions for the next call! */
		table->in_use = current_thd;
		table->next_number_field = table->found_next_number_field;

		extra(HA_EXTRA_KEYREAD);
		table->mark_columns_used_by_index_no_reset(TS(table)->next_number_index, table->read_set);
		column_bitmaps_signal();
 		index_init(TS(table)->next_number_index, 0);
		if (!TS(table)->next_number_key_offset) {
			// Autoincrement at key-start
			err = index_last(table->record[1]);
			if (!err && !table->next_number_field->is_null(TS(table)->rec_buff_length)) {
				/* {PRE-INC} */
				nr = (xtWord8) table->next_number_field->val_int_offset(TS(table)->rec_buff_length);
			}
		}
		else {
			/* Do an index scan to find the largest value! */
			/* The standard method will not work because it forces
			 * us to lock that table!
			 */
			xtWord8 val;

			err = index_first(table->record[1]);
			while (!err) {
				/* {PRE-INC} */
				val = (xtWord8) table->next_number_field->val_int_offset(TS(table)->rec_buff_length);
				if (val > nr)
					nr = val;
				err = index_next(table->record[1]);
			}
		}

		index_end();
		extra(HA_EXTRA_NO_KEYREAD);

		/* {PRE-INC}
		 * I have changed this from post increment to pre-increment!
		 * The reason is:
		 * When using post increment we are not able to return
		 * the last valid value in the range.
		 *
		 * Here the test example:
		 *
		 * drop table if exists t1;
		 * create table t1 (i tinyint unsigned not null auto_increment primary key) engine=pbxt;
		 * insert into t1 set i = 254;
		 * insert into t1 set i = null;
		 *
		 * With post-increment, this last insert fails because on post increment
		 * the value overflows!
		 *
		 * Pre-increment means we store the current max, and increment
		 * before returning the next value.
		 *
		 * This will work in this situation.
		 */
		tab->tab_auto_inc = nr;
		if (tab->tab_auto_inc < tab->tab_dic.dic_min_auto_inc)
			tab->tab_auto_inc = tab->tab_dic.dic_min_auto_inc-1;
		if (tab->tab_auto_inc < min_auto_inc)
			tab->tab_auto_inc = min_auto_inc-1;

		/* Restore the changed values: */
		table->next_number_field = tmp_fie;
		table->in_use = tmp_thd;

		if (xn_started) {
			XT_PRINT0(self, "xt_xn_commit in init_auto_increment\n");
			xt_xn_commit(self);
		}
	}
	xt_spinlock_unlock(&tab->tab_ainc_lock);
}

void ha_pbxt::get_auto_increment(MX_ULONGLONG_T offset, MX_ULONGLONG_T increment,
                                 MX_ULONGLONG_T XT_UNUSED(nb_desired_values),
                                 MX_ULONGLONG_T *first_value,
                                 MX_ULONGLONG_T *nb_reserved_values)
{
	register XTTableHPtr	tab;
	MX_ULONGLONG_T			nr, nr_less_inc;

	ASSERT_NS(pb_ex_in_use);

	tab = pb_open_tab->ot_table;

	/* {PRE-INC}
	 * Assume that nr contains the last value returned!
	 * We will increment and then return the value.
	 */
	xt_spinlock_lock(&tab->tab_ainc_lock);
	nr = (MX_ULONGLONG_T) tab->tab_auto_inc;
	nr_less_inc = nr;
	if (nr < offset)
		nr = offset;
	else if (increment > 1 && ((nr - offset) % increment) != 0)
		nr += increment - ((nr - offset) % increment);
	else
		nr += increment;
	if (table->next_number_field->cmp((const unsigned char *)&nr_less_inc, (const unsigned char *)&nr) < 0)
		tab->tab_auto_inc = (xtWord8) (nr);
	else
		nr = ~0;	/* indicate error to the caller */
	xt_spinlock_unlock(&tab->tab_ainc_lock);

	*first_value = nr;
	*nb_reserved_values = 1;
}

/* GOTCHA: We need to use signed value here because of the test
 * (from auto_increment.test):
 * create table t1 (a int not null auto_increment primary key);
 * insert into t1 values (NULL);
 * insert into t1 values (-1);
 * insert into t1 values (NULL);
 */
xtPublic void ha_set_auto_increment(XTOpenTablePtr ot, Field *nr)
{
	register XTTableHPtr	tab;
	MX_ULONGLONG_T			nr_int_val;
	
	nr_int_val = nr->val_int();
	tab = ot->ot_table;

	if (nr->cmp((const unsigned char *)&tab->tab_auto_inc) > 0) {
		xt_spinlock_lock(&tab->tab_ainc_lock);

		if (nr->cmp((const unsigned char *)&tab->tab_auto_inc) > 0) {
			/* {PRE-INC}
			 * We increment later, so just set the value!
			MX_ULONGLONG_T nr_int_val_plus_one = nr_int_val + 1;
			if (nr->cmp((const unsigned char *)&nr_int_val_plus_one) < 0)
				tab->tab_auto_inc = nr_int_val_plus_one;
			else
			 */
			tab->tab_auto_inc = nr_int_val;
		}
		xt_spinlock_unlock(&tab->tab_ainc_lock);
	}

	if (xt_db_auto_increment_mode == 1) {
		if (nr_int_val > (MX_ULONGLONG_T) tab->tab_dic.dic_min_auto_inc) {
			/* Do this every 100 calls: */
#ifdef DEBUG
			tab->tab_dic.dic_min_auto_inc = nr_int_val + 5;
#else
			tab->tab_dic.dic_min_auto_inc = nr_int_val + 100;
#endif
			ot->ot_thread = xt_get_self();
			if (!xt_tab_write_min_auto_inc(ot))
				xt_log_and_clear_exception(ot->ot_thread);
		}
	}
}

/*
static void dump_buf(unsigned char *buf, int len)
{
	int i;
	
	for (i=0; i<len; i++) printf("%2c", buf[i] <= 127 ? buf[i] : '.');
	printf("\n");
	for (i=0; i<len; i++) printf("%02x", buf[i]);
	printf("\n");
}
*/

/*
 * write_row() inserts a row. No extra() hint is given currently if a bulk load
 * is happeneding. buf() is a byte array of data. You can use the field
 * information to extract the data from the native byte array type.
 * Example of this would be:
 * for (Field **field=table->field ; *field ; field++)
 * {
 *		...
 * }

 * See ha_tina.cc for an example of extracting all of the data as strings.
 * ha_berekly.cc has an example of how to store it intact by "packing" it
 * for ha_berkeley's own native storage type.

 * See the note for update_row() on auto_increments and timestamps. This
 * case also applied to write_row().

 * Called from item_sum.cc, item_sum.cc, sql_acl.cc, sql_insert.cc,
 * sql_insert.cc, sql_select.cc, sql_table.cc, sql_udf.cc, and sql_update.cc.
 */
int ha_pbxt::write_row(byte *buf)
{
	int err = 0;

	ASSERT_NS(pb_ex_in_use);

	XT_PRINT1(pb_open_tab->ot_thread, "write_row (%s)\n", pb_share->sh_table_path->ps_path);
	XT_DISABLED_TRACE(("INSERT tx=%d val=%d\n", (int) pb_open_tab->ot_thread->st_xact_data->xd_start_xn_id, (int) XT_GET_DISK_4(&buf[1])));
	//statistic_increment(ha_write_count,&LOCK_status);
#ifdef PBMS_ENABLED
	PBMSResultRec result;
	err = pbms_write_row_blobs(table, buf, &result);
	if (err) {
		xt_logf(XT_NT_ERROR, "pbms_write_row_blobs() Error: %s", result.mr_message);
		return err;
	}
#endif

	/* {START-STAT-HACK} previously position of start statement hack. */

	xt_xlog_check_long_writer(pb_open_tab->ot_thread);

	if (table->timestamp_field_type & TIMESTAMP_AUTO_SET_ON_INSERT)
		table->timestamp_field->set_time();

	if (table->next_number_field && buf == table->record[0]) {
		int update_err = update_auto_increment();
		if (update_err) {
			ha_log_pbxt_thread_error_for_mysql(pb_ignore_dup_key);
			err = update_err;
			goto done;
		}
		ha_set_auto_increment(pb_open_tab, table->next_number_field);
	}

	if (!xt_tab_new_record(pb_open_tab, (xtWord1 *) buf)) {
		err = ha_log_pbxt_thread_error_for_mysql(pb_ignore_dup_key);

		/*
		 * This is needed to allow the same row to be updated multiple times in case of bulk REPLACE.
		 * This happens during execution of LOAD DATA...REPLACE MySQL first tries to INSERT the row 
		 * and if it gets dup-key error it tries UPDATE, so the same row can be overwriten multiple 
		 * times within the same statement
		 */
		if (err == HA_ERR_FOUND_DUPP_KEY && pb_open_tab->ot_thread->st_is_update) {
			/* Pop the update stack: */
			//pb_open_tab->ot_thread->st_update_id++;
			XTOpenTablePtr curr = pb_open_tab->ot_thread->st_is_update;

			pb_open_tab->ot_thread->st_is_update = curr->ot_prev_update;
			curr->ot_prev_update = NULL;
		}
	}

	done:
#ifdef PBMS_ENABLED
	pbms_completed(table, (err == 0));
#endif
	return err;
}

#ifdef UNUSED_CODE
static int equ_bin(const byte *a, const char *b)
{
	while (*a && *b) {
		if (*a != *b)
			return 0;
		a++;
		b++;
	}
	return 1;
}
static void dump_bin(const byte *a_in, int offset, int len_in)
{
	const byte	*a = a_in;
	int			len = len_in;
	
	a += offset;
	while (len > 0) {
		xt_trace("%02X", (int) *a);
		a++;
		len--;
	}
	xt_trace("==");
	a = a_in;
	len = len_in;
	a += offset;
	while (len > 0) {
		xt_trace("%c", (*a > 8 && *a < 127) ? *a : '.');
		a++;
		len--;
	}
	xt_trace("\n");
}
#endif

/*
 * Yes, update_row() does what you expect, it updates a row. old_data will have
 * the previous row record in it, while new_data will have the newest data in
 * it. Keep in mind that the server can do updates based on ordering if an ORDER BY
 * clause was used. Consecutive ordering is not guarenteed.
 *
 * Called from sql_select.cc, sql_acl.cc, sql_update.cc, and sql_insert.cc.
 */
int ha_pbxt::update_row(const byte * old_data, byte * new_data)
{
	int						err = 0;
	register XTThreadPtr	self = pb_open_tab->ot_thread;

	ASSERT_NS(pb_ex_in_use);

	XT_PRINT1(self, "update_row (%s)\n", pb_share->sh_table_path->ps_path);
	XT_DISABLED_TRACE(("UPDATE tx=%d val=%d\n", (int) self->st_xact_data->xd_start_xn_id, (int) XT_GET_DISK_4(&new_data[1])));
	//statistic_increment(ha_update_count,&LOCK_status);

	/* {START-STAT-HACK} previously position of start statement hack. */

	xt_xlog_check_long_writer(self);

	/* {UPDATE-STACK} */
	if (self->st_is_update != pb_open_tab) {
		/* Push the update stack: */
		pb_open_tab->ot_prev_update = self->st_is_update;
		self->st_is_update = pb_open_tab;
		pb_open_tab->ot_update_id++;
	}

	if (table->timestamp_field_type & TIMESTAMP_AUTO_SET_ON_UPDATE)
		table->timestamp_field->set_time();

#ifdef PBMS_ENABLED
	PBMSResultRec result;

	err = pbms_delete_row_blobs(table, old_data, &result);
	if (err) {
		xt_logf(XT_NT_ERROR, "update_row:pbms_delete_row_blobs() Error: %s", result.mr_message);
		return err;
	}
	err = pbms_write_row_blobs(table, new_data, &result);
	if (err) { 
		xt_logf(XT_NT_ERROR, "update_row:pbms_write_row_blobs() Error: %s", result.mr_message);
		goto pbms_done;
	}
#endif

	/* GOTCHA: We need to check the auto-increment value on update
	 * because of the following test (which fails for InnoDB) -
	 * auto_increment.test:
	 * create table t1 (a int not null auto_increment primary key, val int);
	 * insert into t1 (val) values (1);
	 * update t1 set a=2 where a=1;
	 * insert into t1 (val) values (1);
	 */
	if (table->found_next_number_field && new_data == table->record[0]) {
		MX_LONGLONG_T	nr;
		my_bitmap_map	*old_map;

		old_map = mx_tmp_use_all_columns(table, table->read_set);
		nr = table->found_next_number_field->val_int();
		ha_set_auto_increment(pb_open_tab, table->found_next_number_field);
		mx_tmp_restore_column_map(table, old_map);
	}

	if (!xt_tab_update_record(pb_open_tab, (xtWord1 *) old_data, (xtWord1 *) new_data))
		err = ha_log_pbxt_thread_error_for_mysql(pb_ignore_dup_key);

	pb_open_tab->ot_table->tab_locks.xt_remove_temp_lock(pb_open_tab, TRUE);
	
#ifdef PBMS_ENABLED
	pbms_done:
	pbms_completed(table, (err == 0));
#endif

	return err;
}

/*
 * This will delete a row. buf will contain a copy of the row to be deleted.
 * The server will call this right after the current row has been called (from
 * either a previous rnd_next() or index call).
 *
 * Called in sql_acl.cc and sql_udf.cc to manage internal table information.
 * Called in sql_delete.cc, sql_insert.cc, and sql_select.cc. In sql_select it is
 * used for removing duplicates while in insert it is used for REPLACE calls.
*/
int ha_pbxt::delete_row(const byte * buf)
{
	int err = 0;

	ASSERT_NS(pb_ex_in_use);

	XT_PRINT1(pb_open_tab->ot_thread, "delete_row (%s)\n", pb_share->sh_table_path->ps_path);
	XT_DISABLED_TRACE(("DELETE tx=%d val=%d\n", (int) pb_open_tab->ot_thread->st_xact_data->xd_start_xn_id, (int) XT_GET_DISK_4(&buf[1])));
	//statistic_increment(ha_delete_count,&LOCK_status);

#ifdef PBMS_ENABLED
	PBMSResultRec result;

	err = pbms_delete_row_blobs(table, buf, &result);
	if (err) {
		xt_logf(XT_NT_ERROR, "pbms_delete_row_blobs() Error: %s", result.mr_message);
		return err;
	}
#endif

	/* {START-STAT-HACK} previously position of start statement hack. */

	xt_xlog_check_long_writer(pb_open_tab->ot_thread);

	if (!xt_tab_delete_record(pb_open_tab, (xtWord1 *) buf))
		err = ha_log_pbxt_thread_error_for_mysql(pb_ignore_dup_key);

	pb_open_tab->ot_table->tab_locks.xt_remove_temp_lock(pb_open_tab, TRUE);

#ifdef PBMS_ENABLED
	pbms_completed(table, (err == 0));
#endif
	return err;
}

/*
 * -----------------------------------------------------------------------
 * INDEX METHODS
 */

/*
 * This looks like a hack, but actually, it is OK.
 * It depends on the setup done by the super-class. It involves an extra
 * range check that we need to do if a "new" record is returned during
 * an index scan.
 *
 * A new record is returned if a row is updated (by another transaction)
 * during the index scan. If an update is detected, then the scan stops
 * and waits for the transaction to end.
 *
 * If the transaction commits, then the updated row is returned instead
 * of the row it would have returned when doing a consistant read
 * (repeatable read).
 *
 * These new records can appear out of index order, and may not even
 * belong to the index range that we are concerned with.
 *
 * Notice that there is not check for the start of the range. It appears
 * that this is not necessary, MySQL seems to have no problem ignoring
 * such values.
 *
 * A number of test have been given below which demonstrate the use
 * of the function.
 *
 * They also demonstrate the ORDER BY problem described here: [(11)].
 *
 * DROP TABLE IF EXISTS test_tab, test_tab_1, test_tab_2;
 * CREATE TABLE test_tab (ID int primary key, Value int, Name varchar(20), index(Value, Name)) ENGINE=pbxt;
 * INSERT test_tab values(1, 1, 'A');
 * INSERT test_tab values(2, 1, 'B');
 * INSERT test_tab values(3, 1, 'C');
 * INSERT test_tab values(4, 2, 'D');
 * INSERT test_tab values(5, 2, 'E');
 * INSERT test_tab values(6, 2, 'F');
 * INSERT test_tab values(7, 2, 'G');
 * 
 * select * from test_tab where value = 1 order by value, name for update;
 * 
 * -- Test: 1
 * -- C1
 * begin;
 * select * from test_tab where id = 5 for update;
 * 
 * -- C2
 * begin;
 * select * from test_tab where value = 2 order by value, name for update;
 * 
 * -- C1
 * update test_tab set value = 3 where id = 6;
 * commit;
 * 
 * -- Test: 2
 * -- C1
 * begin;
 * select * from test_tab where id = 5 for update;
 * 
 * -- C2
 * begin;
 * select * from test_tab where value >= 2 order by value, name for update;
 * 
 * -- C1
 * update test_tab set value = 3 where id = 6;
 * commit;
 * 
 * -- Test: 3
 * -- C1
 * begin;
 * select * from test_tab where id = 5 for update;
 * 
 * -- C2
 * begin;
 * select * from test_tab where value = 2 order by value, name for update;
 * 
 * -- C1
 * update test_tab set value = 1 where id = 6;
 * commit;
 */

int ha_pbxt::xt_index_in_range(register XTOpenTablePtr XT_UNUSED(ot), register XTIndexPtr ind,
	register XTIdxSearchKeyPtr search_key, xtWord1 *buf)
{
	/* If search key is given, this means we want an exact match. */
	if (search_key) {
		xtWord1 key_buf[XT_INDEX_MAX_KEY_SIZE];

		myxt_create_key_from_row(ind, key_buf, buf, NULL);
		search_key->sk_on_key = myxt_compare_key(ind, search_key->sk_key_value.sv_flags, search_key->sk_key_value.sv_length,
			search_key->sk_key_value.sv_key, key_buf) == 0;
		return search_key->sk_on_key;
	}

	/* Otherwise, check the end of the range. */
	if (end_range)
		return compare_key(end_range) <= 0;
	return 1;
}

int ha_pbxt::xt_index_next_read(register XTOpenTablePtr ot, register XTIndexPtr ind, xtBool key_only,
	register XTIdxSearchKeyPtr search_key, byte *buf)
{
	xt_xlog_check_long_writer(ot->ot_thread);

	if (key_only) {
		/* We only need to read the data from the key: */
		while (ot->ot_curr_rec_id) {
			if (search_key && !search_key->sk_on_key)
				break;

			switch (xt_tab_visible(ot)) {
				case FALSE:
					if (xt_idx_next(ot, ind, search_key))
						break;
				case XT_ERR:
					goto failed;
				case XT_NEW:
					if (!xt_idx_read(ot, ind, (xtWord1 *) buf))
						goto failed;
					if (xt_index_in_range(ot, ind, search_key, buf)) {
						return 0;
					}
					if (!xt_idx_next(ot, ind, search_key))
						goto failed;
					break;
				case XT_RETRY:
					/* We cannot start from the beginning again, if we have
					 * already output rows!
					 * And we need the orginal search key.
					 *
					 * The case in which this occurs is:
					 *
					 * T1: UPDATE tbl_file SET GlobalID = 'DBCD5C4514210200825501089884844_6M' WHERE ID = 39
					 * Locks a particular row.
					 *
					 * T2: SELECT ID,Flags FROM tbl_file WHERE SpaceID = 1 AND Path = '/zi/America/' AND 
					 * Name = 'Cuiaba' AND Flags IN ( 0,1,4,5 ) FOR UPDATE
					 * scans the index and stops on the lock (of the before image) above.
					 *
					 * T1 quits, the sweeper deletes the record updated by T1?!
					 * BUG: Cleanup should wait until T2 is complete!
					 *
					 * T2 continues, and returns XT_RETRY.
					 *
					 * At this stage T2 has already returned some rows, so it may not retry from the
					 * start. Instead it tries to locate the last record it tried to lock.
					 * This record is gone (or not visible), so it finds the next one.
					 *
					 * POTENTIAL BUG: If cleanup does not wait until T2 is complete, then
					 * I may miss the update record, if it is moved before the index scan
					 * position.
					 */
					if (!pb_ind_row_count && search_key) {
						if (!xt_idx_search(pb_open_tab, ind, search_key))
							return ha_log_pbxt_thread_error_for_mysql(pb_ignore_dup_key);
					}
					else {
						if (!xt_idx_research(pb_open_tab, ind))
							goto failed;
					}
					break;
				default:
					if (!xt_idx_read(ot, ind, (xtWord1 *) buf))
						goto failed;
					return 0;
			}
		}
	}
	else {
		while (ot->ot_curr_rec_id) {
			if (search_key && !search_key->sk_on_key)
				break;

			switch (xt_tab_read_record(ot, (xtWord1 *) buf)) {
				case FALSE:
					XT_DISABLED_TRACE(("not visi tx=%d rec=%d\n", (int) ot->ot_thread->st_xact_data->xd_start_xn_id, (int) ot->ot_curr_rec_id));
					if (xt_idx_next(ot, ind, search_key))
						break;
				case XT_ERR:
					goto failed;
				case XT_NEW:
					if (xt_index_in_range(ot, ind, search_key, buf))
						return 0;
					if (!xt_idx_next(ot, ind, search_key))
						goto failed;
					break;
				case XT_RETRY:
					if (!pb_ind_row_count && search_key) {
						if (!xt_idx_search(pb_open_tab, ind, search_key))
							return ha_log_pbxt_thread_error_for_mysql(pb_ignore_dup_key);
					}
					else {
						if (!xt_idx_research(pb_open_tab, ind))
							goto failed;
					}
					break;
				default:
					XT_DISABLED_TRACE(("visible tx=%d rec=%d\n", (int) ot->ot_thread->st_xact_data->xd_start_xn_id, (int) ot->ot_curr_rec_id));
					return 0;
			}
		}
	}
	return HA_ERR_END_OF_FILE;

	failed:
	return ha_log_pbxt_thread_error_for_mysql(FALSE);
}

int ha_pbxt::xt_index_prev_read(XTOpenTablePtr ot, XTIndexPtr ind, xtBool key_only,
	register XTIdxSearchKeyPtr search_key, byte *buf)
{
	if (key_only) {
		/* We only need to read the data from the key: */
		while (ot->ot_curr_rec_id) {
			if (search_key && !search_key->sk_on_key)
				break;

			switch (xt_tab_visible(ot)) {
				case FALSE:
					if (xt_idx_prev(ot, ind, search_key))
						break;
				case XT_ERR:
					goto failed;
				case XT_NEW:
					if (!xt_idx_read(ot, ind, (xtWord1 *) buf))
						goto failed;
					if (xt_index_in_range(ot, ind, search_key, buf))
						return 0;
					if (!xt_idx_next(ot, ind, search_key))
						goto failed;
					break;
				case XT_RETRY:
					if (!pb_ind_row_count && search_key) {
						if (!xt_idx_search_prev(pb_open_tab, ind, search_key))
							return ha_log_pbxt_thread_error_for_mysql(pb_ignore_dup_key);
					}
					else {
						if (!xt_idx_research(pb_open_tab, ind))
							goto failed;
					}
					break;
				default:
					if (!xt_idx_read(ot, ind, (xtWord1 *) buf))
						goto failed;
					return 0;
			}
		}
	}
	else {
		/* We need to read the entire record: */
		while (ot->ot_curr_rec_id) {
			if (search_key && !search_key->sk_on_key)
				break;

			switch (xt_tab_read_record(ot, (xtWord1 *) buf)) {
				case FALSE:
					if (xt_idx_prev(ot, ind, search_key))
						break;
				case XT_ERR:
					goto failed;
				case XT_NEW:
					if (xt_index_in_range(ot, ind, search_key, buf))
						return 0;
					if (!xt_idx_next(ot, ind, search_key))
						goto failed;
					break;
				case XT_RETRY:
					if (!pb_ind_row_count && search_key) {
						if (!xt_idx_search_prev(pb_open_tab, ind, search_key))
							return ha_log_pbxt_thread_error_for_mysql(pb_ignore_dup_key);
					}
					else {
						if (!xt_idx_research(pb_open_tab, ind))
							goto failed;
					}
					break;
				default:
					return 0;
			}
		}
	}
	return HA_ERR_END_OF_FILE;

	failed:
	return ha_log_pbxt_thread_error_for_mysql(FALSE);
}

int ha_pbxt::index_init(uint idx, bool XT_UNUSED(sorted))
{
	XTIndexPtr	ind;
	XTThreadPtr	thread = pb_open_tab->ot_thread;

	/* select count(*) from smalltab_PBXT;
	 * ignores the error below, and continues to
	 * call index_first!
	 */
	active_index = idx;

	if (pb_open_tab->ot_table->tab_dic.dic_disable_index) {
		active_index = MAX_KEY;
		xt_tab_set_index_error(pb_open_tab->ot_table);
		return ha_log_pbxt_thread_error_for_mysql(pb_ignore_dup_key);
	}

	/* The number of columns required: */
	if (pb_open_tab->ot_is_modify) {

		pb_open_tab->ot_cols_req = table->read_set->MX_BIT_SIZE();
#ifdef XT_PRINT_INDEX_OPT
		ind = (XTIndexPtr) pb_share->sh_dic_keys[idx];

		printf("index_init %s index %d cols req=%d/%d read_bits=%X write_bits=%X index_bits=%X\n", pb_open_tab->ot_table->tab_name->ps_path, (int) idx, pb_open_tab->ot_cols_req, pb_open_tab->ot_cols_req, (int) *table->read_set->bitmap, (int) *table->write_set->bitmap, (int) *ind->mi_col_map.bitmap);
#endif
		/* {START-STAT-HACK} previously position of start statement hack,
		 * previous comment to code below: */
		/* Start a statement based transaction as soon
		 * as a read is done for a modify type statement!
		 * Previously, this was done too late!
		 */
	}
	else {
		pb_open_tab->ot_cols_req = ha_get_max_bit(table->read_set);

		/* Check for index coverage!
		 *
		 * Given the following table:
		 *
		 * CREATE TABLE `customer` (
		 * `c_id` int(11) NOT NULL DEFAULT '0',
		 * `c_d_id` int(11) NOT NULL DEFAULT '0',
		 * `c_w_id` int(11) NOT NULL DEFAULT '0',
		 * `c_first` varchar(16) DEFAULT NULL,
		 * `c_middle` char(2) DEFAULT NULL,
		 * `c_last` varchar(16) DEFAULT NULL,
		 * `c_street_1` varchar(20) DEFAULT NULL,
		 * `c_street_2` varchar(20) DEFAULT NULL,
		 * `c_city` varchar(20) DEFAULT NULL,
		 * `c_state` char(2) DEFAULT NULL,
		 * `c_zip` varchar(9) DEFAULT NULL,
		 * `c_phone` varchar(16) DEFAULT NULL,
		 * `c_since` timestamp NOT NULL DEFAULT CURRENT_TIMESTAMP ON UPDATE CURRENT_TIMESTAMP,
		 * `c_credit` char(2) DEFAULT NULL,
		 * `c_credit_lim` decimal(24,12) DEFAULT NULL,
		 * `c_discount` double DEFAULT NULL,
		 * `c_balance` decimal(24,12) DEFAULT NULL,
		 * `c_ytd_payment` decimal(24,12) DEFAULT NULL,
		 * `c_payment_cnt` double DEFAULT NULL,
		 * `c_delivery_cnt` double DEFAULT NULL,
		 * `c_data` text,
		 * PRIMARY KEY (`c_w_id`,`c_d_id`,`c_id`),
		 * KEY `c_w_id` (`c_w_id`,`c_d_id`,`c_last`,`c_first`,`c_id`)
		 * ) ENGINE=PBXT;
		 *
		 * MySQL does not recognize index coverage on the followin select:
		 *
		 * SELECT c_id FROM customer WHERE c_w_id = 3 AND c_d_id = 8 AND 
		 * c_last = 'EINGATIONANTI' ORDER BY c_first ASC LIMIT 1;
		 *
		 * TODO: Find out why this is necessary, MyISAM does not
		 * seem to have this problem!
		 */
		ind = (XTIndexPtr) pb_share->sh_dic_keys[idx];
		if (MX_BIT_IS_SUBSET(table->read_set, &ind->mi_col_map))
			pb_key_read = TRUE;
#ifdef XT_PRINT_INDEX_OPT
		printf("index_init %s index %d cols req=%d/%d read_bits=%X write_bits=%X index_bits=%X converage=%d\n", pb_open_tab->ot_table->tab_name->ps_path, (int) idx, pb_open_tab->ot_cols_req, table->read_set->MX_BIT_SIZE(), (int) *table->read_set->bitmap, (int) *table->write_set->bitmap, (int) *ind->mi_col_map.bitmap, (int) (MX_BIT_IS_SUBSET(table->read_set, &ind->mi_col_map) != 0));
#endif
	}
	
	xt_xlog_check_long_writer(thread);

	pb_open_tab->ot_thread->st_statistics.st_scan_index++;
	return 0;
}

int ha_pbxt::index_end()
{
	int err = 0;

	XT_TRACE_METHOD();

	XTThreadPtr thread = pb_open_tab->ot_thread;

	/*
	 * the assertion below is not always held, because the sometimes handler is unlocked
	 * before this function is called
	 */
	/*ASSERT_NS(pb_ex_in_use);*/

	if (pb_open_tab->ot_ind_rhandle) {
		xt_ind_release_handle(pb_open_tab->ot_ind_rhandle, FALSE, thread);
		pb_open_tab->ot_ind_rhandle = NULL;
	}

	/*
	 * make permanent the lock for the last scanned row
	 */
	if (pb_open_tab)
		pb_open_tab->ot_table->tab_locks.xt_make_lock_permanent(pb_open_tab, &thread->st_lock_list);

	xt_xlog_check_long_writer(thread);

	active_index = MAX_KEY;
	XT_RETURN(err);
}

#ifdef XT_TRACK_RETURNED_ROWS
void ha_start_scan(XTOpenTablePtr ot, u_int index)
{
	xt_ttracef(ot->ot_thread, "SCAN %d:%d\n", (int) ot->ot_table->tab_id, (int) index);
	ot->ot_rows_ret_curr = 0;
	for (u_int i=0; i<ot->ot_rows_ret_max; i++)
		ot->ot_rows_returned[i] = 0;
}

void ha_return_row(XTOpenTablePtr ot, u_int index)
{
	xt_ttracef(ot->ot_thread, "%d:%d ROW=%d:%d\n",
		(int) ot->ot_table->tab_id, (int) index, (int) ot->ot_curr_row_id, (int) ot->ot_curr_rec_id);
	ot->ot_rows_ret_curr++;
	if (ot->ot_curr_row_id >= ot->ot_rows_ret_max) {
		if (!xt_realloc_ns((void **) &ot->ot_rows_returned, (ot->ot_curr_row_id+1) * sizeof(xtRecordID)))
			ASSERT_NS(FALSE);
		memset(&ot->ot_rows_returned[ot->ot_rows_ret_max], 0, (ot->ot_curr_row_id+1 - ot->ot_rows_ret_max) * sizeof(xtRecordID));
		ot->ot_rows_ret_max = ot->ot_curr_row_id+1;
	}
	if (!ot->ot_curr_row_id || !ot->ot_curr_rec_id || ot->ot_rows_returned[ot->ot_curr_row_id]) {
		char *sql = *thd_query(current_thd);

		xt_ttracef(ot->ot_thread, "DUP %d:%d %s\n",
			(int) ot->ot_table->tab_id, (int) index, *thd_query(current_thd));
		xt_dump_trace();
		printf("ERROR: row=%d rec=%d newr=%d, already returned!\n", (int) ot->ot_curr_row_id, (int) ot->ot_rows_returned[ot->ot_curr_row_id], (int) ot->ot_curr_rec_id);
		printf("ERROR: %s\n", sql);
#ifdef XT_WIN
		FatalAppExit(0, "Debug Me!");
#endif
	}
	else
		ot->ot_rows_returned[ot->ot_curr_row_id] = ot->ot_curr_rec_id;
}
#endif

int ha_pbxt::index_read_xt(byte * buf, uint idx, const byte *key, uint key_len, enum ha_rkey_function find_flag)
{
	int					err = 0;
	XTIndexPtr			ind;
	int					prefix = 0;
	XTIdxSearchKeyRec	search_key;

	if (idx == MAX_KEY) {
		err = HA_ERR_WRONG_INDEX;
		goto done;
	}
#ifdef XT_TRACK_RETURNED_ROWS
	ha_start_scan(pb_open_tab, idx);
#endif

	/* This call starts a search on this handler! */
	pb_ind_row_count = 0;

	ASSERT_NS(pb_ex_in_use);

	XT_PRINT1(pb_open_tab->ot_thread, "index_read_xt (%s)\n", pb_share->sh_table_path->ps_path);
	XT_DISABLED_TRACE(("search tx=%d val=%d update=%d\n", (int) pb_open_tab->ot_thread->st_xact_data->xd_start_xn_id, (int) XT_GET_DISK_4(key), pb_modified));
	ind = (XTIndexPtr) pb_share->sh_dic_keys[idx];

	switch (find_flag) {
		case HA_READ_PREFIX_LAST:
		case HA_READ_PREFIX_LAST_OR_PREV:
			prefix = SEARCH_PREFIX;
		case HA_READ_BEFORE_KEY:
		case HA_READ_KEY_OR_PREV: // I assume you want to be positioned on the last entry in the key duplicate list!! 
			xt_idx_prep_key(ind, &search_key, ((find_flag == HA_READ_BEFORE_KEY) ? 0 : XT_SEARCH_AFTER_KEY) | prefix, (xtWord1 *) key, (size_t) key_len);
			if (!xt_idx_search_prev(pb_open_tab, ind, &search_key))
				err = ha_log_pbxt_thread_error_for_mysql(pb_ignore_dup_key);
			else
				err = xt_index_prev_read(pb_open_tab, ind, pb_key_read,
					(find_flag == HA_READ_PREFIX_LAST) ? &search_key : NULL, buf);
			break;
		case HA_READ_PREFIX:
			prefix = SEARCH_PREFIX;
		case HA_READ_KEY_EXACT:
		case HA_READ_KEY_OR_NEXT:
		case HA_READ_AFTER_KEY:
		default:
			xt_idx_prep_key(ind, &search_key, ((find_flag == HA_READ_AFTER_KEY) ? XT_SEARCH_AFTER_KEY : 0) | prefix, (xtWord1 *) key, key_len);
			if (!xt_idx_search(pb_open_tab, ind, &search_key))
				err = ha_log_pbxt_thread_error_for_mysql(pb_ignore_dup_key);
			else {
				err = xt_index_next_read(pb_open_tab, ind, pb_key_read,
					(find_flag == HA_READ_KEY_EXACT || find_flag == HA_READ_PREFIX) ? &search_key : NULL, buf);
				if (err == HA_ERR_END_OF_FILE && find_flag == HA_READ_AFTER_KEY)
					err = HA_ERR_KEY_NOT_FOUND;			
			}
			break;
	}

	pb_ind_row_count++;
#ifdef XT_TRACK_RETURNED_ROWS
	if (!err)
		ha_return_row(pb_open_tab, idx);
#endif
	XT_DISABLED_TRACE(("search tx=%d val=%d err=%d\n", (int) pb_open_tab->ot_thread->st_xact_data->xd_start_xn_id, (int) XT_GET_DISK_4(key), err));
	done:
	if (err)
		table->status = STATUS_NOT_FOUND;
	else {
		pb_open_tab->ot_thread->st_statistics.st_row_select++;
		table->status = 0;
	}
	return err;
}

/*
 * Positions an index cursor to the index specified in the handle. Fetches the
 * row if available. If the key value is null, begin at the first key of the
 * index.
 */
int ha_pbxt::index_read(byte * buf, const byte * key, uint key_len, enum ha_rkey_function find_flag)
{
	//statistic_increment(ha_read_key_count,&LOCK_status);
	return index_read_xt(buf, active_index, key, key_len, find_flag);
}

int ha_pbxt::index_read_idx(byte * buf, uint idx, const byte *key, uint key_len, enum ha_rkey_function find_flag)
{
	//statistic_increment(ha_read_key_count,&LOCK_status);
	return index_read_xt(buf, idx, key, key_len, find_flag);
}

int ha_pbxt::index_read_last(byte * buf, const byte * key, uint key_len)
{
	//statistic_increment(ha_read_key_count,&LOCK_status);
	return index_read_xt(buf, active_index, key, key_len, HA_READ_PREFIX_LAST);
}

/*
 * Used to read forward through the index.
 */
int ha_pbxt::index_next(byte * buf)
{
	int			err = 0;
	XTIndexPtr	ind;

	XT_TRACE_METHOD();
	//statistic_increment(ha_read_next_count,&LOCK_status);
	ASSERT_NS(pb_ex_in_use);

	if (active_index == MAX_KEY) {
		err = HA_ERR_WRONG_INDEX;
		goto done;
	}
	ind = (XTIndexPtr) pb_share->sh_dic_keys[active_index];

	if (!xt_idx_next(pb_open_tab, ind, NULL))
		err = ha_log_pbxt_thread_error_for_mysql(pb_ignore_dup_key);
	else
		err = xt_index_next_read(pb_open_tab, ind, pb_key_read, NULL, buf);

	pb_ind_row_count++;
#ifdef XT_TRACK_RETURNED_ROWS
	if (!err)
		ha_return_row(pb_open_tab, active_index);
#endif
	done:
	if (err)
		table->status = STATUS_NOT_FOUND;
	else {
		pb_open_tab->ot_thread->st_statistics.st_row_select++;
		table->status = 0;
	}
	XT_RETURN(err);
}

/*
 * I have implemented this because there is currently a
 * bug in handler::index_next_same().
 *
 * drop table if exists t1;
 * CREATE TABLE t1 (a int, b int, primary key(a,b))
 * PARTITION BY KEY(b,a) PARTITIONS 2;
 * insert into t1 values (0,0),(1,1),(2,2),(3,3),(4,4),(5,5),(6,6);
 * select * from t1 where a = 4;
 * 
 */
int ha_pbxt::index_next_same(byte * buf, const byte *key, uint length)
{
	int					err = 0;
	XTIndexPtr			ind;
	XTIdxSearchKeyRec	search_key;

	XT_TRACE_METHOD();
	//statistic_increment(ha_read_next_count,&LOCK_status);
	ASSERT_NS(pb_ex_in_use);

	if (active_index == MAX_KEY) {
		err = HA_ERR_WRONG_INDEX;
		goto done;
	}
	ind = (XTIndexPtr) pb_share->sh_dic_keys[active_index];

	search_key.sk_key_value.sv_flags = HA_READ_KEY_EXACT;
	search_key.sk_key_value.sv_rec_id = 0;
	search_key.sk_key_value.sv_row_id = 0;
	search_key.sk_key_value.sv_key = search_key.sk_key_buf;
	search_key.sk_key_value.sv_length = myxt_create_key_from_key(ind, search_key.sk_key_buf, (xtWord1 *) key, (u_int) length);
	search_key.sk_on_key = TRUE;

	if (!xt_idx_next(pb_open_tab, ind, &search_key))
		err = ha_log_pbxt_thread_error_for_mysql(pb_ignore_dup_key);
	else
		err = xt_index_next_read(pb_open_tab, ind, pb_key_read, &search_key, buf);

	pb_ind_row_count++;
#ifdef XT_TRACK_RETURNED_ROWS
	if (!err)
		ha_return_row(pb_open_tab, active_index);
#endif
	done:
	if (err)
		table->status = STATUS_NOT_FOUND;
	else {
		pb_open_tab->ot_thread->st_statistics.st_row_select++;
		table->status = 0;
	}
	XT_RETURN(err);
}

/*
 * Used to read backwards through the index.
 */
int ha_pbxt::index_prev(byte * buf)
{
	int			err = 0;
	XTIndexPtr	ind;

	XT_TRACE_METHOD();
	//statistic_increment(ha_read_prev_count,&LOCK_status);
	ASSERT_NS(pb_ex_in_use);

	if (active_index == MAX_KEY) {
		err = HA_ERR_WRONG_INDEX;
		goto done;
	}
	ind = (XTIndexPtr) pb_share->sh_dic_keys[active_index];

	if (!xt_idx_prev(pb_open_tab, ind, NULL))
		err = ha_log_pbxt_thread_error_for_mysql(pb_ignore_dup_key);
	else
		err = xt_index_prev_read(pb_open_tab, ind, pb_key_read, NULL, buf);

	pb_ind_row_count++;
#ifdef XT_TRACK_RETURNED_ROWS
	if (!err)
		ha_return_row(pb_open_tab, active_index);
#endif
	done:
	if (err)
		table->status = STATUS_NOT_FOUND;
	else {
		pb_open_tab->ot_thread->st_statistics.st_row_select++;
		table->status = 0;
	}
	XT_RETURN(err);
}

/*
 * index_first() asks for the first key in the index.
 */
int ha_pbxt::index_first(byte * buf)
{
	int					err = 0;
	XTIndexPtr			ind;
	XTIdxSearchKeyRec	search_key;

	XT_TRACE_METHOD();
	//statistic_increment(ha_read_first_count,&LOCK_status);
	ASSERT_NS(pb_ex_in_use);

	/* This is required because MySQL ignores the error returned
	 * init init_index sometimes, for example:
	 *
     * if (!table->file->inited)
     *    table->file->ha_index_init(tab->index, tab->sorted);
     *  if ((error=tab->table->file->index_first(tab->table->record[0])))
	 */
	if (active_index == MAX_KEY) {
		err = HA_ERR_WRONG_INDEX;
		goto done;
	}

#ifdef XT_TRACK_RETURNED_ROWS
	ha_start_scan(pb_open_tab, active_index);
#endif
	pb_ind_row_count = 0;

	ind = (XTIndexPtr) pb_share->sh_dic_keys[active_index];

	xt_idx_prep_key(ind, &search_key, XT_SEARCH_FIRST_FLAG, NULL, 0);
	if (!xt_idx_search(pb_open_tab, ind, &search_key))
		err = ha_log_pbxt_thread_error_for_mysql(pb_ignore_dup_key);
	else
		err = xt_index_next_read(pb_open_tab, ind, pb_key_read, NULL, buf);

	pb_ind_row_count++;
#ifdef XT_TRACK_RETURNED_ROWS
	if (!err)
		ha_return_row(pb_open_tab, active_index);
#endif
	done:
	if (err)
		table->status = STATUS_NOT_FOUND;
	else {
		pb_open_tab->ot_thread->st_statistics.st_row_select++;
		table->status = 0;
	}
	XT_RETURN(err);
}

/*
 * index_last() asks for the last key in the index.
 */
int ha_pbxt::index_last(byte * buf)
{
	int					err = 0;
	XTIndexPtr			ind;
	XTIdxSearchKeyRec	search_key;

	XT_TRACE_METHOD();
	//statistic_increment(ha_read_last_count,&LOCK_status);
	ASSERT_NS(pb_ex_in_use);

	if (active_index == MAX_KEY) {
		err = HA_ERR_WRONG_INDEX;
		goto done;
	}

#ifdef XT_TRACK_RETURNED_ROWS
	ha_start_scan(pb_open_tab, active_index);
#endif
	pb_ind_row_count = 0;

	ind = (XTIndexPtr) pb_share->sh_dic_keys[active_index];

	xt_idx_prep_key(ind, &search_key, XT_SEARCH_AFTER_LAST_FLAG, NULL, 0);
	if (!xt_idx_search_prev(pb_open_tab, ind, &search_key))
		err = ha_log_pbxt_thread_error_for_mysql(pb_ignore_dup_key);
	else
		err = xt_index_prev_read(pb_open_tab, ind, pb_key_read, NULL, buf);

	pb_ind_row_count++;
#ifdef XT_TRACK_RETURNED_ROWS
	if (!err)
		ha_return_row(pb_open_tab, active_index);
#endif
	done:
	if (err)
		table->status = STATUS_NOT_FOUND;
	else {
		pb_open_tab->ot_thread->st_statistics.st_row_select++;
		table->status = 0;
	}
	XT_RETURN(err);
}

/*
 * -----------------------------------------------------------------------
 * RAMDOM/SEQUENTIAL READ METHODS
 */
 
/*
 * rnd_init() is called when the system wants the storage engine to do a table
 * scan.
 * See the example in the introduction at the top of this file to see when
 * rnd_init() is called.
 *
 * Called from filesort.cc, records.cc, sql_handler.cc, sql_select.cc, sql_table.cc,
 * and sql_update.cc.
 */
int ha_pbxt::rnd_init(bool scan)
{
	int			err = 0;
	XTThreadPtr	thread = pb_open_tab->ot_thread;

	XT_PRINT1(thread, "rnd_init (%s)\n", pb_share->sh_table_path->ps_path);
	XT_DISABLED_TRACE(("seq scan tx=%d\n", (int) thread->st_xact_data->xd_start_xn_id));

	/* Call xt_tab_seq_exit() to make sure the resources used by the previous
	 * scan are freed. In particular make sure cache page ref count is decremented.
	 * This is needed as rnd_init() can be called mulitple times w/o matching calls 
	 * to rnd_end(). Our experience is that currently this is done in queries like:
	 *
	 * SELECT t1.c1,t2.c1 FROM t1 LEFT JOIN t2 USING (c1);
	 * UPDATE t1 LEFT JOIN t2 USING (c1) SET t1.c1 = t2.c1 WHERE t1.c1 = t2.c1;
	 *
	 * when scanning inner tables. It is important to understand that in such case
	 * multiple calls to rnd_init() are not semantically equal to a new query. For
	 * example we cannot make row locks permanent as we do in rnd_end(), as 
	 * ha_pbxt::unlock_row still can be called.
	 */
	xt_tab_seq_exit(pb_open_tab);

	/* The number of columns required: */
	if (pb_open_tab->ot_is_modify) {
		pb_open_tab->ot_cols_req = table->read_set->MX_BIT_SIZE();
		/* {START-STAT-HACK} previously position of start statement hack,
		 * previous comment to code below: */
		/* Start a statement based transaction as soon
		 * as a read is done for a modify type statement!
		 * Previously, this was done too late!
		 */
	}
	else {
		pb_open_tab->ot_cols_req = ha_get_max_bit(table->read_set);

		/*
		 * in case of queries like SELECT COUNT(*) FROM t
		 * table->read_set is empty. Otoh, ot_cols_req == 0 can be treated
		 * as "all columns" by some internal code (see e.g. myxt_load_row), 
		 * which makes such queries very ineffective for the records with 
		 * extended part. Setting column count to 1 makes sure that the 
		 * extended part will not be acessed in most cases.
		 */

		if (pb_open_tab->ot_cols_req == 0)
			pb_open_tab->ot_cols_req = 1;
	}

	ASSERT_NS(pb_ex_in_use);
	if (scan) {
		if (!xt_tab_seq_init(pb_open_tab))
			err = ha_log_pbxt_thread_error_for_mysql(pb_ignore_dup_key);
	}
	else
		xt_tab_seq_reset(pb_open_tab);

	xt_xlog_check_long_writer(thread);

	return err;
}

int ha_pbxt::rnd_end()
{
	XT_TRACE_METHOD();

	/*
	 * make permanent the lock for the last scanned row
	 */
	XTThreadPtr thread = pb_open_tab->ot_thread;
	if (pb_open_tab)
		pb_open_tab->ot_table->tab_locks.xt_make_lock_permanent(pb_open_tab, &thread->st_lock_list);

	xt_xlog_check_long_writer(thread);

	xt_tab_seq_exit(pb_open_tab);
	XT_RETURN(0);
}

/*
 * This is called for each row of the table scan. When you run out of records
 * you should return HA_ERR_END_OF_FILE. Fill buff up with the row information.
 * The Field structure for the table is the key to getting data into buf
 * in a manner that will allow the server to understand it.
 *
 * Called from filesort.cc, records.cc, sql_handler.cc, sql_select.cc, sql_table.cc,
 * and sql_update.cc.
 */
int ha_pbxt::rnd_next(byte *buf)
{
	int		err = 0;
	xtBool	eof;

	XT_TRACE_METHOD();
	ASSERT_NS(pb_ex_in_use);
	//statistic_increment(ha_read_rnd_next_count, &LOCK_status);
	xt_xlog_check_long_writer(pb_open_tab->ot_thread);

	if (!xt_tab_seq_next(pb_open_tab, (xtWord1 *) buf, &eof))
		err = ha_log_pbxt_thread_error_for_mysql(pb_ignore_dup_key);
	else if (eof)
		err = HA_ERR_END_OF_FILE;

	if (err)
		table->status = STATUS_NOT_FOUND;
	else {
		pb_open_tab->ot_thread->st_statistics.st_row_select++;
		table->status = 0;
	}
	XT_RETURN(err);
}

/*
 * position() is called after each call to rnd_next() if the data needs
 * to be ordered. You can do something like the following to store
 * the position:
 * ha_store_ptr(ref, ref_length, current_position);
 *
 * The server uses ref to store data. ref_length in the above case is
 * the size needed to store current_position. ref is just a byte array
 * that the server will maintain. If you are using offsets to mark rows, then
 * current_position should be the offset. If it is a primary key like in
 * BDB, then it needs to be a primary key.
 *
 * Called from filesort.cc, sql_select.cc, sql_delete.cc and sql_update.cc.
 */
void ha_pbxt::position(const byte *XT_UNUSED(record))
{
	XT_TRACE_METHOD();
	ASSERT_NS(pb_ex_in_use);
	/*
	 * I changed this from using little endian to big endian.
	 *
	 * The reason is because sometime the pointer are sorted.
	 * When they are are sorted a binary compare is used.
	 * A binary compare sorts big endian values correctly!
	 *
	 * Take the followin example:
	 *
	 * create table t1 (a int, b text);
	 * insert into t1 values (1, 'aa'), (1, 'bb'), (1, 'cc');
	 * select group_concat(b) from t1 group by a;
	 *
	 * With little endian pointers the result is:
	 * aa,bb,cc
	 *
	 * With big-endian pointer the result is:
	 * aa,cc,bb
	 *
	 */
	(void) ASSERT_NS(XT_RECORD_OFFS_SIZE == 4);
	mi_int4store((xtWord1 *) ref, pb_open_tab->ot_curr_rec_id);
	XT_RETURN_VOID;
}

/*
 * Given the #ROWID retrieve the record.
 *
 * Called from filesort.cc records.cc sql_insert.cc sql_select.cc sql_update.cc.
 */
int ha_pbxt::rnd_pos(byte * buf, byte *pos)
{
	int err = 0;

	XT_TRACE_METHOD();
	ASSERT_NS(pb_ex_in_use);
	//statistic_increment(ha_read_rnd_count, &LOCK_status);
	XT_PRINT1(pb_open_tab->ot_thread, "rnd_pos (%s)\n", pb_share->sh_table_path->ps_path);

	pb_open_tab->ot_curr_rec_id = mi_uint4korr((xtWord1 *) pos);
	switch (xt_tab_dirty_read_record(pb_open_tab, (xtWord1 *) buf)) {
		case FALSE:
			err = ha_log_pbxt_thread_error_for_mysql(pb_ignore_dup_key);
			break;
		default:
			break;
	}		

	if (err)
		table->status = STATUS_NOT_FOUND;
	else {
		pb_open_tab->ot_thread->st_statistics.st_row_select++;
		table->status = 0;
	}
	XT_RETURN(err);
}

/*
 * -----------------------------------------------------------------------
 * INFO METHODS
 */
 
/*
	::info() is used to return information to the optimizer.
	Currently this table handler doesn't implement most of the fields
	really needed. SHOW also makes use of this data
	Another note, you will probably want to have the following in your
	code:
	if (records < 2)
		records = 2;
	The reason is that the server will optimize for cases of only a single
	record. If in a table scan you don't know the number of records
	it will probably be better to set records to two so you can return
	as many records as you need.
	Along with records a few more variables you may wish to set are:
		records
		deleted
		data_file_length
		index_file_length
		delete_length
		check_time
	Take a look at the public variables in handler.h for more information.

	Called in:
		filesort.cc
		ha_heap.cc
		item_sum.cc
		opt_sum.cc
		sql_delete.cc
		sql_delete.cc
		sql_derived.cc
		sql_select.cc
		sql_select.cc
		sql_select.cc
		sql_select.cc
		sql_select.cc
		sql_show.cc
		sql_show.cc
		sql_show.cc
		sql_show.cc
		sql_table.cc
		sql_union.cc
		sql_update.cc

*/
#if MYSQL_VERSION_ID < 50114
void ha_pbxt::info(uint flag)
#else
int ha_pbxt::info(uint flag)
#endif
{
	XTOpenTablePtr	ot;
	int				in_use;

	XT_TRACE_METHOD();
	
	if (!(in_use = pb_ex_in_use)) {
		pb_ex_in_use = 1;
		if (pb_share && pb_share->sh_table_lock) {
			/* If some thread has an exclusive lock, then
			 * we wait for the lock to be removed:
			 */
#if MYSQL_VERSION_ID < 50114
			ha_wait_for_shared_use(this, pb_share);
			pb_ex_in_use = 1;
#else
			if (!ha_wait_for_shared_use(this, pb_share))
				return ha_log_pbxt_thread_error_for_mysql(pb_ignore_dup_key);
#endif
		}
	}

	if ((ot = pb_open_tab)) {
		if (flag & HA_STATUS_VARIABLE) {
				register XTTableHPtr tab = ot->ot_table;

			/* {FREE-ROWS-BAD}
			 * Free row count is not reliable, so ignore it.
			 * The problem is if tab_row_fnum > tab_row_eof_id - 1 then
			 * we have a very bad result.
			 *
			 * If stats.records+EXTRA_RECORDS == 0 as returned by 
			 * estimate_rows_upper_bound(), then filesort will crash here:
			 *
			 * make_sortkey(param,sort_keys[idx++],ref_pos);
			 * 
			 * #0	0x000bf69c in Field_long::sort_string at field.cc:3766
			 * #1	0x0022e1f1 in make_sortkey at filesort.cc:769
			 * #2	0x0022f1cf in find_all_keys at filesort.cc:619
			 * #3	0x00230eec in filesort at filesort.cc:243
			 * #4	0x001b9d89 in mysql_update at sql_update.cc:415
			 * #5	0x0010db12 in mysql_execute_command at sql_parse.cc:2959
			 * #6	0x0011480d in mysql_parse at sql_parse.cc:5787
			 * #7	0x00115afb in dispatch_command at sql_parse.cc:1200
			 * #8	0x00116de2 in do_command at sql_parse.cc:857
			 * #9	0x00101ee4 in handle_one_connection at sql_connect.cc:1115
			 *
			 * The problem is that sort_keys is allocated to handle just 1 vector.
			 * Sorting one vector crashes. Although I could not find a check for
			 * the actual number of vectors. But it must assume that it has at
			 * least EXTRA_RECORDS vectors.
			 */
#ifdef XT_ROW_COUNT_CORRECTED
			if (tab->tab_row_eof_id <= tab->tab_row_fnum ||
				(!tab->tab_row_free_id && tab->tab_row_fnum))
				xt_tab_check_free_lists(NULL, ot, false, true);
			stats.records = (ha_rows) tab->tab_row_eof_id - 1;
			if (stats.records >= tab->tab_row_fnum) {
				stats.deleted = tab->tab_row_fnum;
				stats.records -= stats.deleted;
			}
			else {
				stats.deleted = 0;
				stats.records = 2;
			}
#else
			stats.deleted = /* tab->tab_row_fnum */ 0;
			stats.records = (ha_rows) (tab->tab_row_eof_id - 1 /* - stats.deleted */);
#endif
			stats.data_file_length = xt_rec_id_to_rec_offset(tab, tab->tab_rec_eof_id);
			stats.index_file_length = xt_ind_node_to_offset(tab, tab->tab_ind_eof);
			stats.delete_length = tab->tab_rec_fnum * ot->ot_rec_size;
			//check_time = info.check_time;
			stats.mean_rec_length = (ulong) ot->ot_rec_size;
		}

		if (flag & HA_STATUS_CONST) {
			ha_rows		rec_per_key;
			XTIndexPtr	ind;
			TABLE_SHARE	*share= TS(table);

			stats.max_data_file_length = 0x00FFFFFF;
			stats.max_index_file_length = 0x00FFFFFF;
			//stats.create_time = info.create_time;
			ref_length = XT_RECORD_OFFS_SIZE;
			//share->db_options_in_use = info.options;
			stats.block_size = XT_INDEX_PAGE_SIZE;

			if (share->tmp_table == NO_TMP_TABLE)
#ifdef DRIZZLED
#define WHICH_MUTEX			mutex
#elif MYSQL_VERSION_ID >= 50404
#define WHICH_MUTEX			LOCK_ha_data
#else
#define WHICH_MUTEX			mutex
#endif

#ifdef SAFE_MUTEX

#if MYSQL_VERSION_ID < 50404
#if MYSQL_VERSION_ID < 50123
				safe_mutex_lock(&share->mutex,__FILE__,__LINE__);
#else
				safe_mutex_lock(&share->mutex,0,__FILE__,__LINE__);
#endif
#else
				safe_mutex_lock(&share->WHICH_MUTEX,0,__FILE__,__LINE__);
#endif

#else // SAFE_MUTEX

#ifdef MY_PTHREAD_FASTMUTEX
				my_pthread_fastmutex_lock(&share->WHICH_MUTEX);
#else
				pthread_mutex_lock(&share->WHICH_MUTEX);
#endif

#endif // SAFE_MUTEX
#ifdef DRIZZLED
			set_prefix(share->keys_in_use, share->keys);
			share->keys_for_keyread&= share->keys_in_use;
#else
			share->keys_in_use.set_prefix(share->keys);
			//share->keys_in_use.intersect_extended(info.key_map);
			share->keys_for_keyread.intersect(share->keys_in_use);
			//share->db_record_offset = info.record_offset;
#endif
			for (u_int i = 0; i < share->keys; i++) {
				ind = pb_share->sh_dic_keys[i];

				rec_per_key = 0;
				if (ind->mi_seg_count == 1 && (ind->mi_flags & HA_NOSAME))
					rec_per_key = 1;
				else {
					rec_per_key = 1;	
				}
				for (u_int j = 0; j < table->key_info[i].key_parts; j++)
	 				table->key_info[i].rec_per_key[j] = (ulong) rec_per_key;
			}
			if (share->tmp_table == NO_TMP_TABLE)
#ifdef SAFE_MUTEX
				safe_mutex_unlock(&share->WHICH_MUTEX,__FILE__,__LINE__);
#else
#ifdef MY_PTHREAD_FASTMUTEX
				pthread_mutex_unlock(&share->WHICH_MUTEX.mutex);
#else
				pthread_mutex_unlock(&share->WHICH_MUTEX);
#endif
#endif
	  		/*
			 Set data_file_name and index_file_name to point at the symlink value
			 if table is symlinked (Ie;  Real name is not same as generated name)
	   		*/
	   		/*
			data_file_name = index_file_name = 0;
			fn_format(name_buff, file->filename, "", MI_NAME_DEXT, 2);
			if (strcmp(name_buff, info.data_file_name))
				data_file_name = info.data_file_name;
			strmov(fn_ext(name_buff), MI_NAME_IEXT);
			if (strcmp(name_buff, info.index_file_name))
				index_file_name = info.index_file_name;
			*/
		}

 		if (flag & HA_STATUS_ERRKEY)
	 		errkey = ot->ot_err_index_no;

		/* {PRE-INC}
		 * We assume they want the next value to be returned!
		 *
		 * At least, this is what works for the following code:
		 *
		 * create table t1 (a int auto_increment primary key)
		 * auto_increment=100
		 * engine=pbxt
		 * partition by list (a)
		 * (partition p0 values in (1, 98,99, 100, 101));
		 * create index inx on t1 (a);
		 * insert into t1 values (null);
		 * select * from t1;
		 */
		if (flag & HA_STATUS_AUTO)
			stats.auto_increment_value = (ulonglong) ot->ot_table->tab_auto_inc+1;
	}
	else
		errkey = (uint) -1;

	if (!in_use) {
		pb_ex_in_use = 0;
		if (pb_share) {
			/* Someone may be waiting for me to complete: */
			if (pb_share->sh_table_lock)
				xt_broadcast_cond_ns((xt_cond_type *) pb_share->sh_ex_cond);
		}
	}
#if MYSQL_VERSION_ID < 50114
	XT_RETURN_VOID;
#else
	XT_RETURN(0);
#endif
}

/*
 * extra() is called whenever the server wishes to send a hint to
 * the storage engine. The myisam engine implements the most hints.
 * ha_innodb.cc has the most exhaustive list of these hints.
 */
int ha_pbxt::extra(enum ha_extra_function operation)
{
	int err = 0;

	XT_PRINT2(xt_get_self(), "ha_pbxt::extra (%s) operation=%d\n", pb_share->sh_table_path->ps_path, operation);

	switch (operation) {
		case HA_EXTRA_RESET_STATE:
			pb_key_read = FALSE;
			pb_ignore_dup_key = 0;
			/* As far as I can tell, this function is called for
			 * every table at the end of a statement.
			 *
			 * So, during a LOCK TABLES ... UNLOCK TABLES, I use
			 * this to find the end of a statement.
			 * start_stmt() indicates the start of a statement,
			 * and is also called once for each table in the
			 * statement.
			 *
			 * So the statement boundary is indicated by 
			 * self->st_stat_count == 0
			 *
			 * GOTCHA: I cannot end the transaction here!
			 * I must end it in start_stmt().
			 * The reason is because there are situations
			 * where this would end a transaction that
			 * was begin by external_lock().
			 *
			 * An example of this is when a function
			 * is called when doing CREATE TABLE SELECT.
			 */
			if (pb_in_stat) {
				/* NOTE: pb_in_stat is just used to avoid getting
				 * self, if it is not necessary!!
				 */
				XTThreadPtr self;

				pb_in_stat = FALSE;

				if (!(self = ha_set_current_thread(pb_mysql_thd, &err)))
					return xt_ha_pbxt_to_mysql_error(err);

				if (self->st_stat_count > 0) {
					self->st_stat_count--;
					if (self->st_stat_count == 0)
						self->st_stat_ended = TRUE;
				}

				/* This is the end of a statement, I can turn any locks into perminant locks now: */
				if (pb_open_tab)
					pb_open_tab->ot_table->tab_locks.xt_make_lock_permanent(pb_open_tab, &self->st_lock_list);
			}
			if (pb_open_tab)
				pb_open_tab->ot_for_update = 0;
			break;
		case HA_EXTRA_KEYREAD:
			/* This means we so not need to read the entire record. */
			pb_key_read = TRUE;
			break;
		case HA_EXTRA_NO_KEYREAD:
			pb_key_read = FALSE;
			break;
		case HA_EXTRA_IGNORE_DUP_KEY:
			/* NOTE!!! Calls to extra(HA_EXTRA_IGNORE_DUP_KEY) can be nested!
			 * In fact, the calls are from different threads, so
			 * strictly speaking I should protect this variable!!
			 * Here is the sequence that produces the duplicate call:
			 *
			 * drop table if exists t1;
			 * CREATE TABLE t1 (x int not null, y int, primary key (x)) engine=pbxt;
			 * insert into t1 values (1, 3), (4, 1);
			 * replace DELAYED into t1 (x, y) VALUES (4, 2);
			 * select * from t1 order by x;
			 *
			 */
			pb_ignore_dup_key++;
			break;
		case HA_EXTRA_NO_IGNORE_DUP_KEY:
			pb_ignore_dup_key--;
			break;
		case HA_EXTRA_KEYREAD_PRESERVE_FIELDS:
			/* MySQL needs all fields */
			pb_key_read = FALSE;
			break;
		default:
			break;
	}

	return err;
}


/*
 * Deprecated and likely to be removed in the future. Storage engines normally
 * just make a call like:
 * ha_pbxt::extra(HA_EXTRA_RESET);
 * to handle it.
 */
int ha_pbxt::reset(void)
{
	XT_TRACE_METHOD();
	extra(HA_EXTRA_RESET_STATE);
	XT_RETURN(0);
}

void ha_pbxt::unlock_row()
{
	XT_TRACE_METHOD();
	if (pb_open_tab)
		pb_open_tab->ot_table->tab_locks.xt_remove_temp_lock(pb_open_tab, FALSE);
}

/*
 * Used to delete all rows in a table. Both for cases of truncate and
 * for cases where the optimizer realizes that all rows will be
 * removed as a result of a SQL statement.
 *
 * Called from item_sum.cc by Item_func_group_concat::clear(),
 * Item_sum_count_distinct::clear(), and Item_func_group_concat::clear().
 * Called from sql_delete.cc by mysql_delete().
 * Called from sql_select.cc by JOIN::reinit().
 * Called from sql_union.cc by st_select_lex_unit::exec().
 */
int ha_pbxt::delete_all_rows()
{
	THD				*thd = current_thd;
	int				err = 0;
	XTThreadPtr		self;
	XTDDTable		*tab_def = NULL;
	char			path[PATH_MAX];

	XT_TRACE_METHOD();

	if (thd_sql_command(thd) != SQLCOM_TRUNCATE) {
		/* Just like InnoDB we only handle TRUNCATE TABLE
		 * by recreating the table.
		 * DELETE FROM t must be handled by deleting
		 * each row because it may be part of a transaction,
		 * and there may be foreign key actions.
		 */
		XT_RETURN (my_errno = HA_ERR_WRONG_COMMAND);
	}

	if (!(self = ha_set_current_thread(thd, &err)))
		return xt_ha_pbxt_to_mysql_error(err);

	try_(a) {
		XTDictionaryRec dic;

		memset(&dic, 0, sizeof(dic));

		dic = pb_share->sh_table->tab_dic;
		xt_strcpy(PATH_MAX, path, pb_share->sh_table->tab_name->ps_path);

		if ((tab_def = dic.dic_table))
			tab_def->reference();

		if (!(thd_test_options(thd,OPTION_NO_FOREIGN_KEY_CHECKS)))
			tab_def->deleteAllRows(self);

		/* We should have a table lock! */
		//ASSERT(pb_lock_table);
		if (!pb_table_locked) {
			ha_aquire_exclusive_use(self, pb_share, this);
			pushr_(ha_release_exclusive_use, pb_share);
		}
		ha_close_open_tables(self, pb_share, NULL);

		/* This is required in the case of delete_all_rows, because we must
		 * ensure that the handlers no longer reference the old
		 * table, so that it will not be used again. The table
		 * must be re-openned, because the ID has changed!
		 *
		 * 0.9.86+ Must check if this is still necessary.
		 *
		 * the ha_close_share(self, pb_share) call was moved from above
		 * (before tab_def = dic.dic_table), because of a crash.
		 * Test case:
		 *
		 * set storage_engine = pbxt;
		 * create table t1 (s1 int primary key);
		 * insert into t1 values (1);
		 * create table t2 (s1 int, foreign key (s1) references t1 (s1));
		 * insert into t2 values (1); 
		 * truncate table t1; -- this should fail because of FK constraint
		 * alter table t1 engine = myisam; -- this caused crash
		 *
		 */
		ha_close_share(self, pb_share);

		/* MySQL documentation requires us to reset auto increment value to 1
		 * on truncate even if the table was created with a different value. 
		 * This is also consistent with other engines.
		 */
		dic.dic_min_auto_inc = 1;

		xt_create_table(self, (XTPathStrPtr) path, &dic);
		if (!pb_table_locked)
			freer_(); // ha_release_exclusive_use(pb_share)
	}
	catch_(a) {
		err = xt_ha_pbxt_thread_error_for_mysql(thd, self, pb_ignore_dup_key);
	}
	cont_(a);

	if (tab_def)
		tab_def->release(self);

	XT_RETURN(err);
}

/*
 * TODO: Implement!
 * Assuming a key (a,b,c)
 * 
 * rec_per_key[0] = SELECT COUNT(*)/COUNT(DISTINCT a) FROM t;
 * rec_per_key[1] = SELECT COUNT(*)/COUNT(DISTINCT a,b) FROM t;
 * rec_per_key[2] = SELECT COUNT(*)/COUNT(DISTINCT a,b,c) FROM t;
 *
 * After this is implemented, the selectivity can serve as
 * a quick estimate of records_in_range().
 *
 * After you have done this, you need to redo the index_merge*
 * tests. Restore the standard result to check if we
 * now agree with the MyISAM strategy.
 * 
 */
int ha_pbxt::analyze(THD *thd, HA_CHECK_OPT *XT_UNUSED(check_opt))
{
	int				err = 0;
	XTDatabaseHPtr	db;
	xtXactID		my_xn_id;
	xtXactID		clean_xn_id = 0;
	uint			cnt = 10;

	XT_TRACE_METHOD();

	if (!pb_open_tab) {
		if ((err = reopen()))
			XT_RETURN(err);
	}

	/* Wait until the sweeper is no longer busy!
	 * If you want an accurate count(*) value, then call
	 * ANALYZE TABLE first. This function waits until the
	 * sweeper has completed.
	 */
	db = pb_open_tab->ot_table->tab_db;
	
	/*
	 * Wait until everything is cleaned up before this transaction.
	 * But this will only work if the we quit out transaction!
	 *
	 * GOTCHA: When a PBXT table is partitioned, then analyze() is
	 * called for each component. The first calls xt_xn_commit().
	 * All following calls have no transaction!:
	 *
	 * CREATE TABLE t1 (a int)
	 * PARTITION BY LIST (a)
	 * (PARTITION x1 VALUES IN (10), PARTITION x2 VALUES IN (20));
	 * 
	 * analyze table t1;
	 * 
	 */
	if (pb_open_tab->ot_thread && pb_open_tab->ot_thread->st_xact_data) {
		my_xn_id = pb_open_tab->ot_thread->st_xact_data->xd_start_xn_id;
		XT_PRINT0(xt_get_self(), "xt_xn_commit\n");
		xt_xn_commit(pb_open_tab->ot_thread);
	}
	else
		my_xn_id = db->db_xn_to_clean_id;

	while ((!db->db_sw_idle || xt_xn_is_before(db->db_xn_to_clean_id, my_xn_id)) && !thd_killed(thd)) {
		xt_busy_wait();

		/*
		 * It is possible that the sweeper gets stuck because
		 * it has no dictionary information!
		 * As in the example below.
		 *
		 * create table t4 (
		 *   pk_col int auto_increment primary key, a1 char(64), a2 char(64), b char(16), c char(16) not null, d char(16), dummy char(64) default ' '
		 * ) engine=pbxt;
		 *
		 * insert into t4 (a1, a2, b, c, d, dummy) select * from t1;
		 * 
		 * create index idx12672_0 on t4 (a1);
		 * create index idx12672_1 on t4 (a1,a2,b,c);
		 * create index idx12672_2 on t4 (a1,a2,b);
		 * analyze table t1;
		 */
		if (db->db_sw_idle) {
			/* This will make sure we don't wait forever: */
			if (clean_xn_id != db->db_xn_to_clean_id) {
				clean_xn_id = db->db_xn_to_clean_id;
				cnt = 10;
			}
			else {
				cnt--;
				if (!cnt)
					break;
			}
			xt_wakeup_sweeper(db);
		}
	}

	XT_RETURN(err);
}

int ha_pbxt::repair(THD *XT_UNUSED(thd), HA_CHECK_OPT *XT_UNUSED(check_opt))
{
	return(HA_ADMIN_TRY_ALTER);
}

/*
 * This is mapped to "ALTER TABLE tablename TYPE=PBXT", which rebuilds
 * the table in MySQL.
 */
int ha_pbxt::optimize(THD *XT_UNUSED(thd), HA_CHECK_OPT *XT_UNUSED(check_opt))
{
	return(HA_ADMIN_TRY_ALTER);
}

#ifdef DEBUG
extern int pbxt_mysql_trace_on;
#endif

int ha_pbxt::check(THD* thd, HA_CHECK_OPT* XT_UNUSED(check_opt))
{
	int				err = 0;
	XTThreadPtr		self;

	if (!(self = ha_set_current_thread(thd, &err)))
		return xt_ha_pbxt_to_mysql_error(err);
	if (self->st_lock_count)
		ASSERT(self->st_xact_data);

	if (!pb_table_locked) {
		ha_aquire_exclusive_use(self, pb_share, this);
		pushr_(ha_release_exclusive_use, pb_share);
	}

#ifdef CHECK_TABLE_LOADS
	xt_tab_load_table(self, pb_open_tab);
#endif
	xt_check_table(self, pb_open_tab);

	if (!pb_table_locked)
		freer_(); // ha_release_exclusive_use(pb_share)

	//pbxt_mysql_trace_on = TRUE;
	return 0;
}

/*
 * This function is called:
 * For each table in LOCK TABLES,
 * OR
 * For each table in a statement.
 *
 * It is called with F_UNLCK:
 * in UNLOCK TABLES
 * OR
 * at the end of a statement.
 *
 */
xtPublic int ha_pbxt::external_lock(THD *thd, int lock_type)
{
	int				err = 0;
	XTThreadPtr		self;
	
	if (!(self = ha_set_current_thread(thd, &err)))
		return xt_ha_pbxt_to_mysql_error(err);

	/* F_UNLCK is set when this function is called at end
	 * of statement or UNLOCK TABLES
	 */
	if (lock_type == F_UNLCK) {
		/* This is not TRUE if external_lock() FAILED!
		 * Can we rely on external_unlock being called when
		 * external_lock() fails? Currently yes, but it does
		 * not make sense!
		ASSERT_NS(pb_ex_in_use);
		*/

		XT_PRINT1(self, "EXTERNAL_LOCK (%s) lock_type=UNLOCK\n", pb_share->sh_table_path->ps_path);

		/* Make any temporary locks on this table permanent.
		 *
		 * This is required here because of the following example:
		 * create table t1 (a int NOT NULL, b int, primary key (a));
		 * create table t2 (a int NOT NULL, b int, primary key (a));
		 * insert into t1 values (0, 10),(1, 11),(2, 12);
		 * insert into t2 values (1, 21),(2, 22),(3, 23);
		 * update t1 set b= (select b from t2 where t1.a = t2.a);
		 * update t1 set b= (select b from t2 where t1.a = t2.a);
		 * select * from t1;
		 * drop table t1, t2;
		 *
		 */

		/* GOTCHA! It's weird, but, if this function returns an error
		 * on lock, then UNLOCK is called?!
		 * This should not be done, because if lock fails, it should be
		 * assumed that no UNLOCK is required.
		 * Basically, I have to assume that some code will presume this,
		 * although the function lock_external() calls unlock, even
		 * when lock fails.
		 * The result is, that my lock count can go wrong. So I could
		 * change the lock method, and increment the lock count, even
		 * if it fails. However, the consequences are more serious,
		 * if some code decides not to call UNLOCK after lock fails.
		 * The result is that I would have a permanent too high lock,
		 * count and nothing will work.
		 * So instead, I handle the fact that I might too many unlocks
		 * here.
		 */
		if (self->st_lock_count > 0)
			self->st_lock_count--;
		if (!self->st_lock_count) {
			/* This section handles "auto-commit"... */

#ifdef XT_IMPLEMENT_NO_ACTION
			/* {NO-ACTION-BUG}
			 * This is required here because it marks the end of a statement.
			 * If we are in a non-auto-commit mode, then we cannot
			 * wait for st_is_update to be set by the begining of a new transaction.
			 */
			if (self->st_restrict_list.bl_count) {
				if (!xt_tab_restrict_rows(&self->st_restrict_list, self))
					err = xt_ha_pbxt_thread_error_for_mysql(thd, self, pb_ignore_dup_key);
			}
#endif

			if (self->st_xact_data) {
				if (self->st_auto_commit) {
					/*
					 * Normally I could assume that if the transaction
					 * has not been aborted by now, then it should be committed.
					 *
					 * Unfortunately, this is not the case!
					 *
					 * create table t1 (id int primary key) engine = pbxt;
					 * create table t2 (id int) engine = pbxt;
					 * 
					 * insert into t1 values ( 1 ) ;
					 * insert into t1 values ( 2 ) ;
					 * insert into t2 values ( 1 ) ;
					 * insert into t2 values ( 2 ) ;
					 * 
					 * --This statement is returns an error calls ha_autocommit_or_rollback():
					 * update t1 set t1.id=1 where t1.id=2;
					 * 
					 * --This statement is returns no error and calls ha_autocommit_or_rollback():
					 * update t1,t2 set t1.id=3, t2.id=3 where t1.id=2 and t2.id = t1.id;
					 * 
					 * --But this statement returns an error and does not call ha_autocommit_or_rollback():
					 * update t1,t2 set t1.id=1, t2.id=1 where t1.id=3 and t2.id = t1.id;
					 * 
					 * The result is, I cannot rely on ha_autocommit_or_rollback() being called :(
					 * So I have to abort myself here...
					 */
					if (pb_open_tab)
						pb_open_tab->ot_table->tab_locks.xt_make_lock_permanent(pb_open_tab, &self->st_lock_list);

					if (self->st_abort_trans) {
						XT_PRINT0(self, "xt_xn_rollback in unlock\n");
						if (!xt_xn_rollback(self))
							err = xt_ha_pbxt_thread_error_for_mysql(thd, self, pb_ignore_dup_key);
					}
					else {
						XT_PRINT0(self, "xt_xn_commit in unlock\n");
						if (!xt_xn_commit(self))
							err = xt_ha_pbxt_thread_error_for_mysql(thd, self, pb_ignore_dup_key);
					}
				}
			}

			/* If the previous statement was "for update", then set the visibilty
			 * so that non- for update SELECTs will see what the for update select
			 * (or update statement) just saw.
			 */
			if (pb_open_tab) {
				if (pb_open_tab->ot_for_update) {
					self->st_visible_time = self->st_database->db_xn_end_time;
					pb_open_tab->ot_for_update = 0;
				}

				if (pb_share->sh_recalc_selectivity) {
#ifdef XT_ROW_COUNT_CORRECTED
					/* {CORRECTED-ROW-COUNT} */
					if ((pb_share->sh_table->tab_row_eof_id - 1 - pb_share->sh_table->tab_row_fnum) >= 200)
#else
					/* {FREE-ROWS-BAD} */
					if ((pb_share->sh_table->tab_row_eof_id - 1 /* - pb_share->sh_table->tab_row_fnum */) >= 200)
#endif
					{
						/* [**] */
						pb_share->sh_recalc_selectivity = FALSE;
						xt_ind_set_index_selectivity(pb_open_tab, self);
#ifdef XT_ROW_COUNT_CORRECTED
						/* {CORRECTED-ROW-COUNT} */
						pb_share->sh_recalc_selectivity = (pb_share->sh_table->tab_row_eof_id - 1 - pb_share->sh_table->tab_row_fnum) < 150;
#else
						/* {FREE-ROWS-BAD} */
						pb_share->sh_recalc_selectivity = (pb_share->sh_table->tab_row_eof_id - 1 /* - pb_share->sh_table->tab_row_fnum */) < 150;
#endif
					}
				}
			}

			if (self->st_stat_modify)
				self->st_statistics.st_stat_write++;
			else
				self->st_statistics.st_stat_read++;
			self->st_stat_modify = FALSE;
		}

		if (pb_table_locked) {
			pb_table_locked--;
			if (!pb_table_locked)
				ha_release_exclusive_use(self, pb_share);
		}

		/* No longer in use: */
		pb_ex_in_use = 0;
		/* Someone may be waiting for me to complete: */
		if (pb_share->sh_table_lock)
			xt_broadcast_cond_ns((xt_cond_type *) pb_share->sh_ex_cond);
	}
	else {
		XT_PRINT2(self, "ha_pbxt::EXTERNAL_LOCK (%s) lock_type=%d\n", pb_share->sh_table_path->ps_path, lock_type);
		
		if (pb_lock_table) {
			pb_ex_in_use = 1;
			try_(a) {
				if (!pb_table_locked)
					ha_aquire_exclusive_use(self, pb_share, this);
				pb_table_locked++;

				ha_close_open_tables(self, pb_share, this);

				if (!pb_share->sh_table) {
					xt_ha_open_database_of_table(self, pb_share->sh_table_path);

					ha_open_share(self, pb_share);
				}
			}
			catch_(a) {
				err = xt_ha_pbxt_thread_error_for_mysql(thd, self, pb_ignore_dup_key);
				pb_ex_in_use = 0;
				goto complete;
			}
			cont_(a);

			/* Occurs if you do:
			 * truncate table t1;
			 * truncate table t1;
			 */
			if (!pb_open_tab) {
				if ((err = reopen())) {
					pb_ex_in_use = 0;
					goto complete;
				}
			}
		}
		else {
			pb_ex_in_use = 1;
			if (pb_share->sh_table_lock && !pb_table_locked) {
				/* If some thread has an exclusive lock, then
				 * we wait for the lock to be removed:
				 */
				if (!ha_wait_for_shared_use(this, pb_share)) {
					err = ha_log_pbxt_thread_error_for_mysql(pb_ignore_dup_key);
					goto complete;
				}
			}

			if (!pb_open_tab) {
				if ((err = reopen())) {
					pb_ex_in_use = 0;
					goto complete;
				}
			}

			/* Set the current thread for this open table: */
			pb_open_tab->ot_thread = self;

			/* If this is a set, then it is in UPDATE/DELETE TABLE ...
			 * or SELECT ... FOR UPDATE
			 */	
			pb_open_tab->ot_is_modify = FALSE;
			if ((pb_open_tab->ot_for_update = (lock_type == F_WRLCK))) {
				switch ((int) thd_sql_command(thd)) {
					case SQLCOM_DELETE:
#ifndef DRIZZLED
					case SQLCOM_DELETE_MULTI:
#endif
						/* turn DELETE IGNORE into normal DELETE. The IGNORE option causes problems because 
						 * when a record is deleted we add an xlog record which we cannot "rollback" later
						 * when we find that an FK-constraint has failed. 
						 */
						thd->lex->ignore = false;
					case SQLCOM_UPDATE:
#ifndef DRIZZLED
					case SQLCOM_UPDATE_MULTI:
#endif
					case SQLCOM_REPLACE:
					case SQLCOM_REPLACE_SELECT:
					case SQLCOM_INSERT:
					case SQLCOM_INSERT_SELECT:
						pb_open_tab->ot_is_modify = TRUE;
						self->st_stat_modify = TRUE;
						break;
					case SQLCOM_CREATE_TABLE:
					case SQLCOM_CREATE_INDEX:
					case SQLCOM_ALTER_TABLE:
					case SQLCOM_TRUNCATE:
					case SQLCOM_DROP_TABLE:
					case SQLCOM_DROP_INDEX:
					case SQLCOM_LOAD:
#ifndef DRIZZLED
					case SQLCOM_REPAIR:
#endif
					case SQLCOM_OPTIMIZE:
						self->st_stat_modify = TRUE;
						break;
				}
			}

			if (pb_open_tab->ot_is_modify && pb_open_tab->ot_table->tab_dic.dic_disable_index) {
				xt_tab_set_index_error(pb_open_tab->ot_table);
				err = ha_log_pbxt_thread_error_for_mysql(pb_ignore_dup_key);
				goto complete;
			}
		}

		/* Record the associated MySQL thread: */
		pb_mysql_thd = thd;

		if (self->st_database != pb_share->sh_table->tab_db) {				
			try_(b) {
				/* PBXT does not permit multiple databases us one statement,
				 * or in a single transaction!
				 *
				 * Example query:
				 *
				 * update mysqltest_1.t1, mysqltest_2.t2 set a=10,d=10;
				 */
				if (self->st_lock_count > 0)
					xt_throw_xterr(XT_CONTEXT, XT_ERR_MULTIPLE_DATABASES);

				xt_ha_open_database_of_table(self, pb_share->sh_table_path);
			}
			catch_(b) {
				err = xt_ha_pbxt_thread_error_for_mysql(thd, self, pb_ignore_dup_key);
				pb_ex_in_use = 0;
				goto complete;
			}
			cont_(b);
		}

		/* See {IS-UPDATE-STAT} nad {UPDATE-STACK} */
		self->st_is_update = NULL;

		/* Auto begin a transaction (if one is not already running): */
		if (!self->st_xact_data) {
			/* Transaction mode numbers must be identical! */
			(void) ASSERT_NS(ISO_READ_UNCOMMITTED == XT_XACT_UNCOMMITTED_READ);
			(void) ASSERT_NS(ISO_SERIALIZABLE == XT_XACT_SERIALIZABLE);

			thd_init_xact(thd, self, true);

			if (!xt_xn_begin(self)) {
				err = xt_ha_pbxt_thread_error_for_mysql(thd, self, pb_ignore_dup_key);
				pb_ex_in_use = 0;
				goto complete;
			}

			/*
			 * {START-TRANS} GOTCHA: trans_register_ha() is not mentioned in the documentation.
			 * It must be called to inform MySQL that we have a transaction (see start_stmt).
			 *
			 * Here are some tests that confirm whether things are done correctly:
			 *
			 * drop table if exists t1, t2;
			 * create table t1 (c1 int);
			 * insert t1 values (1);
			 * select * from t1;
			 * rename table t1 to t2;
			 *
			 * rename will generate an error if MySQL thinks a transaction is
			 * still running.
			 *
			 * create table t1 (a text character set utf8, b text character set latin1);
			 * insert t1 values (0x4F736E616272C3BC636B, 0x4BF66C6E);
			 * select * from t1;
			 * --exec $MYSQL_DUMP --tab=$MYSQLTEST_VARDIR/tmp/ test
			 * --exec $MYSQL test < $MYSQLTEST_VARDIR/tmp/t1.sql
			 * --exec $MYSQL_IMPORT test $MYSQLTEST_VARDIR/tmp/t1.txt
			 * select * from t1;
			 *
			 * This test forces a begin transaction in start_stmt()
			 *
			 * drop tables if exists t1;
			 * create table t1 (c1 int);
			 * lock tables t1 write;
			 * insert t1 values (1);
			 * insert t1 values (2);
			 * unlock tables;
			 *
			 * The second select will return an empty result of the
			 * MySQL is not informed that a transaction is running (auto-commit 
			 * in external_lock comes too late)!
			 *
			 */
			if (!self->st_auto_commit) {
				trans_register_ha(thd, TRUE, pbxt_hton);
				XT_PRINT0(self, "CONN START XACT - ha_pbxt::external_lock --> trans_register_ha\n");
			}
		}

		/* Start a statment transaction: */
		/* {START-STAT-HACK} The problem that ha_commit_trans() is not
		 * called by MySQL seems to be fixed (tests confirm this).
		 * Here is the previous comment when this code was execute 
		 * here {START-STAT-HACK}
		 *
		 * GOTCHA: I have a huge problem with the transaction statement.
		 * It is not ALWAYS committed (I mean ha_commit_trans() is
		 * not always called - for example in SELECT).
		 *
		 * If I call trans_register_ha() but ha_commit_trans() is not called
		 * then MySQL thinks a transaction is still running (while
		 * I have committed the auto-transaction in ha_pbxt::external_lock()).
		 *
		 * This causes all kinds of problems, like transactions
		 * are killed when they should not be.
		 *
		 * To prevent this, I only inform MySQL that a transaction
		 * has beens started when an update is performed. I have determined that
		 * ha_commit_trans() is only guarenteed to be called if an update is done.
		 * --------
		 *
		 * So, this is the correct place to start a statement transaction.
		 *
		 * Note: if trans_register_ha() is not called before ha_write_row(), then 
		 * PBXT is not registered correctly as a modification transaction.
		 * (mark_trx_read_write call in ha_write_row).
		 * This leads to 2-phase commit not being called as it should when
		 * binary logging is enabled.
		 */
		if (!pb_open_tab->ot_thread->st_stat_trans) {
			trans_register_ha(pb_mysql_thd, FALSE, pbxt_hton);
			XT_PRINT0(pb_open_tab->ot_thread, "STAT START - ha_pbxt::external_lock --> trans_register_ha\n");
			pb_open_tab->ot_thread->st_stat_trans = TRUE;
		}

		if (lock_type == F_WRLCK || self->st_xact_mode < XT_XACT_REPEATABLE_READ)
			self->st_visible_time = self->st_database->db_xn_end_time;

#ifdef TRACE_STATEMENTS
		if (self->st_lock_count == 0)
			STAT_TRACE(self, *thd_query(thd));
#endif
		self->st_lock_count++;
	}

	complete:
	return err;
}

/*
 * This function is called for each table in a statement
 * after LOCK TABLES has been used.
 *
 * Currently I only use this function to set the
 * current thread of the table handle. 
 *
 * GOTCHA: The prototype of start_stmt() has changed
 * from version 4.1 to 5.1!
 */
int ha_pbxt::start_stmt(THD *thd, thr_lock_type lock_type)
{
	int				err = 0;
	XTThreadPtr		self;

	ASSERT_NS(pb_ex_in_use);

	if (!(self = ha_set_current_thread(thd, &err)))
		return xt_ha_pbxt_to_mysql_error(err);

	XT_PRINT2(self, "ha_pbxt::start_stmt (%s) lock_type=%d\n", pb_share->sh_table_path->ps_path, (int) lock_type);

	if (!pb_open_tab) {
		if ((err = reopen()))
			goto complete;
	}

	ASSERT_NS(pb_open_tab->ot_thread == self);
	ASSERT_NS(thd == pb_mysql_thd);
	ASSERT_NS(self->st_database == pb_open_tab->ot_table->tab_db);

	if (self->st_stat_ended) {
		self->st_stat_ended = FALSE;
		self->st_stat_trans = FALSE;

#ifdef XT_IMPLEMENT_NO_ACTION
		if (self->st_restrict_list.bl_count) {
			if (!xt_tab_restrict_rows(&self->st_restrict_list, self)) {
				err = xt_ha_pbxt_thread_error_for_mysql(pb_mysql_thd, self, pb_ignore_dup_key);
			}
		}
#endif

		/* This section handles "auto-commit"... */
		if (self->st_xact_data && self->st_auto_commit && self->st_table_trans) {
			if (self->st_abort_trans) {
				XT_PRINT0(self, "xt_xn_rollback in start_stmt\n");
				if (!xt_xn_rollback(self))
					err = xt_ha_pbxt_thread_error_for_mysql(pb_mysql_thd, self, pb_ignore_dup_key);
			}
			else {
				XT_PRINT0(self, "xt_xn_commit in start_stmt\n");
				if (!xt_xn_commit(self))
					err = xt_ha_pbxt_thread_error_for_mysql(pb_mysql_thd, self, pb_ignore_dup_key);
			}
		}

		if (self->st_stat_modify)
			self->st_statistics.st_stat_write++;
		else
			self->st_statistics.st_stat_read++;
		self->st_stat_modify = FALSE;

		/* If the previous statement was "for update", then set the visibilty
		 * so that non- for update SELECTs will see what the for update select
		 * (or update statement) just saw.
		 */
		if (pb_open_tab->ot_for_update)
			self->st_visible_time = self->st_database->db_xn_end_time;
	}

	pb_open_tab->ot_for_update =
		(lock_type != TL_READ && 
		 lock_type != TL_READ_WITH_SHARED_LOCKS &&
#ifndef DRIZZLED
		 lock_type != TL_READ_HIGH_PRIORITY && 
#endif
		 lock_type != TL_READ_NO_INSERT);
	pb_open_tab->ot_is_modify = FALSE;
	if (pb_open_tab->ot_for_update) {
		switch ((int) thd_sql_command(thd)) {
			case SQLCOM_UPDATE:
			case SQLCOM_DELETE:
#ifndef DRIZZLED
			case SQLCOM_UPDATE_MULTI:
			case SQLCOM_DELETE_MULTI:
#endif
			case SQLCOM_REPLACE:
			case SQLCOM_REPLACE_SELECT:
			case SQLCOM_INSERT:
			case SQLCOM_INSERT_SELECT:
				pb_open_tab->ot_is_modify = TRUE;
				self->st_stat_modify = TRUE;
				break;
			case SQLCOM_CREATE_TABLE:
			case SQLCOM_CREATE_INDEX:
			case SQLCOM_ALTER_TABLE:
			case SQLCOM_TRUNCATE:
			case SQLCOM_DROP_TABLE:
			case SQLCOM_DROP_INDEX:
			case SQLCOM_LOAD:
#ifndef DRIZZLED
			case SQLCOM_REPAIR:
#endif
			case SQLCOM_OPTIMIZE:
				self->st_stat_modify = TRUE;
				break;
		}
	}

	/* {IS-UPDATE-STAT} This is required at this level!
	 * No matter how often it is called, it is still the start of a
	 * statement. We need to make sure statements that are NOT mistaken
	 * for different type of statement.
	 *
	 * Here is an example:
	 * select * from t1 where data = getcount("bar")
	 *
	 * If the procedure getcount() addresses another table.
	 * then open and close of the statements in getcount()
	 * are nested within an open close of the select t1
	 * statement.
	 */
	/* {UPDATE-STACK}
	 * Add to this I add the following:
	 * A trigger in the middle of an update also causes nested
	 * statements. If I reset st_is_update, then then
	 * when the trigger returns the system thinks we
	 * are in a different update statement, and may
	 * update the same row again.
	 */
	if (self->st_is_update == pb_open_tab) {
		/* Pop the update stack: */
		XTOpenTablePtr curr = pb_open_tab->ot_thread->st_is_update;

		pb_open_tab->ot_thread->st_is_update = curr->ot_prev_update;
		curr->ot_prev_update = NULL;
	}

	/* See comment {START-TRANS} */
	if (!self->st_xact_data) {

		thd_init_xact(thd, self, false);

		if (!xt_xn_begin(self)) {
			err = xt_ha_pbxt_thread_error_for_mysql(thd, self, pb_ignore_dup_key);
			goto complete;
		}
		if (!self->st_auto_commit) {
			trans_register_ha(thd, TRUE, pbxt_hton);
			XT_PRINT0(self, "START CONN XACT - ha_pbxt::start_stmt --> trans_register_ha\n");
		}
	}

	/* Start a statment (see {START-STAT-HACK}): */
	if (!pb_open_tab->ot_thread->st_stat_trans) {
		trans_register_ha(pb_mysql_thd, FALSE, pbxt_hton);
		XT_PRINT0(pb_open_tab->ot_thread, "START STAT - ha_pbxt::start_stmt --> trans_register_ha\n");
		pb_open_tab->ot_thread->st_stat_trans = TRUE;
	}

	if (pb_open_tab->ot_for_update || self->st_xact_mode < XT_XACT_REPEATABLE_READ)
		self->st_visible_time = self->st_database->db_xn_end_time;

	pb_in_stat = TRUE;

	self->st_stat_count++;

	complete:
	return err;
}

/*
 * The idea with handler::store_lock() is the following:
 *
 * The statement decided which locks we should need for the table
 * for updates/deletes/inserts we get WRITE locks, for SELECT... we get
 * read locks.
 *
 * Before adding the lock into the table lock handler (see thr_lock.c)
 * mysqld calls store lock with the requested locks. Store lock can now
 * modify a write lock to a read lock (or some other lock), ignore the
 * lock (if we don't want to use MySQL table locks at all) or add locks
 * for many tables (like we do when we are using a MERGE handler).
 *
 * When releasing locks, store_lock() are also called. In this case one
 * usually doesn't have to do anything.
 *
 * In some exceptional cases MySQL may send a request for a TL_IGNORE;
 * This means that we are requesting the same lock as last time and this
 * should also be ignored. (This may happen when someone does a flush
 * table when we have opened a part of the tables, in which case mysqld
 * closes and reopens the tables and tries to get the same locks at last
 * time). In the future we will probably try to remove this.
 *
 * Called from lock.cc by get_lock_data().
 */
THR_LOCK_DATA **ha_pbxt::store_lock(THD *thd, THR_LOCK_DATA **to, enum thr_lock_type lock_type)
{
	/*
	 * TL_READ means concurrent INSERTs are allowed. This is a problem as in this mode
	 * PBXT is not compatible with MyISAM which allows INSERTs but isolates them from
	 * current "transaction" (started by LOCK TABLES, ended by UNLOCK TABLES). PBXT 
	 * used to allow INSERTs and made them visible to the locker (on commit). 
	 * While MySQL manual doesn't state anything regarding row visibility limitations 
	 * we choose to convert local locks into normal read locks for better compatibility 
	 * with MyISAM.
	 */
	if (lock_type == TL_READ)
		lock_type = TL_READ_NO_INSERT;

	if (lock_type != TL_IGNORE && pb_lock.type == TL_UNLOCK) {
		/* Set to TRUE for operations that require a table lock: */
		switch (thd_sql_command(thd)) {
			case SQLCOM_TRUNCATE:
				/* GOTCHA:
				 * The problem is, if I do not do this, then
				 * TRUNCATE TABLE deadlocks with a normal update of the table!
				 * The reason is:
				 *
				 * external_lock() is called before MySQL actually locks the
				 * table. In external_lock(), the table is shared locked,
				 * by indicating that the handler is in use.
				 *
				 * Then later, in delete_all_rows(), a exclusive lock must be
				 * obtained. If an UPDATE or INSERT has also gained a shared
				 * lock in the meantime, then TRUNCATE TABLE hangs.
				 *
				 * By setting pb_lock_table we indicate that an exclusive lock
				 * should be gained in external_lock().
				 *
				 * This is the locking behaviour:
				 *
				 * TRUNCATE TABLE:
				 * XT SHARE LOCK (mysql_lock_tables calls external_lock)
				 * MySQL WRITE LOCK (mysql_lock_tables)
				 * ...
				 * XT EXCLUSIVE LOCK (delete_all_rows)
				 *
				 * INSERT:
				 * XT SHARED LOCK (mysql_lock_tables calls external_lock)
				 * MySQL WRITE_ALLOW_WRITE LOCK (mysql_lock_tables)
				 *
				 * If the locking for INSERT is done in the ... phase
				 * above, then we have a deadlock because 
				 * WRITE_ALLOW_WRITE conflicts with WRITE.
				 *
				 * Making TRUNCATE TABLE take a WRITE_ALLOW_WRITE LOCK, will
				 * not solve the problem because then 2 TRUNCATE TABLES
				 * can deadlock due to lock escalation.
				 *
				 * What may work is if MySQL were to lock BEFORE calling
				 * external_lock()!
				 *
				 * However, using this method, TRUNCATE TABLE does deadlock
				 * with other operations such as ALTER TABLE!
				 *
				 * This is handled with a lock timeout. Assuming 
				 * TRUNCATE TABLE will be mixed with DML this is the
				 * best solution!
				 */
				pb_lock_table = TRUE;
				break;
			default:
				pb_lock_table = FALSE;
				break;
		}

#ifdef PBXT_HANDLER_TRACE
		pb_lock.type = lock_type;
#endif
		/* GOTCHA: Before it was OK to weaken the lock after just checking
		 * that !thd->in_lock_tables. However, when starting a procedure, MySQL
		 * simulates a LOCK TABLES statement.
		 *
		 * So we need to be more specific here, and check what the actual statement
		 * type. Before doing this I got a deadlock (undetected) on the following test.
		 * However, now we get a failed assertion in ha_rollback_trans():
		 * TODO: Check this with InnoDB!
		 *
		 * DBUG_ASSERT(0);
		 * my_error(ER_COMMIT_NOT_ALLOWED_IN_SF_OR_TRG, MYF(0));
		 *
		 * drop table if exists t3;
		 * create table t3 (a smallint primary key) engine=pbxt;
		 * insert into t3 (a) values (40);
		 * insert into t3 (a) values (50);
		 * 
		 * delimiter |
		 * 
		 * drop function if exists t3_update|
		 * 
		 * create function t3_update() returns int
		 * begin
		 *   insert into t3 values (10);
		 *   return 100;
		 * end|
		 * 
		 * delimiter ;
		 * 
		 * CONN 1:
		 * 
		 * begin;
		 * update t3 set a = 5 where a = 50;
		 * 
		 * CONN 2:
		 * 
		 * begin;
		 * update t3 set a = 4 where a = 40;
		 * 
		 * CONN 1:
		 * 
		 * update t3 set a = 4 where a = 40; // Hangs waiting CONN 2.
		 * 
		 * CONN 2:
		 * 
		 * select t3_update(); // Hangs waiting for table lock.
		 * 
		 */
		if ((lock_type >= TL_WRITE_CONCURRENT_INSERT && lock_type <= TL_WRITE) && 
#ifndef DRIZZLED
			!(thd_in_lock_tables(thd) && thd_sql_command(thd) == SQLCOM_LOCK_TABLES) &&
#endif
			!thd_tablespace_op(thd) &&
			thd_sql_command(thd) != SQLCOM_TRUNCATE &&
			thd_sql_command(thd) != SQLCOM_OPTIMIZE &&
			thd_sql_command(thd) != SQLCOM_CREATE_TABLE) {
			lock_type = TL_WRITE_ALLOW_WRITE;
		}

		/* In queries of type INSERT INTO t1 SELECT ... FROM t2 ...
		 * MySQL would use the lock TL_READ_NO_INSERT on t2, and that
		 * would conflict with TL_WRITE_ALLOW_WRITE, blocking all inserts
		 * to t2. Convert the lock to a normal read lock to allow
		 * concurrent inserts to t2.
		 * 
		 * (This one from InnoDB)

                 * Stewart: removed SQLCOM_CALL, not sure of implications.
		 */
		if (lock_type == TL_READ_NO_INSERT
#ifndef DRIZZLED
			&& (!thd_in_lock_tables(thd)
			 || thd_sql_command(thd) == SQLCOM_CALL
			)
#endif
			)
		{
			lock_type = TL_READ;
		}

		XT_PRINT3(xt_get_self(), "store_lock (%s) %d->%d\n", pb_share->sh_table_path->ps_path, pb_lock.type, lock_type);
		pb_lock.type = lock_type;
	}
#ifdef PBXT_HANDLER_TRACE
	else {
		XT_PRINT3(xt_get_self(), "store_lock (%s) %d->%d (ignore/unlock)\n", pb_share->sh_table_path->ps_path, lock_type, lock_type);
	}
#endif
	*to++= &pb_lock;
	return to;
}

/*
 * Used to delete a table. By the time delete_table() has been called all
 * opened references to this table will have been closed (and your globally
 * shared references released. The variable name will just be the name of
 * the table. You will need to remove any files you have created at this point.
 *
 * Called from handler.cc by delete_table and ha_create_table(). Only used
 * during create if the table_flag HA_DROP_BEFORE_CREATE was specified for
 * the storage engine.
*/
#ifdef DRIZZLED
int PBXTStorageEngine::doDropTable(Session &, std::string table_path_str)
#else
int ha_pbxt::delete_table(const char *table_path)
#endif
{
	THD				*thd = current_thd;
	int				err = 0;
	XTThreadPtr		self = NULL;
	XTSharePtr		share;

#ifdef DRIZZLED
	const char *table_path = table_path_str.c_str();
#endif

	STAT_TRACE(self, *thd_query(thd));
	XT_PRINT1(self, "delete_table (%s)\n", table_path);

	if (XTSystemTableShare::isSystemTable(table_path))
		return delete_system_table(table_path);

	if (!(self = ha_set_current_thread(thd, &err)))
		return xt_ha_pbxt_to_mysql_error(err);

	self->st_ignore_fkeys = (thd_test_options(thd, OPTION_NO_FOREIGN_KEY_CHECKS)) != 0;

	try_(a) {
		xt_ha_open_database_of_table(self, (XTPathStrPtr) table_path);

		ASSERT(xt_get_self() == self);
		try_(b) {
			/* NOTE: MySQL does not drop a table by first locking it!
			 * We also cannot use pb_share because the handler used
			 * to delete a table is not openned correctly.
			 */
			share = ha_get_share(self, table_path, false);
			pushr_(ha_unget_share, share);
			ha_aquire_exclusive_use(self, share, NULL);
			pushr_(ha_release_exclusive_use, share);
			ha_close_open_tables(self, share, NULL);

			xt_drop_table(self, (XTPathStrPtr) table_path, thd_sql_command(thd) == SQLCOM_DROP_DB);

			freer_(); // ha_release_exclusive_use(share)
			freer_(); // ha_unget_share(share)
		}
		catch_(b) {
			/* In MySQL if the table does not exist, just log the error and continue. This is
 			 * needed to delete table in the case when CREATE TABLE fails and no PBXT disk
 			 * structures were created. 
 			 * Drizzle unlike MySQL iterates over all handlers and tries to delete table. It
 			 * stops after when a handler returns TRUE, so in Drizzle we need to report error.  
			 */
#ifndef DRIZZLED
			if (self->t_exception.e_xt_err == XT_ERR_TABLE_NOT_FOUND)
				xt_log_and_clear_exception(self);
			else
#endif
				throw_();
		}
		cont_(b);

		/*
		 * If there are no more PBXT tables in the database, we
		 * "drop the database", which deletes all PBXT resources
		 * in the database.
		 */
		/* We now only drop the pbxt system data,
		 * when the PBXT database is dropped.
		 */
#ifndef XT_USE_GLOBAL_DB
		if (!xt_table_exists(self->st_database)) {
			xt_ha_all_threads_close_database(self, self->st_database);
			xt_drop_database(self, self->st_database);
			xt_unuse_database(self, self);
			xt_ha_close_global_database(self);
		}
#endif
	}
	catch_(a) {
		err = xt_ha_pbxt_thread_error_for_mysql(thd, self, FALSE);
#ifdef DRIZZLED
		if (err == HA_ERR_NO_SUCH_TABLE)
			err = ENOENT;
#endif
	}
	cont_(a);
	
#ifdef PBMS_ENABLED
	/* Call pbms_delete_table_with_blobs() last because it cannot be undone. */
	if (!err) {
		PBMSResultRec result;

		if (pbms_delete_table_with_blobs(table_path, &result)) {
			xt_logf(XT_NT_WARNING, "pbms_delete_table_with_blobs() Error: %s", result.mr_message);
		}
		
		pbms_completed(NULL, true);
	}
#endif

	return err;
}

#ifdef DRIZZLED
int PBXTStorageEngine::delete_system_table(const char *table_path)
#else
int ha_pbxt::delete_system_table(const char *table_path)
#endif
{
	THD				*thd = current_thd;
	XTExceptionRec	e;
	int				err = 0;
	XTThreadPtr		self;

	if (!(self = xt_ha_set_current_thread(thd, &e)))
		return xt_ha_pbxt_to_mysql_error(e.e_xt_err);

	try_(a) {
		xt_ha_open_database_of_table(self, (XTPathStrPtr) table_path);

		if (xt_table_exists(self->st_database))
			xt_throw_xterr(XT_CONTEXT, XT_ERR_PBXT_TABLE_EXISTS);

		XTSystemTableShare::setSystemTableDeleted(table_path);

		if (!XTSystemTableShare::doesSystemTableExist()) {
			xt_ha_all_threads_close_database(self, self->st_database);
			xt_drop_database(self, self->st_database);
			xt_unuse_database(self, self);
			xt_ha_close_global_database(self);
		}
	}
	catch_(a) {
		err = xt_ha_pbxt_thread_error_for_mysql(thd, self, FALSE);
	}
	cont_(a);

	return err;
}

/*
 * Renames a table from one name to another from alter table call.
 * This function can be used to move a table from one database to
 * another.
 */
#ifdef DRIZZLED
int PBXTStorageEngine::doRenameTable(Session *,
                                     const char *from,
                                     const char *to)
#else
int ha_pbxt::rename_table(const char *from, const char *to)
#endif
{
	THD				*thd = current_thd;
	int				err = 0;
	XTThreadPtr		self;
	XTSharePtr		share;
	XTDatabaseHPtr	to_db;

	if (XTSystemTableShare::isSystemTable(from))
		return rename_system_table(from, to);

	if (!(self = ha_set_current_thread(thd, &err)))
		return xt_ha_pbxt_to_mysql_error(err);

	XT_PRINT2(self, "rename_table (%s -> %s)\n", from, to);

#ifdef PBMS_ENABLED
	PBMSResultRec result;

	err = pbms_rename_table_with_blobs(from, to, &result);
	if (err) {
		xt_logf(XT_NT_ERROR, "pbms_rename_table_with_blobs() Error: %s", result.mr_message);
		return err;
	}
#endif

	try_(a) {
		xt_ha_open_database_of_table(self, (XTPathStrPtr) to);
		to_db = self->st_database;

		xt_ha_open_database_of_table(self, (XTPathStrPtr) from);

		if (self->st_database != to_db)
			xt_throw_xterr(XT_CONTEXT, XT_ERR_CANNOT_CHANGE_DB);

		/*
		 * NOTE: MySQL does not lock before calling rename table!
		 *
		 * We cannot use pb_share because rename_table() is
		 * called without correctly initializing
		 * the handler!
		 */
		share = ha_get_share(self, from, true);
		pushr_(ha_unget_share, share);
		ha_aquire_exclusive_use(self, share, NULL);
		pushr_(ha_release_exclusive_use, share);
		ha_close_open_tables(self, share, NULL);

		self->st_ignore_fkeys = (thd_test_options(thd, OPTION_NO_FOREIGN_KEY_CHECKS)) != 0;
		xt_rename_table(self, (XTPathStrPtr) from, (XTPathStrPtr) to);

		freer_(); // ha_release_exclusive_use(share)
		freer_(); // ha_unget_share(share)

		/*
		 * If there are no more PBXT tables in the database, we
		 * "drop the database", which deletes all PBXT resources
		 * in the database.
		 */
#ifdef XT_USE_GLOBAL_DB
		/* We now only drop the pbxt system data,
		 * when the PBXT database is dropped.
		 */
		if (!xt_table_exists(self->st_database)) {
			xt_ha_all_threads_close_database(self, self->st_database);
			xt_drop_database(self, self->st_database);
		}
#endif
	}
	catch_(a) {
		err = xt_ha_pbxt_thread_error_for_mysql(thd, self, FALSE);
	}
	cont_(a);
	
#ifdef PBMS_ENABLED
	pbms_completed(NULL, (err == 0));
#endif

	XT_RETURN(err);
}

#ifdef DRIZZLED
int PBXTStorageEngine::rename_system_table(const char *XT_UNUSED(from), const char *XT_UNUSED(to))
#else
int ha_pbxt::rename_system_table(const char *XT_UNUSED(from), const char *XT_UNUSED(to))
#endif
{
	return ER_NOT_SUPPORTED_YET;
}

uint ha_pbxt::max_supported_key_length() const
{
	return XT_INDEX_MAX_KEY_SIZE;
}

uint ha_pbxt::max_supported_key_part_length() const
{
	/* There is a little overhead in order to fit! */
	return XT_INDEX_MAX_KEY_SIZE-4;
}

/*
 * Called in test_quick_select to determine if indexes should be used.
 *
 * As far as I can tell, time is measured in "disk reads". So the
 * calculation below means the system reads about 20 rows per read.
 *
 * For example a sequence scan uses a read buffer which reads a
 * number of rows at once, or a sequential scan can make use
 * of the cache (so it need to read less).
 */
double ha_pbxt::scan_time()
{
	double result = (double) (stats.records + stats.deleted) / 38.0 + 2;
	return result;
}

/*
 * The next method will never be called if you do not implement indexes.
 */
double ha_pbxt::read_time(uint XT_UNUSED(index), uint ranges, ha_rows rows)
{
	double result = rows2double(ranges+rows);
	return result;
}

/*
 * Given a starting key, and an ending key estimate the number of rows that
 * will exist between the two. end_key may be empty which in case determine
 * if start_key matches any rows.
 * 
 * Called from opt_range.cc by check_quick_keys().
 *
 */
ha_rows ha_pbxt::records_in_range(uint inx, key_range *min_key, key_range *max_key)
{
	XTIndexPtr		ind;
	key_part_map	keypart_map;
	u_int			segement = 0;
	ha_rows			result;

	if (min_key)
		keypart_map = min_key->keypart_map;
	else if (max_key)
		keypart_map = max_key->keypart_map;
	else
		return 1;
	ind = (XTIndexPtr) pb_share->sh_dic_keys[inx];
	
	while (keypart_map & 1) {
		segement++;
		keypart_map = keypart_map >> 1;
	}

	if (segement < 1 || segement > ind->mi_seg_count)
		result = 1;
	else
		result = ind->mi_seg[segement-1].is_recs_in_range;
#ifdef XT_PRINT_INDEX_OPT
	printf("records_in_range %s index %d cols req=%d/%d read_bits=%X write_bits=%X index_bits=%X --> %d\n", pb_open_tab->ot_table->tab_name->ps_path, (int) inx, segement, ind->mi_seg_count, (int) *table->read_set->bitmap, (int) *table->write_set->bitmap, (int) *ind->mi_col_map.bitmap, (int) result);
#endif
	return result;
}

/*
 * create() is called to create a table/database. The variable name will have the name
 * of the table. When create() is called you do not need to worry about opening
 * the table. Also, the FRM file will have already been created so adjusting
 * create_info will not do you any good. You can overwrite the frm file at this
 * point if you wish to change the table definition, but there are no methods
 * currently provided for doing that.

 * Called from handle.cc by ha_create_table().
*/
#ifdef DRIZZLED
int PBXTStorageEngine::doCreateTable(Session *, 
                                     const char *table_path, 
                                     Table &table_arg, 
                                     HA_CREATE_INFO &create_info, 
                                     drizzled::message::Table &XT_UNUSED(proto))
#else
int ha_pbxt::create(const char *table_path, TABLE *table_arg, HA_CREATE_INFO *create_info)
#endif
{
	THD				*thd = current_thd;
	int				err = 0;
	XTThreadPtr		self;
	XTDDTable		*tab_def = NULL;
	XTDictionaryRec	dic;

	if ((strcmp(table_path, "./pbxt/location") == 0) || (strcmp(table_path, "./pbxt/statistics") == 0))
		return 0;

	memset(&dic, 0, sizeof(dic));

	if (!(self = ha_set_current_thread(thd, &err)))
		return xt_ha_pbxt_to_mysql_error(err);
#ifdef DRIZZLED
	XT_PRINT2(self, "create (%s) %s\n", table_path, (create_info.options & HA_LEX_CREATE_TMP_TABLE) ? "temporary" : "");
#else
	XT_PRINT2(self, "create (%s) %s\n", table_path, (create_info->options & HA_LEX_CREATE_TMP_TABLE) ? "temporary" : "");
#endif

	STAT_TRACE(self, *thd_query(thd));

	try_(a) {
		xt_ha_open_database_of_table(self, (XTPathStrPtr) table_path);

#ifdef DRIZZLED
		for (uint i=0; i<TS(&table_arg)->keys; i++) {
			if (table_arg.key_info[i].key_length > XT_INDEX_MAX_KEY_SIZE)
				xt_throw_sulxterr(XT_CONTEXT, XT_ERR_KEY_TOO_LARGE, table_arg.key_info[i].name, (u_long) XT_INDEX_MAX_KEY_SIZE);
		}
#else
		for (uint i=0; i<TS(table_arg)->keys; i++) {
			if (table_arg->key_info[i].key_length > XT_INDEX_MAX_KEY_SIZE)
				xt_throw_sulxterr(XT_CONTEXT, XT_ERR_KEY_TOO_LARGE, table_arg->key_info[i].name, (u_long) XT_INDEX_MAX_KEY_SIZE);
		}
#endif

		/* ($) auto_increment_value will be zero if 
		 * AUTO_INCREMENT is not used. Otherwise
		 * Query was ALTER TABLE ... AUTO_INCREMENT = x; or 
		 * CREATE TABLE ... AUTO_INCREMENT = x;
		 */
#ifdef DRIZZLED
		tab_def = xt_ri_create_table(self, true, (XTPathStrPtr) table_path, *thd_query(thd), myxt_create_table_from_table(self, &table_arg));
		tab_def->checkForeignKeys(self, create_info.options & HA_LEX_CREATE_TMP_TABLE);
#else
		tab_def = xt_ri_create_table(self, true, (XTPathStrPtr) table_path, *thd_query(thd), myxt_create_table_from_table(self, table_arg));
		tab_def->checkForeignKeys(self, create_info->options & HA_LEX_CREATE_TMP_TABLE);
#endif

		dic.dic_table = tab_def;
#ifdef DRIZZLED
		dic.dic_my_table = &table_arg;
		dic.dic_tab_flags = (create_info.options & HA_LEX_CREATE_TMP_TABLE) ? XT_TAB_FLAGS_TEMP_TAB : 0;
		dic.dic_min_auto_inc = (xtWord8) create_info.auto_increment_value; /* ($) */
		dic.dic_def_ave_row_size = table_arg.s->getAvgRowLength();
#else
		dic.dic_my_table = table_arg;
		dic.dic_tab_flags = (create_info->options & HA_LEX_CREATE_TMP_TABLE) ? XT_TAB_FLAGS_TEMP_TAB : 0;
		dic.dic_min_auto_inc = (xtWord8) create_info->auto_increment_value; /* ($) */
		dic.dic_def_ave_row_size = (xtWord8) table_arg->s->avg_row_length;
#endif
		myxt_setup_dictionary(self, &dic);

		/*
		 * We used to ignore the value of foreign_key_checks flag and allowed creation
		 * of tables with "hanging" references. Now we validate FKs if foreign_key_checks != 0
		 */
		self->st_ignore_fkeys = (thd_test_options(thd, OPTION_NO_FOREIGN_KEY_CHECKS)) != 0;

		/*
		 * Previously I set delete_if_exists=TRUE because
		 * CREATE TABLE was being used to TRUNCATE.
		 * This was due to the flag HTON_CAN_RECREATE.
		 * Now I could set delete_if_exists=FALSE, but
		 * leaving it TRUE should not cause any problems.
		 */
		xt_create_table(self, (XTPathStrPtr) table_path, &dic);
	}
	catch_(a) {
		if (tab_def)
			tab_def->finalize(self);
		dic.dic_table = NULL;
		err = xt_ha_pbxt_thread_error_for_mysql(thd, self, FALSE);
	}
	cont_(a);

	/* Free the dictionary, but not 'table_arg'! */
	dic.dic_my_table = NULL;
	myxt_free_dictionary(self, &dic);

	XT_RETURN(err);
}

void ha_pbxt::update_create_info(HA_CREATE_INFO *create_info)
{
	XTOpenTablePtr	ot;

	if ((ot = pb_open_tab)) {
		if (!(create_info->used_fields & HA_CREATE_USED_AUTO)) {
			/* Fill in the minimum auto-increment value! */
			create_info->auto_increment_value = ot->ot_table->tab_dic.dic_min_auto_inc;
		}
	}
}

char *ha_pbxt::get_foreign_key_create_info()
{
	THD					*thd = current_thd;
	int					err = 0;
	XTThreadPtr			self;
	XTStringBufferRec	tab_def = { 0, 0, 0 };

	if (!(self = ha_set_current_thread(thd, &err))) {
		xt_ha_pbxt_to_mysql_error(err);
		return NULL;
	}

	if (!pb_open_tab) {
		if ((err = reopen()))
			return NULL;
	}

	if (!pb_open_tab->ot_table->tab_dic.dic_table)
		return NULL;

	try_(a) {
		pb_open_tab->ot_table->tab_dic.dic_table->loadForeignKeyString(self, &tab_def);
	}
	catch_(a) {
		xt_sb_set_size(self, &tab_def, 0);
		err = xt_ha_pbxt_thread_error_for_mysql(thd, self, pb_ignore_dup_key);
	}
	cont_(a);

	return tab_def.sb_cstring;
}

void ha_pbxt::free_foreign_key_create_info(char* str)
{
	xt_free(NULL, str);
}

bool ha_pbxt::get_error_message(int XT_UNUSED(error), String *buf)
{
	THD				*thd = current_thd;
	int				err = 0;
	XTThreadPtr		self;

	if (!(self = ha_set_current_thread(thd, &err)))
		return FALSE;

	if (!self->t_exception.e_xt_err)
		return FALSE;

	buf->copy(self->t_exception.e_err_msg, (uint32) strlen(self->t_exception.e_err_msg), system_charset_info);
	return TRUE;
}

/* 
 * get info about FKs of the currently open table
 * used in 
 * 1. REPLACE; is > 0 if table is referred by a FOREIGN KEY 
 * 2. INFORMATION_SCHEMA tables: TABLE_CONSTRAINTS, REFERENTIAL_CONSTRAINTS
 * Return value: as of 5.1.24 it's ignored
 */

int ha_pbxt::get_foreign_key_list(THD *thd, List<FOREIGN_KEY_INFO> *f_key_list)
{
	int err = 0;
	XTThreadPtr	self;
	const char *action;

	if (!(self = ha_set_current_thread(thd, &err))) {
		return xt_ha_pbxt_to_mysql_error(err);
	}

	try_(a) {
		XTDDTable *table_dic = pb_open_tab->ot_table->tab_dic.dic_table;

		if (table_dic == NULL)
			xt_throw_errno(XT_CONTEXT, XT_ERR_NO_DICTIONARY);

		for (int i = 0, sz = table_dic->dt_fkeys.size(); i < sz; i++) {
			FOREIGN_KEY_INFO *fk_info= new	// assumed that C++ exceptions are disabled
				(thd_alloc(thd, sizeof(FOREIGN_KEY_INFO))) FOREIGN_KEY_INFO;

			if (fk_info == NULL)
				xt_throw_errno(XT_CONTEXT, XT_ENOMEM);

			XTDDForeignKey *fk = table_dic->dt_fkeys.itemAt(i);

			const char *path = fk->fk_ref_tab_name->ps_path;
			const char *ref_tbl_name = path + strlen(path);

			while (ref_tbl_name != path && !XT_IS_DIR_CHAR(*ref_tbl_name)) 
				ref_tbl_name--;

			const char * ref_db_name = ref_tbl_name - 1;

			while (ref_db_name != path && !XT_IS_DIR_CHAR(*ref_db_name)) 
				ref_db_name--;

			ref_tbl_name++;
			ref_db_name++;

			fk_info->forein_id = thd_make_lex_string(thd, 0,
				fk->co_name, (uint) strlen(fk->co_name), 1);

			fk_info->referenced_db = thd_make_lex_string(thd, 0,
				ref_db_name, (uint) (ref_tbl_name - ref_db_name - 1), 1);

			fk_info->referenced_table = thd_make_lex_string(thd, 0,
				ref_tbl_name, (uint) strlen(ref_tbl_name), 1);

			fk_info->referenced_key_name = NULL;			

			XTIndex *ix = fk->getReferenceIndexPtr();
			if (ix == NULL) /* can be NULL if another thread changes referenced table at the moment */
				continue;
			
			XTDDTable *ref_table = fk->fk_ref_table;

			// might be a self-reference
			if ((ref_table == NULL) 
				&& (xt_tab_compare_names(path, table_dic->dt_table->tab_name->ps_path) == 0)) {
				ref_table = table_dic;
			}

			if (ref_table != NULL) {
				const XTList<XTDDIndex>& ix_list = ref_table->dt_indexes;
				for (int j = 0, sz2 = ix_list.size(); j < sz2; j++) {
					XTDDIndex *ddix = ix_list.itemAt(j);
					if (ddix->in_index ==  ix->mi_index_no) {
						const char *ix_name = 
							ddix->co_name ? ddix->co_name : ddix->co_ind_name;
						fk_info->referenced_key_name = thd_make_lex_string(thd, 0,
							ix_name, (uint) strlen(ix_name), 1);
						break;
					}
				}
			}

			action = XTDDForeignKey::actionTypeToString(fk->fk_on_delete);
			fk_info->delete_method = thd_make_lex_string(thd, 0,
				action, (uint) strlen(action), 1);
			action = XTDDForeignKey::actionTypeToString(fk->fk_on_update);
			fk_info->update_method = thd_make_lex_string(thd, 0,
				action, (uint) strlen(action), 1);

			const XTList<XTDDColumnRef>& cols = fk->co_cols;
			for (int j = 0, sz2 = cols.size(); j < sz2; j++) {
				XTDDColumnRef *col_ref= cols.itemAt(j);
				fk_info->foreign_fields.push_back(thd_make_lex_string(thd, 0,
					col_ref->cr_col_name, (uint) strlen(col_ref->cr_col_name), 1));
			}

			const XTList<XTDDColumnRef>& ref_cols = fk->fk_ref_cols;
			for (int j = 0, sz2 = ref_cols.size(); j < sz2; j++) {
				XTDDColumnRef *col_ref= ref_cols.itemAt(j);
				fk_info->referenced_fields.push_back(thd_make_lex_string(thd, 0,
					col_ref->cr_col_name, (uint) strlen(col_ref->cr_col_name), 1));
			}

			f_key_list->push_back(fk_info);
		}
	}
	catch_(a) {
		err = xt_ha_pbxt_thread_error_for_mysql(thd, self, pb_ignore_dup_key);
	}
	cont_(a);

	return err; 
}

uint ha_pbxt::referenced_by_foreign_key()
{
	XTDDTable *table_dic = pb_open_tab->ot_table->tab_dic.dic_table;

	if (!table_dic)
		return 0;
	/* Check the list of referencing tables: */
	return table_dic->dt_trefs ? 1 : 0;
}


struct st_mysql_sys_var
{
	MYSQL_PLUGIN_VAR_HEADER;
};

#if MYSQL_VERSION_ID < 60000
#if MYSQL_VERSION_ID >= 50124
#define USE_CONST_SAVE
#endif
#else
#if MYSQL_VERSION_ID >= 60005
#define USE_CONST_SAVE
#endif
#endif

#ifdef USE_CONST_SAVE
static void pbxt_record_cache_size_func(THD *XT_UNUSED(thd), struct st_mysql_sys_var *var, void *tgt, const void *save)
#else
static void pbxt_record_cache_size_func(THD *XT_UNUSED(thd), struct st_mysql_sys_var *var, void *tgt, void *save)
#endif
{
	xtInt8	record_cache_size;

	char *old= *(char **) tgt;
	*(char **)tgt= *(char **) save;
	if (var->flags & PLUGIN_VAR_MEMALLOC)
	{
		*(char **)tgt= my_strdup(*(char **) save, MYF(0));
		my_free(old, MYF(0));
	}
	record_cache_size = ha_set_variable(&pbxt_record_cache_size, &vp_record_cache_size);
	xt_tc_set_cache_size((size_t) record_cache_size);
#ifdef DEBUG
	char buffer[200];

	sprintf(buffer, "pbxt_record_cache_size=%llu\n", (u_llong) record_cache_size);
	xt_logf(XT_NT_INFO, buffer);
#endif
}

#ifndef DRIZZLED
struct st_mysql_storage_engine pbxt_storage_engine = {
	MYSQL_HANDLERTON_INTERFACE_VERSION
};
static st_mysql_information_schema pbxt_statitics = {
	MYSQL_INFORMATION_SCHEMA_INTERFACE_VERSION
};
#endif

#if MYSQL_VERSION_ID >= 50118
static MYSQL_SYSVAR_STR(index_cache_size, pbxt_index_cache_size,
  PLUGIN_VAR_READONLY,
  "The amount of memory allocated to the index cache, used only to cache index data.",
  NULL, NULL, NULL);

static MYSQL_SYSVAR_STR(record_cache_size, pbxt_record_cache_size,
  PLUGIN_VAR_READONLY, // PLUGIN_VAR_OPCMDARG | PLUGIN_VAR_MEMALLOC,
  "The amount of memory allocated to the record cache used to cache table data.",
  NULL, pbxt_record_cache_size_func, NULL);

static MYSQL_SYSVAR_STR(log_cache_size, pbxt_log_cache_size,
  PLUGIN_VAR_READONLY,
  "The amount of memory allocated to the transaction log cache used to cache transaction log data.",
  NULL, NULL, NULL);

static MYSQL_SYSVAR_STR(log_file_threshold, pbxt_log_file_threshold,
  PLUGIN_VAR_READONLY,
  "The size of a transaction log before rollover, and a new log is created.",
  NULL, NULL, NULL);

static MYSQL_SYSVAR_STR(transaction_buffer_size, pbxt_transaction_buffer_size,
  PLUGIN_VAR_READONLY,
  "The size of the global transaction log buffer (the engine allocates 2 buffers of this size).",
  NULL, NULL, NULL);

static MYSQL_SYSVAR_STR(log_buffer_size, pbxt_log_buffer_size,
  PLUGIN_VAR_READONLY,
  "The size of the buffer used to cache data from transaction and data logs during sequential scans, or when writing a data log.",
  NULL, NULL, NULL);

static MYSQL_SYSVAR_STR(checkpoint_frequency, pbxt_checkpoint_frequency,
  PLUGIN_VAR_READONLY,
  "The size of the transaction data buffer which is allocate by each thread.",
  NULL, NULL, NULL);

static MYSQL_SYSVAR_STR(data_log_threshold, pbxt_data_log_threshold,
  PLUGIN_VAR_READONLY,
  "The maximum size of a data log file.",
  NULL, NULL, NULL);

static MYSQL_SYSVAR_STR(data_file_grow_size, pbxt_data_file_grow_size,
  PLUGIN_VAR_READONLY,
  "The amount by which the handle data files (.xtd) grow.",
  NULL, NULL, NULL);

static MYSQL_SYSVAR_STR(row_file_grow_size, pbxt_row_file_grow_size,
  PLUGIN_VAR_READONLY,
  "The amount by which the row pointer files (.xtr) grow.",
  NULL, NULL, NULL);

static MYSQL_SYSVAR_INT(garbage_threshold, xt_db_garbage_threshold,
	PLUGIN_VAR_OPCMDARG,
	"The percentage of garbage in a repository file before it is compacted.",
	NULL, NULL, XT_DL_DEFAULT_GARBAGE_LEVEL, 0, 100, 1);

static MYSQL_SYSVAR_INT(log_file_count, xt_db_log_file_count,
	PLUGIN_VAR_OPCMDARG,
	"The minimum number of transaction logs used.",
	NULL, NULL, XT_DL_DEFAULT_XLOG_COUNT, 1, 20000, 1);

static MYSQL_SYSVAR_INT(auto_increment_mode, xt_db_auto_increment_mode,
	PLUGIN_VAR_OPCMDARG,
	"The auto-increment mode, 0 = MySQL standard (default), 1 = previous ID's never reused.",
	NULL, NULL, XT_AUTO_INCREMENT_DEF, 0, 1, 1);

/* {RN145} */
static MYSQL_SYSVAR_INT(offline_log_function, xt_db_offline_log_function,
	PLUGIN_VAR_OPCMDARG,
	"Determines what happens to transaction logs when the are moved offline, 0 = recycle logs (default), 1 = delete logs (default on Mac OS X), 2 = keep logs.",
	NULL, NULL, XT_OFFLINE_LOG_FUNCTION_DEF, 0, 2, 1);

/* {RN150} */
static MYSQL_SYSVAR_INT(sweeper_priority, xt_db_sweeper_priority,
	PLUGIN_VAR_OPCMDARG,
	"Determines the priority of the background sweeper process, 0 = low (default), 1 = normal (same as user threads), 2 = high.",
	NULL, NULL, XT_PRIORITY_LOW, XT_PRIORITY_LOW, XT_PRIORITY_HIGH, 1);

#ifdef DRIZZLED
static MYSQL_SYSVAR_INT(max_threads, pbxt_max_threads,
	PLUGIN_VAR_OPCMDARG | PLUGIN_VAR_READONLY,
	"The maximum number of threads used by PBXT",
	NULL, NULL, 500, 20, 20000, 1);
#else
static MYSQL_SYSVAR_INT(max_threads, pbxt_max_threads,
	PLUGIN_VAR_OPCMDARG | PLUGIN_VAR_READONLY,
	"The maximum number of threads used by PBXT, 0 = set according to MySQL max_connections.",
	NULL, NULL, 0, 0, 20000, 1);
#endif

#ifndef DEBUG
static MYSQL_SYSVAR_BOOL(support_xa, pbxt_support_xa,
	PLUGIN_VAR_OPCMDARG,
	"Enable PBXT support for the XA two-phase commit, default is enabled",
	NULL, NULL, TRUE);
#else
static MYSQL_SYSVAR_BOOL(support_xa, pbxt_support_xa,
	PLUGIN_VAR_OPCMDARG,
	"Enable PBXT support for the XA two-phase commit, default is disabled (due to assertion failure in MySQL)",
	/* The problem is, in MySQL an assertion fails in debug mode: 
	 * Assertion failed: (total_ha_2pc == (ulong) opt_bin_log+1), function ha_recover, file handler.cc, line 1557.
     */
	NULL, NULL, FALSE);
#endif

static MYSQL_SYSVAR_INT(flush_log_at_trx_commit, xt_db_flush_log_at_trx_commit,
	PLUGIN_VAR_OPCMDARG,
	"Determines whether the transaction log is written and/or flushed when a transaction is committed (no matter what the setting the log is written and flushed once per second), 0 = no write & no flush, 1 = write & flush (default), 2 = write & no flush.",
	NULL, NULL, 1, 0, 2, 1);

static struct st_mysql_sys_var* pbxt_system_variables[] = {
  MYSQL_SYSVAR(index_cache_size),
  MYSQL_SYSVAR(record_cache_size),
  MYSQL_SYSVAR(log_cache_size),
  MYSQL_SYSVAR(log_file_threshold),
  MYSQL_SYSVAR(transaction_buffer_size),
  MYSQL_SYSVAR(log_buffer_size),
  MYSQL_SYSVAR(checkpoint_frequency),
  MYSQL_SYSVAR(data_log_threshold),
  MYSQL_SYSVAR(data_file_grow_size),
  MYSQL_SYSVAR(row_file_grow_size),
  MYSQL_SYSVAR(garbage_threshold),
  MYSQL_SYSVAR(log_file_count),
  MYSQL_SYSVAR(auto_increment_mode),
  MYSQL_SYSVAR(offline_log_function),
  MYSQL_SYSVAR(sweeper_priority),
  MYSQL_SYSVAR(max_threads),
  MYSQL_SYSVAR(support_xa),
  MYSQL_SYSVAR(flush_log_at_trx_commit),
  NULL
};
#endif

#ifdef DRIZZLED
drizzle_declare_plugin(pbxt)
#else
mysql_declare_plugin(pbxt)
#endif
{
#ifndef DRIZZLED
	MYSQL_STORAGE_ENGINE_PLUGIN,
	&pbxt_storage_engine,
#endif
	"PBXT",
#ifdef DRIZZLED
	"1.0",
#endif
	"Paul McCullagh, PrimeBase Technologies GmbH",
	"High performance, multi-versioning transactional engine",
	PLUGIN_LICENSE_GPL,
	pbxt_init, /* Plugin Init */
	pbxt_end, /* Plugin Deinit */
#ifndef DRIZZLED
	0x0001 /* 0.1 */,
#endif
	NULL,                       /* status variables                */
#if MYSQL_VERSION_ID >= 50118
	pbxt_system_variables,		/* system variables                */
#else
	NULL,
#endif
	NULL						/* config options                  */
},
{
#ifndef DRIZZLED
	MYSQL_INFORMATION_SCHEMA_PLUGIN,
	&pbxt_statitics,
#endif
	"PBXT_STATISTICS",
#ifdef DRIZZLED
	"1.0",
#endif
	"Paul McCullagh, PrimeBase Technologies GmbH",
	"PBXT internal system statitics",
	PLUGIN_LICENSE_GPL,
	pbxt_init_statistics,						/* plugin init */
	pbxt_exit_statistics,						/* plugin deinit */
#ifndef DRIZZLED
	0x0005,
#endif
	NULL,										/* status variables */
	NULL,										/* system variables */
	NULL										/* config options */
}
#ifdef DRIZZLED
drizzle_declare_plugin_end;
#else
mysql_declare_plugin_end;
<<<<<<< HEAD
#ifdef MARIADB_BASE_VERSION
=======
#if defined(MARIADB_BASE_VERSION) && MYSQL_VERSION_ID > 50200
>>>>>>> ab428381
maria_declare_plugin(pbxt)
{ /* PBXT */
  MYSQL_STORAGE_ENGINE_PLUGIN,
  &pbxt_storage_engine,
  "PBXT",
  "Paul McCullagh, PrimeBase Technologies GmbH",
  "High performance, multi-versioning transactional engine",
  PLUGIN_LICENSE_GPL,
  pbxt_init, /* Plugin Init */
  pbxt_end, /* Plugin Deinit */
  0x0001 /* 0.1 */,
  NULL,                       /* status variables */
  pbxt_system_variables,      /* system variables */
<<<<<<< HEAD
  "1.0.09g RC3",              /* string version */
=======
  "1.0.11-7 Pre-GA",              /* string version */
>>>>>>> ab428381
  MariaDB_PLUGIN_MATURITY_GAMMA /* maturity */
},
{ /* PBXT_STATISTICS */
  MYSQL_INFORMATION_SCHEMA_PLUGIN,
  &pbxt_statitics,
  "PBXT_STATISTICS",
  "Paul McCullagh, PrimeBase Technologies GmbH",
  "PBXT internal system statitics",
  PLUGIN_LICENSE_GPL,
  pbxt_init_statistics,       /* plugin init */
  pbxt_exit_statistics,       /* plugin deinit */
  0x0005,
  NULL,                       /* status variables */
  NULL,                       /* system variables */
<<<<<<< HEAD
  "1.0.09g RC3",              /* string version */
=======
  "1.0.11-7 Pre-GA",          /* string version */
>>>>>>> ab428381
  MariaDB_PLUGIN_MATURITY_GAMMA /* maturity */
}
maria_declare_plugin_end;
#endif
#endif

#if defined(XT_WIN) && defined(XT_COREDUMP)

/*
 * WINDOWS CORE DUMP SUPPORT
 *
 * MySQL supports core dumping on Windows with --core-file command line option. 
 * However it creates dumps with the MiniDumpNormal option which saves only stack traces.
 *
 * We instead (or in addition) create dumps with MiniDumpWithoutOptionalData option
 * which saves all available information. To enable core dumping enable XT_COREDUMP
 * at compile time.
 * In addition, pbxt_crash_debug must be set to TRUE which is the case if XT_CRASH_DEBUG
 * is defined.
 * This switch is also controlled by creating a file called "no-debug" or "crash-debug"
 * in the pbxt database directory.
 */

typedef enum _MINIDUMP_TYPE {
    MiniDumpNormal                         = 0x0000,
    MiniDumpWithDataSegs                   = 0x0001,
    MiniDumpWithFullMemory                 = 0x0002,
    MiniDumpWithHandleData                 = 0x0004,
    MiniDumpFilterMemory                   = 0x0008,
    MiniDumpScanMemory                     = 0x0010,
    MiniDumpWithUnloadedModules            = 0x0020,
    MiniDumpWithIndirectlyReferencedMemory = 0x0040,
    MiniDumpFilterModulePaths              = 0x0080,
    MiniDumpWithProcessThreadData          = 0x0100,
    MiniDumpWithPrivateReadWriteMemory     = 0x0200,
} MINIDUMP_TYPE;

typedef struct _MINIDUMP_EXCEPTION_INFORMATION {
    DWORD ThreadId;
    PEXCEPTION_POINTERS ExceptionPointers;
    BOOL ClientPointers;
} MINIDUMP_EXCEPTION_INFORMATION, *PMINIDUMP_EXCEPTION_INFORMATION;

typedef BOOL (WINAPI *MINIDUMPWRITEDUMP)(
	HANDLE hProcess, 
	DWORD dwPid, 
	HANDLE hFile, 
	MINIDUMP_TYPE DumpType,
	void *ExceptionParam,
	void *UserStreamParam,
	void *CallbackParam
	);

char base_path[_MAX_PATH] = {0};
char dump_path[_MAX_PATH] = {0};

void core_dump(struct _EXCEPTION_POINTERS *pExceptionInfo)
{
	SECURITY_ATTRIBUTES	sa = { sizeof(SECURITY_ATTRIBUTES), 0, 0 };
	int i;
	HMODULE hDll = NULL;
	HANDLE hFile;
	MINIDUMPWRITEDUMP pDump;
	char *end_ptr = base_path;

	MINIDUMP_EXCEPTION_INFORMATION ExInfo, *ExInfoPtr = NULL;

	if (pExceptionInfo) {
		ExInfo.ThreadId = GetCurrentThreadId();
		ExInfo.ExceptionPointers = pExceptionInfo;
		ExInfo.ClientPointers = NULL;
		ExInfoPtr = &ExInfo;
	}

	end_ptr = base_path + strlen(base_path);

	strcat(base_path, "DBGHELP.DLL" );
	hDll = LoadLibrary(base_path);
	*end_ptr = 0;
	if (hDll==NULL) {
		int err;
		err = HRESULT_CODE(GetLastError());
		hDll = LoadLibrary( "DBGHELP.DLL" );
		if (hDll==NULL) {
			err = HRESULT_CODE(GetLastError());
			return;
		}
	}

	pDump = (MINIDUMPWRITEDUMP)GetProcAddress( hDll, "MiniDumpWriteDump" );
	if (!pDump) {
		int err;
		err = HRESULT_CODE(GetLastError());
		return;
	}

	for (i = 1; i < INT_MAX; i++) {
		sprintf(dump_path, "%sPBXTCore%08d.dmp", base_path, i);
		hFile = CreateFile( dump_path, GENERIC_WRITE, FILE_SHARE_WRITE, NULL, CREATE_NEW,
							FILE_ATTRIBUTE_NORMAL, NULL );

		if ( hFile != INVALID_HANDLE_VALUE )
			break;

		if (HRESULT_CODE(GetLastError()) == ERROR_FILE_EXISTS )
			continue;

		return;
	}

	// write the dump
	BOOL bOK = pDump( GetCurrentProcess(), GetCurrentProcessId(), hFile, 
		MiniDumpWithPrivateReadWriteMemory, ExInfoPtr, NULL, NULL );

	CloseHandle(hFile);
}

LONG crash_filter( struct _EXCEPTION_POINTERS *pExceptionInfo )
{
	core_dump(pExceptionInfo);
	return EXCEPTION_EXECUTE_HANDLER;
}

void register_crash_filter()
{
	SetUnhandledExceptionFilter( (LPTOP_LEVEL_EXCEPTION_FILTER) crash_filter );
}

#endif // XT_WIN && XT_COREDUMP<|MERGE_RESOLUTION|>--- conflicted
+++ resolved
@@ -1253,12 +1253,9 @@
 				 * Only real problem, 2 threads try to load the same
 				 * plugin at the same time.
 				 */
-<<<<<<< HEAD
-=======
 #if MYSQL_VERSION_ID < 50147
 				myxt_mutex_unlock(&LOCK_plugin);
 #endif
->>>>>>> ab428381
 #endif
 
 				/* Can't do this here yet, because I need a THD! */
@@ -1292,14 +1289,11 @@
 
 				if (thd)
 					myxt_destroy_thread(thd, FALSE);
-<<<<<<< HEAD
-=======
 #ifndef DRIZZLED
 #if MYSQL_VERSION_ID < 50147
 				myxt_mutex_lock(&LOCK_plugin);
 #endif
 #endif
->>>>>>> ab428381
 			}
 #endif
 		}
@@ -6168,11 +6162,7 @@
 drizzle_declare_plugin_end;
 #else
 mysql_declare_plugin_end;
-<<<<<<< HEAD
-#ifdef MARIADB_BASE_VERSION
-=======
 #if defined(MARIADB_BASE_VERSION) && MYSQL_VERSION_ID > 50200
->>>>>>> ab428381
 maria_declare_plugin(pbxt)
 { /* PBXT */
   MYSQL_STORAGE_ENGINE_PLUGIN,
@@ -6186,11 +6176,7 @@
   0x0001 /* 0.1 */,
   NULL,                       /* status variables */
   pbxt_system_variables,      /* system variables */
-<<<<<<< HEAD
-  "1.0.09g RC3",              /* string version */
-=======
   "1.0.11-7 Pre-GA",              /* string version */
->>>>>>> ab428381
   MariaDB_PLUGIN_MATURITY_GAMMA /* maturity */
 },
 { /* PBXT_STATISTICS */
@@ -6205,11 +6191,7 @@
   0x0005,
   NULL,                       /* status variables */
   NULL,                       /* system variables */
-<<<<<<< HEAD
-  "1.0.09g RC3",              /* string version */
-=======
   "1.0.11-7 Pre-GA",          /* string version */
->>>>>>> ab428381
   MariaDB_PLUGIN_MATURITY_GAMMA /* maturity */
 }
 maria_declare_plugin_end;
