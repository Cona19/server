/* Copyright (C) 2003 MySQL AB

   This program is free software; you can redistribute it and/or modify
   it under the terms of the GNU General Public License as published by
   the Free Software Foundation; either version 2 of the License, or
   (at your option) any later version.

   This program is distributed in the hope that it will be useful,
   but WITHOUT ANY WARRANTY; without even the implied warranty of
   MERCHANTABILITY or FITNESS FOR A PARTICULAR PURPOSE.  See the
   GNU General Public License for more details.

   You should have received a copy of the GNU General Public License
   along with this program; if not, write to the Free Software
   Foundation, Inc., 59 Temple Place, Suite 330, Boston, MA  02111-1307  USA */

#include "NdbDictionaryImpl.hpp"
#include "API.hpp"
#include <NdbOut.hpp>
#include "NdbApiSignal.hpp"
#include "TransporterFacade.hpp"
#include <signaldata/GetTabInfo.hpp>
#include <signaldata/DictTabInfo.hpp>
#include <signaldata/CreateTable.hpp>
#include <signaldata/CreateIndx.hpp>
#include <signaldata/CreateEvnt.hpp>
#include <signaldata/SumaImpl.hpp>
#include <signaldata/DropTable.hpp>
#include <signaldata/AlterTable.hpp>
#include <signaldata/DropIndx.hpp>
#include <signaldata/ListTables.hpp>
#include <SimpleProperties.hpp>
#include <Bitmask.hpp>
#include <AttributeList.hpp>
#include <NdbEventOperation.hpp>
#include "NdbEventOperationImpl.hpp"
#include <NdbBlob.hpp>
#include "NdbBlobImpl.hpp"
#include <AttributeHeader.hpp>
#include <my_sys.h>

#define DEBUG_PRINT 0
#define INCOMPATIBLE_VERSION -2

//#define EVENT_DEBUG

/**
 * Column
 */
NdbColumnImpl::NdbColumnImpl()
  : NdbDictionary::Column(* this), m_attrId(-1), m_facade(this)
{
  init();
}

NdbColumnImpl::NdbColumnImpl(NdbDictionary::Column & f)
  : NdbDictionary::Column(* this), m_attrId(-1), m_facade(&f)
{
  init();
}

NdbColumnImpl&
NdbColumnImpl::operator=(const NdbColumnImpl& col)
{
  m_attrId = col.m_attrId;
  m_name = col.m_name;
  m_type = col.m_type;
  m_precision = col.m_precision;
  m_cs = col.m_cs;
  m_scale = col.m_scale;
  m_length = col.m_length;
  m_pk = col.m_pk;
  m_distributionKey = col.m_distributionKey;
  m_nullable = col.m_nullable;
  m_autoIncrement = col.m_autoIncrement;
  m_autoIncrementInitialValue = col.m_autoIncrementInitialValue;
  m_defaultValue = col.m_defaultValue;
  m_attrSize = col.m_attrSize; 
  m_arraySize = col.m_arraySize;
  m_keyInfoPos = col.m_keyInfoPos;
  m_blobTable = col.m_blobTable;
  // Do not copy m_facade !!

  return *this;
}

void
NdbColumnImpl::init(Type t)
{
  // do not use default_charset_info as it may not be initialized yet
  // use binary collation until NDB tests can handle charsets
  CHARSET_INFO* default_cs = &my_charset_bin;
  m_type = t;
  switch (m_type) {
  case Tinyint:
  case Tinyunsigned:
  case Smallint:
  case Smallunsigned:
  case Mediumint:
  case Mediumunsigned:
  case Int:
  case Unsigned:
  case Bigint:
  case Bigunsigned:
  case Float:
  case Double:
    m_precision = 0;
    m_scale = 0;
    m_length = 1;
    m_cs = NULL;
    break;
  case Decimal:
    m_precision = 10;
    m_scale = 0;
    m_length = 1;
    m_cs = NULL;
    break;
  case Char:
  case Varchar:
    m_precision = 0;
    m_scale = 0;
    m_length = 1;
    m_cs = default_cs;
    break;
  case Binary:
  case Varbinary:
  case Datetime:
  case Date:
    m_precision = 0;
    m_scale = 0;
    m_length = 1;
    m_cs = NULL;
    break;
  case Blob:
    m_precision = 256;
    m_scale = 8000;
    m_length = 4;
    m_cs = NULL;
    break;
  case Text:
    m_precision = 256;
    m_scale = 8000;
    m_length = 4;
    m_cs = default_cs;
    break;
<<<<<<< HEAD
=======
  case Time:
    m_precision = 0;
    m_scale = 0;
    m_length = 1;
    m_cs = NULL;
    break;
>>>>>>> cd4479a7
  case Bit:
    m_precision = 0;
    m_scale = 0;
    m_length = 1;
    m_cs = NULL;
    break;
  case Longvarchar:
    m_precision = 0;
    m_scale = 0;
    m_length = 1; // legal
    m_cs = default_cs;
    break;
  case Longvarbinary:
    m_precision = 0;
    m_scale = 0;
    m_length = 1; // legal
    m_cs = NULL;
    break;
  case Undefined:
    assert(false);
    break;
  }
  m_pk = false;
  m_nullable = false;
  m_distributionKey = false;
  m_keyInfoPos = 0;
  // next 2 are set at run time
  m_attrSize = 0;
  m_arraySize = 0;
  m_autoIncrement = false;
  m_autoIncrementInitialValue = 1;
  m_blobTable = NULL;
}

NdbColumnImpl::~NdbColumnImpl()
{
}

bool
NdbColumnImpl::equal(const NdbColumnImpl& col) const 
{
  if(strcmp(m_name.c_str(), col.m_name.c_str()) != 0){
    return false;
  }
  if(m_type != col.m_type){
    return false;
  }
  if(m_pk != col.m_pk){
    return false;
  }
  if(m_nullable != col.m_nullable){
    return false;
  }
  if(m_pk){
    if(m_distributionKey != col.m_distributionKey){
      return false;
    }
  }
  if (m_precision != col.m_precision ||
      m_scale != col.m_scale ||
      m_length != col.m_length ||
      m_cs != col.m_cs) {
    return false;
  }
  if (m_autoIncrement != col.m_autoIncrement){
    return false;
  }
  if(strcmp(m_defaultValue.c_str(), col.m_defaultValue.c_str()) != 0){
    return false;
  }

  return true;
}

NdbDictionary::Column *
NdbColumnImpl::create_psuedo(const char * name){
  NdbDictionary::Column * col = new NdbDictionary::Column();
  col->setName(name);
  if(!strcmp(name, "NDB$FRAGMENT")){
    col->setType(NdbDictionary::Column::Unsigned);
    col->m_impl.m_attrId = AttributeHeader::FRAGMENT;
    col->m_impl.m_attrSize = 4;
    col->m_impl.m_arraySize = 1;
  } else if(!strcmp(name, "NDB$ROW_COUNT")){
    col->setType(NdbDictionary::Column::Bigunsigned);
    col->m_impl.m_attrId = AttributeHeader::ROW_COUNT;
    col->m_impl.m_attrSize = 8;
    col->m_impl.m_arraySize = 1;
  } else if(!strcmp(name, "NDB$COMMIT_COUNT")){
    col->setType(NdbDictionary::Column::Bigunsigned);
    col->m_impl.m_attrId = AttributeHeader::COMMIT_COUNT;
    col->m_impl.m_attrSize = 8;
    col->m_impl.m_arraySize = 1;
  } else if(!strcmp(name, "NDB$ROW_SIZE")){
    col->setType(NdbDictionary::Column::Unsigned);
    col->m_impl.m_attrId = AttributeHeader::ROW_SIZE;
    col->m_impl.m_attrSize = 4;
    col->m_impl.m_arraySize = 1;
  } else if(!strcmp(name, "NDB$RANGE_NO")){
    col->setType(NdbDictionary::Column::Unsigned);
    col->m_impl.m_attrId = AttributeHeader::RANGE_NO;
    col->m_impl.m_attrSize = 4;
    col->m_impl.m_arraySize = 1;
  } else {
    abort();
  }
  return col;
}

/**
 * NdbTableImpl
 */

NdbTableImpl::NdbTableImpl()
  : NdbDictionary::Table(* this), m_facade(this)
{
  init();
}

NdbTableImpl::NdbTableImpl(NdbDictionary::Table & f)
  : NdbDictionary::Table(* this), m_facade(&f)
{
  init();
}

NdbTableImpl::~NdbTableImpl()
{
  if (m_index != 0) {
    delete m_index;
    m_index = 0;
  }
  for (unsigned i = 0; i < m_columns.size(); i++)
    delete m_columns[i];  
}

void
NdbTableImpl::init(){
  clearNewProperties();
  m_frm.clear();
  m_fragmentType = NdbDictionary::Object::FragAllMedium;
  m_logging = true;
  m_kvalue = 6;
  m_minLoadFactor = 78;
  m_maxLoadFactor = 80;

  m_index = 0;
  m_indexType = NdbDictionary::Index::Undefined;
  
  m_noOfKeys = 0;
  m_noOfDistributionKeys = 0;
  m_fragmentCount = 0;
  m_keyLenInWords = 0;
  m_noOfBlobs = 0;
}

bool
NdbTableImpl::equal(const NdbTableImpl& obj) const 
{
  if ((m_internalName.c_str() == NULL) || 
      (strcmp(m_internalName.c_str(), "") == 0) ||
      (obj.m_internalName.c_str() == NULL) || 
      (strcmp(obj.m_internalName.c_str(), "") == 0)) {
    // Shallow equal
    if(strcmp(getName(), obj.getName()) != 0){
      return false;    
    }
  } else 
    // Deep equal
    if(strcmp(m_internalName.c_str(), obj.m_internalName.c_str()) != 0){
      return false;
  }
  if(m_fragmentType != obj.m_fragmentType){
    return false;
  }
  if(m_columns.size() != obj.m_columns.size()){
    return false;
  }

  for(unsigned i = 0; i<obj.m_columns.size(); i++){
    if(!m_columns[i]->equal(* obj.m_columns[i])){
      return false;
    }
  }
  
  if(m_logging != obj.m_logging){
    return false;
  }

  if(m_kvalue != obj.m_kvalue){
    return false;
  }

  if(m_minLoadFactor != obj.m_minLoadFactor){
    return false;
  }

  if(m_maxLoadFactor != obj.m_maxLoadFactor){
    return false;
  }
  
  return true;
}

void
NdbTableImpl::assign(const NdbTableImpl& org)
{
  m_tableId = org.m_tableId;
  m_internalName.assign(org.m_internalName);
  m_externalName.assign(org.m_externalName);
  m_newExternalName.assign(org.m_newExternalName);
  m_frm.assign(org.m_frm.get_data(), org.m_frm.length());
  m_fragmentType = org.m_fragmentType;
  m_fragmentCount = org.m_fragmentCount;

  for(unsigned i = 0; i<org.m_columns.size(); i++){
    NdbColumnImpl * col = new NdbColumnImpl();
    const NdbColumnImpl * iorg = org.m_columns[i];
    (* col) = (* iorg);
    m_columns.push_back(col);
  }

  m_logging = org.m_logging;
  m_kvalue = org.m_kvalue;
  m_minLoadFactor = org.m_minLoadFactor;
  m_maxLoadFactor = org.m_maxLoadFactor;
  
  if (m_index != 0)
    delete m_index;
  m_index = org.m_index;
  
  m_noOfDistributionKeys = org.m_noOfDistributionKeys;
  m_noOfKeys = org.m_noOfKeys;
  m_keyLenInWords = org.m_keyLenInWords;
  m_noOfBlobs = org.m_noOfBlobs;

  m_version = org.m_version;
  m_status = org.m_status;
}

void NdbTableImpl::setName(const char * name)
{
  m_newExternalName.assign(name);
}

const char * 
NdbTableImpl::getName() const
{
  if (m_newExternalName.empty())
    return m_externalName.c_str();
  else
    return m_newExternalName.c_str();
}

void NdbTableImpl::clearNewProperties()
{
  m_newExternalName.assign("");
  m_changeMask = 0;
}

void NdbTableImpl::copyNewProperties()
{
  if (!m_newExternalName.empty()) {
    m_externalName.assign(m_newExternalName);
    AlterTableReq::setNameFlag(m_changeMask, true);
  }
}

void
NdbTableImpl::buildColumnHash(){
  const Uint32 size = m_columns.size();

  int i;
  for(i = 31; i >= 0; i--){
    if(((1 << i) & size) != 0){
      m_columnHashMask = (1 << (i + 1)) - 1;
      break;
    }
  }

  Vector<Uint32> hashValues;
  Vector<Vector<Uint32> > chains; chains.fill(size, hashValues);
  for(i = 0; i< (int) size; i++){
    Uint32 hv = Hash(m_columns[i]->getName()) & 0xFFFE;
    Uint32 bucket = hv & m_columnHashMask;
    bucket = (bucket < size ? bucket : bucket - size);
    assert(bucket < size);
    hashValues.push_back(hv);
    chains[bucket].push_back(i);
  }

  m_columnHash.clear();
  Uint32 tmp = 1; 
  m_columnHash.fill((unsigned)size-1, tmp);   // Default no chaining

  Uint32 pos = 0; // In overflow vector
  for(i = 0; i< (int) size; i++){
    Uint32 sz = chains[i].size();
    if(sz == 1){
      Uint32 col = chains[i][0];
      Uint32 hv = hashValues[col];
      Uint32 bucket = hv & m_columnHashMask;
      bucket = (bucket < size ? bucket : bucket - size);
      m_columnHash[bucket] = (col << 16) | hv | 1;
    } else if(sz > 1){
      Uint32 col = chains[i][0];
      Uint32 hv = hashValues[col];
      Uint32 bucket = hv & m_columnHashMask;
      bucket = (bucket < size ? bucket : bucket - size);
      m_columnHash[bucket] = (sz << 16) | (((size - bucket) + pos) << 1);
      for(size_t j = 0; j<sz; j++, pos++){
	Uint32 col = chains[i][j];	
	Uint32 hv = hashValues[col];
	m_columnHash.push_back((col << 16) | hv);
      }
    }
  }

  m_columnHash.push_back(0); // Overflow when looping in end of array

#if 0
  for(size_t i = 0; i<m_columnHash.size(); i++){
    Uint32 tmp = m_columnHash[i];
    int col = -1;
    if(i < size && (tmp & 1) == 1){
      col = (tmp >> 16);
    } else if(i >= size){
      col = (tmp >> 16);
    }
    ndbout_c("m_columnHash[%d] %s = %x", 
	     i, col > 0 ? m_columns[col]->getName() : "" , m_columnHash[i]);
  }
#endif
}
  
/**
 * NdbIndexImpl
 */

NdbIndexImpl::NdbIndexImpl() : 
  NdbDictionary::Index(* this), 
  m_facade(this)
{
  m_logging = true;
}

NdbIndexImpl::NdbIndexImpl(NdbDictionary::Index & f) : 
  NdbDictionary::Index(* this), 
  m_facade(&f)
{
  m_logging = true;
}

NdbIndexImpl::~NdbIndexImpl(){
  for (unsigned i = 0; i < m_columns.size(); i++)
    delete m_columns[i];  
}

void NdbIndexImpl::setName(const char * name)
{
  m_externalName.assign(name);
}

const char * 
NdbIndexImpl::getName() const
{
  return m_externalName.c_str();
}
 
void 
NdbIndexImpl::setTable(const char * table)
{
  m_tableName.assign(table);
}
 
const char * 
NdbIndexImpl::getTable() const
{
  return m_tableName.c_str();
}

const NdbTableImpl *
NdbIndexImpl::getIndexTable() const
{
  return m_table;
}

/**
 * NdbEventImpl
 */

NdbEventImpl::NdbEventImpl() : 
  NdbDictionary::Event(* this),
  m_facade(this)
{
  mi_type = 0;
  m_dur = NdbDictionary::Event::ED_UNDEFINED;
  eventOp = NULL;
  m_tableImpl = NULL;
}

NdbEventImpl::NdbEventImpl(NdbDictionary::Event & f) : 
  NdbDictionary::Event(* this),
  m_facade(&f)
{
  mi_type = 0;
  m_dur = NdbDictionary::Event::ED_UNDEFINED;
  eventOp = NULL;
  m_tableImpl = NULL;
}

NdbEventImpl::~NdbEventImpl()
{
  for (unsigned i = 0; i < m_columns.size(); i++)
    delete  m_columns[i];
}

void NdbEventImpl::setName(const char * name)
{
  m_externalName.assign(name);
}

const char *NdbEventImpl::getName() const
{
  return m_externalName.c_str();
}

void 
NdbEventImpl::setTable(const NdbDictionary::Table& table)
{
  m_tableImpl= &NdbTableImpl::getImpl(table);
  m_tableName.assign(m_tableImpl->getName());
}

void 
NdbEventImpl::setTable(const char * table)
{
  m_tableName.assign(table);
}

const char *
NdbEventImpl::getTableName() const
{
  return m_tableName.c_str();
}

void
NdbEventImpl::addTableEvent(const NdbDictionary::Event::TableEvent t =  NdbDictionary::Event::TE_ALL)
{
  switch (t) {
  case NdbDictionary::Event::TE_INSERT : mi_type |= 1; break;
  case NdbDictionary::Event::TE_DELETE : mi_type |= 2; break;
  case NdbDictionary::Event::TE_UPDATE : mi_type |= 4; break;
  default: mi_type = 4 | 2 | 1; // all types
  }
}

void
NdbEventImpl::setDurability(const NdbDictionary::Event::EventDurability d)
{
  m_dur = d;
}

NdbDictionary::Event::EventDurability
NdbEventImpl::getDurability() const
{
  return m_dur;
}

int NdbEventImpl::getNoOfEventColumns() const
{
  return m_attrIds.size() + m_columns.size();
}

/**
 * NdbDictionaryImpl
 */

NdbDictionaryImpl::NdbDictionaryImpl(Ndb &ndb)
  : NdbDictionary::Dictionary(* this), 
    m_facade(this), 
    m_receiver(m_error),
    m_ndb(ndb)
{
  m_globalHash = 0;
  m_local_table_data_size= 0;
}

NdbDictionaryImpl::NdbDictionaryImpl(Ndb &ndb,
				     NdbDictionary::Dictionary & f)
  : NdbDictionary::Dictionary(* this), 
    m_facade(&f), 
    m_receiver(m_error),
    m_ndb(ndb)
{
  m_globalHash = 0;
  m_local_table_data_size= 0;
}

static int f_dictionary_count = 0;

NdbDictionaryImpl::~NdbDictionaryImpl()
{
  NdbElement_t<Ndb_local_table_info> * curr = m_localHash.m_tableHash.getNext(0);
  if(m_globalHash){
    while(curr != 0){
      m_globalHash->lock();
      m_globalHash->release(curr->theData->m_table_impl);
      Ndb_local_table_info::destroy(curr->theData);
      m_globalHash->unlock();
      
      curr = m_localHash.m_tableHash.getNext(curr);
    }
    
    m_globalHash->lock();
    if(--f_dictionary_count == 0){
      delete NdbDictionary::Column::FRAGMENT; 
      delete NdbDictionary::Column::ROW_COUNT;
      delete NdbDictionary::Column::COMMIT_COUNT;
      delete NdbDictionary::Column::ROW_SIZE;
      NdbDictionary::Column::FRAGMENT= 0;
      NdbDictionary::Column::ROW_COUNT= 0;
      NdbDictionary::Column::COMMIT_COUNT= 0;
      NdbDictionary::Column::ROW_SIZE= 0;
    }
    m_globalHash->unlock();
  } else {
    assert(curr == 0);
  }
}

Ndb_local_table_info *
NdbDictionaryImpl::fetchGlobalTableImpl(const char * internalTableName)
{
  NdbTableImpl *impl;

  m_globalHash->lock();
  impl = m_globalHash->get(internalTableName);
  m_globalHash->unlock();

  if (impl == 0){
    impl = m_receiver.getTable(internalTableName,
			       m_ndb.usingFullyQualifiedNames());
    m_globalHash->lock();
    m_globalHash->put(internalTableName, impl);
    m_globalHash->unlock();
    
    if(impl == 0){
      return 0;
    }
  }

  Ndb_local_table_info *info=
    Ndb_local_table_info::create(impl, m_local_table_data_size);

  m_localHash.put(internalTableName, info);

  m_ndb.theFirstTupleId[impl->getTableId()] = ~0;
  m_ndb.theLastTupleId[impl->getTableId()]  = ~0;
  
  return info;
}

#if 0
bool
NdbDictionaryImpl::setTransporter(class TransporterFacade * tf)
{
  if(tf != 0){
    m_globalHash = &tf->m_globalDictCache;
    return m_receiver.setTransporter(tf);
  }
  
  return false;
}
#endif

bool
NdbDictionaryImpl::setTransporter(class Ndb* ndb, 
				  class TransporterFacade * tf)
{
  m_globalHash = &tf->m_globalDictCache;
  if(m_receiver.setTransporter(ndb, tf)){
    m_globalHash->lock();
    if(f_dictionary_count++ == 0){
      NdbDictionary::Column::FRAGMENT= 
	NdbColumnImpl::create_psuedo("NDB$FRAGMENT");
      NdbDictionary::Column::ROW_COUNT= 
	NdbColumnImpl::create_psuedo("NDB$ROW_COUNT");
      NdbDictionary::Column::COMMIT_COUNT= 
	NdbColumnImpl::create_psuedo("NDB$COMMIT_COUNT");
      NdbDictionary::Column::ROW_SIZE=
	NdbColumnImpl::create_psuedo("NDB$ROW_SIZE");
      NdbDictionary::Column::RANGE_NO= 
	NdbColumnImpl::create_psuedo("NDB$RANGE_NO");
    }
    m_globalHash->unlock();
    return true;
  }
  return false;
}

NdbTableImpl * 
NdbDictionaryImpl::getIndexTable(NdbIndexImpl * index, 
				 NdbTableImpl * table)
{
  const char * internalName = 
    m_ndb.internalizeIndexName(table, index->getName());
  
  return getTable(m_ndb.externalizeTableName(internalName));
}

#if 0
bool
NdbDictInterface::setTransporter(class TransporterFacade * tf)
{
  if(tf == 0)
    return false;
  
  Guard g(tf->theMutexPtr);
  
  m_blockNumber = tf->open(this,
			   execSignal,
			   execNodeStatus);
  
  if ( m_blockNumber == -1 ) {
    m_error.code = 4105;
    return false; // no more free blocknumbers
  }//if
  Uint32 theNode = tf->ownId();
  m_reference = numberToRef(m_blockNumber, theNode);
  m_transporter = tf;
  m_waiter.m_mutex = tf->theMutexPtr;

  return true;
}
#endif

bool
NdbDictInterface::setTransporter(class Ndb* ndb, class TransporterFacade * tf)
{
  m_reference = ndb->getReference();
  m_transporter = tf;
  m_waiter.m_mutex = tf->theMutexPtr;
  
  return true;
}

NdbDictInterface::~NdbDictInterface()
{
}

void 
NdbDictInterface::execSignal(void* dictImpl, 
			     class NdbApiSignal* signal, 
			     class LinearSectionPtr ptr[3])
{
  NdbDictInterface * tmp = (NdbDictInterface*)dictImpl;
  
  const Uint32 gsn = signal->readSignalNumber();
  switch(gsn){
  case GSN_GET_TABINFOREF:
    tmp->execGET_TABINFO_REF(signal, ptr);
    break;
  case GSN_GET_TABINFO_CONF:
    tmp->execGET_TABINFO_CONF(signal, ptr);
    break;
  case GSN_CREATE_TABLE_REF:
    tmp->execCREATE_TABLE_REF(signal, ptr);
    break;
  case GSN_CREATE_TABLE_CONF:
    tmp->execCREATE_TABLE_CONF(signal, ptr);
    break;
  case GSN_DROP_TABLE_REF:
    tmp->execDROP_TABLE_REF(signal, ptr);
    break;
  case GSN_DROP_TABLE_CONF:
    tmp->execDROP_TABLE_CONF(signal, ptr);
    break;
  case GSN_ALTER_TABLE_REF:
    tmp->execALTER_TABLE_REF(signal, ptr);
    break;
  case GSN_ALTER_TABLE_CONF:
    tmp->execALTER_TABLE_CONF(signal, ptr);
    break;
  case GSN_CREATE_INDX_REF:
    tmp->execCREATE_INDX_REF(signal, ptr);
    break;
  case GSN_CREATE_INDX_CONF:
    tmp->execCREATE_INDX_CONF(signal, ptr);
    break;
  case GSN_DROP_INDX_REF:
    tmp->execDROP_INDX_REF(signal, ptr);
    break;
  case GSN_DROP_INDX_CONF:
    tmp->execDROP_INDX_CONF(signal, ptr);
    break;
  case GSN_CREATE_EVNT_REF:
    tmp->execCREATE_EVNT_REF(signal, ptr);
    break;
  case GSN_CREATE_EVNT_CONF:
    tmp->execCREATE_EVNT_CONF(signal, ptr);
    break;
  case GSN_SUB_START_CONF:
    tmp->execSUB_START_CONF(signal, ptr);
    break;
  case GSN_SUB_START_REF:
    tmp->execSUB_START_REF(signal, ptr);
    break;
  case GSN_SUB_TABLE_DATA:
    tmp->execSUB_TABLE_DATA(signal, ptr);
    break;
  case GSN_SUB_GCP_COMPLETE_REP:
    tmp->execSUB_GCP_COMPLETE_REP(signal, ptr);
    break;
  case GSN_SUB_STOP_CONF:
    tmp->execSUB_STOP_CONF(signal, ptr);
    break;
  case GSN_SUB_STOP_REF:
    tmp->execSUB_STOP_REF(signal, ptr);
    break;
  case GSN_DROP_EVNT_REF:
    tmp->execDROP_EVNT_REF(signal, ptr);
    break;
  case GSN_DROP_EVNT_CONF:
    tmp->execDROP_EVNT_CONF(signal, ptr);
    break;
  case GSN_LIST_TABLES_CONF:
    tmp->execLIST_TABLES_CONF(signal, ptr);
    break;
  default:
    abort();
  }
}

void
NdbDictInterface::execNodeStatus(void* dictImpl, Uint32 aNode,
				 bool alive, bool nfCompleted)
{
  NdbDictInterface * tmp = (NdbDictInterface*)dictImpl;
  
  if(!alive && !nfCompleted){
    return;
  }
  
  if (!alive && nfCompleted){
    tmp->m_waiter.nodeFail(aNode);
  }
}

int
NdbDictInterface::dictSignal(NdbApiSignal* signal, 
			     LinearSectionPtr ptr[3],int noLSP,
			     const int useMasterNodeId,
			     const Uint32 RETRIES,
			     const WaitSignalType wst,
			     const int theWait,
			     const int *errcodes,
			     const int noerrcodes,
			     const int temporaryMask)
{
  DBUG_ENTER("NdbDictInterface::dictSignal");
  DBUG_PRINT("enter", ("useMasterNodeId: %d", useMasterNodeId));
  for(Uint32 i = 0; i<RETRIES; i++){
    //if (useMasterNodeId == 0)
    m_buffer.clear();

    // Protected area
    m_transporter->lock_mutex();
    Uint32 aNodeId;
    if (useMasterNodeId) {
      if ((m_masterNodeId == 0) ||
	  (!m_transporter->get_node_alive(m_masterNodeId))) {
	m_masterNodeId = m_transporter->get_an_alive_node();
      }//if
      aNodeId = m_masterNodeId;
    } else {
      aNodeId = m_transporter->get_an_alive_node();
    }
    if(aNodeId == 0){
      m_error.code = 4009;
      m_transporter->unlock_mutex();
      DBUG_RETURN(-1);
    }
    {
      int r;
      if (ptr) {
#ifdef EVENT_DEBUG
	printf("Long signal %d ptr", noLSP);
	for (int q=0;q<noLSP;q++) {
	  printf(" sz %d", ptr[q].sz);
	}
	printf("\n");
#endif
	r = m_transporter->sendFragmentedSignal(signal, aNodeId, ptr, noLSP);
      } else {
#ifdef EVENT_DEBUG
	printf("Short signal\n");
#endif
	r = m_transporter->sendSignal(signal, aNodeId);
      }
      if(r != 0){
	m_transporter->unlock_mutex();
	continue;
      }
    }
    
    m_error.code = 0;
    
    m_waiter.m_node = aNodeId;
    m_waiter.m_state = wst;

    m_waiter.wait(theWait);
    m_transporter->unlock_mutex();    
    // End of Protected area  
    
    if(m_waiter.m_state == NO_WAIT && m_error.code == 0){
      // Normal return
      DBUG_RETURN(0);
    }
    
    /**
     * Handle error codes
     */
    if(m_waiter.m_state == WAIT_NODE_FAILURE)
      continue;

    if ( (temporaryMask & m_error.code) != 0 ) {
      continue;
    }
    if (errcodes) {
      int doContinue = 0;
      for (int j=0; j < noerrcodes; j++)
	if(m_error.code == errcodes[j]) {
	  doContinue = 1;
	  break;
	}
      if (doContinue)
	continue;
    }

    DBUG_RETURN(-1);
  }
  DBUG_RETURN(-1);
}

/*****************************************************************
 * get tab info
 */
NdbTableImpl * 
NdbDictInterface::getTable(int tableId, bool fullyQualifiedNames)
{
  NdbApiSignal tSignal(m_reference);
  GetTabInfoReq * const req = CAST_PTR(GetTabInfoReq, tSignal.getDataPtrSend());
  
  req->senderRef = m_reference;
  req->senderData = 0;
  req->requestType = 
    GetTabInfoReq::RequestById | GetTabInfoReq::LongSignalConf;
  req->tableId = tableId;
  tSignal.theReceiversBlockNumber = DBDICT;
  tSignal.theVerId_signalNumber   = GSN_GET_TABINFOREQ;
  tSignal.theLength = GetTabInfoReq::SignalLength;
  
  return getTable(&tSignal, 0, 0, fullyQualifiedNames);
}

NdbTableImpl * 
NdbDictInterface::getTable(const char * name, bool fullyQualifiedNames)
{
  NdbApiSignal tSignal(m_reference);
  GetTabInfoReq * const req = CAST_PTR(GetTabInfoReq, tSignal.getDataPtrSend());
  
  const Uint32 strLen = strlen(name) + 1; // NULL Terminated
  if(strLen > MAX_TAB_NAME_SIZE) {//sizeof(req->tableName)){
    m_error.code = 4307;
    return 0;
  }

  req->senderRef = m_reference;
  req->senderData = 0;
  req->requestType = 
    GetTabInfoReq::RequestByName | GetTabInfoReq::LongSignalConf;
  req->tableNameLen = strLen;
  tSignal.theReceiversBlockNumber = DBDICT;
  tSignal.theVerId_signalNumber   = GSN_GET_TABINFOREQ;
  //  tSignal.theLength = GetTabInfoReq::HeaderLength + ((strLen + 3) / 4);
  tSignal.theLength = GetTabInfoReq::SignalLength;
  LinearSectionPtr ptr[1];
  ptr[0].p  = (Uint32*)name;
  ptr[0].sz = strLen;
  
  return getTable(&tSignal, ptr, 1, fullyQualifiedNames);
}

NdbTableImpl *
NdbDictInterface::getTable(class NdbApiSignal * signal, 
			   LinearSectionPtr ptr[3],
			   Uint32 noOfSections, bool fullyQualifiedNames)
{
  //GetTabInfoReq * const req = CAST_PTR(GetTabInfoReq, signal->getDataPtrSend());
  int errCodes[] = {GetTabInfoRef::Busy };

  int r = dictSignal(signal,ptr,noOfSections,
		     0/*do not use masternode id*/,
		     100,
		     WAIT_GET_TAB_INFO_REQ,
		     WAITFOR_RESPONSE_TIMEOUT,
		     errCodes, 1);
  if (r) return 0;

  NdbTableImpl * rt = 0;
  m_error.code = parseTableInfo(&rt, 
  				(Uint32*)m_buffer.get_data(), 
  				m_buffer.length() / 4, fullyQualifiedNames);
  rt->buildColumnHash();
  return rt;
}

void
NdbDictInterface::execGET_TABINFO_CONF(NdbApiSignal * signal, 
				       LinearSectionPtr ptr[3])
{
  const GetTabInfoConf* conf = CAST_CONSTPTR(GetTabInfoConf, signal->getDataPtr());
  if(signal->isFirstFragment()){
    m_fragmentId = signal->getFragmentId();
    m_buffer.grow(4 * conf->totalLen);
  } else {
    if(m_fragmentId != signal->getFragmentId()){
      abort();
    }
  }
  
  const Uint32 i = GetTabInfoConf::DICT_TAB_INFO;
  m_buffer.append(ptr[i].p, 4 * ptr[i].sz);

  if(!signal->isLastFragment()){
    return;
  }  
  
  m_waiter.signal(NO_WAIT);
}

void
NdbDictInterface::execGET_TABINFO_REF(NdbApiSignal * signal,
				      LinearSectionPtr ptr[3])
{
  const GetTabInfoRef* ref = CAST_CONSTPTR(GetTabInfoRef, signal->getDataPtr());

  m_error.code = ref->errorCode;
  m_waiter.signal(NO_WAIT);
}

/*****************************************************************
 * Pack/Unpack tables
 */
struct ApiKernelMapping {
  Int32 kernelConstant;
  Int32 apiConstant;
};

Uint32
getApiConstant(Int32 kernelConstant, const ApiKernelMapping map[], Uint32 def)
{
  int i = 0;
  while(map[i].kernelConstant != kernelConstant){
    if(map[i].kernelConstant == -1 &&
       map[i].apiConstant == -1){
      return def;
    }
    i++;
  }
  return map[i].apiConstant;
}

Uint32
getKernelConstant(Int32 apiConstant, const ApiKernelMapping map[], Uint32 def)
{
  int i = 0;
  while(map[i].apiConstant != apiConstant){
    if(map[i].kernelConstant == -1 &&
       map[i].apiConstant == -1){
      return def;
    }
    i++;
  }
  return map[i].kernelConstant;
}

static const
ApiKernelMapping 
fragmentTypeMapping[] = {
  { DictTabInfo::AllNodesSmallTable,  NdbDictionary::Object::FragAllSmall },
  { DictTabInfo::AllNodesMediumTable, NdbDictionary::Object::FragAllMedium },
  { DictTabInfo::AllNodesLargeTable,  NdbDictionary::Object::FragAllLarge },
  { DictTabInfo::SingleFragment,      NdbDictionary::Object::FragSingle },
  { -1, -1 }
};

static const
ApiKernelMapping
objectTypeMapping[] = {
  { DictTabInfo::SystemTable,        NdbDictionary::Object::SystemTable },
  { DictTabInfo::UserTable,          NdbDictionary::Object::UserTable },
  { DictTabInfo::UniqueHashIndex,    NdbDictionary::Object::UniqueHashIndex },
  { DictTabInfo::OrderedIndex,       NdbDictionary::Object::OrderedIndex },
  { DictTabInfo::HashIndexTrigger,   NdbDictionary::Object::HashIndexTrigger },
  { DictTabInfo::IndexTrigger,       NdbDictionary::Object::IndexTrigger },
  { DictTabInfo::SubscriptionTrigger,NdbDictionary::Object::SubscriptionTrigger },
  { DictTabInfo::ReadOnlyConstraint ,NdbDictionary::Object::ReadOnlyConstraint },
  { -1, -1 }
};

static const
ApiKernelMapping
objectStateMapping[] = {
  { DictTabInfo::StateOffline,       NdbDictionary::Object::StateOffline },
  { DictTabInfo::StateBuilding,      NdbDictionary::Object::StateBuilding },
  { DictTabInfo::StateDropping,      NdbDictionary::Object::StateDropping },
  { DictTabInfo::StateOnline,        NdbDictionary::Object::StateOnline },
  { DictTabInfo::StateBroken,        NdbDictionary::Object::StateBroken }, 
  { -1, -1 }
};

static const
ApiKernelMapping
objectStoreMapping[] = {
  { DictTabInfo::StoreTemporary,     NdbDictionary::Object::StoreTemporary },
  { DictTabInfo::StorePermanent,     NdbDictionary::Object::StorePermanent },
  { -1, -1 }
};

static const
ApiKernelMapping
indexTypeMapping[] = {
  { DictTabInfo::UniqueHashIndex,    NdbDictionary::Index::UniqueHashIndex },  
  { DictTabInfo::OrderedIndex,       NdbDictionary::Index::OrderedIndex },
  { -1, -1 }
};

int
NdbDictInterface::parseTableInfo(NdbTableImpl ** ret,
				 const Uint32 * data, Uint32 len,
				 bool fullyQualifiedNames)
{
  DBUG_ENTER("NdbDictInterface::parseTableInfo");

  SimplePropertiesLinearReader it(data, len);
  DictTabInfo::Table tableDesc; tableDesc.init();
  SimpleProperties::UnpackStatus s;
  s = SimpleProperties::unpack(it, &tableDesc, 
			       DictTabInfo::TableMapping, 
			       DictTabInfo::TableMappingSize, 
			       true, true);
  
  if(s != SimpleProperties::Break){
    DBUG_RETURN(703);
  }
  const char * internalName = tableDesc.TableName;
  const char * externalName = Ndb::externalizeTableName(internalName, fullyQualifiedNames);

  NdbTableImpl * impl = new NdbTableImpl();
  impl->m_tableId = tableDesc.TableId;
  impl->m_version = tableDesc.TableVersion;
  impl->m_status = NdbDictionary::Object::Retrieved;
  impl->m_internalName.assign(internalName);
  impl->m_externalName.assign(externalName);

  impl->m_frm.assign(tableDesc.FrmData, tableDesc.FrmLen);
  
  impl->m_fragmentType = (NdbDictionary::Object::FragmentType)
    getApiConstant(tableDesc.FragmentType, 
		   fragmentTypeMapping, 
		   (Uint32)NdbDictionary::Object::FragUndefined);
  
  impl->m_logging = tableDesc.TableLoggedFlag;
  impl->m_kvalue = tableDesc.TableKValue;
  impl->m_minLoadFactor = tableDesc.MinLoadFactor;
  impl->m_maxLoadFactor = tableDesc.MaxLoadFactor;
  impl->m_fragmentCount = tableDesc.FragmentCount;

  impl->m_indexType = (NdbDictionary::Index::Type)
    getApiConstant(tableDesc.TableType,
		   indexTypeMapping,
		   NdbDictionary::Index::Undefined);
  
  if(impl->m_indexType == NdbDictionary::Index::Undefined){
  } else {
    const char * externalPrimary = 
      Ndb::externalizeTableName(tableDesc.PrimaryTable, fullyQualifiedNames);
    impl->m_primaryTable.assign(externalPrimary);
  }
  
  Uint32 keyInfoPos = 0;
  Uint32 keyCount = 0;
  Uint32 blobCount = 0;
  Uint32 distKeys = 0;
  
  for(Uint32 i = 0; i < tableDesc.NoOfAttributes; i++) {
    DictTabInfo::Attribute attrDesc; attrDesc.init();
    s = SimpleProperties::unpack(it, 
				 &attrDesc, 
				 DictTabInfo::AttributeMapping, 
				 DictTabInfo::AttributeMappingSize, 
				 true, true);
    if(s != SimpleProperties::Break){
      delete impl;
      DBUG_RETURN(703);
    }
    
    NdbColumnImpl * col = new NdbColumnImpl();
    col->m_attrId = attrDesc.AttributeId;
    col->setName(attrDesc.AttributeName);

    // check type and compute attribute size and array size
    if (! attrDesc.translateExtType()) {
      delete impl;
      DBUG_RETURN(703);
    }
    col->m_type = (NdbDictionary::Column::Type)attrDesc.AttributeExtType;
    col->m_precision = (attrDesc.AttributeExtPrecision & 0xFFFF);
    col->m_scale = attrDesc.AttributeExtScale;
    col->m_length = attrDesc.AttributeExtLength;
    // charset in upper half of precision
    unsigned cs_number = (attrDesc.AttributeExtPrecision >> 16);
    // charset is defined exactly for char types
    if (col->getCharType() != (cs_number != 0)) {
      delete impl;
      DBUG_RETURN(703);
    }
    if (col->getCharType()) {
      col->m_cs = get_charset(cs_number, MYF(0));
      if (col->m_cs == NULL) {
        delete impl;
        DBUG_RETURN(743);
      }
    }
    col->m_attrSize = (1 << attrDesc.AttributeSize) / 8;
    col->m_arraySize = attrDesc.AttributeArraySize;
    if(attrDesc.AttributeSize == 0)
    {
      col->m_attrSize = 4;
      col->m_arraySize = (attrDesc.AttributeArraySize + 31) >> 5;
    }
    
    col->m_pk = attrDesc.AttributeKeyFlag;
    col->m_distributionKey = attrDesc.AttributeDKey;
    col->m_nullable = attrDesc.AttributeNullableFlag;
    col->m_autoIncrement = (attrDesc.AttributeAutoIncrement ? true : false);
    col->m_autoIncrementInitialValue = ~0;
    col->m_defaultValue.assign(attrDesc.AttributeDefaultValue);

    if(attrDesc.AttributeKeyFlag){
      col->m_keyInfoPos = keyInfoPos + 1;
      keyInfoPos += ((col->m_attrSize * col->m_arraySize + 3) / 4);
      keyCount++;
      
      if(attrDesc.AttributeDKey)
	distKeys++;
    } else {
      col->m_keyInfoPos = 0;
    }
    if (col->getBlobType())
      blobCount++;
    NdbColumnImpl * null = 0;
    impl->m_columns.fill(attrDesc.AttributeId, null);
    if(impl->m_columns[attrDesc.AttributeId] != 0){
      delete col;
      delete impl;
      DBUG_RETURN(703);
    }
    impl->m_columns[attrDesc.AttributeId] = col;
    it.next();
  }

  impl->m_noOfKeys = keyCount;
  impl->m_keyLenInWords = keyInfoPos;
  impl->m_noOfBlobs = blobCount;
  impl->m_noOfDistributionKeys = distKeys;
  * ret = impl;
  DBUG_RETURN(0);
}

/*****************************************************************
 * Create table and alter table
 */
int
NdbDictionaryImpl::createTable(NdbTableImpl &t)
{ 
  if (m_receiver.createTable(m_ndb, t) != 0)
    return -1;
  if (t.m_noOfBlobs == 0)
    return 0;
  // update table def from DICT
  Ndb_local_table_info *info=
    get_local_table_info(t.m_internalName.c_str(),false);
  if (info == NULL) {
    m_error.code = 709;
    return -1;
  }
  if (createBlobTables(*(info->m_table_impl)) != 0) {
    int save_code = m_error.code;
    (void)dropTable(t);
    m_error.code = save_code;
    return -1;
  }
  return 0;
}

int
NdbDictionaryImpl::createBlobTables(NdbTableImpl &t)
{
  for (unsigned i = 0; i < t.m_columns.size(); i++) {
    NdbColumnImpl & c = *t.m_columns[i];
    if (! c.getBlobType() || c.getPartSize() == 0)
      continue;
    NdbTableImpl bt;
    NdbBlob::getBlobTable(bt, &t, &c);
    if (createTable(bt) != 0)
      return -1;
    // Save BLOB table handle
    Ndb_local_table_info *info=
      get_local_table_info(bt.m_internalName.c_str(),false);
    if (info == 0) {
      return -1;
    }
    c.m_blobTable = info->m_table_impl;
  }
  
  return 0;
}

int
NdbDictionaryImpl::addBlobTables(NdbTableImpl &t)
{
  unsigned n= t.m_noOfBlobs;
  // optimized for blob column being the last one
  // and not looking for more than one if not neccessary
  for (unsigned i = t.m_columns.size(); i > 0 && n > 0;) {
    i--;
    NdbColumnImpl & c = *t.m_columns[i];
    if (! c.getBlobType() || c.getPartSize() == 0)
      continue;
    n--;
    char btname[NdbBlobImpl::BlobTableNameSize];
    NdbBlob::getBlobTableName(btname, &t, &c);
    // Save BLOB table handle
    NdbTableImpl * cachedBlobTable = getTable(btname);
    if (cachedBlobTable == 0) {
      return -1;
    }
    c.m_blobTable = cachedBlobTable;
  }
  
  return 0;
}

int 
NdbDictInterface::createTable(Ndb & ndb,
			      NdbTableImpl & impl)
{
  return createOrAlterTable(ndb, impl, false);
}

int NdbDictionaryImpl::alterTable(NdbTableImpl &impl)
{
  BaseString internalName = impl.m_internalName;
  const char * originalInternalName = internalName.c_str();
  BaseString externalName = impl.m_externalName;
  const char * originalExternalName = externalName.c_str();

  DBUG_ENTER("NdbDictionaryImpl::alterTable");
  if(!get_local_table_info(originalInternalName, false)){
    m_error.code = 709;
    DBUG_RETURN(-1);
  }
  // Alter the table
  int ret = m_receiver.alterTable(m_ndb, impl);
  if(ret == 0){
    // Remove cached information and let it be refreshed at next access
    if (m_localHash.get(originalInternalName) != NULL) {
      m_localHash.drop(originalInternalName);
      m_globalHash->lock();
      NdbTableImpl * cachedImpl = m_globalHash->get(originalInternalName);
      // If in local cache it must be in global
      if (!cachedImpl)
	abort();
      m_globalHash->drop(cachedImpl);
      m_globalHash->unlock();
    }
  }
  DBUG_RETURN(ret);
}

int 
NdbDictInterface::alterTable(Ndb & ndb,
			      NdbTableImpl & impl)
{
  return createOrAlterTable(ndb, impl, true);
}

int 
NdbDictInterface::createOrAlterTable(Ndb & ndb,
				     NdbTableImpl & impl,
				     bool alter)
{
  DBUG_ENTER("NdbDictInterface::createOrAlterTable");
  unsigned i;
  if((unsigned)impl.getNoOfPrimaryKeys() > NDB_MAX_NO_OF_ATTRIBUTES_IN_KEY){
    m_error.code = 4317;
    DBUG_RETURN(-1);
  }
  unsigned sz = impl.m_columns.size();
  if (sz > NDB_MAX_ATTRIBUTES_IN_TABLE){
    m_error.code = 4318;
    DBUG_RETURN(-1);
  }

  impl.copyNewProperties();
  //validate();
  //aggregate();

  const char * internalName = 
    ndb.internalizeTableName(impl.m_externalName.c_str());
  impl.m_internalName.assign(internalName);
  UtilBufferWriter w(m_buffer);
  DictTabInfo::Table tmpTab; tmpTab.init();
  BaseString::snprintf(tmpTab.TableName, 
	   sizeof(tmpTab.TableName), 
	   internalName);

  bool haveAutoIncrement = false;
  Uint64 autoIncrementValue = 0;
  for(i = 0; i<sz; i++){
    const NdbColumnImpl * col = impl.m_columns[i];
    if(col == 0)
      continue;
    if (col->m_autoIncrement) {
      if (haveAutoIncrement) {
        m_error.code = 4335;
        DBUG_RETURN(-1);
      }
      haveAutoIncrement = true;
      autoIncrementValue = col->m_autoIncrementInitialValue;
     }
  }

  // Check max length of frm data
  if (impl.m_frm.length() > MAX_FRM_DATA_SIZE){
    m_error.code = 1229;
    DBUG_RETURN(-1);
  }
  tmpTab.FrmLen = impl.m_frm.length();
  memcpy(tmpTab.FrmData, impl.m_frm.get_data(), impl.m_frm.length());

  tmpTab.TableLoggedFlag = impl.m_logging;
  tmpTab.TableKValue = impl.m_kvalue;
  tmpTab.MinLoadFactor = impl.m_minLoadFactor;
  tmpTab.MaxLoadFactor = impl.m_maxLoadFactor;
  tmpTab.TableType = DictTabInfo::UserTable;
  tmpTab.NoOfAttributes = sz;
  
  tmpTab.FragmentType = getKernelConstant(impl.m_fragmentType,
					  fragmentTypeMapping,
					  DictTabInfo::AllNodesSmallTable);
  tmpTab.TableVersion = rand();

  SimpleProperties::UnpackStatus s;
  s = SimpleProperties::pack(w, 
			     &tmpTab,
			     DictTabInfo::TableMapping, 
			     DictTabInfo::TableMappingSize, true);
  
  if(s != SimpleProperties::Eof){
    abort();
  }
  
  for(i = 0; i<sz; i++){
    const NdbColumnImpl * col = impl.m_columns[i];
    if(col == 0)
      continue;
    
    DictTabInfo::Attribute tmpAttr; tmpAttr.init();
    BaseString::snprintf(tmpAttr.AttributeName, sizeof(tmpAttr.AttributeName), 
	     col->m_name.c_str());
    tmpAttr.AttributeId = i;
    tmpAttr.AttributeKeyFlag = col->m_pk;
    tmpAttr.AttributeNullableFlag = col->m_nullable;
    tmpAttr.AttributeDKey = col->m_distributionKey;

    tmpAttr.AttributeExtType = (Uint32)col->m_type;
    tmpAttr.AttributeExtPrecision = ((unsigned)col->m_precision & 0xFFFF);
    tmpAttr.AttributeExtScale = col->m_scale;
    tmpAttr.AttributeExtLength = col->m_length;

    // check type and compute attribute size and array size
    if (! tmpAttr.translateExtType()) {
      m_error.code = 703;
      DBUG_RETURN(-1);
    }
    // charset is defined exactly for char types
    if (col->getCharType() != (col->m_cs != NULL)) {
      m_error.code = 703;
      DBUG_RETURN(-1);
    }
    // primary key type check
    if (col->m_pk && ! NdbSqlUtil::usable_in_pk(col->m_type, col->m_cs)) {
      m_error.code = 743;
      DBUG_RETURN(-1);
    }
    // distribution key not supported for Char attribute
    if (col->m_distributionKey && col->m_cs != NULL) {
      m_error.code = 745;
      DBUG_RETURN(-1);
    }
    // charset in upper half of precision
    if (col->getCharType()) {
      tmpAttr.AttributeExtPrecision |= (col->m_cs->number << 16);
    }

    tmpAttr.AttributeAutoIncrement = col->m_autoIncrement;
    BaseString::snprintf(tmpAttr.AttributeDefaultValue, 
	     sizeof(tmpAttr.AttributeDefaultValue),
	     col->m_defaultValue.c_str());
    s = SimpleProperties::pack(w, 
			       &tmpAttr,
			       DictTabInfo::AttributeMapping, 
			       DictTabInfo::AttributeMappingSize, true);
    w.add(DictTabInfo::AttributeEnd, 1);
  }

  NdbApiSignal tSignal(m_reference);
  tSignal.theReceiversBlockNumber = DBDICT;
  
  LinearSectionPtr ptr[3];
  ptr[0].p = (Uint32*)m_buffer.get_data();
  ptr[0].sz = m_buffer.length() / 4;
  int ret;
  if (alter)
  {
    AlterTableReq * const req = 
      CAST_PTR(AlterTableReq, tSignal.getDataPtrSend());
    
    req->senderRef = m_reference;
    req->senderData = 0;
    req->changeMask = impl.m_changeMask;
    req->tableId = impl.m_tableId;
    req->tableVersion = impl.m_version;;
    tSignal.theVerId_signalNumber   = GSN_ALTER_TABLE_REQ;
    tSignal.theLength = AlterTableReq::SignalLength;
    ret= alterTable(&tSignal, ptr);
  }
  else
  {
    CreateTableReq * const req = 
      CAST_PTR(CreateTableReq, tSignal.getDataPtrSend());
    
    req->senderRef = m_reference;
    req->senderData = 0;
    tSignal.theVerId_signalNumber   = GSN_CREATE_TABLE_REQ;
    tSignal.theLength = CreateTableReq::SignalLength;
    ret= createTable(&tSignal, ptr);

    if (ret)
      DBUG_RETURN(ret);

    if (haveAutoIncrement) {
      if (!ndb.setAutoIncrementValue(impl.m_externalName.c_str(),
				     autoIncrementValue)) {
	if (ndb.theError.code == 0) {
	  m_error.code = 4336;
	  ndb.theError = m_error;
	} else
	  m_error= ndb.theError;
	ret = -1; // errorcode set in initialize_autoincrement
      }
    }
  }
  DBUG_RETURN(ret);
}

int
NdbDictInterface::createTable(NdbApiSignal* signal, LinearSectionPtr ptr[3])
{
#if DEBUG_PRINT
  ndbout_c("BufferLen = %d", ptr[0].sz);
  SimplePropertiesLinearReader r(ptr[0].p, ptr[0].sz);
  r.printAll(ndbout);
#endif
  const int noErrCodes = 2;
  int errCodes[noErrCodes] = 
     {CreateTableRef::Busy,
      CreateTableRef::NotMaster};
  return dictSignal(signal,ptr,1,
		    1/*use masternode id*/,
		    100,
		    WAIT_CREATE_INDX_REQ,
		    WAITFOR_RESPONSE_TIMEOUT,
		    errCodes,noErrCodes);
}


void
NdbDictInterface::execCREATE_TABLE_CONF(NdbApiSignal * signal,
					LinearSectionPtr ptr[3])
{
  const CreateTableConf* const conf=
    CAST_CONSTPTR(CreateTableConf, signal->getDataPtr());
  Uint32 tableId= conf->tableId;
  Uint32 tableVersion= conf->tableVersion;
  
  m_waiter.signal(NO_WAIT);  
}

void
NdbDictInterface::execCREATE_TABLE_REF(NdbApiSignal * signal,
				       LinearSectionPtr ptr[3])
{
  const CreateTableRef* const ref=
    CAST_CONSTPTR(CreateTableRef, signal->getDataPtr());
  m_error.code = ref->errorCode;
  m_masterNodeId = ref->masterNodeId;
  m_waiter.signal(NO_WAIT);  
}

int
NdbDictInterface::alterTable(NdbApiSignal* signal, LinearSectionPtr ptr[3])
{
#if DEBUG_PRINT
  ndbout_c("BufferLen = %d", ptr[0].sz);
  SimplePropertiesLinearReader r(ptr[0].p, ptr[0].sz);
  r.printAll(ndbout);
#endif
  const int noErrCodes = 2;
  int errCodes[noErrCodes] =
    {AlterTableRef::NotMaster,
     AlterTableRef::Busy};
  int r = dictSignal(signal,ptr,1,
		     1/*use masternode id*/,
		     100,WAIT_ALTER_TAB_REQ,
		     WAITFOR_RESPONSE_TIMEOUT,
		     errCodes, noErrCodes);
  if(m_error.code == AlterTableRef::InvalidTableVersion) {
    // Clear caches and try again
    return INCOMPATIBLE_VERSION;
  }

  return r;
}

void
NdbDictInterface::execALTER_TABLE_CONF(NdbApiSignal * signal,
                                       LinearSectionPtr ptr[3])
{
  //AlterTableConf* const conf = CAST_CONSTPTR(AlterTableConf, signal->getDataPtr());
  m_waiter.signal(NO_WAIT);
}

void
NdbDictInterface::execALTER_TABLE_REF(NdbApiSignal * signal,
				      LinearSectionPtr ptr[3])
{
  const AlterTableRef * const ref = 
    CAST_CONSTPTR(AlterTableRef, signal->getDataPtr());
  m_error.code = ref->errorCode;
  m_masterNodeId = ref->masterNodeId;
  m_waiter.signal(NO_WAIT);
}

/*****************************************************************
 * Drop table
 */
int
NdbDictionaryImpl::dropTable(const char * name)
{
  DBUG_ENTER("NdbDictionaryImpl::dropTable");
  DBUG_PRINT("enter",("name: %s", name));
  NdbTableImpl * tab = getTable(name);
  if(tab == 0){
    DBUG_RETURN(-1);
  }
  int ret = dropTable(* tab);
  // If table stored in cache is incompatible with the one in the kernel
  // we must clear the cache and try again
  if (ret == INCOMPATIBLE_VERSION) {
    const char * internalTableName = m_ndb.internalizeTableName(name);

    DBUG_PRINT("info",("INCOMPATIBLE_VERSION internal_name: %s", internalTableName));
    m_localHash.drop(internalTableName);
    
    m_globalHash->lock();
    m_globalHash->drop(tab);
    m_globalHash->unlock();   
    DBUG_RETURN(dropTable(name));
  }

  DBUG_RETURN(ret);
}

int
NdbDictionaryImpl::dropTable(NdbTableImpl & impl)
{
  int res;
  const char * name = impl.getName();
  if(impl.m_status == NdbDictionary::Object::New){
    return dropTable(name);
  }

  if (impl.m_indexType != NdbDictionary::Index::Undefined) {
    m_receiver.m_error.code = 1228;
    return -1;
  }

  List list;
  if ((res = listIndexes(list, impl.m_tableId)) == -1){
    return -1;
  }
  for (unsigned i = 0; i < list.count; i++) {
    const List::Element& element = list.elements[i];
    if ((res = dropIndex(element.name, name)) == -1)
    {
      return -1;
    }
  }
  
  if (impl.m_noOfBlobs != 0) {
    if (dropBlobTables(impl) != 0){
      return -1;
    }
  }
  
  int ret = m_receiver.dropTable(impl);  
  if(ret == 0 || m_error.code == 709){
    const char * internalTableName = impl.m_internalName.c_str();
    
    m_localHash.drop(internalTableName);
    
    m_globalHash->lock();
    m_globalHash->drop(&impl);
    m_globalHash->unlock();

    return 0;
  }
  
  return ret;
}

int
NdbDictionaryImpl::dropBlobTables(NdbTableImpl & t)
{
  DBUG_ENTER("NdbDictionaryImpl::dropBlobTables");
  for (unsigned i = 0; i < t.m_columns.size(); i++) {
    NdbColumnImpl & c = *t.m_columns[i];
    if (! c.getBlobType() || c.getPartSize() == 0)
      continue;
    char btname[NdbBlobImpl::BlobTableNameSize];
    NdbBlob::getBlobTableName(btname, &t, &c);
    if (dropTable(btname) != 0) {
      if (m_error.code != 709){
	DBUG_PRINT("exit",("error %u - exiting",m_error.code));
        DBUG_RETURN(-1);
      }
      DBUG_PRINT("info",("error %u - continuing",m_error.code));
    }
  }
  DBUG_RETURN(0);
}

int
NdbDictInterface::dropTable(const NdbTableImpl & impl)
{
  NdbApiSignal tSignal(m_reference);
  tSignal.theReceiversBlockNumber = DBDICT;
  tSignal.theVerId_signalNumber   = GSN_DROP_TABLE_REQ;
  tSignal.theLength = DropTableReq::SignalLength;
  
  DropTableReq * const req = CAST_PTR(DropTableReq, tSignal.getDataPtrSend());
  req->senderRef = m_reference;
  req->senderData = 0;
  req->tableId = impl.m_tableId;
  req->tableVersion = impl.m_version;

  return dropTable(&tSignal, 0);
}

int
NdbDictInterface::dropTable(NdbApiSignal* signal, LinearSectionPtr ptr[3])
{
  const int noErrCodes = 3;
  int errCodes[noErrCodes] =
         {DropTableRef::NoDropTableRecordAvailable,
          DropTableRef::NotMaster,
          DropTableRef::Busy};
  int r = dictSignal(signal,NULL,0,
		     1/*use masternode id*/,
		     100,WAIT_DROP_TAB_REQ,
		     WAITFOR_RESPONSE_TIMEOUT,
		     errCodes, noErrCodes);
  if(m_error.code == DropTableRef::InvalidTableVersion) {
    // Clear caches and try again
    return INCOMPATIBLE_VERSION;
  }
  return r;
}

void
NdbDictInterface::execDROP_TABLE_CONF(NdbApiSignal * signal,
				       LinearSectionPtr ptr[3])
{
  //DropTableConf* const conf = CAST_CONSTPTR(DropTableConf, signal->getDataPtr());

  m_waiter.signal(NO_WAIT);  
}

void
NdbDictInterface::execDROP_TABLE_REF(NdbApiSignal * signal,
				      LinearSectionPtr ptr[3])
{
  const DropTableRef* const ref = CAST_CONSTPTR(DropTableRef, signal->getDataPtr());
  m_error.code = ref->errorCode;
  m_masterNodeId = ref->masterNodeId;
  m_waiter.signal(NO_WAIT);  
}

int
NdbDictionaryImpl::invalidateObject(NdbTableImpl & impl)
{
  const char * internalTableName = impl.m_internalName.c_str();

  m_localHash.drop(internalTableName);  
  m_globalHash->lock();
  m_globalHash->drop(&impl);
  m_globalHash->unlock();
  return 0;
}

int
NdbDictionaryImpl::removeCachedObject(NdbTableImpl & impl)
{
  const char * internalTableName = impl.m_internalName.c_str();

  m_localHash.drop(internalTableName);  
  m_globalHash->lock();
  m_globalHash->release(&impl);
  m_globalHash->unlock();
  return 0;
}

/*****************************************************************
 * Get index info
 */
NdbIndexImpl*
NdbDictionaryImpl::getIndexImpl(const char * externalName, 
				const char * internalName)
{
  Ndb_local_table_info * info = get_local_table_info(internalName,
						     false);
  if(info == 0){
    m_error.code = 4243;
    return 0;
  }
  NdbTableImpl * tab = info->m_table_impl;

  if(tab->m_indexType == NdbDictionary::Index::Undefined){
    // Not an index
    m_error.code = 4243;
    return 0;
  }

  NdbTableImpl* prim = getTable(tab->m_primaryTable.c_str());
  if(prim == 0){
    m_error.code = 4243;
    return 0;
  }
  
  /**
   * Create index impl
   */
  NdbIndexImpl* idx;
  if(NdbDictInterface::create_index_obj_from_table(&idx, tab, prim) == 0){
    idx->m_table = tab;
    idx->m_externalName.assign(externalName);
    idx->m_internalName.assign(internalName);
    // TODO Assign idx to tab->m_index
    // Don't do it right now since assign can't asign a table with index
    // tab->m_index = idx;
    return idx;
  }
  return 0;
}

int
NdbDictInterface::create_index_obj_from_table(NdbIndexImpl** dst,
					      NdbTableImpl* tab,
					      const NdbTableImpl* prim){
  NdbIndexImpl *idx = new NdbIndexImpl();
  idx->m_version = tab->m_version;
  idx->m_status = tab->m_status;
  idx->m_indexId = tab->m_tableId;
  idx->m_externalName.assign(tab->getName());
  idx->m_tableName.assign(prim->m_externalName);
  NdbDictionary::Index::Type type = idx->m_type = tab->m_indexType;
  idx->m_logging = tab->m_logging;
  // skip last attribute (NDB$PK or NDB$TNODE)

  const Uint32 distKeys = prim->m_noOfDistributionKeys;
  Uint32 keyCount = (distKeys ? distKeys : prim->m_noOfKeys);

  unsigned i;
  for(i = 0; i+1<tab->m_columns.size(); i++){
    NdbColumnImpl* org = tab->m_columns[i];

    NdbColumnImpl* col = new NdbColumnImpl;
    // Copy column definition
    *col = * org;
    idx->m_columns.push_back(col);

    /**
     * reverse map
     */
    const NdbColumnImpl* primCol = prim->getColumn(col->getName());
    int key_id = primCol->getColumnNo();
    int fill = -1;
    idx->m_key_ids.fill(key_id, fill);
    idx->m_key_ids[key_id] = i;
    col->m_keyInfoPos = key_id;

    if(type == NdbDictionary::Index::OrderedIndex && 
       (primCol->m_distributionKey ||
	(distKeys == 0 && primCol->getPrimaryKey())))
    {
      keyCount--;
      org->m_distributionKey = 1;
    }
  }

  if(keyCount == 0)
  {
    tab->m_noOfDistributionKeys = (distKeys ? distKeys : prim->m_noOfKeys);
  }
  else 
  {
    for(i = 0; i+1<tab->m_columns.size(); i++)
      tab->m_columns[i]->m_distributionKey = 0;
  }

  * dst = idx;
  return 0;
}

/*****************************************************************
 * Create index
 */
int
NdbDictionaryImpl::createIndex(NdbIndexImpl &ix)
{
  NdbTableImpl* tab = getTable(ix.getTable());
  if(tab == 0){
    m_error.code = 4249;
    return -1;
  }
  
  return m_receiver.createIndex(m_ndb, ix, * tab);
}

int 
NdbDictInterface::createIndex(Ndb & ndb,
			      NdbIndexImpl & impl, 
			      const NdbTableImpl & table)
{
  //validate();
  //aggregate();
  unsigned i;
  UtilBufferWriter w(m_buffer);
  const size_t len = strlen(impl.m_externalName.c_str()) + 1;
  if(len > MAX_TAB_NAME_SIZE) {
    m_error.code = 4241;
    return -1;
  }
  const char * internalName = 
    ndb.internalizeIndexName(&table, impl.getName());
  
  impl.m_internalName.assign(internalName);

  w.add(DictTabInfo::TableName, internalName);
  w.add(DictTabInfo::TableLoggedFlag, impl.m_logging);

  NdbApiSignal tSignal(m_reference);
  tSignal.theReceiversBlockNumber = DBDICT;
  tSignal.theVerId_signalNumber   = GSN_CREATE_INDX_REQ;
  tSignal.theLength = CreateIndxReq::SignalLength;
  
  CreateIndxReq * const req = CAST_PTR(CreateIndxReq, tSignal.getDataPtrSend());
  
  req->setUserRef(m_reference);
  req->setConnectionPtr(0);
  req->setRequestType(CreateIndxReq::RT_USER);
  
  Uint32 it = getKernelConstant(impl.m_type,
				indexTypeMapping,
				DictTabInfo::UndefTableType);
  
  if(it == DictTabInfo::UndefTableType){
    m_error.code = 4250;
    return -1;
  }
  req->setIndexType((DictTabInfo::TableType) it);
  
  req->setTableId(table.m_tableId);
  req->setOnline(true);
  AttributeList attributeList;
  attributeList.sz = impl.m_columns.size();
  for(i = 0; i<attributeList.sz; i++){
    const NdbColumnImpl* col = 
      table.getColumn(impl.m_columns[i]->m_name.c_str());
    if(col == 0){
      m_error.code = 4247;
      return -1;
    }
    // Copy column definition
    *impl.m_columns[i] = *col;

    // index key type check
    if (it == DictTabInfo::UniqueHashIndex &&
        ! NdbSqlUtil::usable_in_hash_index(col->m_type, col->m_cs) ||
        it == DictTabInfo::OrderedIndex &&
        ! NdbSqlUtil::usable_in_ordered_index(col->m_type, col->m_cs)) {
      m_error.code = 743;
      return -1;
    }
    attributeList.id[i] = col->m_attrId;
  }
  if (it == DictTabInfo::UniqueHashIndex) {
    // Sort index attributes according to primary table (using insertion sort)
    for(i = 1; i < attributeList.sz; i++) {
      unsigned int temp = attributeList.id[i];
      unsigned int j = i;
      while((j > 0) && (attributeList.id[j - 1] > temp)) {
	attributeList.id[j] = attributeList.id[j - 1];
	j--;
      }
      attributeList.id[j] = temp;
    }
    // Check for illegal duplicate attributes
    for(i = 0; i<attributeList.sz; i++) {
      if ((i != (attributeList.sz - 1)) && 
	  (attributeList.id[i] == attributeList.id[i+1])) {
	m_error.code = 4258;
	return -1;
      }
    }
  }
  LinearSectionPtr ptr[3];
  ptr[0].p = (Uint32*)&attributeList;
  ptr[0].sz = 1 + attributeList.sz;
  ptr[1].p = (Uint32*)m_buffer.get_data();
  ptr[1].sz = m_buffer.length() >> 2;                //BUG?
  return createIndex(&tSignal, ptr);
}

int
NdbDictInterface::createIndex(NdbApiSignal* signal, 
			      LinearSectionPtr ptr[3])
{
  const int noErrCodes = 1;
  int errCodes[noErrCodes] = {CreateIndxRef::Busy};
  return dictSignal(signal,ptr,2,
		    1 /*use masternode id*/,
		    100,
		    WAIT_CREATE_INDX_REQ,
		    -1,
		    errCodes,noErrCodes);
}

void
NdbDictInterface::execCREATE_INDX_CONF(NdbApiSignal * signal,
				       LinearSectionPtr ptr[3])
{
  //CreateTableConf* const conf = CAST_CONSTPTR(CreateTableConf, signal->getDataPtr());
  
  m_waiter.signal(NO_WAIT);  
}

void
NdbDictInterface::execCREATE_INDX_REF(NdbApiSignal * signal,
				      LinearSectionPtr ptr[3])
{
  const CreateIndxRef* const ref = CAST_CONSTPTR(CreateIndxRef, signal->getDataPtr());
  m_error.code = ref->getErrorCode();
  m_waiter.signal(NO_WAIT);  
}

/*****************************************************************
 * Drop index
 */
int
NdbDictionaryImpl::dropIndex(const char * indexName, 
			     const char * tableName)
{
  NdbIndexImpl * idx = getIndex(indexName, tableName);
  if (idx == 0) {
    m_error.code = 4243;
    return -1;
  }
  int ret = dropIndex(*idx, tableName);
  // If index stored in cache is incompatible with the one in the kernel
  // we must clear the cache and try again
  if (ret == INCOMPATIBLE_VERSION) {
    const char * internalIndexName = (tableName)
      ?
      m_ndb.internalizeIndexName(getTable(tableName), indexName)
      :
      m_ndb.internalizeTableName(indexName); // Index is also a table
    
    m_localHash.drop(internalIndexName);
    
    m_globalHash->lock();
    m_globalHash->drop(idx->m_table);
    m_globalHash->unlock();   
    return dropIndex(indexName, tableName);
  }
  
  return ret;
}

int
NdbDictionaryImpl::dropIndex(NdbIndexImpl & impl, const char * tableName)
{
  const char * indexName = impl.getName();
  if (tableName || m_ndb.usingFullyQualifiedNames()) {
    NdbTableImpl * timpl = impl.m_table;
    
    if (timpl == 0) {
      m_error.code = 709;
      return -1;
    }

    const char * internalIndexName = (tableName)
      ?
      m_ndb.internalizeIndexName(getTable(tableName), indexName)
      :
      m_ndb.internalizeTableName(indexName); // Index is also a table

    if(impl.m_status == NdbDictionary::Object::New){
      return dropIndex(indexName, tableName);
    }
    
    int ret = m_receiver.dropIndex(impl, *timpl);
    if(ret == 0){
      m_localHash.drop(internalIndexName);
      
      m_globalHash->lock();
      m_globalHash->drop(impl.m_table);
      m_globalHash->unlock();
    }
    return ret;
  }

  m_error.code = 4243;
  return -1;
}

int
NdbDictInterface::dropIndex(const NdbIndexImpl & impl, 
			    const NdbTableImpl & timpl)
{
  NdbApiSignal tSignal(m_reference);
  tSignal.theReceiversBlockNumber = DBDICT;
  tSignal.theVerId_signalNumber   = GSN_DROP_INDX_REQ;
  tSignal.theLength = DropIndxReq::SignalLength;

  DropIndxReq * const req = CAST_PTR(DropIndxReq, tSignal.getDataPtrSend());
  req->setUserRef(m_reference);
  req->setConnectionPtr(0);
  req->setRequestType(DropIndxReq::RT_USER);
  req->setTableId(~0);  // DICT overwrites
  req->setIndexId(timpl.m_tableId);
  req->setIndexVersion(timpl.m_version);

  return dropIndex(&tSignal, 0);
}

int
NdbDictInterface::dropIndex(NdbApiSignal* signal, LinearSectionPtr ptr[3])
{
  const int noErrCodes = 1;
  int errCodes[noErrCodes] = {DropIndxRef::Busy};
  int r = dictSignal(signal,NULL,0,
		     1/*Use masternode id*/,
		     100,
		     WAIT_DROP_INDX_REQ,
		     WAITFOR_RESPONSE_TIMEOUT,
		     errCodes,noErrCodes);
  if(m_error.code == DropIndxRef::InvalidIndexVersion) {
    // Clear caches and try again
    return INCOMPATIBLE_VERSION;
  }
  return r;
}

void
NdbDictInterface::execDROP_INDX_CONF(NdbApiSignal * signal,
				       LinearSectionPtr ptr[3])
{
  m_waiter.signal(NO_WAIT);  
}

void
NdbDictInterface::execDROP_INDX_REF(NdbApiSignal * signal,
				      LinearSectionPtr ptr[3])
{
  const DropIndxRef* const ref = CAST_CONSTPTR(DropIndxRef, signal->getDataPtr());
  m_error.code = ref->getErrorCode();
  m_waiter.signal(NO_WAIT);  
}

/*****************************************************************
 * Create event
 */

int
NdbDictionaryImpl::createEvent(NdbEventImpl & evnt)
{
  int i;
  NdbTableImpl* tab = getTable(evnt.getTableName());

  if(tab == 0){
#ifdef EVENT_DEBUG
    ndbout_c("NdbDictionaryImpl::createEvent: table not found: %s",
	     evnt.getTableName());
#endif
    return -1;
  }

  evnt.m_tableId = tab->m_tableId;
  evnt.m_tableImpl = tab;
#ifdef EVENT_DEBUG
  ndbout_c("Event on tableId=%d", evnt.m_tableId);
#endif

  NdbTableImpl &table = *evnt.m_tableImpl;


  int attributeList_sz = evnt.m_attrIds.size();

  for (i = 0; i < attributeList_sz; i++) {
    NdbColumnImpl *col_impl = table.getColumn(evnt.m_attrIds[i]);
    if (col_impl) {
      evnt.m_facade->addColumn(*(col_impl->m_facade));
    } else {
      ndbout_c("Attr id %u in table %s not found", evnt.m_attrIds[i],
	       evnt.getTableName());
      m_error.code= 4713;
      return -1;
    }
  }

  evnt.m_attrIds.clear();

  attributeList_sz = evnt.m_columns.size();
#ifdef EVENT_DEBUG
  ndbout_c("creating event %s", evnt.m_externalName.c_str());
  ndbout_c("no of columns %d", evnt.m_columns.size());
#endif
  int pk_count = 0;
  evnt.m_attrListBitmask.clear();

  for(i = 0; i<attributeList_sz; i++){
    const NdbColumnImpl* col = 
      table.getColumn(evnt.m_columns[i]->m_name.c_str());
    if(col == 0){
      m_error.code = 4247;
      return -1;
    }
    // Copy column definition
    *evnt.m_columns[i] = *col;
    
    if(col->m_pk){
      pk_count++;
    }
    
    evnt.m_attrListBitmask.set(col->m_attrId);
  }
  
  // Sort index attributes according to primary table (using insertion sort)
  for(i = 1; i < attributeList_sz; i++) {
    NdbColumnImpl* temp = evnt.m_columns[i];
    unsigned int j = i;
    while((j > 0) && (evnt.m_columns[j - 1]->m_attrId > temp->m_attrId)) {
      evnt.m_columns[j] = evnt.m_columns[j - 1];
      j--;
    }
    evnt.m_columns[j] = temp;
  }
  // Check for illegal duplicate attributes
  for(i = 1; i<attributeList_sz; i++) {
    if (evnt.m_columns[i-1]->m_attrId == evnt.m_columns[i]->m_attrId) {
      m_error.code = 4258;
      return -1;
    }
  }
  
#ifdef EVENT_DEBUG
  char buf[128] = {0};
  evnt.m_attrListBitmask.getText(buf);
  ndbout_c("createEvent: mask = %s", buf);
#endif

  // NdbDictInterface m_receiver;
  return m_receiver.createEvent(m_ndb, evnt, 0 /* getFlag unset */);
}

int
NdbDictInterface::createEvent(class Ndb & ndb,
			      NdbEventImpl & evnt,
			      int getFlag)
{
  NdbApiSignal tSignal(m_reference);
  tSignal.theReceiversBlockNumber = DBDICT;
  tSignal.theVerId_signalNumber   = GSN_CREATE_EVNT_REQ;
  if (getFlag)
    tSignal.theLength = CreateEvntReq::SignalLengthGet;
  else
    tSignal.theLength = CreateEvntReq::SignalLengthCreate;

  CreateEvntReq * const req = CAST_PTR(CreateEvntReq, tSignal.getDataPtrSend());
  
  req->setUserRef(m_reference);
  req->setUserData(0);

  if (getFlag) {
    // getting event from Dictionary
    req->setRequestType(CreateEvntReq::RT_USER_GET);
  } else {
    // creating event in Dictionary
    req->setRequestType(CreateEvntReq::RT_USER_CREATE);
    req->setTableId(evnt.m_tableId);
    req->setAttrListBitmask(evnt.m_attrListBitmask);
    req->setEventType(evnt.mi_type);
  }

  UtilBufferWriter w(m_buffer);

  const size_t len = strlen(evnt.m_externalName.c_str()) + 1;
  if(len > MAX_TAB_NAME_SIZE) {
    m_error.code = 4241;
    return -1;
  }

  w.add(SimpleProperties::StringValue, evnt.m_externalName.c_str());

  if (getFlag == 0)
    w.add(SimpleProperties::StringValue,
	  ndb.internalizeTableName(evnt.m_tableName.c_str()));

  LinearSectionPtr ptr[3];
  ptr[0].p = (Uint32*)m_buffer.get_data();
  ptr[0].sz = (m_buffer.length()+3) >> 2;

  int ret = createEvent(&tSignal, ptr, 1);

  if (ret) {
    return ret;
  }

  char *dataPtr = (char *)m_buffer.get_data();
  unsigned int lenCreateEvntConf = *((unsigned int *)dataPtr);
  dataPtr += sizeof(lenCreateEvntConf);
  CreateEvntConf const * evntConf = (CreateEvntConf *)dataPtr;
  dataPtr += lenCreateEvntConf;
  
  //  NdbEventImpl *evntImpl = (NdbEventImpl *)evntConf->getUserData();

  if (getFlag) {
    evnt.m_tableId         = evntConf->getTableId();
    evnt.m_attrListBitmask = evntConf->getAttrListBitmask();
    evnt.mi_type           = evntConf->getEventType();
    evnt.setTable(dataPtr);
  } else {
    if (evnt.m_tableId         != evntConf->getTableId() ||
	//evnt.m_attrListBitmask != evntConf->getAttrListBitmask() ||
	evnt.mi_type           != evntConf->getEventType()) {
      ndbout_c("ERROR*************");
      return 1;
    }
  }

  evnt.m_eventId         = evntConf->getEventId();
  evnt.m_eventKey        = evntConf->getEventKey();

  return ret;
}

int
NdbDictInterface::createEvent(NdbApiSignal* signal,
			      LinearSectionPtr ptr[3], int noLSP)
{
  const int noErrCodes = 1;
  int errCodes[noErrCodes] = {CreateEvntRef::Busy};
  return dictSignal(signal,ptr,noLSP,
		    1 /*use masternode id*/,
		    100,
		    WAIT_CREATE_INDX_REQ /*WAIT_CREATE_EVNT_REQ*/,
		    -1,
		    errCodes,noErrCodes, CreateEvntRef::Temporary);
}

int
NdbDictionaryImpl::executeSubscribeEvent(NdbEventImpl & ev)
{
  // NdbDictInterface m_receiver;
  return m_receiver.executeSubscribeEvent(m_ndb, ev);
}

int
NdbDictInterface::executeSubscribeEvent(class Ndb & ndb,
				 NdbEventImpl & evnt)
{
  NdbApiSignal tSignal(m_reference);
  //  tSignal.theReceiversBlockNumber = SUMA;
  tSignal.theReceiversBlockNumber = DBDICT;
  tSignal.theVerId_signalNumber   = GSN_SUB_START_REQ;
  tSignal.theLength = SubStartReq::SignalLength2;
  
  SubStartReq * sumaStart = CAST_PTR(SubStartReq, tSignal.getDataPtrSend());

  sumaStart->subscriptionId   = evnt.m_eventId;
  sumaStart->subscriptionKey  = evnt.m_eventKey;
  sumaStart->part             = SubscriptionData::TableData;
  sumaStart->subscriberData   = evnt.m_bufferId & 0xFF;
  sumaStart->subscriberRef    = m_reference;

  return executeSubscribeEvent(&tSignal, NULL);
}

int
NdbDictInterface::executeSubscribeEvent(NdbApiSignal* signal,
					LinearSectionPtr ptr[3])
{
  return dictSignal(signal,NULL,0,
		    1 /*use masternode id*/,
		    100,
		    WAIT_CREATE_INDX_REQ /*WAIT_CREATE_EVNT_REQ*/,
		    -1,
		    NULL,0);
}

int
NdbDictionaryImpl::stopSubscribeEvent(NdbEventImpl & ev)
{
  // NdbDictInterface m_receiver;
  return m_receiver.stopSubscribeEvent(m_ndb, ev);
}

int
NdbDictInterface::stopSubscribeEvent(class Ndb & ndb,
				     NdbEventImpl & evnt)
{
#ifdef EVENT_DEBUG
  ndbout_c("SUB_STOP_REQ");
#endif

  NdbApiSignal tSignal(m_reference);
  //  tSignal.theReceiversBlockNumber = SUMA;
  tSignal.theReceiversBlockNumber = DBDICT;
  tSignal.theVerId_signalNumber   = GSN_SUB_STOP_REQ;
  tSignal.theLength = SubStopReq::SignalLength;
  
  SubStopReq * sumaStop = CAST_PTR(SubStopReq, tSignal.getDataPtrSend());

  sumaStop->subscriptionId  = evnt.m_eventId;
  sumaStop->subscriptionKey = evnt.m_eventKey;
  sumaStop->subscriberData  = evnt.m_bufferId & 0xFF;
  sumaStop->part            = (Uint32) SubscriptionData::TableData;
  sumaStop->subscriberRef   = m_reference;

  return stopSubscribeEvent(&tSignal, NULL);
}

int
NdbDictInterface::stopSubscribeEvent(NdbApiSignal* signal,
				     LinearSectionPtr ptr[3])
{
  return dictSignal(signal,NULL,0,
		    1 /*use masternode id*/,
		    100,
		    WAIT_CREATE_INDX_REQ /*WAIT_SUB_STOP__REQ*/,
		    -1,
		    NULL,0);
}

NdbEventImpl * 
NdbDictionaryImpl::getEvent(const char * eventName)
{
  NdbEventImpl *ev =  new NdbEventImpl();

  if (ev == NULL) {
    return NULL;
  }

  ev->setName(eventName);

  int ret = m_receiver.createEvent(m_ndb, *ev, 1 /* getFlag set */);

  if (ret) {
    delete ev;
    return NULL;
  }

  // We only have the table name with internal name
  ev->setTable(m_ndb.externalizeTableName(ev->getTableName()));
  ev->m_tableImpl = getTable(ev->getTableName());

  // get the columns from the attrListBitmask

  NdbTableImpl &table = *ev->m_tableImpl;
  AttributeMask & mask = ev->m_attrListBitmask;
  int attributeList_sz = mask.count();
  int id = -1;

#ifdef EVENT_DEBUG
  ndbout_c("NdbDictionaryImpl::getEvent attributeList_sz = %d",
	   attributeList_sz);
  char buf[128] = {0};
  mask.getText(buf);
  ndbout_c("mask = %s", buf);
#endif

  for(int i = 0; i < attributeList_sz; i++) {
    id++; while (!mask.get(id)) id++;

    const NdbColumnImpl* col = table.getColumn(id);
    if(col == 0) {
#ifdef EVENT_DEBUG
      ndbout_c("NdbDictionaryImpl::getEvent could not find column id %d", id);
#endif
      m_error.code = 4247;
      delete ev;
      return NULL;
    }
    NdbColumnImpl* new_col = new NdbColumnImpl;
    // Copy column definition
    *new_col = *col;

    ev->m_columns.push_back(new_col);
  }

  return ev;
}

void
NdbDictInterface::execCREATE_EVNT_CONF(NdbApiSignal * signal,
				       LinearSectionPtr ptr[3])
{
#ifdef EVENT_DEBUG
  ndbout << "NdbDictionaryImpl.cpp: execCREATE_EVNT_CONF" << endl;
#endif
  m_buffer.clear();
  unsigned int len = signal->getLength() << 2;
  m_buffer.append((char *)&len, sizeof(len));
  m_buffer.append(signal->getDataPtr(), len);

  if (signal->m_noOfSections > 0) {
    m_buffer.append((char *)ptr[0].p, strlen((char *)ptr[0].p)+1);
  }

  m_waiter.signal(NO_WAIT);
}

void
NdbDictInterface::execCREATE_EVNT_REF(NdbApiSignal * signal,
				      LinearSectionPtr ptr[3])
{
#ifdef EVENT_DEBUG
  ndbout << "NdbDictionaryImpl.cpp: execCREATE_EVNT_REF" << endl;
  ndbout << "Exiting" << endl;
  exit(-1);
#endif

  const CreateEvntRef* const ref = CAST_CONSTPTR(CreateEvntRef, signal->getDataPtr());
  m_error.code = ref->getErrorCode();
#ifdef EVENT_DEBUG
  ndbout_c("execCREATE_EVNT_REF");
  ndbout_c("ErrorCode %u", ref->getErrorCode());
  ndbout_c("Errorline %u", ref->getErrorLine());
  ndbout_c("ErrorNode %u", ref->getErrorNode());
#endif
  m_waiter.signal(NO_WAIT);  
}

void
NdbDictInterface::execSUB_STOP_CONF(NdbApiSignal * signal,
				      LinearSectionPtr ptr[3])
{
  DBUG_ENTER("NdbDictInterface::execSUB_STOP_REF");
#ifdef EVENT_DEBUG
  ndbout << "Got GSN_SUB_STOP_CONF" << endl;
#endif
  //  SubRemoveConf * const sumaRemoveConf = CAST_CONSTPTR(SubRemoveConf, signal->getDataPtr());

  //  Uint32 subscriptionId = sumaRemoveConf->subscriptionId;
  //  Uint32 subscriptionKey = sumaRemoveConf->subscriptionKey;
  //  Uint32 senderData = sumaRemoveConf->senderData;

  m_waiter.signal(NO_WAIT);
}

void
NdbDictInterface::execSUB_STOP_REF(NdbApiSignal * signal,
				     LinearSectionPtr ptr[3])
{
  DBUG_ENTER("NdbDictInterface::execSUB_STOP_REF");
#ifdef EVENT_DEBUG
  ndbout << "Got GSN_SUB_STOP_REF" << endl;
#endif
  const SubRemoveRef * const sumaRemoveRef=
    CAST_CONSTPTR(SubRemoveRef, signal->getDataPtr());

  //  Uint32 subscriptionId = sumaRemoveRef->subscriptionId;
  //  Uint32 subscriptionKey = sumaRemoveRef->subscriptionKey;
  //  Uint32 senderData = sumaRemoveRef->senderData;

  m_error.code= sumaRemoveRef->errorCode;
  m_waiter.signal(NO_WAIT);

  DBUG_VOID_RETURN;
}

void
NdbDictInterface::execSUB_START_CONF(NdbApiSignal * signal,
				     LinearSectionPtr ptr[3])
{
#ifdef EVENT_DEBUG
  ndbout << "Got GSN_SUB_START_CONF" << endl;
#endif
  const SubStartConf * const sumaStartConf = CAST_CONSTPTR(SubStartConf, signal->getDataPtr());

  //  Uint32 subscriptionId = sumaStartConf->subscriptionId;
  //  Uint32 subscriptionKey = sumaStartConf->subscriptionKey;
  SubscriptionData::Part part = 
  (SubscriptionData::Part)sumaStartConf->part;
  //  Uint32 subscriberData = sumaStartConf->subscriberData;

  switch(part) {
  case SubscriptionData::MetaData: {
#ifdef EVENT_DEBUG
    ndbout << "SubscriptionData::MetaData" << endl;
#endif
    m_error.code = 1;
    break;
  }
  case SubscriptionData::TableData: {
#ifdef EVENT_DEBUG
    ndbout << "SubscriptionData::TableData" << endl;
#endif
    break;
  }
  default: {
#ifdef EVENT_DEBUG
    ndbout_c("NdbDictInterface::execSUB_START_CONF wrong data");
#endif
    m_error.code = 1;
    break;
  }
  }
  m_waiter.signal(NO_WAIT);
}

void
NdbDictInterface::execSUB_START_REF(NdbApiSignal * signal,
				    LinearSectionPtr ptr[3])
{
#ifdef EVENT_DEBUG
    ndbout << "Got GSN_SUB_START_REF" << endl;
#endif
  m_error.code = 1;
  m_waiter.signal(NO_WAIT);  
}
void
NdbDictInterface::execSUB_GCP_COMPLETE_REP(NdbApiSignal * signal,
					   LinearSectionPtr ptr[3])
{
  const SubGcpCompleteRep * const rep = CAST_CONSTPTR(SubGcpCompleteRep, signal->getDataPtr());

  const Uint32 gci            = rep->gci;
  //  const Uint32 senderRef      = rep->senderRef;
  const Uint32 subscriberData = rep->subscriberData;

  const Uint32 bufferId = subscriberData;

  const Uint32 ref = signal->theSendersBlockRef;

  NdbApiSignal tSignal(m_reference);
  SubGcpCompleteAcc * acc = CAST_PTR(SubGcpCompleteAcc, tSignal.getDataPtrSend());

  acc->rep = *rep;

  tSignal.theReceiversBlockNumber = refToBlock(ref);
  tSignal.theVerId_signalNumber   = GSN_SUB_GCP_COMPLETE_ACC;
  tSignal.theLength = SubGcpCompleteAcc::SignalLength;

  Uint32 aNodeId = refToNode(ref);

  //  m_transporter->lock_mutex();
  int r;
  r = m_transporter->sendSignal(&tSignal, aNodeId);
  //  m_transporter->unlock_mutex();

  NdbGlobalEventBufferHandle::latestGCI(bufferId, gci);
}

void
NdbDictInterface::execSUB_TABLE_DATA(NdbApiSignal * signal,
				     LinearSectionPtr ptr[3])
{
#ifdef EVENT_DEBUG
  const char * FNAME = "NdbDictInterface::execSUB_TABLE_DATA";
#endif
  //TODO
  const SubTableData * const sdata = CAST_CONSTPTR(SubTableData, signal->getDataPtr());

  //  const Uint32 gci            = sdata->gci;
  //  const Uint32 operation      = sdata->operation;
  //  const Uint32 tableId        = sdata->tableId;
  //  const Uint32 noOfAttrs      = sdata->noOfAttributes;
  //  const Uint32 dataLen        = sdata->dataSize;
  const Uint32 subscriberData = sdata->subscriberData;
  //  const Uint32 logType        = sdata->logType;

  for (int i=signal->m_noOfSections;i < 3; i++) {
    ptr[i].p = NULL;
    ptr[i].sz = 0;
  }
#ifdef EVENT_DEBUG
  ndbout_c("%s: senderData %d, gci %d, operation %d, tableId %d, noOfAttrs %d, dataLen %d",
	   FNAME, subscriberData, gci, operation, tableId, noOfAttrs, dataLen);
  ndbout_c("ptr[0] %u %u ptr[1] %u %u ptr[2] %u %u\n",
	   ptr[0].p,ptr[0].sz,ptr[1].p,ptr[1].sz,ptr[2].p,ptr[2].sz);
#endif
  const Uint32 bufferId = subscriberData;

  NdbGlobalEventBufferHandle::insertDataL(bufferId,
					  sdata, ptr);
}

/*****************************************************************
 * Drop event
 */
int 
NdbDictionaryImpl::dropEvent(const char * eventName)
{
  NdbEventImpl *ev =  new NdbEventImpl();
  ev->setName(eventName);
  int ret = m_receiver.dropEvent(*ev);
  delete ev;  

  //  printf("__________________RET %u\n", ret);
  return ret;
}

int
NdbDictInterface::dropEvent(const NdbEventImpl &evnt)
{
  NdbApiSignal tSignal(m_reference);
  tSignal.theReceiversBlockNumber = DBDICT;
  tSignal.theVerId_signalNumber   = GSN_DROP_EVNT_REQ;
  tSignal.theLength = DropEvntReq::SignalLength;
  
  DropEvntReq * const req = CAST_PTR(DropEvntReq, tSignal.getDataPtrSend());

  req->setUserRef(m_reference);
  req->setUserData(0);

  UtilBufferWriter w(m_buffer);

  w.add(SimpleProperties::StringValue, evnt.m_externalName.c_str());

  LinearSectionPtr ptr[1];
  ptr[0].p = (Uint32*)m_buffer.get_data();
  ptr[0].sz = (m_buffer.length()+3) >> 2;

  return dropEvent(&tSignal, ptr, 1);
}

int
NdbDictInterface::dropEvent(NdbApiSignal* signal,
			    LinearSectionPtr ptr[3], int noLSP)
{
  //TODO
  const int noErrCodes = 1;
  int errCodes[noErrCodes] = {DropEvntRef::Busy};
  return dictSignal(signal,ptr,noLSP,
		    1 /*use masternode id*/,
		    100,
		    WAIT_CREATE_INDX_REQ /*WAIT_CREATE_EVNT_REQ*/,
		    -1,
		    errCodes,noErrCodes, DropEvntRef::Temporary);
}
void
NdbDictInterface::execDROP_EVNT_CONF(NdbApiSignal * signal,
				     LinearSectionPtr ptr[3])
{
#ifdef EVENT_DEBUG
  ndbout << "NdbDictionaryImpl.cpp: execDROP_EVNT_CONF" << endl;
#endif

  m_waiter.signal(NO_WAIT);  
}

void
NdbDictInterface::execDROP_EVNT_REF(NdbApiSignal * signal,
				    LinearSectionPtr ptr[3])
{
#ifdef EVENT_DEBUG
  ndbout << "NdbDictionaryImpl.cpp: execDROP_EVNT_REF" << endl;
#endif
  const DropEvntRef* const ref = CAST_CONSTPTR(DropEvntRef, signal->getDataPtr());
  m_error.code = ref->getErrorCode();

#if 0
  ndbout_c("execDROP_EVNT_REF");
  ndbout_c("ErrorCode %u", ref->getErrorCode());
  ndbout_c("Errorline %u", ref->getErrorLine());
  ndbout_c("ErrorNode %u", ref->getErrorNode());
#endif

  m_waiter.signal(NO_WAIT);  
}

/*****************************************************************
 * List objects or indexes
 */
int
NdbDictionaryImpl::listObjects(List& list, NdbDictionary::Object::Type type)
{
  ListTablesReq req;
  req.requestData = 0;
  req.setTableType(getKernelConstant(type, objectTypeMapping, 0));
  req.setListNames(true);
  return m_receiver.listObjects(list, req.requestData, m_ndb.usingFullyQualifiedNames());
}

int
NdbDictionaryImpl::listIndexes(List& list, Uint32 indexId)
{
  ListTablesReq req;
  req.requestData = 0;
  req.setTableId(indexId);
  req.setListNames(true);
  req.setListIndexes(true);
  return m_receiver.listObjects(list, req.requestData, m_ndb.usingFullyQualifiedNames());
}

int
NdbDictInterface::listObjects(NdbDictionary::Dictionary::List& list,
			      Uint32 requestData, bool fullyQualifiedNames)
{
  NdbApiSignal tSignal(m_reference);
  ListTablesReq* const req = CAST_PTR(ListTablesReq, tSignal.getDataPtrSend());
  req->senderRef = m_reference;
  req->senderData = 0;
  req->requestData = requestData;
  tSignal.theReceiversBlockNumber = DBDICT;
  tSignal.theVerId_signalNumber = GSN_LIST_TABLES_REQ;
  tSignal.theLength = ListTablesReq::SignalLength;
  if (listObjects(&tSignal) != 0)
    return -1;
  // count
  const Uint32* data = (const Uint32*)m_buffer.get_data();
  const unsigned length = m_buffer.length() / 4;
  list.count = 0;
  bool ok = true;
  unsigned pos, count;
  pos = count = 0;
  while (pos < length) {
    // table id - name length - name
    pos++;
    if (pos >= length) {
      ok = false;
      break;
    }
    Uint32 n = (data[pos++] + 3) >> 2;
    pos += n;
    if (pos > length) {
      ok = false;
      break;
    }
    count++;
  }
  if (! ok) {
    // bad signal data
    m_error.code = 4213;
    return -1;
  }
  list.count = count;
  list.elements = new NdbDictionary::Dictionary::List::Element[count];
  pos = count = 0;
  while (pos < length) {
    NdbDictionary::Dictionary::List::Element& element = list.elements[count];
    Uint32 d = data[pos++];
    element.id = ListTablesConf::getTableId(d);
    element.type = (NdbDictionary::Object::Type)
      getApiConstant(ListTablesConf::getTableType(d), objectTypeMapping, 0);
    element.state = (NdbDictionary::Object::State)
      getApiConstant(ListTablesConf::getTableState(d), objectStateMapping, 0);
    element.store = (NdbDictionary::Object::Store)
      getApiConstant(ListTablesConf::getTableStore(d), objectStoreMapping, 0);
    // table or index name
    Uint32 n = (data[pos++] + 3) >> 2;
    BaseString databaseName;
    BaseString schemaName;
    BaseString objectName;
    if ((element.type == NdbDictionary::Object::UniqueHashIndex) ||
	(element.type == NdbDictionary::Object::OrderedIndex)) {
      char * indexName = new char[n << 2];
      memcpy(indexName, &data[pos], n << 2);
      databaseName = Ndb::getDatabaseFromInternalName(indexName);
      schemaName = Ndb::getSchemaFromInternalName(indexName);
      objectName = BaseString(Ndb::externalizeIndexName(indexName, fullyQualifiedNames));
      delete [] indexName;
    } else if ((element.type == NdbDictionary::Object::SystemTable) || 
	       (element.type == NdbDictionary::Object::UserTable)) {
      char * tableName = new char[n << 2];
      memcpy(tableName, &data[pos], n << 2);
      databaseName = Ndb::getDatabaseFromInternalName(tableName);
      schemaName = Ndb::getSchemaFromInternalName(tableName);
      objectName = BaseString(Ndb::externalizeTableName(tableName, fullyQualifiedNames));
      delete [] tableName;
    }
    else {
      char * otherName = new char[n << 2];
      memcpy(otherName, &data[pos], n << 2);
      objectName = BaseString(otherName);
      delete [] otherName;
    }
    element.database = new char[databaseName.length() + 1]; 
    strcpy(element.database, databaseName.c_str());
    element.schema = new char[schemaName.length() + 1]; 
    strcpy(element.schema, schemaName.c_str());
    element.name = new char[objectName.length() + 1]; 
    strcpy(element.name, objectName.c_str());
    pos += n;
    count++;
  }
  return 0;
}

int
NdbDictInterface::listObjects(NdbApiSignal* signal)
{
  const Uint32 RETRIES = 100;
  for (Uint32 i = 0; i < RETRIES; i++) {
    m_buffer.clear();
    // begin protected
    m_transporter->lock_mutex();
    Uint16 aNodeId = m_transporter->get_an_alive_node();
    if (aNodeId == 0) {
      m_error.code = 4009;
      m_transporter->unlock_mutex();
      return -1;
    }
    if (m_transporter->sendSignal(signal, aNodeId) != 0) {
      m_transporter->unlock_mutex();
      continue;
    }
    m_error.code = 0;
    m_waiter.m_node = aNodeId;
    m_waiter.m_state = WAIT_LIST_TABLES_CONF;
    m_waiter.wait(WAITFOR_RESPONSE_TIMEOUT);
    m_transporter->unlock_mutex();    
    // end protected
    if (m_waiter.m_state == NO_WAIT && m_error.code == 0)
      return 0;
    if (m_waiter.m_state == WAIT_NODE_FAILURE)
      continue;
    return -1;
  }
  return -1;
}

void
NdbDictInterface::execLIST_TABLES_CONF(NdbApiSignal* signal,
				       LinearSectionPtr ptr[3])
{
  const unsigned off = ListTablesConf::HeaderLength;
  const unsigned len = (signal->getLength() - off);
  m_buffer.append(signal->getDataPtr() + off, len << 2);
  if (signal->getLength() < ListTablesConf::SignalLength) {
    // last signal has less than full length
    m_waiter.signal(NO_WAIT);
  }
}

template class Vector<int>;
template class Vector<Uint32>;
template class Vector<Vector<Uint32> >;
template class Vector<NdbTableImpl*>;
template class Vector<NdbColumnImpl*>;
<|MERGE_RESOLUTION|>--- conflicted
+++ resolved
@@ -143,15 +143,12 @@
     m_length = 4;
     m_cs = default_cs;
     break;
-<<<<<<< HEAD
-=======
   case Time:
     m_precision = 0;
     m_scale = 0;
     m_length = 1;
     m_cs = NULL;
     break;
->>>>>>> cd4479a7
   case Bit:
     m_precision = 0;
     m_scale = 0;
