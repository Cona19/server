--- conflicted
+++ resolved
@@ -2211,11 +2211,7 @@
   const CreateIndxRef* const ref = CAST_CONSTPTR(CreateIndxRef, signal->getDataPtr());
   m_error.code = ref->getErrorCode();
   if(m_error.code == ref->NotMaster)
-<<<<<<< HEAD
-    m_masterNodeId= ref->m_errorNode;
-=======
     m_masterNodeId= ref->masterNodeId;
->>>>>>> fe2a8004
   m_waiter.signal(NO_WAIT);  
 }
 
@@ -2341,11 +2337,7 @@
   const DropIndxRef* const ref = CAST_CONSTPTR(DropIndxRef, signal->getDataPtr());
   m_error.code = ref->getErrorCode();
   if(m_error.code == ref->NotMaster)
-<<<<<<< HEAD
-    m_masterNodeId= ref->m_errorNode;
-=======
     m_masterNodeId= ref->masterNodeId;
->>>>>>> fe2a8004
   m_waiter.signal(NO_WAIT);  
 }
 
