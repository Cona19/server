--- conflicted
+++ resolved
@@ -334,7 +334,6 @@
 ##############################################################################
 %build
 
-<<<<<<< HEAD
 # Be strict about variables, bail at earliest opportunity, etc.
 set -eu
 
@@ -384,117 +383,6 @@
   ${CMAKE} ../%{src_dir} -DBUILD_CONFIG=mysql_release -DINSTALL_LAYOUT=RPM
   make VERBOSE=1
 )
-=======
-BuildMySQL() {
-# Let "MYSQL_BUILD_*FLAGS" take precedence.
-CFLAGS=${MYSQL_BUILD_CFLAGS:-$CFLAGS}
-CXXFLAGS=${MYSQL_BUILD_CXXFLAGS:-$CXXFLAGS}
-LDFLAGS=${MYSQL_BUILD_LDFLAGS:-$LDFLAGS}
-# Fall back on RPM_OPT_FLAGS (part of RPM environment) if no flags are given.
-CFLAGS=${CFLAGS:-$RPM_OPT_FLAGS}
-CXXFLAGS=${CXXFLAGS:-$RPM_OPT_FLAGS -felide-constructors -fno-exceptions -fno-rtti }
-# Evaluate current setting of $DEBUG
-if [ $DEBUG -gt 0 ] ; then
-	OPT_COMMENT='--with-comment="%{debug_comment}"'
-	OPT_DEBUG='--with-debug'
-	CFLAGS=`echo   " $CFLAGS "   | \
-	    sed -e 's/ -O[0-9]* / /' -e 's/ -unroll2 / /' -e 's/ -ip / /' \
-	        -e 's/^ //' -e 's/ $//'`
-	CXXFLAGS=`echo " $CXXFLAGS " | \
-	    sed -e 's/ -O[0-9]* / /' -e 's/ -unroll2 / /' -e 's/ -ip / /' \
-	        -e 's/^ //' -e 's/ $//'`
-else
-	OPT_COMMENT='--with-comment="%{ndbug_comment}"'
-	OPT_DEBUG=''
-fi
-# The --enable-assembler simply does nothing on systems that does not
-# support assembler speedups.
-sh -c  "PATH=\"${MYSQL_BUILD_PATH:-$PATH}\" \
-	CC=\"${MYSQL_BUILD_CC:-$CC}\" \
-	CXX=\"${MYSQL_BUILD_CXX:-$CXX}\" \
-	CFLAGS=\"$CFLAGS\" \
-	CXXFLAGS=\"$CXXFLAGS\" \
-	LDFLAGS=\"$LDFLAGS\" \
-	./configure \
- 	    $* \
-	    --with-mysqld-ldflags='-static' \
-	    --with-client-ldflags='-static' \
-	    --enable-assembler \
-	    --enable-local-infile \
-	    --with-fast-mutexes \
-	    --with-mysqld-user=%{mysqld_user} \
-	    --with-unix-socket-path=/var/lib/mysql/mysql.sock \
-	    --with-pic \
-	    --prefix=/ \
-%if %{CLUSTER_BUILD}
-	    --with-extra-charsets=all \
-%else
-	    --with-extra-charsets=complex \
-%endif
-%if %{YASSL_BUILD}
-	    --with-ssl \
-%else
-	    --without-ssl \
-%endif
-	    --exec-prefix=%{_exec_prefix} \
-	    --libexecdir=%{_sbindir} \
-	    --libdir=%{_libdir} \
-	    --sysconfdir=%{_sysconfdir} \
-	    --datadir=%{_datadir} \
-	    --localstatedir=%{mysqldatadir} \
-	    --infodir=%{_infodir} \
-	    --includedir=%{_includedir} \
-	    --mandir=%{_mandir} \
-	    --enable-thread-safe-client \
-	    $OPT_COMMENT \
-	    $OPT_DEBUG \
-	    --with-readline \
-%if %{WITH_BUNDLED_ZLIB}
-	    --with-zlib-dir=bundled \
-%endif
-%if %{CLUSTER_BUILD}
-		--with-plugin-ndbcluster \
-%else
-		--without-plugin-ndbcluster \
-%endif
-%if %{INNODB_BUILD}
-		--with-plugin-innobase \
-%else
-		--without-plugin-innobase \
-%endif
-%if %{PARTITION_BUILD}
-		--with-plugin-partition \
-%else
-		--without-plugin-partition \
-%endif
-		--with-plugin-csv \
-		--with-plugin-archive \
-		--with-plugin-blackhole \
-		--with-plugin-federated \
-		--with-perfschema \
-		--without-plugin-daemon_example \
-		--without-plugin-ftexample \
-%if %{EMBEDDED_BUILD}
-		--with-embedded-server \
-%else
-		--without-embedded-server \
-%endif
-		--with-big-tables \
-		--enable-shared \
-		"
- make
-}
-# end of function definition "BuildMySQL"
-
-# Use our own copy of glibc
-
-OTHER_LIBC_DIR=/usr/local/mysql-glibc
-USE_OTHER_LIBC_DIR=""
-if test -d "$OTHER_LIBC_DIR"
-then
-  USE_OTHER_LIBC_DIR="--with-other-libc=$OTHER_LIBC_DIR"
-fi
->>>>>>> 8a5aca0d
 
 # Use the build root for temporary storage of the shared libraries.
 RBR=$RPM_BUILD_ROOT
@@ -541,18 +429,6 @@
 install -d $RBR%{_mandir}
 install -d $RBR%{_sbindir}
 
-<<<<<<< HEAD
-=======
-# Get the plugin files from the debug build
-mkdir $RBR/tmp-debug-plugin $MBD/plugin/debug
-( cd $RPM_BUILD_DIR/mysql-%{mysql_version}/mysql-debug-%{mysql_version}/plugin
-  make install DESTDIR=$RBR/tmp-debug-plugin
-  mv $RBR/tmp-debug-plugin/usr/lib*/mysql/plugin/* $MBD/plugin/debug/
-  # From here, the install hook in "plugin/Makefile.am" will do the rest.
-)
-rmdir -p $RBR/tmp-debug-plugin/usr/lib*/mysql/plugin || true
-
->>>>>>> 8a5aca0d
 # Install all binaries
 (
   cd $MBD/release
@@ -851,19 +727,8 @@
 %attr(755, root, root) %{_sbindir}/mysqld
 %attr(755, root, root) %{_sbindir}/mysqld-debug
 %attr(755, root, root) %{_sbindir}/rcmysql
-<<<<<<< HEAD
-#%attr(755, root, root) %{_libdir}/mysql/plugin/ha_example.so*
 %attr(755, root, root) %{_libdir}/mysql/plugin/semisync_master.so*
 %attr(755, root, root) %{_libdir}/mysql/plugin/semisync_slave.so*
-#%attr(755, root, root) %{_libdir}/mysql/plugin/debug/ha_example.so*
-#%attr(755, root, root) %{_libdir}/mysql/plugin/debug/semisync_master.so*
-#%attr(755, root, root) %{_libdir}/mysql/plugin/debug/semisync_slave.so*
-=======
-%attr(755, root, root) %{_libdir}/mysql/plugin/semisync_master.so*
-%attr(755, root, root) %{_libdir}/mysql/plugin/semisync_slave.so*
-%attr(755, root, root) %{_libdir}/mysql/plugin/debug/semisync_master.so*
-%attr(755, root, root) %{_libdir}/mysql/plugin/debug/semisync_slave.so*
->>>>>>> 8a5aca0d
 
 %if %{WITH_TCMALLOC}
 %attr(755, root, root) %{_libdir}/mysql/%{malloc_lib_target}
@@ -978,20 +843,6 @@
 %{_libdir}/mysql/libndbclient.a
 %{_libdir}/mysql/libndbclient.la
 %endif
-<<<<<<< HEAD
-=======
-%{_libdir}/mysql/libvio.a
-%{_libdir}/mysql/libz.a
-%{_libdir}/mysql/libz.la
-%{_libdir}/mysql/plugin/semisync_master.a
-%{_libdir}/mysql/plugin/semisync_master.la
-%{_libdir}/mysql/plugin/semisync_slave.a
-%{_libdir}/mysql/plugin/semisync_slave.la
-%{_libdir}/mysql/plugin/debug/semisync_master.a
-%{_libdir}/mysql/plugin/debug/semisync_master.la
-%{_libdir}/mysql/plugin/debug/semisync_slave.a
-%{_libdir}/mysql/plugin/debug/semisync_slave.la
->>>>>>> 8a5aca0d
 
 %files shared
 %defattr(-, root, root, 0755)
