--- conflicted
+++ resolved
@@ -1,10 +1,7 @@
 /* Copyright (c) 2004, 2006 MySQL AB
-<<<<<<< HEAD
-   Use is subject to license terms.
-=======
->>>>>>> 6ab9c777
    Copyright (c) 2009-2011, Monty Program Ab
    Use is subject to license terms.
+   Copyright (c) 2009-2011, Monty Program Ab
 
    This program is free software; you can redistribute it and/or modify
    it under the terms of the GNU General Public License as published by
@@ -17,8 +14,7 @@
 
    You should have received a copy of the GNU General Public License
    along with this program; if not, write to the Free Software
-   Foundation, Inc., 51 Franklin St, Fifth Floor, Boston, MA 02110-1301  USA
-*/
+   Foundation, Inc., 51 Franklin St, Fifth Floor, Boston, MA  02110-1301  USA */
 
 #include <stdio.h>
 #include <stdlib.h>
