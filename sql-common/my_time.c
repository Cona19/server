--- conflicted
+++ resolved
@@ -1111,12 +1111,6 @@
 
 int my_date_to_str(const MYSQL_TIME *l_time, char *to)
 {
-<<<<<<< HEAD
-  return sprintf(to, "%04u-%02u-%02u",
-                 l_time->year,
-                 l_time->month,
-                 l_time->day);
-=======
   char *pos=to;
   pos= fmt_number(l_time->year, pos, 4);
   *pos++='-';
@@ -1125,7 +1119,6 @@
   pos= fmt_number(l_time->day, pos, 2);
   *pos= 0;
   return (int)(pos - to);
->>>>>>> afe1ef5e
 }
 
 
