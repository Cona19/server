include/master-slave.inc
[connection master]
**** On Master ****
drop table if exists test.marker;
create table test.marker(a int) engine=innodb;
insert into test.marker values (1);
select * from test.marker;
a
1
truncate table performance_schema.events_waits_history_long;
truncate table performance_schema.events_statements_summary_by_digest;
update performance_schema.setup_instruments
set enabled='YES', timed='YES';
**** On Slave ****
truncate table performance_schema.events_waits_history_long;
truncate table performance_schema.events_statements_summary_by_digest;
update performance_schema.setup_instruments
set enabled='YES', timed='NO';
**** On Master ****
select * from performance_schema.setup_instruments
where timed='NO';
NAME	ENABLED	TIMED
select "This better be in the master" as in_master_digest;
in_master_digest
This better be in the master
insert into performance_schema.setup_objects
values ('TABLE', 'master', 'foo', 'YES', 'YES');
select * from performance_schema.setup_objects
order by object_type, object_schema, object_name;
OBJECT_TYPE	OBJECT_SCHEMA	OBJECT_NAME	ENABLED	TIMED
TABLE	%	%	YES	YES
TABLE	information_schema	%	NO	NO
TABLE	master	foo	YES	YES
TABLE	mysql	%	NO	NO
TABLE	performance_schema	%	NO	NO
select digest, digest_text, count_star
from performance_schema.events_statements_summary_by_digest
where digest_text like "%in_%_digest%";
digest	digest_text	count_star
<<<<<<< HEAD
f1cd3e758822a4ef0e1502ec30818476	SELECT ? AS in_master_digest 	1
=======
83fd516ccb1407eac535df09e5dd1e50	SELECT ? AS `in_master_digest` 	1
>>>>>>> 167c5400
insert into test.marker values (2);
**** On Slave ****
select * from test.marker;
a
1
2
select * from performance_schema.setup_instruments
where timed='YES';
NAME	ENABLED	TIMED
select "This better be in the slave" as in_slave_digest;
in_slave_digest
This better be in the slave
insert into performance_schema.setup_objects
values ('TABLE', 'slave', 'foo', 'YES', 'YES');
select * from performance_schema.setup_objects
order by object_type, object_schema, object_name;
OBJECT_TYPE	OBJECT_SCHEMA	OBJECT_NAME	ENABLED	TIMED
TABLE	%	%	YES	YES
TABLE	information_schema	%	NO	NO
TABLE	mysql	%	NO	NO
TABLE	performance_schema	%	NO	NO
TABLE	slave	foo	YES	YES
select digest, digest_text, count_star
from performance_schema.events_statements_summary_by_digest
where digest_text like "%in_%_digest%";
digest	digest_text	count_star
<<<<<<< HEAD
c1cef2eb67ca48bb5d81d2e5e68aaf35	SELECT ? AS in_slave_digest 	1
=======
073b595f4ca8178745392f361ef8a531	SELECT ? AS `in_slave_digest` 	1
>>>>>>> 167c5400
**** On Master ****
delete from performance_schema.setup_objects
where object_schema='master';
**** On Slave ****
delete from performance_schema.setup_objects
where object_schema='slave';
select * from performance_schema.setup_objects;
OBJECT_TYPE	OBJECT_SCHEMA	OBJECT_NAME	ENABLED	TIMED
TABLE	mysql	%	NO	NO
TABLE	performance_schema	%	NO	NO
TABLE	information_schema	%	NO	NO
TABLE	%	%	YES	YES
include/rpl_end.inc<|MERGE_RESOLUTION|>--- conflicted
+++ resolved
@@ -37,11 +37,7 @@
 from performance_schema.events_statements_summary_by_digest
 where digest_text like "%in_%_digest%";
 digest	digest_text	count_star
-<<<<<<< HEAD
-f1cd3e758822a4ef0e1502ec30818476	SELECT ? AS in_master_digest 	1
-=======
-83fd516ccb1407eac535df09e5dd1e50	SELECT ? AS `in_master_digest` 	1
->>>>>>> 167c5400
+1281ed1e23aaa2e5528e90ebf98cfbdd	SELECT ? AS `in_master_digest` 	1
 insert into test.marker values (2);
 **** On Slave ****
 select * from test.marker;
@@ -68,11 +64,7 @@
 from performance_schema.events_statements_summary_by_digest
 where digest_text like "%in_%_digest%";
 digest	digest_text	count_star
-<<<<<<< HEAD
-c1cef2eb67ca48bb5d81d2e5e68aaf35	SELECT ? AS in_slave_digest 	1
-=======
-073b595f4ca8178745392f361ef8a531	SELECT ? AS `in_slave_digest` 	1
->>>>>>> 167c5400
+e0d84aed3bfac675887b38c4902f057f	SELECT ? AS `in_slave_digest` 	1
 **** On Master ****
 delete from performance_schema.setup_objects
 where object_schema='master';
