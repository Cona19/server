--- conflicted
+++ resolved
@@ -5862,7 +5862,6 @@
 CALL bug24117()|
 DROP PROCEDURE bug24117|
 DROP TABLE t3|
-<<<<<<< HEAD
 drop function if exists func_8407_a|
 drop function if exists func_8407_b|
 create function func_8407_a() returns int
@@ -6062,7 +6061,6 @@
 drop procedure proc_26503_ok_2|
 drop procedure proc_26503_ok_3|
 drop procedure proc_26503_ok_4|
-=======
 drop function if exists bug20777|
 drop table if exists examplebug20777|
 create function bug20777(f1 bigint unsigned) returns bigint unsigned
@@ -6151,5 +6149,4 @@
 18446744073709551614
 drop function bug20777;
 End of 5.0 tests.
->>>>>>> 13af4d54
 drop table t1,t2;