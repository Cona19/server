drop table if exists t1;
CREATE TABLE t1 (
a int not null,
b int not null,
c int not null,
primary key(a,b))
partition by range (a)
partitions 3
(partition x1 values less than (5) tablespace ts1,
partition x2 values less than (10) tablespace ts2,
partition x3 values less than maxvalue tablespace ts3);
INSERT into t1 values (1, 1, 1);
INSERT into t1 values (6, 1, 1);
INSERT into t1 values (10, 1, 1);
INSERT into t1 values (15, 1, 1);
select * from t1;
a	b	c
1	1	1
6	1	1
10	1	1
15	1	1
show create table t1;
Table	Create Table
t1	CREATE TABLE `t1` (
  `a` int(11) NOT NULL,
  `b` int(11) NOT NULL,
  `c` int(11) NOT NULL,
  PRIMARY KEY (`a`,`b`)
) ENGINE=MyISAM DEFAULT CHARSET=latin1 /*!50100 PARTITION BY RANGE (a) (PARTITION x1 VALUES LESS THAN (5) TABLESPACE = ts1 ENGINE = MyISAM, PARTITION x2 VALUES LESS THAN (10) TABLESPACE = ts2 ENGINE = MyISAM, PARTITION x3 VALUES LESS THAN MAXVALUE TABLESPACE = ts3 ENGINE = MyISAM) */
ALTER TABLE t1
partition by range (a)
partitions 3
(partition x1 values less than (5) tablespace ts1,
partition x2 values less than (10) tablespace ts2,
partition x3 values less than maxvalue tablespace ts3);
select * from t1;
a	b	c
1	1	1
6	1	1
10	1	1
15	1	1
show create table t1;
Table	Create Table
t1	CREATE TABLE `t1` (
  `a` int(11) NOT NULL,
  `b` int(11) NOT NULL,
  `c` int(11) NOT NULL,
  PRIMARY KEY (`a`,`b`)
) ENGINE=MyISAM DEFAULT CHARSET=latin1 /*!50100 PARTITION BY RANGE (a) (PARTITION x1 VALUES LESS THAN (5) TABLESPACE = ts1 ENGINE = MyISAM, PARTITION x2 VALUES LESS THAN (10) TABLESPACE = ts2 ENGINE = MyISAM, PARTITION x3 VALUES LESS THAN MAXVALUE TABLESPACE = ts3 ENGINE = MyISAM) */
drop table if exists t1;
CREATE TABLE t1 (
a int not null,
b int not null,
c int not null)
partition by range (a)
partitions 3
(partition x1 values less than (5) tablespace ts1,
partition x2 values less than (10) tablespace ts2,
partition x3 values less than maxvalue tablespace ts3);
INSERT into t1 values (1, 1, 1);
INSERT into t1 values (6, 1, 1);
INSERT into t1 values (10, 1, 1);
INSERT into t1 values (15, 1, 1);
select * from t1;
a	b	c
1	1	1
6	1	1
10	1	1
15	1	1
ALTER TABLE t1
partition by range (a)
partitions 3
(partition x1 values less than (5) tablespace ts1,
partition x2 values less than (10) tablespace ts2,
partition x3 values less than maxvalue tablespace ts3);
select * from t1;
a	b	c
1	1	1
6	1	1
10	1	1
15	1	1
drop table if exists t1;
CREATE TABLE t1 (
a int not null,
b int not null,
c int not null,
primary key(a,b))
partition by range (a)
partitions 3
(partition x1 values less than (5) tablespace ts1,
partition x2 values less than (10) tablespace ts2,
partition x3 values less than (15) tablespace ts3);
INSERT into t1 values (1, 1, 1);
INSERT into t1 values (6, 1, 1);
INSERT into t1 values (10, 1, 1);
INSERT into t1 values (15, 1, 1);
ERROR HY000: Table has no partition for value 15
select * from t1;
a	b	c
1	1	1
6	1	1
10	1	1
ALTER TABLE t1
partition by range (a)
partitions 3
(partition x1 values less than (5) tablespace ts1,
partition x2 values less than (10) tablespace ts2,
partition x3 values less than (15) tablespace ts3);
select * from t1;
a	b	c
1	1	1
6	1	1
10	1	1
drop table t1;
CREATE TABLE t1 (
a int not null,
b int not null,
c int not null,
primary key(a,b))
partition by range (a)
(partition x1 values less than (1));
drop table t1;
CREATE TABLE t1 (
a int not null,
b int not null,
c int not null,
primary key (a,b)) 
partition by range (a)
subpartition by hash (a+b) 
( partition x1 values less than (1)
( subpartition x11,
subpartition x12),
partition x2 values less than (5)
( subpartition x21,
subpartition x22)
);
SELECT * from t1;
a	b	c
show create table t1;
Table	Create Table
t1	CREATE TABLE `t1` (
  `a` int(11) NOT NULL,
  `b` int(11) NOT NULL,
  `c` int(11) NOT NULL,
  PRIMARY KEY (`a`,`b`)
<<<<<<< HEAD
) ENGINE=MyISAM DEFAULT CHARSET=latin1 /*!50100 PARTITION BY RANGE (a) SUBPARTITION BY HASH (a+b) (PARTITION x1 VALUES LESS THAN (1)  (SUBPARTITION x11 ENGINE = MyISAM, SUBPARTITION x12 ENGINE = MyISAM), PARTITION x2 VALUES LESS THAN (5)  (SUBPARTITION x21 ENGINE = MyISAM, SUBPARTITION x22 ENGINE = MyISAM)) */
=======
) ENGINE=MyISAM DEFAULT CHARSET=latin1 PARTITION BY RANGE (a) SUBPARTITION BY HASH (a+b) (PARTITION x1 VALUES LESS THAN (1) (SUBPARTITION x11 ENGINE = MyISAM, SUBPARTITION x12 ENGINE = MyISAM), PARTITION x2 VALUES LESS THAN (5) (SUBPARTITION x21 ENGINE = MyISAM, SUBPARTITION x22 ENGINE = MyISAM))
>>>>>>> b19c1896
ALTER TABLE t1 ADD COLUMN d int;
show create table t1;
Table	Create Table
t1	CREATE TABLE `t1` (
  `a` int(11) NOT NULL,
  `b` int(11) NOT NULL,
  `c` int(11) NOT NULL,
  `d` int(11) DEFAULT NULL,
  PRIMARY KEY (`a`,`b`)
<<<<<<< HEAD
) ENGINE=MyISAM DEFAULT CHARSET=latin1 /*!50100 PARTITION BY RANGE (a) SUBPARTITION BY HASH (a+b) (PARTITION x1 VALUES LESS THAN (1)  (SUBPARTITION x11 ENGINE = MyISAM, SUBPARTITION x12 ENGINE = MyISAM), PARTITION x2 VALUES LESS THAN (5)  (SUBPARTITION x21 ENGINE = MyISAM, SUBPARTITION x22 ENGINE = MyISAM)) */
=======
) ENGINE=MyISAM DEFAULT CHARSET=latin1 PARTITION BY RANGE (a) SUBPARTITION BY HASH (a+b) (PARTITION x1 VALUES LESS THAN (1) (SUBPARTITION x11 ENGINE = MyISAM, SUBPARTITION x12 ENGINE = MyISAM), PARTITION x2 VALUES LESS THAN (5) (SUBPARTITION x21 ENGINE = MyISAM, SUBPARTITION x22 ENGINE = MyISAM))
>>>>>>> b19c1896
drop table t1;
CREATE TABLE t1 (
a int not null,
b int not null,
c int not null,
primary key (a,b))
partition by range (a)
subpartition by hash (a+b)
( partition x1 values less than (1)
( subpartition x11 tablespace t1 engine myisam nodegroup 0,
subpartition x12 tablespace t2 engine myisam nodegroup 1),
partition x2 values less than (5)
( subpartition x21 tablespace t1 engine myisam nodegroup 0,
subpartition x22 tablespace t2 engine myisam nodegroup 1)
);
SELECT * from t1;
a	b	c
drop table t1;
CREATE TABLE t1 (
a int not null,
b int not null,
c int not null,
primary key (a,b))
partition by range (a)
subpartition by hash (a+b)
( partition x1 values less than (1)
( subpartition x11 tablespace t1 nodegroup 0,
subpartition x12 tablespace t2 nodegroup 1),
partition x2 values less than (5)
( subpartition x21 tablespace t1 nodegroup 0,
subpartition x22 tablespace t2 nodegroup 1)
);
SELECT * from t1;
a	b	c
drop table t1;
CREATE TABLE t1 (
a int not null,
b int not null,
c int not null,
primary key (a,b))
partition by range (a)
subpartition by hash (a+b)
( partition x1 values less than (1)
( subpartition x11 engine myisam nodegroup 0,
subpartition x12 engine myisam nodegroup 1),
partition x2 values less than (5)
( subpartition x21 engine myisam nodegroup 0,
subpartition x22 engine myisam nodegroup 1)
);
INSERT into t1 VALUES (1,1,1);
INSERT into t1 VALUES (4,1,1);
INSERT into t1 VALUES (5,1,1);
ERROR HY000: Table has no partition for value 5
SELECT * from t1;
a	b	c
1	1	1
4	1	1
ALTER TABLE t1
partition by range (a)
subpartition by hash (a+b)
( partition x1 values less than (1)
( subpartition x11 engine myisam nodegroup 0,
subpartition x12 engine myisam nodegroup 1),
partition x2 values less than (5)
( subpartition x21 engine myisam nodegroup 0,
subpartition x22 engine myisam nodegroup 1)
);
SELECT * from t1;
a	b	c
1	1	1
4	1	1
drop table t1;
CREATE TABLE t1 (
a int not null,
b int not null,
c int not null,
primary key (a,b))
partition by range (a)
subpartition by hash (a+b)
( partition x1 values less than (1)
( subpartition x11 tablespace t1 engine myisam,
subpartition x12 tablespace t2 engine myisam),
partition x2 values less than (5)
( subpartition x21 tablespace t1 engine myisam,
subpartition x22 tablespace t2 engine myisam)
);
INSERT into t1 VALUES (1,1,1);
INSERT into t1 VALUES (4,1,1);
INSERT into t1 VALUES (5,1,1);
ERROR HY000: Table has no partition for value 5
SELECT * from t1;
a	b	c
1	1	1
4	1	1
ALTER TABLE t1
partition by range (a)
subpartition by hash (a+b)
( partition x1 values less than (1)
( subpartition x11 tablespace t1 engine myisam,
subpartition x12 tablespace t2 engine myisam),
partition x2 values less than (5)
( subpartition x21 tablespace t1 engine myisam,
subpartition x22 tablespace t2 engine myisam)
);
SELECT * from t1;
a	b	c
1	1	1
4	1	1
drop table t1;
CREATE TABLE t1 (
a int not null,
b int not null,
c int not null,
primary key (a,b))
partition by range (a)
subpartition by hash (a+b)
( partition x1 values less than (1)
( subpartition x11 tablespace t1,
subpartition x12 tablespace t2),
partition x2 values less than (5)
( subpartition x21 tablespace t1,
subpartition x22 tablespace t2)
);
INSERT into t1 VALUES (1,1,1);
INSERT into t1 VALUES (4,1,1);
INSERT into t1 VALUES (5,1,1);
ERROR HY000: Table has no partition for value 5
SELECT * from t1;
a	b	c
1	1	1
4	1	1
ALTER TABLE t1
partition by range (a)
subpartition by hash (a+b)
( partition x1 values less than (1)
( subpartition x11 tablespace t1 engine myisam,
subpartition x12 tablespace t2 engine myisam),
partition x2 values less than (5)
( subpartition x21 tablespace t1 engine myisam,
subpartition x22 tablespace t2 engine myisam)
);
SELECT * from t1;
a	b	c
1	1	1
4	1	1
drop table t1;
CREATE TABLE t1 (
a int not null,
b int not null,
c int not null,
primary key (a,b))
partition by range (a)
subpartition by hash (a+b)
( partition x1 values less than (1)
( subpartition x11 engine myisam,
subpartition x12 engine myisam),
partition x2 values less than (5)
( subpartition x21 engine myisam,
subpartition x22 engine myisam)
);
INSERT into t1 VALUES (1,1,1);
INSERT into t1 VALUES (4,1,1);
INSERT into t1 VALUES (5,1,1);
ERROR HY000: Table has no partition for value 5
SELECT * from t1;
a	b	c
1	1	1
4	1	1
ALTER TABLE t1
partition by range (a)
subpartition by hash (a+b)
( partition x1 values less than (1)
( subpartition x11 engine myisam,
subpartition x12 engine myisam),
partition x2 values less than (5)
( subpartition x21 engine myisam,
subpartition x22 engine myisam)
);
SELECT * from t1;
a	b	c
1	1	1
4	1	1
drop table t1;
CREATE TABLE t1 (c1 int default NULL, c2 varchar(30) default NULL, 
c3 date default NULL) engine=myisam
PARTITION BY RANGE (year(c3)) (PARTITION p0 VALUES LESS THAN (1995),
PARTITION p1 VALUES LESS THAN (1996) , PARTITION p2 VALUES LESS THAN (1997) ,
PARTITION p3 VALUES LESS THAN (1998) , PARTITION p4 VALUES LESS THAN (1999) ,
PARTITION p5 VALUES LESS THAN (2000) , PARTITION p6 VALUES LESS THAN (2001) ,
PARTITION p7 VALUES LESS THAN (2002) , PARTITION p8 VALUES LESS THAN (2003) ,
PARTITION p9 VALUES LESS THAN (2004) , PARTITION p10 VALUES LESS THAN (2010),
PARTITION p11 VALUES LESS THAN MAXVALUE );
INSERT INTO t1 VALUES (1, 'testing partitions', '1995-07-17'),
(3, 'testing partitions','1995-07-31'),
(5, 'testing partitions','1995-08-13'),
(7, 'testing partitions','1995-08-26'),
(9, 'testing partitions','1995-09-09'),
(0, 'testing partitions','2000-07-10'),
(2, 'testing partitions','2000-07-23'),
(4, 'testing partitions','2000-08-05'),
(6, 'testing partitions','2000-08-19'),
(8, 'testing partitions','2000-09-01');
SELECT COUNT(*) FROM t1 WHERE c3 BETWEEN '1996-12-31' AND '2000-12-31';
COUNT(*)
5
SELECT COUNT(*) FROM t1 WHERE c3 < '2000-12-31';
COUNT(*)
10
DROP TABLE t1;
create table t1 (a int)
partition by range (MOD(a,3))
subpartition by hash(a)
subpartitions 2
(partition p0 values less than (1),
partition p1 values less than (2),
partition p2 values less than (3),
partition p3 values less than (4));
ALTER TABLE t1 DROP PARTITION p3;
ALTER TABLE t1 DROP PARTITION p1;
ALTER TABLE t1 DROP PARTITION p2;
drop table t1;
create table t1 (a int)
partition by range (MOD(a,3))
subpartition by hash(a)
subpartitions 2
(partition p0 values less than (1),
partition p1 values less than (2),
partition p2 values less than (3),
partition p3 values less than (4));
ALTER TABLE t1 DROP PARTITION p0;
ALTER TABLE t1 DROP PARTITION p1;
ALTER TABLE t1 DROP PARTITION p2;
drop table t1;
create table t1 (a int DEFAULT NULL,
b varchar(30) DEFAULT NULL,
c date DEFAULT NULL)
ENGINE=MYISAM DEFAULT CHARSET=latin1;
insert into t1 values (1, 'abc', '1995-01-01');
insert into t1 values (1, 'abc', '1995-01-02');
insert into t1 values (1, 'abc', '1995-01-03');
insert into t1 values (1, 'abc', '1995-01-04');
insert into t1 values (1, 'abc', '1995-01-05');
insert into t1 values (1, 'abc', '1995-01-06');
insert into t1 values (1, 'abc', '1995-01-07');
insert into t1 values (1, 'abc', '1995-01-08');
insert into t1 values (1, 'abc', '1995-01-09');
insert into t1 values (1, 'abc', '1995-01-10');
insert into t1 values (1, 'abc', '1995-01-11');
insert into t1 values (1, 'abc', '1995-01-12');
insert into t1 values (1, 'abc', '1995-01-13');
insert into t1 values (1, 'abc', '1995-01-14');
insert into t1 values (1, 'abc', '1995-01-15');
insert into t1 values (1, 'abc', '1997-01-01');
insert into t1 values (1, 'abc', '1997-01-02');
insert into t1 values (1, 'abc', '1997-01-03');
insert into t1 values (1, 'abc', '1997-01-04');
insert into t1 values (1, 'abc', '1997-01-05');
insert into t1 values (1, 'abc', '1997-01-06');
insert into t1 values (1, 'abc', '1997-01-07');
insert into t1 values (1, 'abc', '1997-01-08');
insert into t1 values (1, 'abc', '1997-01-09');
insert into t1 values (1, 'abc', '1997-01-10');
insert into t1 values (1, 'abc', '1997-01-11');
insert into t1 values (1, 'abc', '1997-01-12');
insert into t1 values (1, 'abc', '1997-01-13');
insert into t1 values (1, 'abc', '1997-01-14');
insert into t1 values (1, 'abc', '1997-01-15');
insert into t1 values (1, 'abc', '1998-01-01');
insert into t1 values (1, 'abc', '1998-01-02');
insert into t1 values (1, 'abc', '1998-01-03');
insert into t1 values (1, 'abc', '1998-01-04');
insert into t1 values (1, 'abc', '1998-01-05');
insert into t1 values (1, 'abc', '1998-01-06');
insert into t1 values (1, 'abc', '1998-01-07');
insert into t1 values (1, 'abc', '1998-01-08');
insert into t1 values (1, 'abc', '1998-01-09');
insert into t1 values (1, 'abc', '1998-01-10');
insert into t1 values (1, 'abc', '1998-01-11');
insert into t1 values (1, 'abc', '1998-01-12');
insert into t1 values (1, 'abc', '1998-01-13');
insert into t1 values (1, 'abc', '1998-01-14');
insert into t1 values (1, 'abc', '1998-01-15');
insert into t1 values (1, 'abc', '1999-01-01');
insert into t1 values (1, 'abc', '1999-01-02');
insert into t1 values (1, 'abc', '1999-01-03');
insert into t1 values (1, 'abc', '1999-01-04');
insert into t1 values (1, 'abc', '1999-01-05');
insert into t1 values (1, 'abc', '1999-01-06');
insert into t1 values (1, 'abc', '1999-01-07');
insert into t1 values (1, 'abc', '1999-01-08');
insert into t1 values (1, 'abc', '1999-01-09');
insert into t1 values (1, 'abc', '1999-01-10');
insert into t1 values (1, 'abc', '1999-01-11');
insert into t1 values (1, 'abc', '1999-01-12');
insert into t1 values (1, 'abc', '1999-01-13');
insert into t1 values (1, 'abc', '1999-01-14');
insert into t1 values (1, 'abc', '1999-01-15');
insert into t1 values (1, 'abc', '2000-01-01');
insert into t1 values (1, 'abc', '2000-01-02');
insert into t1 values (1, 'abc', '2000-01-03');
insert into t1 values (1, 'abc', '2000-01-04');
insert into t1 values (1, 'abc', '2000-01-05');
insert into t1 values (1, 'abc', '2000-01-06');
insert into t1 values (1, 'abc', '2000-01-07');
insert into t1 values (1, 'abc', '2000-01-08');
insert into t1 values (1, 'abc', '2000-01-09');
insert into t1 values (1, 'abc', '2000-01-15');
insert into t1 values (1, 'abc', '2000-01-11');
insert into t1 values (1, 'abc', '2000-01-12');
insert into t1 values (1, 'abc', '2000-01-13');
insert into t1 values (1, 'abc', '2000-01-14');
insert into t1 values (1, 'abc', '2000-01-15');
insert into t1 values (1, 'abc', '2001-01-01');
insert into t1 values (1, 'abc', '2001-01-02');
insert into t1 values (1, 'abc', '2001-01-03');
insert into t1 values (1, 'abc', '2001-01-04');
insert into t1 values (1, 'abc', '2001-01-05');
insert into t1 values (1, 'abc', '2001-01-06');
insert into t1 values (1, 'abc', '2001-01-07');
insert into t1 values (1, 'abc', '2001-01-08');
insert into t1 values (1, 'abc', '2001-01-09');
insert into t1 values (1, 'abc', '2001-01-15');
insert into t1 values (1, 'abc', '2001-01-11');
insert into t1 values (1, 'abc', '2001-01-12');
insert into t1 values (1, 'abc', '2001-01-13');
insert into t1 values (1, 'abc', '2001-01-14');
insert into t1 values (1, 'abc', '2001-01-15');
alter table t1
partition by range (year(c))
(partition p5 values less than (2000), partition p10 values less than (2010));
alter table t1
reorganize partition p5 into
(partition p1 values less than (1996),
partition p2 values less than (1997),
partition p3 values less than (1998),
partition p4 values less than (1999),
partition p5 values less than (2000));
drop table t1;<|MERGE_RESOLUTION|>--- conflicted
+++ resolved
@@ -143,11 +143,7 @@
   `b` int(11) NOT NULL,
   `c` int(11) NOT NULL,
   PRIMARY KEY (`a`,`b`)
-<<<<<<< HEAD
 ) ENGINE=MyISAM DEFAULT CHARSET=latin1 /*!50100 PARTITION BY RANGE (a) SUBPARTITION BY HASH (a+b) (PARTITION x1 VALUES LESS THAN (1)  (SUBPARTITION x11 ENGINE = MyISAM, SUBPARTITION x12 ENGINE = MyISAM), PARTITION x2 VALUES LESS THAN (5)  (SUBPARTITION x21 ENGINE = MyISAM, SUBPARTITION x22 ENGINE = MyISAM)) */
-=======
-) ENGINE=MyISAM DEFAULT CHARSET=latin1 PARTITION BY RANGE (a) SUBPARTITION BY HASH (a+b) (PARTITION x1 VALUES LESS THAN (1) (SUBPARTITION x11 ENGINE = MyISAM, SUBPARTITION x12 ENGINE = MyISAM), PARTITION x2 VALUES LESS THAN (5) (SUBPARTITION x21 ENGINE = MyISAM, SUBPARTITION x22 ENGINE = MyISAM))
->>>>>>> b19c1896
 ALTER TABLE t1 ADD COLUMN d int;
 show create table t1;
 Table	Create Table
@@ -157,11 +153,7 @@
   `c` int(11) NOT NULL,
   `d` int(11) DEFAULT NULL,
   PRIMARY KEY (`a`,`b`)
-<<<<<<< HEAD
 ) ENGINE=MyISAM DEFAULT CHARSET=latin1 /*!50100 PARTITION BY RANGE (a) SUBPARTITION BY HASH (a+b) (PARTITION x1 VALUES LESS THAN (1)  (SUBPARTITION x11 ENGINE = MyISAM, SUBPARTITION x12 ENGINE = MyISAM), PARTITION x2 VALUES LESS THAN (5)  (SUBPARTITION x21 ENGINE = MyISAM, SUBPARTITION x22 ENGINE = MyISAM)) */
-=======
-) ENGINE=MyISAM DEFAULT CHARSET=latin1 PARTITION BY RANGE (a) SUBPARTITION BY HASH (a+b) (PARTITION x1 VALUES LESS THAN (1) (SUBPARTITION x11 ENGINE = MyISAM, SUBPARTITION x12 ENGINE = MyISAM), PARTITION x2 VALUES LESS THAN (5) (SUBPARTITION x21 ENGINE = MyISAM, SUBPARTITION x22 ENGINE = MyISAM))
->>>>>>> b19c1896
 drop table t1;
 CREATE TABLE t1 (
 a int not null,
