--- conflicted
+++ resolved
@@ -4071,7 +4071,16 @@
 2	GA
 4	FL
 DROP TABLE t1,t2;
-<<<<<<< HEAD
+CREATE TABLE t1 (a int);
+INSERT INTO t1 VALUES (1), (2);
+EXPLAIN EXTENDED
+SELECT * FROM (SELECT count(*) FROM t1 GROUP BY a) as res;
+id	select_type	table	type	possible_keys	key	key_len	ref	rows	Extra
+1	PRIMARY	<derived2>	ALL	NULL	NULL	NULL	NULL	2	
+2	DERIVED	t1	ALL	NULL	NULL	NULL	NULL	2	Using temporary; Using filesort
+Warnings:
+Note	1003	select `res`.`count(*)` AS `count(*)` from (select count(0) AS `count(*)` from `test`.`t1` group by `test`.`t1`.`a`) `res`
+DROP TABLE t1;
 End of 5.0 tests.
 CREATE TABLE t1 (a int, b int);
 INSERT INTO t1 VALUES (2,22),(1,11),(2,22);
@@ -4101,17 +4110,4 @@
 SELECT * FROM t1 WHERE _utf8'a' = ANY (SELECT s1 FROM t1);
 s1
 a
-DROP TABLE t1;
-=======
-CREATE TABLE t1 (a int);
-INSERT INTO t1 VALUES (1), (2);
-EXPLAIN EXTENDED
-SELECT * FROM (SELECT count(*) FROM t1 GROUP BY a) as res;
-id	select_type	table	type	possible_keys	key	key_len	ref	rows	Extra
-1	PRIMARY	<derived2>	ALL	NULL	NULL	NULL	NULL	2	
-2	DERIVED	t1	ALL	NULL	NULL	NULL	NULL	2	Using temporary; Using filesort
-Warnings:
-Note	1003	select `res`.`count(*)` AS `count(*)` from (select count(0) AS `count(*)` from `test`.`t1` group by `test`.`t1`.`a`) `res`
-DROP TABLE t1;
-End of 5.0 tests.
->>>>>>> fa3f2e77
+DROP TABLE t1;