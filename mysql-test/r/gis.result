--- conflicted
+++ resolved
@@ -736,7 +736,12 @@
 a
 NULL
 DROP TABLE t1;
-<<<<<<< HEAD
+CREATE TABLE `t1` ( `col9` set('a'), `col89` date);
+INSERT INTO `t1` VALUES ('','0000-00-00');
+select geomfromtext(col9,col89) as a from t1;
+a
+NULL
+DROP TABLE t1;
 End of 4.1 tests
 create table t1 (s1 geometry not null,s2 char(100));
 create trigger t1_bu before update on t1 for each row set new.s1 = null;
@@ -889,13 +894,4 @@
 SELECT 1;
 1
 1
-End of 5.0 tests
-=======
-CREATE TABLE `t1` ( `col9` set('a'), `col89` date);
-INSERT INTO `t1` VALUES ('','0000-00-00');
-select geomfromtext(col9,col89) as a from t1;
-a
-NULL
-DROP TABLE t1;
-End of 4.1 tests
->>>>>>> 39f6cbc2
+End of 5.0 tests