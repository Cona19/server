drop table if exists t1,t2,t3,t4,t9,`t1a``b`,v1,v2,v3,v4,v5,v6;
drop view if exists t1,t2,`t1a``b`,v1,v2,v3,v4,v5,v6;
drop database if exists mysqltest;
use test;
create view v1 (c,d) as select a,b from t1;
ERROR 42S02: Table 'test.t1' doesn't exist
create temporary table t1 (a int, b int);
create view v1 (c) as select b+1 from t1;
ERROR HY000: View's SELECT refers to a temporary table 't1'
drop table t1;
create table t1 (a int, b int);
insert into t1 values (1,2), (1,3), (2,4), (2,5), (3,10);
create view v1 (c,d) as select a,b+@@global.max_user_connections from t1;
ERROR HY000: View's SELECT contains a variable or parameter
create view v1 (c,d) as select a,b from t1
where a = @@global.max_user_connections;
ERROR HY000: View's SELECT contains a variable or parameter
create view v1 (c) as select b+1 from t1;
select c from v1;
c
3
4
5
6
11
select is_updatable from information_schema.views where table_name='v1';
is_updatable
NO
create temporary table t1 (a int, b int);
select * from t1;
a	b
select c from v1;
c
3
4
5
6
11
show create table v1;
View	Create View	character_set_client	collation_connection
v1	CREATE ALGORITHM=UNDEFINED DEFINER=`root`@`localhost` SQL SECURITY DEFINER VIEW `v1` AS select (`t1`.`b` + 1) AS `c` from `t1`	latin1	latin1_swedish_ci
show create view v1;
View	Create View	character_set_client	collation_connection
v1	CREATE ALGORITHM=UNDEFINED DEFINER=`root`@`localhost` SQL SECURITY DEFINER VIEW `v1` AS select (`t1`.`b` + 1) AS `c` from `t1`	latin1	latin1_swedish_ci
show create view t1;
ERROR HY000: 'test.t1' is not VIEW
drop table t1;
select a from v1;
ERROR 42S22: Unknown column 'a' in 'field list'
select v1.a from v1;
ERROR 42S22: Unknown column 'v1.a' in 'field list'
select b from v1;
ERROR 42S22: Unknown column 'b' in 'field list'
select v1.b from v1;
ERROR 42S22: Unknown column 'v1.b' in 'field list'
explain extended select c from v1;
id	select_type	table	type	possible_keys	key	key_len	ref	rows	filtered	Extra
1	SIMPLE	t1	ALL	NULL	NULL	NULL	NULL	5	100.00	
Warnings:
Note	1003	select (`test`.`t1`.`b` + 1) AS `c` from `test`.`t1`
create algorithm=temptable view v2 (c) as select b+1 from t1;
show create view v2;
View	Create View	character_set_client	collation_connection
v2	CREATE ALGORITHM=TEMPTABLE DEFINER=`root`@`localhost` SQL SECURITY DEFINER VIEW `v2` AS select (`t1`.`b` + 1) AS `c` from `t1`	latin1	latin1_swedish_ci
select c from v2;
c
3
4
5
6
11
explain extended select c from v2;
id	select_type	table	type	possible_keys	key	key_len	ref	rows	filtered	Extra
1	PRIMARY	<derived2>	ALL	NULL	NULL	NULL	NULL	5	100.00	
2	DERIVED	t1	ALL	NULL	NULL	NULL	NULL	5	100.00	
Warnings:
Note	1003	select `v2`.`c` AS `c` from `test`.`v2`
create view v3 (c) as select a+1 from v1;
ERROR 42S22: Unknown column 'a' in 'field list'
create view v3 (c) as select b+1 from v1;
ERROR 42S22: Unknown column 'b' in 'field list'
create view v3 (c) as select c+1 from v1;
select c from v3;
c
4
5
6
7
12
explain extended select c from v3;
id	select_type	table	type	possible_keys	key	key_len	ref	rows	filtered	Extra
1	SIMPLE	t1	ALL	NULL	NULL	NULL	NULL	5	100.00	
Warnings:
Note	1003	select ((`test`.`t1`.`b` + 1) + 1) AS `c` from `test`.`t1`
create algorithm=temptable view v4 (c) as select c+1 from v2;
select c from v4;
c
4
5
6
7
12
explain extended select c from v4;
id	select_type	table	type	possible_keys	key	key_len	ref	rows	filtered	Extra
1	PRIMARY	<derived2>	ALL	NULL	NULL	NULL	NULL	5	100.00	
2	DERIVED	<derived3>	ALL	NULL	NULL	NULL	NULL	5	100.00	
3	DERIVED	t1	ALL	NULL	NULL	NULL	NULL	5	100.00	
Warnings:
Note	1003	select `v4`.`c` AS `c` from `test`.`v4`
create view v5 (c) as select c+1 from v2;
select c from v5;
c
4
5
6
7
12
explain extended select c from v5;
id	select_type	table	type	possible_keys	key	key_len	ref	rows	filtered	Extra
1	PRIMARY	<derived3>	ALL	NULL	NULL	NULL	NULL	5	100.00	
3	DERIVED	t1	ALL	NULL	NULL	NULL	NULL	5	100.00	
Warnings:
Note	1003	select (`v2`.`c` + 1) AS `c` from `test`.`v2`
create algorithm=temptable view v6 (c) as select c+1 from v1;
select c from v6;
c
4
5
6
7
12
explain extended select c from v6;
id	select_type	table	type	possible_keys	key	key_len	ref	rows	filtered	Extra
1	PRIMARY	<derived2>	ALL	NULL	NULL	NULL	NULL	5	100.00	
2	DERIVED	t1	ALL	NULL	NULL	NULL	NULL	5	100.00	
Warnings:
Note	1003	select `v6`.`c` AS `c` from `test`.`v6`
show tables;
Tables_in_test
t1
v1
v2
v3
v4
v5
v6
show full tables;
Tables_in_test	Table_type
t1	BASE TABLE
v1	VIEW
v2	VIEW
v3	VIEW
v4	VIEW
v5	VIEW
v6	VIEW
show table status;
Name	Engine	Version	Row_format	Rows	Avg_row_length	Data_length	Max_data_length	Index_length	Data_free	Auto_increment	Create_time	Update_time	Check_time	Collation	Checksum	Create_options	Comment
t1	MyISAM	10	Fixed	5	9	45	#	1024	0	NULL	#	#	NULL	latin1_swedish_ci	NULL		
v1	NULL	NULL	NULL	NULL	NULL	NULL	#	NULL	NULL	NULL	#	#	NULL	NULL	NULL	NULL	VIEW
v2	NULL	NULL	NULL	NULL	NULL	NULL	#	NULL	NULL	NULL	#	#	NULL	NULL	NULL	NULL	VIEW
v3	NULL	NULL	NULL	NULL	NULL	NULL	#	NULL	NULL	NULL	#	#	NULL	NULL	NULL	NULL	VIEW
v4	NULL	NULL	NULL	NULL	NULL	NULL	#	NULL	NULL	NULL	#	#	NULL	NULL	NULL	NULL	VIEW
v5	NULL	NULL	NULL	NULL	NULL	NULL	#	NULL	NULL	NULL	#	#	NULL	NULL	NULL	NULL	VIEW
v6	NULL	NULL	NULL	NULL	NULL	NULL	#	NULL	NULL	NULL	#	#	NULL	NULL	NULL	NULL	VIEW
drop view v1,v2,v3,v4,v5,v6;
create view v1 (c,d,e,f) as select a,b,
a in (select a+2 from t1), a = all (select a from t1) from t1;
create view v2 as select c, d from v1;
select * from v1;
c	d	e	f
1	2	0	0
1	3	0	0
2	4	0	0
2	5	0	0
3	10	1	0
select * from v2;
c	d
1	2
1	3
2	4
2	5
3	10
create view v1 (c,d,e,f) as select a,b, a in (select a+2 from t1), a = all (select a from t1) from t1;
ERROR 42S01: Table 'v1' already exists
create or replace view v1 (c,d,e,f) as select a,b, a in (select a+2 from t1), a = all (select a from t1) from t1;
drop view v2;
alter view v2 as select c, d from v1;
ERROR 42S02: Table 'test.v2' doesn't exist
create or replace view v2 as select c, d from v1;
alter view v1 (c,d) as select a,max(b) from t1 group by a;
select * from v1;
c	d
1	3
2	5
3	10
select * from v2;
c	d
1	3
2	5
3	10
drop view v100;
ERROR 42S02: Unknown table 'v100'
drop view t1;
ERROR HY000: 'test.t1' is not VIEW
drop table v1;
ERROR 42S02: Unknown table 'v1'
drop view v1,v2;
drop table t1;
create table t1 (a int);
insert into t1 values (1), (2), (3);
create view v1 (a) as select a+1 from t1;
create view v2 (a) as select a-1 from t1;
select * from t1 natural left join v1;
a
1
2
3
select * from v2 natural left join t1;
a
0
1
2
select * from v2 natural left join v1;
a
0
1
2
drop view v1, v2;
drop table t1;
create table t1 (a int);
insert into t1 values (1), (2), (3), (1), (2), (3);
create view v1 as select distinct a from t1;
select * from v1;
a
1
2
3
explain select * from v1;
id	select_type	table	type	possible_keys	key	key_len	ref	rows	Extra
1	PRIMARY	<derived2>	ALL	NULL	NULL	NULL	NULL	3	
2	DERIVED	t1	ALL	NULL	NULL	NULL	NULL	6	Using temporary
select * from t1;
a
1
2
3
1
2
3
drop view v1;
drop table t1;
create table t1 (a int);
create view v1 as select distinct a from t1 WITH CHECK OPTION;
ERROR HY000: CHECK OPTION on non-updatable view 'test.v1'
create view v1 as select a from t1 WITH CHECK OPTION;
create view v2 as select a from t1 WITH CASCADED CHECK OPTION;
create view v3 as select a from t1 WITH LOCAL CHECK OPTION;
drop view v3 RESTRICT;
drop view v2 CASCADE;
drop view v1;
drop table t1;
create table t1 (a int, b int);
insert into t1 values (1,2), (1,3), (2,4), (2,5), (3,10);
create view v1 (c) as select b+1 from t1;
select test.c from v1 test;
c
3
4
5
6
11
create algorithm=temptable view v2 (c) as select b+1 from t1;
select test.c from v2 test;
c
3
4
5
6
11
select test1.* from v1 test1, v2 test2 where test1.c=test2.c;
c
3
4
5
6
11
select test2.* from v1 test1, v2 test2 where test1.c=test2.c;
c
3
4
5
6
11
drop table t1;
drop view v1,v2;
create table t1 (a int);
insert into t1 values (1), (2), (3), (4);
create view v1 as select a+1 from t1 order by 1 desc limit 2;
select * from v1;
a+1
5
4
explain select * from v1;
id	select_type	table	type	possible_keys	key	key_len	ref	rows	Extra
1	PRIMARY	<derived2>	ALL	NULL	NULL	NULL	NULL	2	
2	DERIVED	t1	ALL	NULL	NULL	NULL	NULL	4	Using filesort
drop view v1;
drop table t1;
create table t1 (a int);
insert into t1 values (1), (2), (3), (4);
create view v1 as select a+1 from t1;
create table t2 select * from v1;
show columns from t2;
Field	Type	Null	Key	Default	Extra
a+1	bigint(12)	YES		NULL	
select * from t2;
a+1
2
3
4
5
drop view v1;
drop table t1,t2;
create table t1 (a int, b int, primary key(a));
insert into t1 values (10,2), (20,3), (30,4), (40,5), (50,10);
create view v1 (a,c) as select a, b+1 from t1;
create algorithm=temptable view v2 (a,c) as select a, b+1 from t1;
select is_updatable from information_schema.views where table_name='v2';
is_updatable
NO
select is_updatable from information_schema.views where table_name='v1';
is_updatable
YES
update v1 set c=a+c;
ERROR HY000: Column 'c' is not updatable
update v2 set a=a+c;
ERROR HY000: The target table v2 of the UPDATE is not updatable
update v1 set a=a+c;
select * from v1;
a	c
13	3
24	4
35	5
46	6
61	11
select * from t1;
a	b
13	2
24	3
35	4
46	5
61	10
drop table t1;
drop view v1,v2;
create table t1 (a int, b int, primary key(a));
insert into t1 values (10,2), (20,3), (30,4), (40,5), (50,10);
create table t2 (x int);
insert into t2 values (10), (20);
create view v1 (a,c) as select a, b+1 from t1;
create algorithm=temptable view v2 (a,c) as select a, b+1 from t1;
update t2,v1 set v1.c=v1.a+v1.c where t2.x=v1.a;
ERROR HY000: Column 'c' is not updatable
update t2,v2 set v2.a=v2.v2.a+c where t2.x=v2.a;
ERROR HY000: The target table v2 of the UPDATE is not updatable
update t2,v1 set v1.a=v1.a+v1.c where t2.x=v1.a;
select * from v1;
a	c
13	3
24	4
30	5
40	6
50	11
select * from t1;
a	b
13	2
24	3
30	4
40	5
50	10
drop table t1,t2;
drop view v1,v2;
create table t1 (a int, b int, primary key(b));
insert into t1 values (1,20), (2,30), (3,40), (4,50), (5,100);
create view v1 (c) as select b from t1 where a<3;
select * from v1;
c
20
30
explain extended select * from v1;
id	select_type	table	type	possible_keys	key	key_len	ref	rows	filtered	Extra
1	SIMPLE	t1	ALL	NULL	NULL	NULL	NULL	5	100.00	Using where
Warnings:
Note	1003	select `test`.`t1`.`b` AS `c` from `test`.`t1` where (`test`.`t1`.`a` < 3)
update v1 set c=c+1;
select * from t1;
a	b
1	21
2	31
3	40
4	50
5	100
create view v2 (c) as select b from t1 where a>=3;
select * from v1, v2;
c	c
21	40
31	40
21	50
31	50
21	100
31	100
drop view v1, v2;
drop table t1;
create table t1 (a int, b int, primary key(a));
insert into t1 values (1,2), (2,3), (3,4), (4,5), (5,10);
create view v1 (a,c) as select a, b+1 from t1;
create algorithm=temptable view v2 (a,c) as select a, b+1 from t1;
delete from v2 where c < 4;
ERROR HY000: The target table v2 of the DELETE is not updatable
delete from v1 where c < 4;
select * from v1;
a	c
2	4
3	5
4	6
5	11
select * from t1;
a	b
2	3
3	4
4	5
5	10
drop table t1;
drop view v1,v2;
create table t1 (a int, b int, primary key(a));
insert into t1 values (1,2), (2,3), (3,4), (4,5), (5,10);
create table t2 (x int);
insert into t2 values (1), (2), (3), (4);
create view v1 (a,c) as select a, b+1 from t1;
create algorithm=temptable view v2 (a,c) as select a, b+1 from t1;
delete v2 from t2,v2 where t2.x=v2.a;
ERROR HY000: The target table v2 of the DELETE is not updatable
delete v1 from t2,v1 where t2.x=v1.a;
select * from v1;
a	c
5	11
select * from t1;
a	b
5	10
drop table t1,t2;
drop view v1,v2;
create table t1 (a int, b int, c int, primary key(a,b));
insert into t1 values (10,2,-1), (20,3,-2), (30,4,-3), (40,5,-4), (50,10,-5);
create view v1 (x,y) as select a, b from t1;
create view v2 (x,y) as select a, c from t1;
set updatable_views_with_limit=NO;
update v1 set x=x+1;
update v2 set x=x+1;
update v1 set x=x+1 limit 1;
update v2 set x=x+1 limit 1;
ERROR HY000: The target table v2 of the UPDATE is not updatable
set updatable_views_with_limit=YES;
update v1 set x=x+1 limit 1;
update v2 set x=x+1 limit 1;
Warnings:
Note	1355	View being updated does not have complete key of underlying table in it
set updatable_views_with_limit=DEFAULT;
show variables like "updatable_views_with_limit";
Variable_name	Value
updatable_views_with_limit	YES
select * from t1;
a	b	c
15	2	-1
22	3	-2
32	4	-3
42	5	-4
52	10	-5
drop table t1;
drop view v1,v2;
create table t1 (a int, b int, c int, primary key(a,b));
insert into t1 values (10,2,-1), (20,3,-2);
create view v1 (x,y,z) as select c, b, a from t1;
create view v2 (x,y) as select b, a from t1;
create view v3 (x,y,z) as select b, a, b from t1;
create view v4 (x,y,z) as select c+1, b, a from t1;
create algorithm=temptable view v5 (x,y,z) as select c, b, a from t1;
insert into v3 values (-60,4,30);
ERROR HY000: The target table v3 of the INSERT is not insertable-into
insert into v4 values (-60,4,30);
ERROR HY000: The target table v4 of the INSERT is not insertable-into
insert into v5 values (-60,4,30);
ERROR HY000: The target table v5 of the INSERT is not insertable-into
insert into v1 values (-60,4,30);
insert into v1 (z,y,x) values (50,6,-100);
insert into v2 values (5,40);
select * from t1;
a	b	c
10	2	-1
20	3	-2
30	4	-60
50	6	-100
40	5	NULL
drop table t1;
drop view v1,v2,v3,v4,v5;
create table t1 (a int, b int, c int, primary key(a,b));
insert into t1 values (10,2,-1), (20,3,-2);
create table t2 (a int, b int, c int, primary key(a,b));
insert into t2 values (30,4,-60);
create view v1 (x,y,z) as select c, b, a from t1;
create view v2 (x,y) as select b, a from t1;
create view v3 (x,y,z) as select b, a, b from t1;
create view v4 (x,y,z) as select c+1, b, a from t1;
create algorithm=temptable view v5 (x,y,z) as select c, b, a from t1;
insert into v3 select c, b, a from t2;
ERROR HY000: The target table v3 of the INSERT is not insertable-into
insert into v4 select c, b, a from t2;
ERROR HY000: The target table v4 of the INSERT is not insertable-into
insert into v5 select c, b, a from t2;
ERROR HY000: The target table v5 of the INSERT is not insertable-into
insert into v1 select c, b, a from t2;
insert into v1 (z,y,x) select a+20,b+2,-100 from t2;
insert into v2 select b+1, a+10 from t2;
select * from t1;
a	b	c
10	2	-1
20	3	-2
30	4	-60
50	6	-100
40	5	NULL
drop table t1, t2;
drop view v1,v2,v3,v4,v5;
create table t1 (a int, primary key(a));
insert into t1 values (1), (2), (3);
create view v1 (x) as select a from t1 where a > 1;
select t1.a, v1.x from t1 left join v1 on (t1.a= v1.x);
a	x
1	NULL
2	2
3	3
drop table t1;
drop view v1;
create table t1 (a int, primary key(a));
insert into t1 values (1), (2), (3), (200);
create view v1 (x) as select a from t1 where a > 1;
create view v2 (y) as select x from v1 where x < 100;
select * from v2;
y
2
3
drop table t1;
drop view v1,v2;
create table t1 (a int, primary key(a));
insert into t1 values (1), (2), (3), (200);
create ALGORITHM=TEMPTABLE view v1 (x) as select a from t1;
create view v2 (y) as select x from v1;
update v2 set y=10 where y=2;
ERROR HY000: The target table v2 of the UPDATE is not updatable
drop table t1;
drop view v1,v2;
create table t1 (a int not null auto_increment, b int not null, primary key(a), unique(b));
create view v1 (x) as select b from t1;
insert into v1 values (1);
select last_insert_id();
last_insert_id()
0
insert into t1 (b) values (2);
select last_insert_id();
last_insert_id()
2
select * from t1;
a	b
1	1
2	2
drop view v1;
drop table t1;
set sql_mode='ansi';
create table t1 ("a*b" int);
create view v1 as select "a*b" from t1;
show create view v1;
View	Create View	character_set_client	collation_connection
v1	CREATE VIEW "v1" AS select "t1"."a*b" AS "a*b" from "t1"	latin1	latin1_swedish_ci
drop view v1;
drop table t1;
set sql_mode=default;
create table t1 (t_column int);
create view v1 as select 'a';
select * from v1, t1;
a	t_column
drop view v1;
drop table t1;
create table `t1a``b` (col1 char(2));
create view v1 as select * from `t1a``b`;
select * from v1;
col1
describe v1;
Field	Type	Null	Key	Default	Extra
col1	char(2)	YES		NULL	
drop view v1;
drop table `t1a``b`;
create table t1 (col1 char(5),col2 char(5));
create view v1 as select * from t1;
drop table t1;
create table t1 (col1 char(5),newcol2 char(5));
insert into v1 values('a','aa');
ERROR HY000: View 'test.v1' references invalid table(s) or column(s) or function(s) or definer/invoker of view lack rights to use them
drop table t1;
select * from v1;
ERROR HY000: View 'test.v1' references invalid table(s) or column(s) or function(s) or definer/invoker of view lack rights to use them
drop view v1;
create view v1 (a,a) as select 'a','a';
ERROR 42S21: Duplicate column name 'a'
create table t1 (col1 int,col2 char(22));
insert into t1 values(5,'Hello, world of views');
create view v1 as select * from t1;
create view v2 as select * from v1;
update v2 set col2='Hello, view world';
select is_updatable from information_schema.views;
is_updatable
YES
YES
select * from t1;
col1	col2
5	Hello, view world
drop view v2, v1;
drop table t1;
create table t1 (a int, b int);
create view v1 as select a, sum(b) from t1 group by a;
select b from v1 use index (some_index) where b=1;
<<<<<<< HEAD
ERROR HY000: Incorrect usage of index hints and VIEW
=======
ERROR HY000: Key 'some_index' doesn't exist in table 'v1'
>>>>>>> 854ef1be
drop view v1;
drop table t1;
create table t1 (col1 char(5),col2 char(5));
create view v1 (col1,col2) as select col1,col2 from t1;
insert into v1 values('s1','p1'),('s1','p2'),('s1','p3'),('s1','p4'),('s2','p1'),('s3','p2'),('s4','p4');
select distinct first.col2 from t1 first where first.col2 in (select second.col2 from t1 second where second.col1<>first.col1);
col2
p1
p2
p4
select distinct first.col2 from v1 first where first.col2 in (select second.col2 from t1 second where second.col1<>first.col1);
col2
p1
p2
p4
drop view v1;
drop table t1;
create table t1 (a int);
create view v1 as select a from t1;
insert into t1 values (1);
SET @v0 = '2';
PREPARE stmt FROM 'UPDATE v1 SET a = ?';
EXECUTE stmt USING @v0;
DEALLOCATE PREPARE stmt;
SET @v0 = '3';
PREPARE stmt FROM 'insert into v1 values (?)';
EXECUTE stmt USING @v0;
DEALLOCATE PREPARE stmt;
SET @v0 = '4';
PREPARE stmt FROM 'insert into v1 (a) values (?)';
EXECUTE stmt USING @v0;
DEALLOCATE PREPARE stmt;
select * from t1;
a
2
3
4
drop view v1;
drop table t1;
CREATE VIEW v02 AS SELECT * FROM DUAL;
ERROR HY000: No tables used
SHOW TABLES;
Tables_in_test
CREATE VIEW v1 AS SELECT EXISTS (SELECT 1 UNION SELECT 2);
select * from v1;
EXISTS (SELECT 1 UNION SELECT 2)
1
drop view v1;
create table t1 (col1 int,col2 char(22));
create view v1 as select * from t1;
create index i1 on v1 (col1);
ERROR HY000: 'test.v1' is not BASE TABLE
drop view v1;
drop table t1;
CREATE VIEW v1 (f1,f2,f3,f4) AS SELECT connection_id(), pi(), current_user(), version();
SHOW CREATE VIEW v1;
View	Create View	character_set_client	collation_connection
v1	CREATE ALGORITHM=UNDEFINED DEFINER=`root`@`localhost` SQL SECURITY DEFINER VIEW `v1` AS select connection_id() AS `f1`,pi() AS `f2`,current_user() AS `f3`,version() AS `f4`	latin1	latin1_swedish_ci
drop view v1;
create table t1 (s1 int);
create table t2 (s2 int);
insert into t1 values (1), (2);
insert into t2 values (2), (3);
create view v1 as select * from t1,t2 union all select * from t1,t2;
select * from v1;
s1	s2
1	2
2	2
1	3
2	3
1	2
2	2
1	3
2	3
drop view v1;
drop tables t1, t2;
create table t1 (col1 int);
insert into t1 values (1);
create view v1 as select count(*) from t1;
insert into t1 values (null);
select * from v1;
count(*)
2
drop view v1;
drop table t1;
create table t1 (a int);
create table t2 (a int);
create view v1 as select a from t1;
create view v2 as select a from t2 where a in (select a from v1);
show create view v2;
View	Create View	character_set_client	collation_connection
v2	CREATE ALGORITHM=UNDEFINED DEFINER=`root`@`localhost` SQL SECURITY DEFINER VIEW `v2` AS select `t2`.`a` AS `a` from `t2` where `t2`.`a` in (select `v1`.`a` AS `a` from `v1`)	latin1	latin1_swedish_ci
drop view v2, v1;
drop table t1, t2;
CREATE VIEW `v 1` AS select 5 AS `5`;
show create view `v 1`;
View	Create View	character_set_client	collation_connection
v 1	CREATE ALGORITHM=UNDEFINED DEFINER=`root`@`localhost` SQL SECURITY DEFINER VIEW `v 1` AS select 5 AS `5`	latin1	latin1_swedish_ci
drop view `v 1`;
create database mysqltest;
create table mysqltest.t1 (a int, b int);
create view mysqltest.v1 as select a from mysqltest.t1;
alter view mysqltest.v1 as select b from mysqltest.t1;
alter view mysqltest.v1 as select a from mysqltest.t1;
drop database mysqltest;
CREATE TABLE t1 (c1 int not null auto_increment primary key, c2 varchar(20), fulltext(c2));
insert into t1 (c2) VALUES ('real Beer'),('Water'),('Kossu'),('Coca-Cola'),('Vodka'),('Wine'),('almost real Beer');
select * from t1 WHERE match (c2) against ('Beer');
c1	c2
1	real Beer
7	almost real Beer
CREATE VIEW v1 AS SELECT  * from t1 WHERE match (c2) against ('Beer');
select * from v1;
c1	c2
1	real Beer
7	almost real Beer
drop view v1;
drop table t1;
create table t1 (a int);
insert into t1 values (1),(1),(2),(2),(3),(3);
create view v1 as select a from t1;
select distinct a from v1;
a
1
2
3
select distinct a from v1 limit 2;
a
1
2
select distinct a from t1 limit 2;
a
1
2
prepare stmt1 from "select distinct a from v1 limit 2";
execute stmt1;
a
1
2
execute stmt1;
a
1
2
deallocate prepare stmt1;
drop view v1;
drop table t1;
create table t1 (tg_column bigint);
create view v1 as select count(tg_column) as vg_column from t1;
select avg(vg_column) from v1;
avg(vg_column)
0.0000
drop view v1;
drop table t1;
create table t1 (col1 bigint not null, primary key (col1));
create table t2 (col1 bigint not null, key (col1));
create view v1 as select * from t1;
create view v2 as select * from t2;
insert into v1 values (1);
insert into v2 values (1);
create view v3 (a,b) as select v1.col1 as a, v2.col1 as b from v1, v2 where v1.col1 = v2.col1;
select * from v3;
a	b
1	1
show create view v3;
View	Create View	character_set_client	collation_connection
v3	CREATE ALGORITHM=UNDEFINED DEFINER=`root`@`localhost` SQL SECURITY DEFINER VIEW `v3` AS select `v1`.`col1` AS `a`,`v2`.`col1` AS `b` from (`v1` join `v2`) where (`v1`.`col1` = `v2`.`col1`)	latin1	latin1_swedish_ci
drop view v3, v2, v1;
drop table t2, t1;
create function `f``1` () returns int return 5;
create view v1 as select test.`f``1` ();
show create view v1;
View	Create View	character_set_client	collation_connection
v1	CREATE ALGORITHM=UNDEFINED DEFINER=`root`@`localhost` SQL SECURITY DEFINER VIEW `v1` AS select `test`.`f``1`() AS `test.``f````1`` ()`	latin1	latin1_swedish_ci
select * from v1;
test.`f``1` ()
5
drop view v1;
drop function `f``1`;
create function a() returns int return 5;
create view v1 as select a();
select * from v1;
a()
5
drop view v1;
drop function a;
create table t2 (col1 char collate latin1_german2_ci);
create view v2 as select col1 collate latin1_german1_ci from t2;
show create view v2;
View	Create View	character_set_client	collation_connection
v2	CREATE ALGORITHM=UNDEFINED DEFINER=`root`@`localhost` SQL SECURITY DEFINER VIEW `v2` AS select (`t2`.`col1` collate latin1_german1_ci) AS `col1 collate latin1_german1_ci` from `t2`	latin1	latin1_swedish_ci
show create view v2;
View	Create View	character_set_client	collation_connection
v2	CREATE ALGORITHM=UNDEFINED DEFINER=`root`@`localhost` SQL SECURITY DEFINER VIEW `v2` AS select (`t2`.`col1` collate latin1_german1_ci) AS `col1 collate latin1_german1_ci` from `t2`	latin1	latin1_swedish_ci
drop view v2;
drop table t2;
create table t1 (a int);
insert into t1 values (1), (2);
create view v1 as select 5 from t1 order by 1;
select * from v1;
5
5
5
drop view v1;
drop table t1;
create function x1 () returns int return 5;
create table t1 (s1 int);
create view v1 as select x1() from t1;
drop function x1;
select * from v1;
ERROR HY000: View 'test.v1' references invalid table(s) or column(s) or function(s) or definer/invoker of view lack rights to use them
show table status;
Name	Engine	Version	Row_format	Rows	Avg_row_length	Data_length	Max_data_length	Index_length	Data_free	Auto_increment	Create_time	Update_time	Check_time	Collation	Checksum	Create_options	Comment
t1	MyISAM	10	Fixed	0	0	0	#	1024	0	NULL	#	#	NULL	latin1_swedish_ci	NULL		
v1	NULL	NULL	NULL	NULL	NULL	NULL	#	NULL	NULL	NULL	#	#	NULL	NULL	NULL	NULL	View 'test.v1' references invalid table(s) or column(s) or function(s) or define
drop view v1;
drop table t1;
create view v1 as select 99999999999999999999999999999999999999999999999999999 as col1;
show create view v1;
View	Create View	character_set_client	collation_connection
v1	CREATE ALGORITHM=UNDEFINED DEFINER=`root`@`localhost` SQL SECURITY DEFINER VIEW `v1` AS select 99999999999999999999999999999999999999999999999999999 AS `col1`	latin1	latin1_swedish_ci
drop view v1;
SET @old_cs_client = @@character_set_client;
SET @old_cs_results = @@character_set_results;
SET @old_cs_connection = @@character_set_connection;
set names utf8;
create table tü (cü char);
create view vü as select cü from tü;
insert into vü values ('ü');
select * from vü;
cü
ü
drop view vü;
drop table tü;
SET character_set_client = @old_cs_client;
SET character_set_results = @old_cs_results;
SET character_set_connection = @old_cs_connection;
create table t1 (a int, b int);
insert into t1 values (1,2), (1,3), (2,4), (2,5), (3,10);
create view v1(c) as select a+1 from t1 where b >= 4;
select c from v1 where exists (select * from t1 where a=2 and b=c);
c
4
drop view v1;
drop table t1;
create view v1 as select cast(1 as char(3));
show create view v1;
View	Create View	character_set_client	collation_connection
v1	CREATE ALGORITHM=UNDEFINED DEFINER=`root`@`localhost` SQL SECURITY DEFINER VIEW `v1` AS select cast(1 as char(3) charset latin1) AS `cast(1 as char(3))`	latin1	latin1_swedish_ci
select * from v1;
cast(1 as char(3))
1
drop view v1;
create table t1 (a int);
create view v1 as select a from t1;
create view v3 as select a from t1;
create database mysqltest;
rename table v1 to mysqltest.v1;
ERROR HY000: Changing schema from 'test' to 'mysqltest' is not allowed.
rename table v1 to v2;
rename table v3 to v1, v2 to t1;
ERROR 42S01: Table 't1' already exists
drop table t1;
drop view v2,v3;
drop database mysqltest;
create view v1 as select 'a',1;
create view v2 as select * from v1 union all select * from v1;
create view v3 as select * from v2 where 1 = (select `1` from v2);
create view v4 as select * from v3;
select * from v4;
ERROR 21000: Subquery returns more than 1 row
drop view v4, v3, v2, v1;
create view v1 as select 5 into @w;
ERROR HY000: View's SELECT contains a 'INTO' clause
create view v1 as select 5 into outfile 'ttt';
ERROR HY000: View's SELECT contains a 'INTO' clause
create table t1 (a int);
create view v1 as select a from t1 procedure analyse();
ERROR HY000: View's SELECT contains a 'PROCEDURE' clause
create view v1 as select 1 from (select 1) as d1;
ERROR HY000: View's SELECT contains a subquery in the FROM clause
drop table t1;
create table t1 (s1 int, primary key (s1));
create view v1 as select * from t1;
insert into v1 values (1) on duplicate key update s1 = 7;
insert into v1 values (1) on duplicate key update s1 = 7;
select * from t1;
s1
7
drop view v1;
drop table t1;
create table t1 (col1 int);
create table t2 (col1 int);
create table t3 (col1 datetime not null);
create view v1 as select * from t1;
create view v2 as select * from v1;
create view v3 as select v2.col1 from v2,t2 where v2.col1 = t2.col1;
update v2 set col1 = (select max(col1) from v1);
ERROR HY000: The definition of table 'v1' prevents operation UPDATE on table 'v2'.
update v2 set col1 = (select max(col1) from t1);
ERROR HY000: The definition of table 'v2' prevents operation UPDATE on table 'v2'.
update v2 set col1 = (select max(col1) from v2);
ERROR HY000: You can't specify target table 'v2' for update in FROM clause
update v2,t2 set v2.col1 = (select max(col1) from v1) where v2.col1 = t2.col1;
ERROR HY000: The definition of table 'v1' prevents operation UPDATE on table 'v2'.
update t1,t2 set t1.col1 = (select max(col1) from v1) where t1.col1 = t2.col1;
ERROR HY000: The definition of table 'v1' prevents operation UPDATE on table 't1'.
update v1,t2 set v1.col1 = (select max(col1) from v1) where v1.col1 = t2.col1;
ERROR HY000: You can't specify target table 'v1' for update in FROM clause
update t2,v2 set v2.col1 = (select max(col1) from v1) where v2.col1 = t2.col1;
ERROR HY000: The definition of table 'v1' prevents operation UPDATE on table 't2'.
update t2,t1 set t1.col1 = (select max(col1) from v1) where t1.col1 = t2.col1;
ERROR HY000: The definition of table 'v1' prevents operation UPDATE on table 't2'.
update t2,v1 set v1.col1 = (select max(col1) from v1) where v1.col1 = t2.col1;
ERROR HY000: The definition of table 'v1' prevents operation UPDATE on table 't2'.
update v2,t2 set v2.col1 = (select max(col1) from t1) where v2.col1 = t2.col1;
ERROR HY000: The definition of table 'v2' prevents operation UPDATE on table 'v2'.
update t1,t2 set t1.col1 = (select max(col1) from t1) where t1.col1 = t2.col1;
ERROR HY000: You can't specify target table 't1' for update in FROM clause
update v1,t2 set v1.col1 = (select max(col1) from t1) where v1.col1 = t2.col1;
ERROR HY000: The definition of table 'v1' prevents operation UPDATE on table 'v1'.
update t2,v2 set v2.col1 = (select max(col1) from t1) where v2.col1 = t2.col1;
ERROR HY000: You can't specify target table 't2' for update in FROM clause
update t2,t1 set t1.col1 = (select max(col1) from t1) where t1.col1 = t2.col1;
ERROR HY000: You can't specify target table 't2' for update in FROM clause
update t2,v1 set v1.col1 = (select max(col1) from t1) where v1.col1 = t2.col1;
ERROR HY000: You can't specify target table 't2' for update in FROM clause
update v2,t2 set v2.col1 = (select max(col1) from v2) where v2.col1 = t2.col1;
ERROR HY000: You can't specify target table 'v2' for update in FROM clause
update t1,t2 set t1.col1 = (select max(col1) from v2) where t1.col1 = t2.col1;
ERROR HY000: The definition of table 'v2' prevents operation UPDATE on table 't1'.
update v1,t2 set v1.col1 = (select max(col1) from v2) where v1.col1 = t2.col1;
ERROR HY000: The definition of table 'v2' prevents operation UPDATE on table 'v1'.
update t2,v2 set v2.col1 = (select max(col1) from v2) where v2.col1 = t2.col1;
ERROR HY000: The definition of table 'v2' prevents operation UPDATE on table 't2'.
update t2,t1 set t1.col1 = (select max(col1) from v2) where t1.col1 = t2.col1;
ERROR HY000: The definition of table 'v2' prevents operation UPDATE on table 't2'.
update t2,v1 set v1.col1 = (select max(col1) from v2) where v1.col1 = t2.col1;
ERROR HY000: The definition of table 'v2' prevents operation UPDATE on table 't2'.
update v3 set v3.col1 = (select max(col1) from v1);
ERROR HY000: The definition of table 'v1' prevents operation UPDATE on table 'v3'.
update v3 set v3.col1 = (select max(col1) from t1);
ERROR HY000: The definition of table 'v3' prevents operation UPDATE on table 'v3'.
update v3 set v3.col1 = (select max(col1) from v2);
ERROR HY000: The definition of table 'v2' prevents operation UPDATE on table 'v3'.
update v3 set v3.col1 = (select max(col1) from v3);
ERROR HY000: You can't specify target table 'v3' for update in FROM clause
delete from v2 where col1 = (select max(col1) from v1);
ERROR HY000: The definition of table 'v1' prevents operation DELETE on table 'v2'.
delete from v2 where col1 = (select max(col1) from t1);
ERROR HY000: The definition of table 'v2' prevents operation DELETE on table 'v2'.
delete from v2 where col1 = (select max(col1) from v2);
ERROR HY000: You can't specify target table 'v2' for update in FROM clause
delete v2 from v2,t2 where (select max(col1) from v1) > 0 and v2.col1 = t2.col1;
ERROR HY000: The definition of table 'v1' prevents operation DELETE on table 'v2'.
delete t1 from t1,t2 where (select max(col1) from v1) > 0 and t1.col1 = t2.col1;
ERROR HY000: The definition of table 'v1' prevents operation DELETE on table 't1'.
delete v1 from v1,t2 where (select max(col1) from v1) > 0 and v1.col1 = t2.col1;
ERROR HY000: You can't specify target table 'v1' for update in FROM clause
delete v2 from v2,t2 where (select max(col1) from t1) > 0 and v2.col1 = t2.col1;
ERROR HY000: The definition of table 'v2' prevents operation DELETE on table 'v2'.
delete t1 from t1,t2 where (select max(col1) from t1) > 0 and t1.col1 = t2.col1;
ERROR HY000: You can't specify target table 't1' for update in FROM clause
delete v1 from v1,t2 where (select max(col1) from t1) > 0 and v1.col1 = t2.col1;
ERROR HY000: The definition of table 'v1' prevents operation DELETE on table 'v1'.
delete v2 from v2,t2 where (select max(col1) from v2) > 0 and v2.col1 = t2.col1;
ERROR HY000: You can't specify target table 'v2' for update in FROM clause
delete t1 from t1,t2 where (select max(col1) from v2) > 0 and t1.col1 = t2.col1;
ERROR HY000: The definition of table 'v2' prevents operation DELETE on table 't1'.
delete v1 from v1,t2 where (select max(col1) from v2) > 0 and v1.col1 = t2.col1;
ERROR HY000: The definition of table 'v2' prevents operation DELETE on table 'v1'.
insert into v2 values ((select max(col1) from v1));
ERROR HY000: The definition of table 'v1' prevents operation INSERT on table 'v2'.
insert into t1 values ((select max(col1) from v1));
ERROR HY000: The definition of table 'v1' prevents operation INSERT on table 't1'.
insert into v2 values ((select max(col1) from v1));
ERROR HY000: The definition of table 'v1' prevents operation INSERT on table 'v2'.
insert into v2 values ((select max(col1) from t1));
ERROR HY000: The definition of table 'v2' prevents operation INSERT on table 'v2'.
insert into t1 values ((select max(col1) from t1));
ERROR HY000: You can't specify target table 't1' for update in FROM clause
insert into v2 values ((select max(col1) from t1));
ERROR HY000: The definition of table 'v2' prevents operation INSERT on table 'v2'.
insert into v2 values ((select max(col1) from v2));
ERROR HY000: You can't specify target table 'v2' for update in FROM clause
insert into t1 values ((select max(col1) from v2));
ERROR HY000: The definition of table 'v2' prevents operation INSERT on table 't1'.
insert into v2 values ((select max(col1) from v2));
ERROR HY000: You can't specify target table 'v2' for update in FROM clause
insert into v3 (col1) values ((select max(col1) from v1));
ERROR HY000: The definition of table 'v1' prevents operation INSERT on table 'v3'.
insert into v3 (col1) values ((select max(col1) from t1));
ERROR HY000: The definition of table 'v3' prevents operation INSERT on table 'v3'.
insert into v3 (col1) values ((select max(col1) from v2));
ERROR HY000: The definition of table 'v2' prevents operation INSERT on table 'v3'.
insert into v3 (col1) values ((select CONVERT_TZ('20050101000000','UTC','MET') from v2));
ERROR HY000: The definition of table 'v2' prevents operation INSERT on table 'v3'.
insert into v3 (col1) values ((select CONVERT_TZ('20050101000000','UTC','MET') from t2));
insert into t3 values ((select CONVERT_TZ('20050101000000','UTC','MET') from t2));
ERROR 23000: Column 'col1' cannot be null
create algorithm=temptable view v4 as select * from t1;
insert into t1 values (1),(2),(3);
insert into t1 (col1) values ((select max(col1) from v4));
select * from t1;
col1
NULL
1
2
3
3
drop view v4,v3,v2,v1;
drop table t1,t2,t3;
create table t1 (s1 int);
create view v1 as select * from t1;
handler v1 open as xx;
ERROR HY000: 'test.v1' is not BASE TABLE
drop view v1;
drop table t1;
create table t1(a int);
insert into t1 values (0), (1), (2), (3);
create table t2 (a int);
insert into t2 select a from t1 where a > 1;
create view v1 as select a from t1 where a > 1;
select * from t1 left join (t2 as t, v1) on v1.a=t1.a;
a	a	a
0	NULL	NULL
1	NULL	NULL
2	2	2
2	3	2
3	2	3
3	3	3
select * from t1 left join (t2 as t, t2) on t2.a=t1.a;
a	a	a
0	NULL	NULL
1	NULL	NULL
2	2	2
2	3	2
3	2	3
3	3	3
drop view v1;
drop table t1, t2;
create table t1 (s1 char);
create view v1 as select s1 collate latin1_german1_ci as s1 from t1;
insert into v1 values ('a');
select * from v1;
s1
a
update v1 set s1='b';
select * from v1;
s1
b
update v1,t1 set v1.s1='c' where t1.s1=v1.s1;
select * from v1;
s1
c
prepare stmt1 from "update v1,t1 set v1.s1=? where t1.s1=v1.s1";
set @arg='d';
execute stmt1 using @arg;
select * from v1;
s1
d
set @arg='e';
execute stmt1 using @arg;
select * from v1;
s1
e
deallocate prepare stmt1;
drop view v1;
drop table t1;
create table t1 (a int);
create table t2 (a int);
create view v1 as select * from t1;
lock tables t1 read, v1 read;
select * from v1;
a
select * from t2;
ERROR HY000: Table 't2' was not locked with LOCK TABLES
drop view v1;
drop table t1, t2;
create table t1 (a int);
create view v1 as select * from t1 where a < 2 with check option;
insert into v1 values(1);
insert into v1 values(3);
ERROR HY000: CHECK OPTION failed 'test.v1'
insert ignore into v1 values (2),(3),(0);
Warnings:
Error	1369	CHECK OPTION failed 'test.v1'
Error	1369	CHECK OPTION failed 'test.v1'
select * from t1;
a
1
0
delete from t1;
insert into v1 SELECT 1;
insert into v1 SELECT 3;
ERROR HY000: CHECK OPTION failed 'test.v1'
create table t2 (a int);
insert into t2 values (2),(3),(0);
insert ignore into v1 SELECT a from t2;
Warnings:
Error	1369	CHECK OPTION failed 'test.v1'
Error	1369	CHECK OPTION failed 'test.v1'
select * from t1 order by a desc;
a
1
0
update v1 set a=-1 where a=0;
update v1 set a=2 where a=1;
ERROR HY000: CHECK OPTION failed 'test.v1'
select * from t1 order by a desc;
a
1
-1
update v1 set a=0 where a=0;
insert into t2 values (1);
update v1,t2 set v1.a=v1.a-1 where v1.a=t2.a;
select * from t1 order by a desc;
a
0
-1
update v1 set a=a+1;
update ignore v1,t2 set v1.a=v1.a+1 where v1.a=t2.a;
Warnings:
Error	1369	CHECK OPTION failed 'test.v1'
select * from t1;
a
1
1
drop view v1;
drop table t1, t2;
create table t1 (a int);
create view v1 as select * from t1 where a < 2 with check option;
create view v2 as select * from v1 where a > 0 with local check option;
create view v3 as select * from v1 where a > 0 with cascaded check option;
insert into v2 values (1);
insert into v3 values (1);
insert into v2 values (0);
ERROR HY000: CHECK OPTION failed 'test.v2'
insert into v3 values (0);
ERROR HY000: CHECK OPTION failed 'test.v3'
insert into v2 values (2);
insert into v3 values (2);
ERROR HY000: CHECK OPTION failed 'test.v3'
select * from t1;
a
1
1
2
drop view v3,v2,v1;
drop table t1;
create table t1 (a int, primary key (a));
create view v1 as select * from t1 where a < 2 with check option;
insert into v1 values (1) on duplicate key update a=2;
insert into v1 values (1) on duplicate key update a=2;
ERROR HY000: CHECK OPTION failed 'test.v1'
insert ignore into v1 values (1) on duplicate key update a=2;
Warnings:
Error	1369	CHECK OPTION failed 'test.v1'
select * from t1;
a
1
drop view v1;
drop table t1;
create table t1 (s1 int);
create view v1 as select * from t1;
create view v2 as select * from v1;
alter view v1 as select * from v2;
ERROR 42S02: Table 'test.v1' doesn't exist
alter view v1 as select * from v1;
ERROR 42S02: Table 'test.v1' doesn't exist
create or replace view v1 as select * from v2;
ERROR 42S02: Table 'test.v1' doesn't exist
create or replace view v1 as select * from v1;
ERROR 42S02: Table 'test.v1' doesn't exist
drop view v2,v1;
drop table t1;
create table t1 (a int);
create view v1 as select * from t1;
show create view v1;
View	Create View	character_set_client	collation_connection
v1	CREATE ALGORITHM=UNDEFINED DEFINER=`root`@`localhost` SQL SECURITY DEFINER VIEW `v1` AS select `t1`.`a` AS `a` from `t1`	latin1	latin1_swedish_ci
alter algorithm=undefined view v1 as select * from t1 with check option;
show create view v1;
View	Create View	character_set_client	collation_connection
v1	CREATE ALGORITHM=UNDEFINED DEFINER=`root`@`localhost` SQL SECURITY DEFINER VIEW `v1` AS select `t1`.`a` AS `a` from `t1` WITH CASCADED CHECK OPTION	latin1	latin1_swedish_ci
alter algorithm=merge view v1 as select * from t1 with cascaded check option;
show create view v1;
View	Create View	character_set_client	collation_connection
v1	CREATE ALGORITHM=MERGE DEFINER=`root`@`localhost` SQL SECURITY DEFINER VIEW `v1` AS select `t1`.`a` AS `a` from `t1` WITH CASCADED CHECK OPTION	latin1	latin1_swedish_ci
alter algorithm=temptable view v1 as select * from t1;
show create view v1;
View	Create View	character_set_client	collation_connection
v1	CREATE ALGORITHM=TEMPTABLE DEFINER=`root`@`localhost` SQL SECURITY DEFINER VIEW `v1` AS select `t1`.`a` AS `a` from `t1`	latin1	latin1_swedish_ci
drop view v1;
drop table t1;
create table t1 (s1 int);
create table t2 (s1 int);
create view v2 as select * from t2 where s1 in (select s1 from t1);
insert into v2 values (5);
insert into t1 values (5);
select * from v2;
s1
5
update v2 set s1 = 0;
select * from v2;
s1
select * from t2;
s1
0
alter view v2 as select * from t2 where s1 in (select s1 from t1) with check option;
insert into v2 values (5);
update v2 set s1 = 1;
ERROR HY000: CHECK OPTION failed 'test.v2'
insert into t1 values (1);
update v2 set s1 = 1;
select * from v2;
s1
1
select * from t2;
s1
0
1
prepare stmt1 from "select * from v2;";
execute stmt1;
s1
1
insert into t1 values (0);
execute stmt1;
s1
0
1
deallocate prepare stmt1;
drop view v2;
drop table t1, t2;
create table t1 (t time);
create view v1 as select substring_index(t,':',2) as t from t1;
insert into t1 (t) values ('12:24:10');
select substring_index(t,':',2) from t1;
substring_index(t,':',2)
12:24
select substring_index(t,':',2) from v1;
substring_index(t,':',2)
12:24
drop view v1;
drop table t1;
create table t1 (s1 tinyint);
create view v1 as select * from t1 where s1 <> 0 with local check option;
create view v2 as select * from v1 with cascaded check option;
insert into v2 values (0);
ERROR HY000: CHECK OPTION failed 'test.v2'
drop view v2, v1;
drop table t1;
create table t1 (s1 int);
create view v1 as select * from t1 where s1 < 5 with check option;
insert ignore into v1 values (6);
ERROR HY000: CHECK OPTION failed 'test.v1'
insert ignore into v1 values (6),(3);
Warnings:
Error	1369	CHECK OPTION failed 'test.v1'
select * from t1;
s1
3
drop view v1;
drop table t1;
create table t1 (s1 tinyint);
create trigger t1_bi before insert on t1 for each row set new.s1 = 500;
create view v1 as select * from t1 where s1 <> 127 with check option;
insert into v1 values (0);
ERROR HY000: CHECK OPTION failed 'test.v1'
select * from v1;
s1
select * from t1;
s1
drop trigger t1_bi;
drop view v1;
drop table t1;
create table t1 (s1 tinyint);
create view v1 as select * from t1 where s1 <> 0;
create view v2 as select * from v1 where s1 <> 1 with cascaded check option;
insert into v2 values (0);
ERROR HY000: CHECK OPTION failed 'test.v2'
select * from v2;
s1
select * from t1;
s1
drop view v2, v1;
drop table t1;
create table t1 (a int, b char(10));
create view v1 as select * from t1 where a != 0 with check option;
load data infile '../std_data_ln/loaddata3.dat' into table v1 fields terminated by '' enclosed by '' ignore 1 lines;
ERROR HY000: CHECK OPTION failed 'test.v1'
select * from t1;
a	b
1	row 1
2	row 2
select * from v1;
a	b
1	row 1
2	row 2
delete from t1;
load data infile '../std_data_ln/loaddata3.dat' ignore into table v1 fields terminated by '' enclosed by '' ignore 1 lines;
Warnings:
Warning	1366	Incorrect integer value: 'error      ' for column 'a' at row 3
Error	1369	CHECK OPTION failed 'test.v1'
Warning	1366	Incorrect integer value: 'wrong end  ' for column 'a' at row 4
Error	1369	CHECK OPTION failed 'test.v1'
select * from t1 order by a,b;
a	b
1	row 1
2	row 2
3	row 3
select * from v1 order by a,b;
a	b
1	row 1
2	row 2
3	row 3
drop view v1;
drop table t1;
create table t1 (a text, b text);
create view v1 as select * from t1 where a <> 'Field A' with check option;
load data infile '../std_data_ln/loaddata2.dat' into table v1 fields terminated by ',' enclosed by '''';
ERROR HY000: CHECK OPTION failed 'test.v1'
select concat('|',a,'|'), concat('|',b,'|') from t1;
concat('|',a,'|')	concat('|',b,'|')
select concat('|',a,'|'), concat('|',b,'|') from v1;
concat('|',a,'|')	concat('|',b,'|')
delete from t1;
load data infile '../std_data_ln/loaddata2.dat' ignore into table v1 fields terminated by ',' enclosed by '''';
Warnings:
Error	1369	CHECK OPTION failed 'test.v1'
Warning	1261	Row 2 doesn't contain data for all columns
select concat('|',a,'|'), concat('|',b,'|') from t1;
concat('|',a,'|')	concat('|',b,'|')
|Field 1|	|Field 2' 
Field 3,'Field 4|
|Field 5' ,'Field 6|	NULL
|Field 6|	| 'Field 7'|
select concat('|',a,'|'), concat('|',b,'|') from v1;
concat('|',a,'|')	concat('|',b,'|')
|Field 1|	|Field 2' 
Field 3,'Field 4|
|Field 5' ,'Field 6|	NULL
|Field 6|	| 'Field 7'|
drop view v1;
drop table t1;
create table t1 (s1 smallint);
create view v1 as select * from t1 where 20 < (select (s1) from t1);
insert into v1 values (30);
ERROR HY000: The target table v1 of the INSERT is not insertable-into
create view v2 as select * from t1;
create view v3 as select * from t1 where 20 < (select (s1) from v2);
insert into v3 values (30);
ERROR HY000: The target table v3 of the INSERT is not insertable-into
create view v4 as select * from v2 where 20 < (select (s1) from t1);
insert into v4 values (30);
ERROR HY000: The target table v4 of the INSERT is not insertable-into
drop view v4, v3, v2, v1;
drop table t1;
create table t1 (a int);
create view v1 as select * from t1;
check table t1,v1;
Table	Op	Msg_type	Msg_text
test.t1	check	status	OK
test.v1	check	status	OK
check table v1,t1;
Table	Op	Msg_type	Msg_text
test.v1	check	status	OK
test.t1	check	status	OK
drop table t1;
check table v1;
Table	Op	Msg_type	Msg_text
test.v1	check	Error	Table 'test.t1' doesn't exist
test.v1	check	Error	View 'test.v1' references invalid table(s) or column(s) or function(s) or definer/invoker of view lack rights to use them
test.v1	check	error	Corrupt
drop view v1;
create table t1 (a int);
create table t2 (a int);
create table t3 (a int);
insert into t1 values (1), (2), (3);
insert into t2 values (1), (3);
insert into t3 values (1), (2), (4);
create view v3 (a,b) as select t1.a as a, t2.a as b from t1 left join t2 on (t1.a=t2.a);
select * from t3 left join v3 on (t3.a = v3.a);
a	a	b
1	1	1
2	2	NULL
4	NULL	NULL
explain extended select * from t3 left join v3 on (t3.a = v3.a);
id	select_type	table	type	possible_keys	key	key_len	ref	rows	filtered	Extra
1	SIMPLE	t3	ALL	NULL	NULL	NULL	NULL	3	100.00	
1	SIMPLE	t1	ALL	NULL	NULL	NULL	NULL	3	100.00	
1	SIMPLE	t2	ALL	NULL	NULL	NULL	NULL	2	100.00	
Warnings:
Note	1003	select `test`.`t3`.`a` AS `a`,`test`.`t1`.`a` AS `a`,`test`.`t2`.`a` AS `b` from `test`.`t3` left join (`test`.`t1` left join `test`.`t2` on((`test`.`t1`.`a` = `test`.`t2`.`a`))) on((`test`.`t3`.`a` = `test`.`t1`.`a`)) where 1
create view v1 (a) as select a from t1;
create view v2 (a) as select a from t2;
create view v4 (a,b) as select v1.a as a, v2.a as b from v1 left join v2 on (v1.a=v2.a);
select * from t3 left join v4 on (t3.a = v4.a);
a	a	b
1	1	1
2	2	NULL
4	NULL	NULL
explain extended select * from t3 left join v4 on (t3.a = v4.a);
id	select_type	table	type	possible_keys	key	key_len	ref	rows	filtered	Extra
1	SIMPLE	t3	ALL	NULL	NULL	NULL	NULL	3	100.00	
1	SIMPLE	t1	ALL	NULL	NULL	NULL	NULL	3	100.00	
1	SIMPLE	t2	ALL	NULL	NULL	NULL	NULL	2	100.00	
Warnings:
Note	1003	select `test`.`t3`.`a` AS `a`,`test`.`t1`.`a` AS `a`,`test`.`t2`.`a` AS `b` from `test`.`t3` left join (`test`.`t1` left join (`test`.`t2`) on((`test`.`t1`.`a` = `test`.`t2`.`a`))) on((`test`.`t3`.`a` = `test`.`t1`.`a`)) where 1
prepare stmt1 from "select * from t3 left join v4 on (t3.a = v4.a);";
execute stmt1;
a	a	b
1	1	1
2	2	NULL
4	NULL	NULL
execute stmt1;
a	a	b
1	1	1
2	2	NULL
4	NULL	NULL
deallocate prepare stmt1;
drop view v4,v3,v2,v1;
drop tables t1,t2,t3;
create table t1 (a int, primary key (a), b int);
create table t2 (a int, primary key (a));
insert into t1 values (1,100), (2,200);
insert into t2 values (1), (3);
create view v3 (a,b) as select t1.a as a, t2.a as b from t1, t2;
update v3 set a= 10 where a=1;
select * from t1;
a	b
10	100
2	200
select * from t2;
a
1
3
create view v2 (a,b) as select t1.b as a, t2.a as b from t1, t2;
set updatable_views_with_limit=NO;
update v2 set a= 10 where a=200 limit 1;
ERROR HY000: The target table t1 of the UPDATE is not updatable
set updatable_views_with_limit=DEFAULT;
select * from v3;
a	b
2	1
10	1
2	3
10	3
select * from v2;
a	b
100	1
200	1
100	3
200	3
set @a= 10;
set @b= 100;
prepare stmt1 from "update v3 set a= ? where a=?";
execute stmt1 using @a,@b;
select * from v3;
a	b
2	1
10	1
2	3
10	3
set @a= 300;
set @b= 10;
execute stmt1 using @a,@b;
select * from v3;
a	b
2	1
300	1
2	3
300	3
deallocate prepare stmt1;
drop view v3,v2;
drop tables t1,t2;
create table t1 (a int, primary key (a), b int);
create table t2 (a int, primary key (a), b int);
insert into t2 values (1000, 2000);
create view v3 (a,b) as select t1.a as a, t2.a as b from t1, t2;
insert into v3 values (1,2);
ERROR HY000: Can not insert into join view 'test.v3' without fields list
insert into v3 select * from t2;
ERROR HY000: Can not insert into join view 'test.v3' without fields list
insert into v3(a,b) values (1,2);
ERROR HY000: Can not modify more than one base table through a join view 'test.v3'
insert into v3(a,b) select * from t2;
ERROR HY000: Can not modify more than one base table through a join view 'test.v3'
insert into v3(a) values (1);
insert into v3(b) values (10);
insert into v3(a) select a from t2;
insert into v3(b) select b from t2;
Warnings:
Warning	1048	Column 'a' cannot be null
insert into v3(a) values (1) on duplicate key update a=a+10000+VALUES(a);
select * from t1;
a	b
10002	NULL
10	NULL
1000	NULL
select * from t2;
a	b
1000	2000
10	NULL
2000	NULL
0	NULL
delete from v3;
ERROR HY000: Can not delete from join view 'test.v3'
delete v3,t1 from v3,t1;
ERROR HY000: Can not delete from join view 'test.v3'
delete t1,v3 from t1,v3;
ERROR HY000: Can not delete from join view 'test.v3'
delete from t1;
prepare stmt1 from "insert into v3(a) values (?);";
set @a= 100;
execute stmt1 using @a;
set @a= 300;
execute stmt1 using @a;
deallocate prepare stmt1;
prepare stmt1 from "insert into v3(a) select ?;";
set @a= 101;
execute stmt1 using @a;
set @a= 301;
execute stmt1 using @a;
deallocate prepare stmt1;
select * from v3;
a	b
100	1000
101	1000
300	1000
301	1000
100	10
101	10
300	10
301	10
100	2000
101	2000
300	2000
301	2000
100	0
101	0
300	0
301	0
drop view v3;
drop tables t1,t2;
create table t1(f1 int);
create view v1 as select f1 from t1;
select * from v1 where F1 = 1;
f1
drop view v1;
drop table t1;
create table t1(c1 int);
create table t2(c2 int);
insert into t1 values (1),(2),(3);
insert into t2 values (1);
SELECT c1 FROM t1 WHERE c1 IN (SELECT c2 FROM t2);
c1
1
SELECT c1 FROM t1 WHERE EXISTS (SELECT c2 FROM t2 WHERE c2 = c1);
c1
1
create view v1 as SELECT c1 FROM t1 WHERE c1 IN (SELECT c2 FROM t2);
create view v2 as SELECT c1 FROM t1 WHERE EXISTS (SELECT c2 FROM t2 WHERE c2 = c1);
select * from v1;
c1
1
select * from v2;
c1
1
select * from (select c1 from v2) X;
c1
1
drop view v2, v1;
drop table t1, t2;
CREATE TABLE t1 (C1 INT, C2 INT);
CREATE TABLE t2 (C2 INT);
CREATE VIEW v1 AS SELECT C2 FROM t2;
CREATE VIEW v2 AS SELECT C1 FROM t1 LEFT OUTER JOIN v1 USING (C2);
SELECT * FROM v2;
C1
drop view v2, v1;
drop table t1, t2;
create table t1 (col1 char(5),col2 int,col3 int);
insert into t1 values ('one',10,25), ('two',10,50), ('two',10,50), ('one',20,25), ('one',30,25);
create view v1 as select * from t1;
select col1,group_concat(col2,col3) from t1 group by col1;
col1	group_concat(col2,col3)
one	1025,2025,3025
two	1050,1050
select col1,group_concat(col2,col3) from v1 group by col1;
col1	group_concat(col2,col3)
one	1025,2025,3025
two	1050,1050
drop view v1;
drop table t1;
create table t1 (s1 int, s2 char);
create view v1 as select s1, s2 from t1;
select s2 from v1 vq1 where 2 = (select count(*) from v1 vq2 having vq1.s2 = vq2.s2);
ERROR 42S22: Unknown column 'vq2.s2' in 'having clause'
select s2 from v1 vq1 where 2 = (select count(*) aa from v1 vq2 having vq1.s2 = aa);
s2
drop view v1;
drop table t1;
CREATE TABLE t1 (a1 int);
CREATE TABLE t2 (a2 int);
INSERT INTO t1 VALUES (1), (2), (3), (4);
INSERT INTO t2 VALUES (1), (2), (3);
CREATE VIEW v1(a,b) AS SELECT a1,a2 FROM t1 JOIN t2 ON a1=a2 WHERE a1>1;
SELECT * FROM v1;
a	b
2	2
3	3
CREATE TABLE t3 SELECT * FROM v1;
SELECT * FROM t3;
a	b
2	2
3	3
DROP VIEW v1;
DROP TABLE t1,t2,t3;
create table t1 (a int);
create table t2 like t1;
create table t3 like t1;
create view v1 as select t1.a x, t2.a y from t1 join t2 where t1.a=t2.a;
insert into t3 select x from v1;
insert into t2 select x from v1;
drop view v1;
drop table t1,t2,t3;
CREATE TABLE t1 (col1 int PRIMARY KEY, col2 varchar(10));
INSERT INTO t1 VALUES(1,'trudy');
INSERT INTO t1 VALUES(2,'peter');
INSERT INTO t1 VALUES(3,'sanja');
INSERT INTO t1 VALUES(4,'monty');
INSERT INTO t1 VALUES(5,'david');
INSERT INTO t1 VALUES(6,'kent');
INSERT INTO t1 VALUES(7,'carsten');
INSERT INTO t1 VALUES(8,'ranger');
INSERT INTO t1 VALUES(10,'matt');
CREATE TABLE t2 (col1 int, col2 int, col3 char(1));
INSERT INTO t2 VALUES (1,1,'y');
INSERT INTO t2 VALUES (1,2,'y');
INSERT INTO t2 VALUES (2,1,'n');
INSERT INTO t2 VALUES (3,1,'n');
INSERT INTO t2 VALUES (4,1,'y');
INSERT INTO t2 VALUES (4,2,'n');
INSERT INTO t2 VALUES (4,3,'n');
INSERT INTO t2 VALUES (6,1,'n');
INSERT INTO t2 VALUES (8,1,'y');
CREATE VIEW v1 AS SELECT * FROM t1;
SELECT a.col1,a.col2,b.col2,b.col3 
FROM t1 a LEFT JOIN t2 b ON a.col1=b.col1
WHERE b.col2 IS NULL OR 
b.col2=(SELECT MAX(col2) FROM t2 b WHERE b.col1=a.col1);
col1	col2	col2	col3
1	trudy	2	y
2	peter	1	n
3	sanja	1	n
4	monty	3	n
5	david	NULL	NULL
6	kent	1	n
7	carsten	NULL	NULL
8	ranger	1	y
10	matt	NULL	NULL
SELECT a.col1,a.col2,b.col2,b.col3 
FROM v1 a LEFT JOIN t2 b ON a.col1=b.col1
WHERE b.col2 IS NULL OR 
b.col2=(SELECT MAX(col2) FROM t2 b WHERE b.col1=a.col1);
col1	col2	col2	col3
1	trudy	2	y
2	peter	1	n
3	sanja	1	n
4	monty	3	n
5	david	NULL	NULL
6	kent	1	n
7	carsten	NULL	NULL
8	ranger	1	y
10	matt	NULL	NULL
CREATE VIEW v2 AS SELECT * FROM t2;
SELECT a.col1,a.col2,b.col2,b.col3
FROM v2 b RIGHT JOIN v1 a ON a.col1=b.col1
WHERE b.col2 IS NULL OR
b.col2=(SELECT MAX(col2) FROM v2 b WHERE b.col1=a.col1);
col1	col2	col2	col3
1	trudy	2	y
2	peter	1	n
3	sanja	1	n
4	monty	3	n
5	david	NULL	NULL
6	kent	1	n
7	carsten	NULL	NULL
8	ranger	1	y
10	matt	NULL	NULL
SELECT a.col1,a.col2,b.col2,b.col3
FROM v2 b RIGHT JOIN v1 a ON a.col1=b.col1
WHERE a.col1 IN (1,5,9) AND
(b.col2 IS NULL OR
b.col2=(SELECT MAX(col2) FROM v2 b WHERE b.col1=a.col1));
col1	col2	col2	col3
1	trudy	2	y
5	david	NULL	NULL
CREATE VIEW v3 AS SELECT * FROM t1 WHERE col1 IN (1,5,9);
SELECT a.col1,a.col2,b.col2,b.col3
FROM v2 b RIGHT JOIN v3 a ON a.col1=b.col1
WHERE b.col2 IS NULL OR
b.col2=(SELECT MAX(col2) FROM v2 b WHERE b.col1=a.col1);
col1	col2	col2	col3
1	trudy	2	y
5	david	NULL	NULL
DROP VIEW v1,v2,v3;
DROP TABLE t1,t2;
create table t1 as select 1 A union select 2 union select 3;
create table t2 as select * from t1;
create view v1 as select * from t1 where a in (select * from t2);
select * from v1 A, v1 B where A.a = B.a;
A	A
1	1
2	2
3	3
create table t3 as select a a,a b from t2;
create view v2 as select * from t3 where 
a in (select * from t1) or b in (select * from t2);
select * from v2 A, v2 B where A.a = B.b;
a	b	a	b
1	1	1	1
2	2	2	2
3	3	3	3
drop view v1, v2;
drop table t1, t2, t3;
CREATE TABLE t1 (a int);
CREATE TABLE t2 (b int);
INSERT INTO t1 VALUES (1), (2), (3), (4);
INSERT INTO t2 VALUES (4), (2);
CREATE VIEW v1 AS SELECT * FROM t1,t2 WHERE t1.a=t2.b;
SELECT * FROM v1;
a	b
2	2
4	4
CREATE VIEW v2 AS SELECT * FROM v1;
SELECT * FROM v2;
a	b
2	2
4	4
DROP VIEW v2,v1;
DROP TABLE t1, t2;
create table t1 (a int);
create view v1 as select sum(a) from t1 group by a;
create procedure p1()
begin
select * from v1;
end//
call p1();
sum(a)
call p1();
sum(a)
drop procedure p1;
drop view v1;
drop table t1;
CREATE TABLE t1(a char(2) primary key, b char(2));
CREATE TABLE t2(a char(2), b char(2), index i(a));
INSERT INTO t1 VALUES ('a','1'), ('b','2');
INSERT INTO t2 VALUES ('a','5'), ('a','6'), ('b','5'), ('b','6');
CREATE VIEW v1 AS
SELECT t1.b as c, t2.b as d FROM t1,t2 WHERE t1.a=t2.a;
SELECT d, c FROM v1 ORDER BY d,c;
d	c
5	1
5	2
6	1
6	2
DROP VIEW v1;
DROP TABLE t1, t2;
create table t1 (s1 int);
create view  v1 as select sum(distinct s1) from t1;
select * from v1;
sum(distinct s1)
NULL
drop view v1;
create view  v1 as select avg(distinct s1) from t1;
select * from v1;
avg(distinct s1)
NULL
drop view v1;
drop table t1;
create view v1 as select cast(1 as decimal);
select * from v1;
cast(1 as decimal)
1
drop view v1;
create table t1(f1 int);
create table t2(f2 int);
insert into t1 values(1),(2),(3);
insert into t2 values(1),(2),(3);
create view v1 as select * from t1,t2 where f1=f2;
create table t3 (f1 int, f2 int);
insert into t3 select * from v1 order by 1;
select * from t3;
f1	f2
1	1
2	2
3	3
drop view v1;
drop table t1,t2,t3;
create view v1 as select '\\','\\shazam';
select * from v1;
\	\shazam
\	\shazam
drop view v1;
create view v1 as select '\'','\shazam';
select * from v1;
'	shazam
'	shazam
drop view v1;
create view v1 as select 'k','K';
select * from v1;
k	My_exp_K
k	K
drop view v1;
create table t1 (s1 int);
create view v1 as select s1, 's1' from t1;
select * from v1;
s1	My_exp_s1
drop view v1;
create view v1 as select 's1', s1 from t1;
select * from v1;
My_exp_s1	s1
drop view v1;
create view v1 as select 's1', s1, 1 as My_exp_s1 from t1;
select * from v1;
My_exp_1_s1	s1	My_exp_s1
drop view v1;
create view v1 as select 1 as My_exp_s1, 's1', s1  from t1;
select * from v1;
My_exp_s1	My_exp_1_s1	s1
drop view v1;
create view v1 as select 1 as s1, 's1', 's1' from t1;
select * from v1;
s1	My_exp_s1	My_exp_1_s1
drop view v1;
create view v1 as select 's1', 's1', 1 as s1 from t1;
select * from v1;
My_exp_1_s1	My_exp_s1	s1
drop view v1;
create view v1 as select s1, 's1', 's1' from t1;
select * from v1;
s1	My_exp_s1	My_exp_1_s1
drop view v1;
create view v1 as select 's1', 's1', s1 from t1;
select * from v1;
My_exp_1_s1	My_exp_s1	s1
drop view v1;
create view v1 as select 1 as s1, 's1', s1 from t1;
ERROR 42S21: Duplicate column name 's1'
create view v1 as select 's1', s1, 1 as s1 from t1;
ERROR 42S21: Duplicate column name 's1'
drop table t1;
create view v1(k, K) as select 1,2;
ERROR 42S21: Duplicate column name 'K'
create view v1 as SELECT TIME_FORMAT(SEC_TO_TIME(3600),'%H:%i') as t;
select * from v1;
t
01:00
drop view v1;
create table t1 (a timestamp default now());
create table t2 (b timestamp default now());
create view v1 as select a,b,t1.a < now() from t1,t2 where t1.a < now();
SHOW CREATE VIEW v1;
View	Create View	character_set_client	collation_connection
v1	CREATE ALGORITHM=UNDEFINED DEFINER=`root`@`localhost` SQL SECURITY DEFINER VIEW `v1` AS select `t1`.`a` AS `a`,`t2`.`b` AS `b`,(`t1`.`a` < now()) AS `t1.a < now()` from (`t1` join `t2`) where (`t1`.`a` < now())	latin1	latin1_swedish_ci
drop view v1;
drop table t1, t2;
CREATE TABLE t1 ( a varchar(50) );
CREATE VIEW v1 AS SELECT * FROM t1 WHERE a = CURRENT_USER();
SHOW CREATE VIEW v1;
View	Create View	character_set_client	collation_connection
v1	CREATE ALGORITHM=UNDEFINED DEFINER=`root`@`localhost` SQL SECURITY DEFINER VIEW `v1` AS select `t1`.`a` AS `a` from `t1` where (`t1`.`a` = current_user())	latin1	latin1_swedish_ci
DROP VIEW v1;
CREATE VIEW v1 AS SELECT * FROM t1 WHERE a = VERSION();
SHOW CREATE VIEW v1;
View	Create View	character_set_client	collation_connection
v1	CREATE ALGORITHM=UNDEFINED DEFINER=`root`@`localhost` SQL SECURITY DEFINER VIEW `v1` AS select `t1`.`a` AS `a` from `t1` where (`t1`.`a` = version())	latin1	latin1_swedish_ci
DROP VIEW v1;
CREATE VIEW v1 AS SELECT * FROM t1 WHERE a = DATABASE();
SHOW CREATE VIEW v1;
View	Create View	character_set_client	collation_connection
v1	CREATE ALGORITHM=UNDEFINED DEFINER=`root`@`localhost` SQL SECURITY DEFINER VIEW `v1` AS select `t1`.`a` AS `a` from `t1` where (`t1`.`a` = database())	latin1	latin1_swedish_ci
DROP VIEW v1;
DROP TABLE t1;
CREATE TABLE t1 (col1 time);
CREATE TABLE t2 (col1 time);
CREATE VIEW v1 AS SELECT CONVERT_TZ(col1,'GMT','MET') FROM t1;
CREATE VIEW v2 AS SELECT CONVERT_TZ(col1,'GMT','MET') FROM t2;
CREATE VIEW v3 AS SELECT CONVERT_TZ(col1,'GMT','MET') FROM t1;
CREATE VIEW v4 AS SELECT CONVERT_TZ(col1,'GMT','MET') FROM t2;
CREATE VIEW v5 AS SELECT CONVERT_TZ(col1,'GMT','MET') FROM t1;
CREATE VIEW v6 AS SELECT CONVERT_TZ(col1,'GMT','MET') FROM t2;
DROP TABLE t1;
CHECK TABLE v1, v2, v3, v4, v5, v6;
Table	Op	Msg_type	Msg_text
test.v1	check	Error	Table 'test.t1' doesn't exist
test.v1	check	Error	View 'test.v1' references invalid table(s) or column(s) or function(s) or definer/invoker of view lack rights to use them
test.v1	check	error	Corrupt
test.v2	check	status	OK
test.v3	check	Error	Table 'test.t1' doesn't exist
test.v3	check	Error	View 'test.v3' references invalid table(s) or column(s) or function(s) or definer/invoker of view lack rights to use them
test.v3	check	error	Corrupt
test.v4	check	status	OK
test.v5	check	Error	Table 'test.t1' doesn't exist
test.v5	check	Error	View 'test.v5' references invalid table(s) or column(s) or function(s) or definer/invoker of view lack rights to use them
test.v5	check	error	Corrupt
test.v6	check	status	OK
drop view v1, v2, v3, v4, v5, v6;
drop table t2;
drop function if exists f1;
drop function if exists f2;
CREATE TABLE t1 (col1 time);
CREATE TABLE t2 (col1 time);
CREATE TABLE t3 (col1 time);
create function f1 () returns int return (select max(col1) from t1);
create function f2 () returns int return (select max(col1) from t2);
CREATE VIEW v1 AS SELECT f1() FROM t3;
CREATE VIEW v2 AS SELECT f2() FROM t3;
CREATE VIEW v3 AS SELECT f1() FROM t3;
CREATE VIEW v4 AS SELECT f2() FROM t3;
CREATE VIEW v5 AS SELECT f1() FROM t3;
CREATE VIEW v6 AS SELECT f2() FROM t3;
drop function f1;
CHECK TABLE v1, v2, v3, v4, v5, v6;
Table	Op	Msg_type	Msg_text
test.v1	check	Error	FUNCTION test.f1 does not exist
test.v1	check	Error	View 'test.v1' references invalid table(s) or column(s) or function(s) or definer/invoker of view lack rights to use them
test.v1	check	error	Corrupt
test.v2	check	status	OK
test.v3	check	Error	FUNCTION test.f1 does not exist
test.v3	check	Error	View 'test.v3' references invalid table(s) or column(s) or function(s) or definer/invoker of view lack rights to use them
test.v3	check	error	Corrupt
test.v4	check	status	OK
test.v5	check	Error	FUNCTION test.f1 does not exist
test.v5	check	Error	View 'test.v5' references invalid table(s) or column(s) or function(s) or definer/invoker of view lack rights to use them
test.v5	check	error	Corrupt
test.v6	check	status	OK
create function f1 () returns int return (select max(col1) from t1);
DROP TABLE t1;
CHECK TABLE v1, v2, v3, v4, v5, v6;
Table	Op	Msg_type	Msg_text
test.v1	check	status	OK
test.v2	check	status	OK
test.v3	check	status	OK
test.v4	check	status	OK
test.v5	check	status	OK
test.v6	check	status	OK
drop function f1;
drop function f2;
drop view v1, v2, v3, v4, v5, v6;
drop table t2,t3;
create table t1 (f1 date);
insert into t1 values ('2005-01-01'),('2005-02-02');
create view v1 as select * from t1;
select * from v1 where f1='2005.02.02';
f1
2005-02-02
select * from v1 where '2005.02.02'=f1;
f1
2005-02-02
drop view v1;
drop table t1;
CREATE VIEW v1 AS SELECT ENCRYPT("dhgdhgd");
SELECT * FROM v1;
drop view v1;
CREATE VIEW v1 AS SELECT SUBSTRING_INDEX("dkjhgd:kjhdjh", ":", 1);
SELECT * FROM v1;
SUBSTRING_INDEX("dkjhgd:kjhdjh", ":", 1)
dkjhgd
drop view v1;
create table t1 (f59 int, f60 int, f61 int);
insert into t1 values (19,41,32);
create view v1 as select f59, f60 from t1 where f59 in  
(select f59 from t1);
update v1 set f60=2345;
ERROR HY000: The target table v1 of the UPDATE is not updatable
update t1 set f60=(select max(f60) from v1);
ERROR HY000: The definition of table 'v1' prevents operation UPDATE on table 't1'.
drop view v1;
drop table t1;
create table t1 (s1 int);
create view v1 as select var_samp(s1) from t1;
show create view v1;
View	Create View	character_set_client	collation_connection
v1	CREATE ALGORITHM=UNDEFINED DEFINER=`root`@`localhost` SQL SECURITY DEFINER VIEW `v1` AS select var_samp(`t1`.`s1`) AS `var_samp(s1)` from `t1`	latin1	latin1_swedish_ci
drop view v1;
drop table t1;
set sql_mode='strict_all_tables';
CREATE TABLE t1 (col1 INT NOT NULL, col2 INT NOT NULL);
CREATE VIEW v1 (vcol1) AS SELECT col1 FROM t1;
CREATE VIEW v2 (vcol1) AS SELECT col1 FROM t1 WHERE col2 > 2;
INSERT INTO t1 (col1) VALUES(12);
ERROR HY000: Field 'col2' doesn't have a default value
INSERT INTO v1 (vcol1) VALUES(12);
ERROR HY000: Field of view 'test.v1' underlying table doesn't have a default value
INSERT INTO v2 (vcol1) VALUES(12);
ERROR HY000: Field of view 'test.v2' underlying table doesn't have a default value
set sql_mode=default;
drop view v2,v1;
drop table t1;
create table t1 (f1 int);
insert into t1 values (1);
create view v1 as select f1 from t1;
select f1 as alias from v1;
alias
1
drop view v1;
drop table t1;
CREATE TABLE t1 (s1 int, s2 int);
INSERT  INTO t1 VALUES (1,2);
CREATE VIEW v1 AS SELECT s2 AS s1, s1 AS s2 FROM t1;
SELECT * FROM v1;
s1	s2
2	1
CREATE PROCEDURE p1 () SELECT * FROM v1;
CALL p1();
s1	s2
2	1
ALTER VIEW v1 AS SELECT s1 AS s1, s2 AS s2 FROM t1;
CALL p1();
s1	s2
1	2
DROP VIEW v1;
CREATE VIEW v1 AS SELECT s2 AS s1, s1 AS s2 FROM t1;
CALL p1();
s1	s2
2	1
DROP PROCEDURE p1;
DROP VIEW v1;
DROP TABLE t1;
create table t1 (f1 int, f2 int);
create view v1 as select f1 as f3, f2 as f1 from t1;
insert into t1 values (1,3),(2,1),(3,2);
select * from v1 order by f1;
f3	f1
2	1
3	2
1	3
drop view v1;
drop table t1;
CREATE TABLE t1 (f1 char);
INSERT INTO t1 VALUES ('A');
CREATE VIEW  v1 AS SELECT * FROM t1;
INSERT INTO t1 VALUES('B');
SELECT * FROM v1;
f1
A
B
SELECT * FROM t1;
f1
A
B
DROP VIEW v1;
DROP TABLE t1;
CREATE TABLE t1 ( bug_table_seq   INTEGER NOT NULL);
CREATE OR REPLACE VIEW v1 AS SELECT * from t1;
DROP PROCEDURE IF EXISTS p1;
Warnings:
Note	1305	PROCEDURE p1 does not exist
CREATE PROCEDURE p1 ( )
BEGIN
DO (SELECT  @next := IFNULL(max(bug_table_seq),0) + 1 FROM v1);
INSERT INTO t1 VALUES (1);
END //
CALL p1();
DROP PROCEDURE p1;
DROP VIEW v1;
DROP TABLE t1;
create table t1(f1 datetime);
insert into t1 values('2005.01.01 12:0:0');
create view v1 as select f1, subtime(f1, '1:1:1') as sb from t1;
select * from v1;
f1	sb
2005-01-01 12:00:00	2005-01-01 10:58:59
drop view v1;
drop table t1;
CREATE TABLE t1 (
aid int PRIMARY KEY,
fn varchar(20) NOT NULL,
ln varchar(20) NOT NULL
);
CREATE TABLE t2 (
aid int NOT NULL,
pid int NOT NULL
);
INSERT INTO t1 VALUES(1,'a','b'), (2,'c','d');
INSERT INTO t2 values (1,1), (2,1), (2,2);
CREATE VIEW v1 AS SELECT t1.*,t2.pid FROM t1,t2 WHERE t1.aid = t2.aid;
SELECT pid,GROUP_CONCAT(CONCAT(fn,' ',ln) ORDER BY 1) FROM t1,t2 
WHERE t1.aid = t2.aid GROUP BY pid;
pid	GROUP_CONCAT(CONCAT(fn,' ',ln) ORDER BY 1)
1	a b,c d
2	c d
SELECT pid,GROUP_CONCAT(CONCAT(fn,' ',ln) ORDER BY 1) FROM v1 GROUP BY pid;
pid	GROUP_CONCAT(CONCAT(fn,' ',ln) ORDER BY 1)
1	a b,c d
2	c d
DROP VIEW v1;
DROP TABLE t1,t2;
CREATE TABLE t1 (id int PRIMARY KEY, f varchar(255));
CREATE VIEW v1 AS SELECT id, f FROM t1 WHERE id <= 2;
INSERT INTO t1 VALUES (2, 'foo2');
INSERT INTO t1 VALUES (1, 'foo1');
SELECT * FROM v1;
id	f
1	foo1
2	foo2
SELECT * FROM v1;
id	f
1	foo1
2	foo2
DROP VIEW v1;
DROP TABLE t1;
CREATE TABLE t1 (pk int PRIMARY KEY, b int);
CREATE TABLE t2 (pk int PRIMARY KEY, fk int, INDEX idx(fk));
CREATE TABLE t3 (pk int PRIMARY KEY, fk int, INDEX idx(fk));
CREATE TABLE t4 (pk int PRIMARY KEY, fk int, INDEX idx(fk));
CREATE TABLE t5 (pk int PRIMARY KEY, fk int, INDEX idx(fk));
CREATE VIEW v1 AS
SELECT t1.pk as a FROM t1,t2,t3,t4,t5
WHERE t1.b IS NULL AND
t1.pk=t2.fk AND t2.pk=t3.fk AND t3.pk=t4.fk AND t4.pk=t5.fk;
SELECT a FROM v1;
a
DROP VIEW v1;
DROP TABLE t1,t2,t3,t4,t5;
create view v1 as select timestampdiff(day,'1997-01-01 00:00:00','1997-01-02 00:00:00') as f1;
select * from v1;
f1
1
drop view v1;
create table t1(a int);
create procedure p1() create view v1 as select * from t1;
drop table t1;
call p1();
ERROR 42S02: Table 'test.t1' doesn't exist
call p1();
ERROR 42S02: Table 'test.t1' doesn't exist
drop procedure p1;
create table t1 (f1 int);
create table t2 (f1 int);
insert into t1 values (1);
insert into t2 values (2);
create view v1 as select * from t1 union select * from t2 union all select * from t2;
select * from v1;
f1
1
2
2
drop view v1;
drop table t1,t2;
CREATE TEMPORARY TABLE t1 (a int);
CREATE FUNCTION f1 () RETURNS int RETURN (SELECT COUNT(*) FROM t1);
CREATE VIEW v1 AS SELECT f1();
ERROR HY000: View's SELECT refers to a temporary table 't1'
DROP FUNCTION f1;
DROP TABLE t1;
DROP TABLE IF EXISTS t1;
DROP VIEW  IF EXISTS v1;
CREATE TABLE t1 (f4 CHAR(5));
CREATE VIEW v1 AS SELECT * FROM t1;
DESCRIBE v1;
Field	Type	Null	Key	Default	Extra
f4	char(5)	YES		NULL	
ALTER TABLE t1 CHANGE COLUMN f4 f4x CHAR(5);
DESCRIBE v1;
ERROR HY000: View 'test.v1' references invalid table(s) or column(s) or function(s) or definer/invoker of view lack rights to use them
DROP TABLE t1;
DROP VIEW v1;
create table t1 (f1 char);
create view v1 as select strcmp(f1,'a') from t1;
select * from v1;
strcmp(f1,'a')
drop view v1;
drop table t1;
create table t1 (f1 int, f2 int,f3 int);
insert into t1 values (1,10,20),(2,0,0);
create view v1 as select * from t1;
select if(sum(f1)>1,f2,f3) from v1 group by f1;
if(sum(f1)>1,f2,f3)
20
0
drop view v1;
drop table t1;
create table t1 (
r_object_id char(16) NOT NULL,
group_name varchar(32) NOT NULL
) engine = InnoDB;
create table t2 (
r_object_id char(16) NOT NULL,
i_position int(11) NOT NULL, 
users_names varchar(32) default NULL
) Engine = InnoDB;
create view v1 as select r_object_id, group_name from t1;
create view v2 as select r_object_id, i_position, users_names from t2;
create unique index r_object_id on t1(r_object_id);
create index group_name on t1(group_name);
create unique index r_object_id_i_position on t2(r_object_id,i_position);
create index users_names on t2(users_names);
insert into t1 values('120001a080000542','tstgroup1');
insert into t2 values('120001a080000542',-1, 'guser01');
insert into t2 values('120001a080000542',-2, 'guser02');
select v1.r_object_id, v2.users_names from v1, v2
where (v1.group_name='tstgroup1') and v2.r_object_id=v1.r_object_id 
order by users_names;
r_object_id	users_names
120001a080000542	guser01
120001a080000542	guser02
drop view v1, v2;
drop table t1, t2;
create table t1 (s1 int);
create view abc as select * from t1 as abc;
drop table t1;
drop view abc;
create table t1(f1 char(1));
create view v1 as select * from t1;
select * from (select f1 as f2 from v1) v where v.f2='a';
f2
drop view v1;
drop table t1;
create view v1 as SELECT CONVERT_TZ('2004-01-01 12:00:00','GMT','MET');
select * from v1;
CONVERT_TZ('2004-01-01 12:00:00','GMT','MET')
NULL
drop view v1;
CREATE TABLE t1 (date DATE NOT NULL);
INSERT INTO  t1 VALUES ('2005-09-06');
CREATE VIEW v1 AS SELECT DAYNAME(date) FROM t1;
SHOW CREATE VIEW v1;
View	Create View	character_set_client	collation_connection
v1	CREATE ALGORITHM=UNDEFINED DEFINER=`root`@`localhost` SQL SECURITY DEFINER VIEW `v1` AS select dayname(`t1`.`date`) AS `DAYNAME(date)` from `t1`	latin1	latin1_swedish_ci
CREATE VIEW v2 AS SELECT DAYOFWEEK(date) FROM t1;
SHOW CREATE VIEW v2;
View	Create View	character_set_client	collation_connection
v2	CREATE ALGORITHM=UNDEFINED DEFINER=`root`@`localhost` SQL SECURITY DEFINER VIEW `v2` AS select dayofweek(`t1`.`date`) AS `DAYOFWEEK(date)` from `t1`	latin1	latin1_swedish_ci
CREATE VIEW v3 AS SELECT WEEKDAY(date) FROM t1;
SHOW CREATE VIEW v3;
View	Create View	character_set_client	collation_connection
v3	CREATE ALGORITHM=UNDEFINED DEFINER=`root`@`localhost` SQL SECURITY DEFINER VIEW `v3` AS select weekday(`t1`.`date`) AS `WEEKDAY(date)` from `t1`	latin1	latin1_swedish_ci
SELECT DAYNAME('2005-09-06');
DAYNAME('2005-09-06')
Tuesday
SELECT DAYNAME(date) FROM t1;
DAYNAME(date)
Tuesday
SELECT * FROM v1;
DAYNAME(date)
Tuesday
SELECT DAYOFWEEK('2005-09-06');
DAYOFWEEK('2005-09-06')
3
SELECT DAYOFWEEK(date) FROM t1;
DAYOFWEEK(date)
3
SELECT * FROM v2;
DAYOFWEEK(date)
3
SELECT WEEKDAY('2005-09-06');
WEEKDAY('2005-09-06')
1
SELECT WEEKDAY(date) FROM t1;
WEEKDAY(date)
1
SELECT * FROM v3;
WEEKDAY(date)
1
DROP TABLE t1;
DROP VIEW  v1, v2, v3;
CREATE TABLE t1 ( a int, b int );
INSERT INTO t1 VALUES (1,1),(2,2),(3,3);
CREATE VIEW v1 AS SELECT a,b FROM t1;
SELECT t1.a FROM t1 GROUP BY t1.a HAVING a > 1;
a
2
3
SELECT v1.a FROM v1 GROUP BY v1.a HAVING a > 1;
a
2
3
DROP VIEW v1;
DROP TABLE t1;
CREATE TABLE t1 ( a int, b int );
INSERT INTO t1 VALUES (1,1),(2,2),(3,3);
CREATE VIEW v1 AS SELECT a,b FROM t1;
SELECT t1.a FROM t1 GROUP BY t1.a HAVING t1.a > 1;
a
2
3
SELECT v1.a FROM v1 GROUP BY v1.a HAVING v1.a > 1;
a
2
3
SELECT t_1.a FROM t1 AS t_1 GROUP BY t_1.a HAVING t_1.a IN (1,2,3);
a
1
2
3
SELECT v_1.a FROM v1 AS v_1 GROUP BY v_1.a HAVING v_1.a IN (1,2,3);
a
1
2
3
DROP VIEW v1;
DROP TABLE t1;
CREATE TABLE t1 (a INT, b INT, INDEX(a,b));
CREATE TABLE t2 LIKE t1;
CREATE TABLE t3 (a INT);
INSERT INTO t1 VALUES (1,1),(2,2),(3,3);
INSERT INTO t2 VALUES (1,1),(2,2),(3,3);
INSERT INTO t3 VALUES (1),(2),(3);
CREATE VIEW v1 AS SELECT t1.* FROM t1,t2 WHERE t1.a=t2.a AND t1.b=t2.b;
CREATE VIEW v2 AS SELECT t3.* FROM t1,t3 WHERE t1.a=t3.a;
EXPLAIN SELECT t1.* FROM t1 JOIN t2 WHERE t1.a=t2.a AND t1.b=t2.b AND t1.a=1;
id	select_type	table	type	possible_keys	key	key_len	ref	rows	Extra
1	SIMPLE	t1	ref	a	a	5	const	1	Using where; Using index
1	SIMPLE	t2	ref	a	a	10	const,test.t1.b	2	Using where; Using index
EXPLAIN SELECT * FROM v1 WHERE a=1;
id	select_type	table	type	possible_keys	key	key_len	ref	rows	Extra
1	SIMPLE	t1	ref	a	a	5	const	1	Using where; Using index
1	SIMPLE	t2	ref	a	a	10	const,test.t1.b	2	Using where; Using index
EXPLAIN SELECT * FROM v2 WHERE a=1;
id	select_type	table	type	possible_keys	key	key_len	ref	rows	Extra
1	SIMPLE	t1	ref	a	a	5	const	1	Using where; Using index
1	SIMPLE	t3	ALL	NULL	NULL	NULL	NULL	3	Using where; Using join buffer
DROP VIEW v1,v2;
DROP TABLE t1,t2,t3;
create table t1 (f1 int);
create view v1 as select t1.f1 as '123
456' from t1;
select * from v1;
123
456
drop view v1;
drop table t1;
create table t1 (f1 int, f2 int);
insert into t1 values(1,1),(1,2),(1,3);
create view v1 as select f1 ,group_concat(f2 order by f2 asc) from t1 group by f1;
create view v2 as select f1 ,group_concat(f2 order by f2 desc) from t1 group by f1;
select * from v1;
f1	group_concat(f2 order by f2 asc)
1	1,2,3
select * from v2;
f1	group_concat(f2 order by f2 desc)
1	3,2,1
drop view v1,v2;
drop table t1;
create table t1 (x int, y int);
create table t2 (x int, y int, z int);
create table t3 (x int, y int, z int);
create table t4 (x int, y int, z int);
create view v1 as
select t1.x
from (
(t1 join t2 on ((t1.y = t2.y))) 
join 
(t3 left join t4 on (t3.y = t4.y) and (t3.z = t4.z))
);
prepare stmt1 from "select count(*) from v1 where x = ?";
set @parm1=1;
execute stmt1 using @parm1;
count(*)
0
execute stmt1 using @parm1;
count(*)
0
drop view v1;
drop table t1,t2,t3,t4;
CREATE TABLE t1(id INT);
CREATE VIEW v1 AS SELECT id FROM t1;
OPTIMIZE TABLE v1;
Table	Op	Msg_type	Msg_text
test.v1	optimize	Error	'test.v1' is not BASE TABLE
test.v1	optimize	error	Corrupt
ANALYZE TABLE v1;
Table	Op	Msg_type	Msg_text
test.v1	analyze	Error	'test.v1' is not BASE TABLE
test.v1	analyze	error	Corrupt
REPAIR TABLE v1;
Table	Op	Msg_type	Msg_text
test.v1	repair	Error	'test.v1' is not BASE TABLE
test.v1	repair	error	Corrupt
DROP TABLE t1;
OPTIMIZE TABLE v1;
Table	Op	Msg_type	Msg_text
test.v1	optimize	Error	'test.v1' is not BASE TABLE
test.v1	optimize	error	Corrupt
ANALYZE TABLE v1;
Table	Op	Msg_type	Msg_text
test.v1	analyze	Error	'test.v1' is not BASE TABLE
test.v1	analyze	error	Corrupt
REPAIR TABLE v1;
Table	Op	Msg_type	Msg_text
test.v1	repair	Error	'test.v1' is not BASE TABLE
test.v1	repair	error	Corrupt
DROP VIEW v1;
create definer = current_user() sql security invoker view v1 as select 1;
show create view v1;
View	Create View	character_set_client	collation_connection
v1	CREATE ALGORITHM=UNDEFINED DEFINER=`root`@`localhost` SQL SECURITY INVOKER VIEW `v1` AS select 1 AS `1`	latin1	latin1_swedish_ci
drop view v1;
create definer = current_user sql security invoker view v1 as select 1;
show create view v1;
View	Create View	character_set_client	collation_connection
v1	CREATE ALGORITHM=UNDEFINED DEFINER=`root`@`localhost` SQL SECURITY INVOKER VIEW `v1` AS select 1 AS `1`	latin1	latin1_swedish_ci
drop view v1;
create table t1 (id INT, primary key(id));
insert into t1 values (1),(2);
create view v1 as select * from t1;
explain select id from v1 order by id;
id	select_type	table	type	possible_keys	key	key_len	ref	rows	Extra
1	SIMPLE	t1	index	NULL	PRIMARY	4	NULL	2	Using index
drop view v1;
drop table t1;
create table t1(f1 int, f2 int);
insert into t1 values (null, 10), (null,2);
select f1, sum(f2) from t1 group by f1;
f1	sum(f2)
NULL	12
create view v1 as select * from t1;
select f1, sum(f2) from v1 group by f1;
f1	sum(f2)
NULL	12
drop view v1;
drop table t1;
drop procedure if exists p1;
create procedure p1 () deterministic
begin
create view v1 as select 1;
end;
//
call p1();
show create view v1;
View	Create View	character_set_client	collation_connection
v1	CREATE ALGORITHM=UNDEFINED DEFINER=`root`@`localhost` SQL SECURITY DEFINER VIEW `v1` AS select 1 AS `1`	latin1	latin1_swedish_ci
drop view v1;
drop procedure p1;
CREATE VIEW v1 AS SELECT 42 AS Meaning;
DROP FUNCTION IF EXISTS f1;
CREATE FUNCTION f1() RETURNS INTEGER
BEGIN
DECLARE retn INTEGER;
SELECT Meaning FROM v1 INTO retn;
RETURN retn;
END
//
CREATE VIEW v2 AS SELECT f1();
select * from v2;
f1()
42
drop view v2,v1;
drop function f1;
create table t1 (id numeric, warehouse_id numeric);
create view v1 as select id from t1;
create view v2 as
select t1.warehouse_id, v1.id as receipt_id
from t1, v1 where t1.id = v1.id;
insert into t1 (id, warehouse_id) values(3, 2);
insert into t1 (id, warehouse_id) values(4, 2);
insert into t1 (id, warehouse_id) values(5, 1);
select v2.receipt_id as alias1, v2.receipt_id as alias2 from v2
order by v2.receipt_id;
alias1	alias2
3	3
4	4
5	5
drop view v2, v1;
drop table t1;
CREATE TABLE t1 (a int PRIMARY KEY, b int);
INSERT INTO t1 VALUES (2,20), (3,10), (1,10), (0,30), (5,10);
CREATE VIEW v1 AS SELECT * FROM t1;
SELECT MAX(a) FROM t1;
MAX(a)
5
SELECT MAX(a) FROM v1;
MAX(a)
5
EXPLAIN SELECT MAX(a) FROM t1;
id	select_type	table	type	possible_keys	key	key_len	ref	rows	Extra
1	SIMPLE	NULL	NULL	NULL	NULL	NULL	NULL	NULL	Select tables optimized away
EXPLAIN SELECT MAX(a) FROM v1;
id	select_type	table	type	possible_keys	key	key_len	ref	rows	Extra
1	SIMPLE	NULL	NULL	NULL	NULL	NULL	NULL	NULL	Select tables optimized away
SELECT MIN(a) FROM t1;
MIN(a)
0
SELECT MIN(a) FROM v1;
MIN(a)
0
EXPLAIN SELECT MIN(a) FROM t1;
id	select_type	table	type	possible_keys	key	key_len	ref	rows	Extra
1	SIMPLE	NULL	NULL	NULL	NULL	NULL	NULL	NULL	Select tables optimized away
EXPLAIN SELECT MIN(a) FROM v1;
id	select_type	table	type	possible_keys	key	key_len	ref	rows	Extra
1	SIMPLE	NULL	NULL	NULL	NULL	NULL	NULL	NULL	Select tables optimized away
DROP VIEW v1;
DROP TABLE t1;
CREATE TABLE t1 (x varchar(10));
INSERT INTO t1 VALUES (null), ('foo'), ('bar'), (null);
CREATE VIEW v1 AS SELECT * FROM t1;
SELECT IF(x IS NULL, 'blank', 'not blank') FROM v1 GROUP BY x;
IF(x IS NULL, 'blank', 'not blank')
blank
not blank
not blank
SELECT IF(x IS NULL, 'blank', 'not blank') AS x FROM t1 GROUP BY x;
x
blank
not blank
not blank
Warnings:
Warning	1052	Column 'x' in group statement is ambiguous
SELECT IF(x IS NULL, 'blank', 'not blank') AS x FROM v1;
x
blank
not blank
not blank
blank
SELECT IF(x IS NULL, 'blank', 'not blank') AS y FROM v1 GROUP BY y;
y
blank
not blank
SELECT IF(x IS NULL, 'blank', 'not blank') AS x FROM v1 GROUP BY x;
x
blank
not blank
not blank
Warnings:
Warning	1052	Column 'x' in group statement is ambiguous
DROP VIEW v1;
DROP TABLE t1;
drop table if exists t1; 
drop view if exists v1; 
create table t1 (id int); 
create view v1 as select * from t1; 
drop table t1; 
show create view v1; 
drop view v1;
//
View	Create View	character_set_client	collation_connection
v1	CREATE ALGORITHM=UNDEFINED DEFINER=`root`@`localhost` SQL SECURITY DEFINER VIEW `v1` AS select `test`.`t1`.`id` AS `id` from `t1`	latin1	latin1_swedish_ci
create table t1(f1 int, f2 int);
create view v1 as select ta.f1 as a, tb.f1 as b from t1 ta, t1 tb where ta.f1=tb
.f1 and ta.f2=tb.f2;
insert into t1 values(1,1),(2,2);
create view v2 as select * from v1 where a > 1 with local check option;
select * from v2;
a	b
2	2
update v2 set b=3 where a=2;
select * from v2;
a	b
3	3
drop view v2, v1;
drop table t1;
CREATE TABLE t1 (a int);
INSERT INTO t1 VALUES (1), (2);
CREATE VIEW v1 AS SELECT SQRT(a) my_sqrt FROM t1;
SELECT my_sqrt FROM v1 ORDER BY my_sqrt;
my_sqrt
1
1.4142135623731
DROP VIEW v1;
DROP TABLE t1;
CREATE TABLE t1 (id int PRIMARY KEY);
CREATE TABLE t2 (id int PRIMARY KEY);
INSERT INTO t1 VALUES (1), (3);
INSERT INTO t2 VALUES (1), (2), (3);
CREATE VIEW v2 AS SELECT * FROM t2;
SELECT COUNT(*) FROM t1 LEFT JOIN t2 ON t1.id=t2.id;
COUNT(*)
2
SELECT * FROM t1 LEFT JOIN t2 ON t1.id=t2.id;
id	id
1	1
3	3
SELECT COUNT(*) FROM t1 LEFT JOIN v2 ON t1.id=v2.id;
COUNT(*)
2
DROP VIEW v2;
DROP TABLE t1, t2;
CREATE TABLE t1 (id int NOT NULL PRIMARY KEY,
td date DEFAULT NULL, KEY idx(td));
INSERT INTO t1 VALUES 
(1, '2005-01-01'), (2, '2005-01-02'), (3, '2005-01-02'),
(4, '2005-01-03'), (5, '2005-01-04'), (6, '2005-01-05'),
(7, '2005-01-05'), (8, '2005-01-05'), (9, '2005-01-06');
CREATE VIEW v1 AS SELECT * FROM t1;
SELECT * FROM t1 WHERE td BETWEEN CAST('2005.01.02' AS DATE) AND CAST('2005.01.04' AS DATE);
id	td
2	2005-01-02
3	2005-01-02
4	2005-01-03
5	2005-01-04
SELECT * FROM v1 WHERE td BETWEEN CAST('2005.01.02' AS DATE) AND CAST('2005.01.04' AS DATE);
id	td
2	2005-01-02
3	2005-01-02
4	2005-01-03
5	2005-01-04
DROP VIEW v1;
DROP TABLE t1;
create table t1 (a int);
create view v1 as select * from t1;
create view v2 as select * from v1;
drop table t1;
rename table v2 to t1;
select * from v1;
ERROR HY000: `test`.`v1` contains view recursion
drop view t1, v1;
create table t1 (a int);
create function f1() returns int
begin
declare mx int;
select max(a) from t1 into mx;
return mx;
end//
create view v1 as select f1() as a;
create view v2 as select * from v1;
drop table t1;
rename table v2 to t1;
select * from v1;
ERROR HY000: Recursive stored functions and triggers are not allowed.
drop function f1;
drop view t1, v1;
create table t1 (dt datetime);
insert into t1 values (20040101000000), (20050101000000), (20060101000000);
create view v1 as select convert_tz(dt, 'UTC', 'Europe/Moscow') as ldt from t1;
select * from v1;
ldt
2004-01-01 03:00:00
2005-01-01 03:00:00
2006-01-01 03:00:00
drop view v1;
create view v1 as select * from t1 where convert_tz(dt, 'UTC', 'Europe/Moscow') >= 20050101000000;
select * from v1;
dt
2005-01-01 00:00:00
2006-01-01 00:00:00
create view v2 as select * from v1 where dt < 20060101000000;
select * from v2;
dt
2005-01-01 00:00:00
drop view v2;
create view v2 as select convert_tz(dt, 'UTC', 'Europe/Moscow') as ldt from v1;
select * from v2;
ldt
2005-01-01 03:00:00
2006-01-01 03:00:00
drop view v1, v2;
drop table t1;
CREATE TABLE t1 (id int NOT NULL PRIMARY KEY, d datetime);
CREATE VIEW v1 AS
SELECT id, date(d) + INTERVAL TIME_TO_SEC(d) SECOND AS t, COUNT(*)
FROM t1 GROUP BY id, t;
SHOW CREATE VIEW v1;
View	Create View	character_set_client	collation_connection
v1	CREATE ALGORITHM=UNDEFINED DEFINER=`root`@`localhost` SQL SECURITY DEFINER VIEW `v1` AS select `t1`.`id` AS `id`,(cast(`t1`.`d` as date) + interval time_to_sec(`t1`.`d`) second) AS `t`,count(0) AS `COUNT(*)` from `t1` group by `t1`.`id`,(cast(`t1`.`d` as date) + interval time_to_sec(`t1`.`d`) second)	latin1	latin1_swedish_ci
SELECT * FROM v1;
id	t	COUNT(*)
DROP VIEW v1;
DROP TABLE t1;
CREATE TABLE t1 (i INT, j BIGINT);
INSERT INTO t1 VALUES (1, 2), (2, 2), (3, 2);
CREATE VIEW v1 AS SELECT MIN(j) AS j FROM t1;
CREATE VIEW v2 AS SELECT MIN(i) FROM t1 WHERE j = ( SELECT * FROM v1 );
SELECT * FROM v2;
MIN(i)
1
DROP VIEW v2, v1;
DROP TABLE t1;
CREATE TABLE t1(
fName varchar(25) NOT NULL,
lName varchar(25) NOT NULL,
DOB date NOT NULL,
test_date date NOT NULL,
uID int unsigned NOT NULL AUTO_INCREMENT PRIMARY KEY);
INSERT INTO t1(fName, lName, DOB, test_date) VALUES
('Hank', 'Hill', '1964-09-29', '2007-01-01'),
('Tom', 'Adams', '1908-02-14', '2007-01-01'),
('Homer', 'Simpson', '1968-03-05', '2007-01-01');
CREATE VIEW v1 AS
SELECT (year(test_date)-year(DOB)) AS Age
FROM t1 HAVING Age < 75;
SHOW CREATE VIEW v1;
View	Create View	character_set_client	collation_connection
v1	CREATE ALGORITHM=UNDEFINED DEFINER=`root`@`localhost` SQL SECURITY DEFINER VIEW `v1` AS select (year(`t1`.`test_date`) - year(`t1`.`DOB`)) AS `Age` from `t1` having (`Age` < 75)	latin1	latin1_swedish_ci
SELECT (year(test_date)-year(DOB)) AS Age FROM t1 HAVING Age < 75;
Age
43
39
SELECT * FROM v1;
Age
43
39
DROP VIEW v1;
DROP TABLE t1;
CREATE TABLE t1 (id int NOT NULL PRIMARY KEY, a char(6) DEFAULT 'xxx');
INSERT INTO t1(id) VALUES (1), (2), (3), (4);
INSERT INTO t1 VALUES (5,'yyy'), (6,'yyy');
SELECT * FROM t1;
id	a
1	xxx
2	xxx
3	xxx
4	xxx
5	yyy
6	yyy
CREATE VIEW v1(a, m) AS SELECT a, MIN(id) FROM t1 GROUP BY a;
SELECT * FROM v1;
a	m
xxx	1
yyy	5
CREATE TABLE t2 SELECT * FROM v1;
INSERT INTO t2(m) VALUES (0);
SELECT * FROM t2;
a	m
xxx	1
yyy	5
xxx	0
DROP VIEW v1;
DROP TABLE t1,t2;
CREATE TABLE t1 (id int PRIMARY KEY, e ENUM('a','b') NOT NULL DEFAULT 'b');
INSERT INTO t1(id) VALUES (1), (2), (3);
INSERT INTO t1 VALUES (4,'a');
SELECT * FROM t1;
id	e
1	b
2	b
3	b
4	a
CREATE VIEW v1(m, e) AS SELECT MIN(id), e FROM t1 GROUP BY e;
CREATE TABLE t2 SELECT * FROM v1;
SELECT * FROM t2;
m	e
4	a
1	b
DROP VIEW v1;
DROP TABLE t1,t2;
CREATE TABLE t1 (a INT NOT NULL, b INT NULL DEFAULT NULL);
CREATE VIEW v1 AS SELECT a, b FROM t1;
INSERT INTO v1 (b) VALUES (2);
Warnings:
Warning	1423	Field of view 'test.v1' underlying table doesn't have a default value
SET SQL_MODE = STRICT_ALL_TABLES;
INSERT INTO v1 (b) VALUES (4);
ERROR HY000: Field of view 'test.v1' underlying table doesn't have a default value
SET SQL_MODE = '';
SELECT * FROM t1;
a	b
0	2
DROP VIEW v1;
DROP TABLE t1;
CREATE TABLE t1 (firstname text, surname text);
INSERT INTO t1 VALUES
("Bart","Simpson"),("Milhouse","van Houten"),("Montgomery","Burns");
CREATE VIEW v1 AS SELECT CONCAT(firstname," ",surname) AS name FROM t1;
SELECT CONCAT(LEFT(name,LENGTH(name)-INSTR(REVERSE(name)," ")),
LEFT(name,LENGTH(name)-INSTR(REVERSE(name)," "))) AS f1
FROM v1;
f1
BartBart
Milhouse vanMilhouse van
MontgomeryMontgomery
DROP VIEW v1;
DROP TABLE t1;
CREATE TABLE t1 (i int, j int);
CREATE VIEW v1 AS SELECT COALESCE(i,j) FROM t1;
DESCRIBE v1;
Field	Type	Null	Key	Default	Extra
COALESCE(i,j)	bigint(11)	YES		NULL	
CREATE TABLE t2 SELECT COALESCE(i,j) FROM t1;
DESCRIBE t2;
Field	Type	Null	Key	Default	Extra
COALESCE(i,j)	int(11)	YES		NULL	
DROP VIEW v1;
DROP TABLE t1,t2;
CREATE TABLE t1 (s varchar(10));
INSERT INTO t1 VALUES ('yadda'), ('yady');
SELECT TRIM(BOTH 'y' FROM s) FROM t1;
TRIM(BOTH 'y' FROM s)
adda
ad
CREATE VIEW v1 AS SELECT TRIM(BOTH 'y' FROM s) FROM t1;
SELECT * FROM v1;
TRIM(BOTH 'y' FROM s)
adda
ad
DROP VIEW v1;
SELECT TRIM(LEADING 'y' FROM s) FROM t1;
TRIM(LEADING 'y' FROM s)
adda
ady
CREATE VIEW v1 AS SELECT TRIM(LEADING 'y' FROM s) FROM t1;
SELECT * FROM v1;
TRIM(LEADING 'y' FROM s)
adda
ady
DROP VIEW v1;
SELECT TRIM(TRAILING 'y' FROM s) FROM t1;
TRIM(TRAILING 'y' FROM s)
yadda
yad
CREATE VIEW v1 AS SELECT TRIM(TRAILING 'y' FROM s) FROM t1;
SELECT * FROM v1;
TRIM(TRAILING 'y' FROM s)
yadda
yad
DROP VIEW v1;
DROP TABLE t1;
CREATE TABLE t1 (x INT, y INT);
CREATE ALGORITHM=TEMPTABLE SQL SECURITY INVOKER VIEW v1 AS SELECT x FROM t1;
SHOW CREATE VIEW v1;
View	Create View	character_set_client	collation_connection
v1	CREATE ALGORITHM=TEMPTABLE DEFINER=`root`@`localhost` SQL SECURITY INVOKER VIEW `v1` AS select `t1`.`x` AS `x` from `t1`	latin1	latin1_swedish_ci
ALTER VIEW v1 AS SELECT x, y FROM t1;
SHOW CREATE VIEW v1;
View	Create View	character_set_client	collation_connection
v1	CREATE ALGORITHM=TEMPTABLE DEFINER=`root`@`localhost` SQL SECURITY INVOKER VIEW `v1` AS select `t1`.`x` AS `x`,`t1`.`y` AS `y` from `t1`	latin1	latin1_swedish_ci
DROP VIEW v1;
DROP TABLE t1;
CREATE TABLE t1 (s1 char);
INSERT INTO t1 VALUES ('Z');
CREATE VIEW v1 AS SELECT s1 collate latin1_german1_ci AS col FROM t1;
CREATE VIEW v2 (col) AS SELECT s1 collate latin1_german1_ci FROM t1;
INSERT INTO v1 (col) VALUES ('b');
INSERT INTO v2 (col) VALUES ('c');
SELECT s1 FROM t1;
s1
Z
b
c
DROP VIEW v1, v2;
DROP TABLE t1;
CREATE TABLE t1 (id INT);
CREATE VIEW v1 AS SELECT id FROM t1;
SHOW TABLES;
Tables_in_test
t1
v1
DROP VIEW v2,v1;
ERROR 42S02: Unknown table 'v2'
SHOW TABLES;
Tables_in_test
t1
CREATE VIEW v1 AS SELECT id FROM t1;
DROP VIEW t1,v1;
ERROR HY000: 'test.t1' is not VIEW
SHOW TABLES;
Tables_in_test
t1
DROP TABLE t1;
DROP VIEW IF EXISTS v1;
CREATE DATABASE bug21261DB;
USE bug21261DB;
CREATE TABLE t1 (x INT);
CREATE SQL SECURITY INVOKER VIEW v1 AS SELECT x FROM t1;
GRANT INSERT, UPDATE ON v1 TO 'user21261'@'localhost';
GRANT INSERT, UPDATE ON t1 TO 'user21261'@'localhost';
CREATE TABLE t2 (y INT);
GRANT SELECT ON t2 TO 'user21261'@'localhost';
INSERT INTO v1 (x) VALUES (5);
UPDATE v1 SET x=1;
GRANT SELECT ON v1 TO 'user21261'@'localhost';
GRANT SELECT ON t1 TO 'user21261'@'localhost';
UPDATE v1,t2 SET x=1 WHERE x=y;
SELECT * FROM t1;
x
1
REVOKE ALL PRIVILEGES, GRANT OPTION FROM 'user21261'@'localhost';
DROP USER 'user21261'@'localhost';
DROP VIEW v1;
DROP TABLE t1;
DROP DATABASE bug21261DB;
USE test;
create table t1 (f1 datetime);
create view v1 as select * from t1 where f1 between now() and now() + interval 1 minute;
show create view v1;
View	Create View	character_set_client	collation_connection
v1	CREATE ALGORITHM=UNDEFINED DEFINER=`root`@`localhost` SQL SECURITY DEFINER VIEW `v1` AS select `t1`.`f1` AS `f1` from `t1` where (`t1`.`f1` between now() and (now() + interval 1 minute))	latin1	latin1_swedish_ci
drop view v1;
drop table t1;
DROP TABLE IF EXISTS t1;
DROP VIEW IF EXISTS v1;
DROP VIEW IF EXISTS v2;
CREATE TABLE t1(a INT, b INT);
CREATE DEFINER=1234567890abcdefGHIKL@localhost
VIEW v1 AS SELECT a FROM t1;
ERROR HY000: String '1234567890abcdefGHIKL' is too long for user name (should be no longer than 16)
CREATE DEFINER=some_user_name@1234567890abcdefghij1234567890abcdefghij1234567890abcdefghijQWERTY
VIEW v2 AS SELECT b FROM t1;
ERROR HY000: String '1234567890abcdefghij1234567890abcdefghij1234567890abcdefghijQWERTY' is too long for host name (should be no longer than 60)
DROP TABLE t1;
DROP FUNCTION IF EXISTS f1;
DROP FUNCTION IF EXISTS f2;
DROP VIEW IF EXISTS v1, v2;
DROP TABLE IF EXISTS t1;
CREATE TABLE t1 (i INT);
CREATE VIEW v1 AS SELECT * FROM t1;
CREATE FUNCTION f1() RETURNS INT
BEGIN
INSERT INTO v1 VALUES (0);
RETURN 0;
END |
SELECT f1();
f1()
0
CREATE ALGORITHM=TEMPTABLE VIEW v2 AS SELECT * FROM t1;
CREATE FUNCTION f2() RETURNS INT
BEGIN
INSERT INTO v2 VALUES (0);
RETURN 0;
END |
SELECT f2();
ERROR HY000: The target table v2 of the INSERT is not insertable-into
DROP FUNCTION f1;
DROP FUNCTION f2;
DROP VIEW v1, v2;
DROP TABLE t1;
CREATE TABLE t1 (s1 int);
CREATE VIEW v1 AS SELECT * FROM t1;
EXPLAIN SELECT * FROM t1;
id	select_type	table	type	possible_keys	key	key_len	ref	rows	Extra
1	SIMPLE	t1	system	NULL	NULL	NULL	NULL	0	const row not found
EXPLAIN SELECT * FROM v1;
id	select_type	table	type	possible_keys	key	key_len	ref	rows	Extra
1	SIMPLE	t1	system	NULL	NULL	NULL	NULL	0	const row not found
INSERT INTO t1 VALUES (1), (3), (2);
EXPLAIN SELECT * FROM t1 t WHERE t.s1+1 < (SELECT MAX(t1.s1) FROM t1);
id	select_type	table	type	possible_keys	key	key_len	ref	rows	Extra
1	PRIMARY	t	ALL	NULL	NULL	NULL	NULL	3	Using where
2	SUBQUERY	t1	ALL	NULL	NULL	NULL	NULL	3	
EXPLAIN SELECT * FROM v1 t WHERE t.s1+1 < (SELECT MAX(t1.s1) FROM t1);
id	select_type	table	type	possible_keys	key	key_len	ref	rows	Extra
1	PRIMARY	t1	ALL	NULL	NULL	NULL	NULL	3	Using where
2	SUBQUERY	t1	ALL	NULL	NULL	NULL	NULL	3	
DROP VIEW v1;
DROP TABLE t1;
create table t1 (s1 int);
create view v1 as select s1 as a, s1 as b from t1;
insert into v1 values (1,1);
ERROR HY000: The target table v1 of the INSERT is not insertable-into
update v1 set a = 5;
drop view v1;
drop table t1;
CREATE TABLE t1(pk int PRIMARY KEY);
CREATE TABLE t2(pk int PRIMARY KEY, fk int, ver int, org int);
CREATE ALGORITHM=MERGE VIEW v1 AS 
SELECT t1.*
FROM t1 JOIN t2 
ON t2.fk = t1.pk AND 
t2.ver = (SELECT MAX(t.ver) FROM t2 t WHERE t.org = t2.org);
SHOW WARNINGS;
Level	Code	Message
SHOW CREATE VIEW v1;
View	Create View	character_set_client	collation_connection
v1	CREATE ALGORITHM=MERGE DEFINER=`root`@`localhost` SQL SECURITY DEFINER VIEW `v1` AS select `t1`.`pk` AS `pk` from (`t1` join `t2` on(((`t2`.`fk` = `t1`.`pk`) and (`t2`.`ver` = (select max(`t`.`ver`) AS `MAX(t.ver)` from `t2` `t` where (`t`.`org` = `t2`.`org`))))))	latin1	latin1_swedish_ci
DROP VIEW v1;
DROP TABLE t1, t2;
DROP FUNCTION IF EXISTS f1;
DROP VIEW IF EXISTS v1;
DROP TABLE IF EXISTS t1;
CREATE TABLE t1 (i INT);
INSERT INTO t1 VALUES (1);
CREATE VIEW v1 AS SELECT MAX(i) FROM t1;
CREATE TRIGGER t1_bi BEFORE INSERT ON t1 FOR EACH ROW
SET NEW.i = (SELECT * FROM v1) + 1;
INSERT INTO t1 VALUES (1);
CREATE FUNCTION f1() RETURNS INT RETURN (SELECT * FROM v1);
UPDATE t1 SET i= f1();
DROP FUNCTION f1;
DROP VIEW v1;
DROP TABLE t1;
CREATE TABLE t1(id INT UNSIGNED NOT NULL AUTO_INCREMENT PRIMARY KEY, val INT UNSIGNED NOT NULL);
CREATE VIEW v1 AS SELECT id, val FROM t1 WHERE val >= 1 AND val <= 5 WITH CHECK OPTION;
INSERT INTO v1 (val) VALUES (2);
INSERT INTO v1 (val) VALUES (4);
INSERT INTO v1 (val) VALUES (6);
ERROR HY000: CHECK OPTION failed 'test.v1'
UPDATE v1 SET val=6 WHERE id=2;
ERROR HY000: CHECK OPTION failed 'test.v1'
DROP VIEW v1;
DROP TABLE t1;
DROP VIEW IF EXISTS v1, v2;
DROP TABLE IF EXISTS t1;
CREATE TABLE t1 (i INT AUTO_INCREMENT PRIMARY KEY, j INT);
CREATE VIEW v1 AS SELECT j FROM t1;
CREATE VIEW v2 AS SELECT * FROM t1;
INSERT INTO t1 (j) VALUES (1);
SELECT LAST_INSERT_ID();
LAST_INSERT_ID()
1
INSERT INTO v1 (j) VALUES (2);
# LAST_INSERT_ID() should not change.
SELECT LAST_INSERT_ID();
LAST_INSERT_ID()
1
INSERT INTO v2 (j) VALUES (3);
# LAST_INSERT_ID() should be updated.
SELECT LAST_INSERT_ID();
LAST_INSERT_ID()
3
INSERT INTO v1 (j) SELECT j FROM t1;
# LAST_INSERT_ID() should not change.
SELECT LAST_INSERT_ID();
LAST_INSERT_ID()
3
SELECT * FROM t1;
i	j
1	1
2	2
3	3
4	1
5	2
6	3
DROP VIEW v1, v2;
DROP TABLE t1;
CREATE VIEW v AS SELECT !0 * 5 AS x FROM DUAL;
SHOW CREATE VIEW v;
View	Create View	character_set_client	collation_connection
v	CREATE ALGORITHM=UNDEFINED DEFINER=`root`@`localhost` SQL SECURITY DEFINER VIEW `v` AS select ((not(0)) * 5) AS `x`	latin1	latin1_swedish_ci
SELECT !0 * 5 AS x FROM DUAL;
x
5
SELECT * FROM v;
x
5
DROP VIEW v;
DROP VIEW IF EXISTS v1;
CREATE VIEW v1 AS SELECT 'The\ZEnd';
SELECT * FROM v1;
TheEnd
TheEnd
SHOW CREATE VIEW v1;
View	Create View	character_set_client	collation_connection
v1	CREATE ALGORITHM=UNDEFINED DEFINER=`root`@`localhost` SQL SECURITY DEFINER VIEW `v1` AS select 'The\ZEnd' AS `TheEnd`	latin1	latin1_swedish_ci
DROP VIEW v1;
CREATE TABLE t1 (mydate DATETIME);
INSERT INTO t1 VALUES
('2007-01-01'), ('2007-01-02'), ('2007-01-30'), ('2007-01-31');
CREATE VIEW v1 AS SELECT mydate from t1;
SELECT * FROM t1 WHERE mydate BETWEEN '2007-01-01' AND '2007-01-31';
mydate
2007-01-01 00:00:00
2007-01-02 00:00:00
2007-01-30 00:00:00
2007-01-31 00:00:00
SELECT * FROM v1 WHERE mydate BETWEEN '2007-01-01' AND '2007-01-31';
mydate
2007-01-01 00:00:00
2007-01-02 00:00:00
2007-01-30 00:00:00
2007-01-31 00:00:00
DROP VIEW v1;
DROP TABLE t1;
CREATE TABLE t1 (a int);
CREATE TABLE t2 (b int);
INSERT INTO t1 VALUES (1), (2);
INSERT INTO t2 VALUES (1), (2);
CREATE VIEW v1 AS
SELECT t2.b FROM t1,t2 WHERE t1.a = t2.b WITH CHECK OPTION;
SELECT * FROM v1;
b
1
2
UPDATE v1 SET b=3;
ERROR HY000: CHECK OPTION failed 'test.v1'
SELECT * FROM v1;
b
1
2
SELECT * FROM t1;
a
1
2
SELECT * FROM t2;
b
1
2
DROP VIEW v1;
DROP TABLE t1,t2;
create table t1(f1 int, f2 int);
insert into t1 values(1,2),(1,3),(1,1),(2,3),(2,1),(2,2);
select * from t1;
f1	f2
1	2
1	3
1	1
2	3
2	1
2	2
create view v1 as select * from t1 order by f2;
select * from v1;
f1	f2
1	1
2	1
1	2
2	2
1	3
2	3
explain extended select * from v1;
id	select_type	table	type	possible_keys	key	key_len	ref	rows	filtered	Extra
1	SIMPLE	t1	ALL	NULL	NULL	NULL	NULL	6	100.00	Using filesort
Warnings:
Note	1003	select `test`.`t1`.`f1` AS `f1`,`test`.`t1`.`f2` AS `f2` from `test`.`t1` order by `test`.`t1`.`f2`
select * from v1 order by f1;
f1	f2
1	1
1	2
1	3
2	1
2	2
2	3
explain extended select * from v1 order by f1;
id	select_type	table	type	possible_keys	key	key_len	ref	rows	filtered	Extra
1	SIMPLE	t1	ALL	NULL	NULL	NULL	NULL	6	100.00	Using filesort
Warnings:
Note	1003	select `test`.`t1`.`f1` AS `f1`,`test`.`t1`.`f2` AS `f2` from `test`.`t1` order by `test`.`t1`.`f1`,`test`.`t1`.`f2`
drop view v1;
drop table t1;
CREATE TABLE t1 (
id int(11) NOT NULL PRIMARY KEY,
country varchar(32),
code int(11) default NULL
);
INSERT INTO t1 VALUES
(1,'ITALY',100),(2,'ITALY',200),(3,'FRANCE',100), (4,'ITALY',100);
CREATE VIEW v1 AS SELECT * FROM t1;
SELECT code, COUNT(DISTINCT country) FROM t1 GROUP BY code ORDER BY MAX(id);
code	COUNT(DISTINCT country)
200	1
100	2
SELECT code, COUNT(DISTINCT country) FROM v1 GROUP BY code ORDER BY MAX(id);
code	COUNT(DISTINCT country)
200	1
100	2
DROP VIEW v1;
DROP TABLE t1;
DROP VIEW IF EXISTS v1;
SELECT * FROM (SELECT 1) AS t;
1
1
CREATE VIEW v1 AS SELECT * FROM (SELECT 1) AS t;
ERROR HY000: View's SELECT contains a subquery in the FROM clause
# Previously the following would fail.
SELECT * FROM (SELECT 1) AS t;
1
1
drop view if exists view_24532_a;
drop view if exists view_24532_b;
drop table if exists table_24532;
create table table_24532 (
a int,
b bigint,
c int(4),
d bigint(48)
);
create view view_24532_a as
select
a IS TRUE,
a IS NOT TRUE,
a IS FALSE,
a IS NOT FALSE,
a IS UNKNOWN,
a IS NOT UNKNOWN,
a is NULL,
a IS NOT NULL,
ISNULL(a),
b IS TRUE,
b IS NOT TRUE,
b IS FALSE,
b IS NOT FALSE,
b IS UNKNOWN,
b IS NOT UNKNOWN,
b is NULL,
b IS NOT NULL,
ISNULL(b),
c IS TRUE,
c IS NOT TRUE,
c IS FALSE,
c IS NOT FALSE,
c IS UNKNOWN,
c IS NOT UNKNOWN,
c is NULL,
c IS NOT NULL,
ISNULL(c),
d IS TRUE,
d IS NOT TRUE,
d IS FALSE,
d IS NOT FALSE,
d IS UNKNOWN,
d IS NOT UNKNOWN,
d is NULL,
d IS NOT NULL,
ISNULL(d)
from table_24532;
describe view_24532_a;
Field	Type	Null	Key	Default	Extra
a IS TRUE	int(1)	NO		0	
a IS NOT TRUE	int(1)	NO		0	
a IS FALSE	int(1)	NO		0	
a IS NOT FALSE	int(1)	NO		0	
a IS UNKNOWN	int(1)	NO		0	
a IS NOT UNKNOWN	int(1)	NO		0	
a is NULL	int(1)	NO		0	
a IS NOT NULL	int(1)	NO		0	
ISNULL(a)	int(1)	NO		0	
b IS TRUE	int(1)	NO		0	
b IS NOT TRUE	int(1)	NO		0	
b IS FALSE	int(1)	NO		0	
b IS NOT FALSE	int(1)	NO		0	
b IS UNKNOWN	int(1)	NO		0	
b IS NOT UNKNOWN	int(1)	NO		0	
b is NULL	int(1)	NO		0	
b IS NOT NULL	int(1)	NO		0	
ISNULL(b)	int(1)	NO		0	
c IS TRUE	int(1)	NO		0	
c IS NOT TRUE	int(1)	NO		0	
c IS FALSE	int(1)	NO		0	
c IS NOT FALSE	int(1)	NO		0	
c IS UNKNOWN	int(1)	NO		0	
c IS NOT UNKNOWN	int(1)	NO		0	
c is NULL	int(1)	NO		0	
c IS NOT NULL	int(1)	NO		0	
ISNULL(c)	int(1)	NO		0	
d IS TRUE	int(1)	NO		0	
d IS NOT TRUE	int(1)	NO		0	
d IS FALSE	int(1)	NO		0	
d IS NOT FALSE	int(1)	NO		0	
d IS UNKNOWN	int(1)	NO		0	
d IS NOT UNKNOWN	int(1)	NO		0	
d is NULL	int(1)	NO		0	
d IS NOT NULL	int(1)	NO		0	
ISNULL(d)	int(1)	NO		0	
create view view_24532_b as
select
a IS TRUE,
if(ifnull(a, 0), 1, 0) as old_istrue,
a IS NOT TRUE,
if(ifnull(a, 0), 0, 1) as old_isnottrue,
a IS FALSE,
if(ifnull(a, 1), 0, 1) as old_isfalse,
a IS NOT FALSE,
if(ifnull(a, 1), 1, 0) as old_isnotfalse
from table_24532;
describe view_24532_b;
Field	Type	Null	Key	Default	Extra
a IS TRUE	int(1)	NO		0	
old_istrue	int(1)	NO		0	
a IS NOT TRUE	int(1)	NO		0	
old_isnottrue	int(1)	NO		0	
a IS FALSE	int(1)	NO		0	
old_isfalse	int(1)	NO		0	
a IS NOT FALSE	int(1)	NO		0	
old_isnotfalse	int(1)	NO		0	
show create view view_24532_b;
View	Create View	character_set_client	collation_connection
view_24532_b	CREATE ALGORITHM=UNDEFINED DEFINER=`root`@`localhost` SQL SECURITY DEFINER VIEW `view_24532_b` AS select (`table_24532`.`a` is true) AS `a IS TRUE`,if(ifnull(`table_24532`.`a`,0),1,0) AS `old_istrue`,(`table_24532`.`a` is not true) AS `a IS NOT TRUE`,if(ifnull(`table_24532`.`a`,0),0,1) AS `old_isnottrue`,(`table_24532`.`a` is false) AS `a IS FALSE`,if(ifnull(`table_24532`.`a`,1),0,1) AS `old_isfalse`,(`table_24532`.`a` is not false) AS `a IS NOT FALSE`,if(ifnull(`table_24532`.`a`,1),1,0) AS `old_isnotfalse` from `table_24532`	latin1	latin1_swedish_ci
insert into table_24532 values (0, 0, 0, 0);
select * from view_24532_b;
a IS TRUE	old_istrue	a IS NOT TRUE	old_isnottrue	a IS FALSE	old_isfalse	a IS NOT FALSE	old_isnotfalse
0	0	1	1	1	1	0	0
update table_24532 set a=1;
select * from view_24532_b;
a IS TRUE	old_istrue	a IS NOT TRUE	old_isnottrue	a IS FALSE	old_isfalse	a IS NOT FALSE	old_isnotfalse
1	1	0	0	0	0	1	1
update table_24532 set a=NULL;
select * from view_24532_b;
a IS TRUE	old_istrue	a IS NOT TRUE	old_isnottrue	a IS FALSE	old_isfalse	a IS NOT FALSE	old_isnotfalse
0	0	1	1	0	0	1	1
drop view view_24532_a;
drop view view_24532_b;
drop table table_24532;
CREATE TABLE t1 (
lid int NOT NULL PRIMARY KEY,
name char(10) NOT NULL
);
INSERT INTO t1 (lid, name) VALUES
(1, 'YES'), (2, 'NO');
CREATE TABLE t2 (
id int NOT NULL PRIMARY KEY, 
gid int NOT NULL,
lid int NOT NULL,
dt date
);
INSERT INTO t2 (id, gid, lid, dt) VALUES
(1, 1, 1, '2007-01-01'),(2, 1, 2, '2007-01-02'),
(3, 2, 2, '2007-02-01'),(4, 2, 1, '2007-02-02');
SELECT DISTINCT t2.gid AS lgid,
(SELECT t1.name FROM t1, t2
WHERE t1.lid  = t2.lid AND t2.gid = lgid
ORDER BY t2.dt DESC LIMIT 1
) as clid
FROM t2;
lgid	clid
1	NO
2	YES
CREATE VIEW v1 AS
SELECT DISTINCT t2.gid AS lgid,
(SELECT t1.name FROM t1, t2
WHERE t1.lid  = t2.lid AND t2.gid = lgid
ORDER BY t2.dt DESC LIMIT 1
) as clid
FROM t2;
SELECT * FROM v1;
lgid	clid
1	NO
2	YES
DROP VIEW v1;
DROP table t1,t2;
CREATE TABLE t1 (a INT);
INSERT INTO t1 VALUES (1),(2),(3);
CREATE VIEW v1 AS SELECT a FROM t1 ORDER BY a;
SELECT * FROM t1 UNION SELECT * FROM v1;
a
1
2
3
EXPLAIN SELECT * FROM t1 UNION SELECT * FROM v1;
id	select_type	table	type	possible_keys	key	key_len	ref	rows	Extra
1	PRIMARY	t1	ALL	NULL	NULL	NULL	NULL	3	
2	UNION	t1	ALL	NULL	NULL	NULL	NULL	3	
NULL	UNION RESULT	<union1,2>	ALL	NULL	NULL	NULL	NULL	NULL	
SELECT * FROM v1 UNION SELECT * FROM t1;
a
1
2
3
EXPLAIN SELECT * FROM v1 UNION SELECT * FROM t1;
id	select_type	table	type	possible_keys	key	key_len	ref	rows	Extra
1	PRIMARY	t1	ALL	NULL	NULL	NULL	NULL	3	
2	UNION	t1	ALL	NULL	NULL	NULL	NULL	3	
NULL	UNION RESULT	<union1,2>	ALL	NULL	NULL	NULL	NULL	NULL	
SELECT * FROM t1 UNION SELECT * FROM v1 ORDER BY a;
a
1
2
3
EXPLAIN SELECT * FROM t1 UNION SELECT * FROM v1 ORDER BY a;
id	select_type	table	type	possible_keys	key	key_len	ref	rows	Extra
1	PRIMARY	t1	ALL	NULL	NULL	NULL	NULL	3	
2	UNION	t1	ALL	NULL	NULL	NULL	NULL	3	
NULL	UNION RESULT	<union1,2>	ALL	NULL	NULL	NULL	NULL	NULL	Using filesort
DROP VIEW v1;
DROP TABLE t1;
CREATE VIEW v1 AS SELECT CAST( 1.23456789 AS DECIMAL( 7,5 ) ) AS col;
SELECT * FROM v1;
col
1.23457
DESCRIBE v1;
Field	Type	Null	Key	Default	Extra
col	decimal(7,5)	NO		0.00000	
DROP VIEW v1;
CREATE VIEW v1 AS SELECT CAST(1.23456789 AS DECIMAL(8,0)) AS col;
SHOW CREATE VIEW v1;
View	Create View	character_set_client	collation_connection
v1	CREATE ALGORITHM=UNDEFINED DEFINER=`root`@`localhost` SQL SECURITY DEFINER VIEW `v1` AS select cast(1.23456789 as decimal(8,0)) AS `col`	latin1	latin1_swedish_ci
DROP VIEW v1;
CREATE TABLE t1 (a INT);
CREATE TABLE t2 (b INT, c INT DEFAULT 0);
INSERT INTO t1 (a) VALUES (1), (2);
INSERT INTO t2 (b) VALUES (1), (2);
CREATE VIEW v1 AS SELECT t2.b,t2.c FROM t1, t2
WHERE t1.a=t2.b AND t2.b < 3 WITH CHECK OPTION;
SELECT * FROM v1;
b	c
1	0
2	0
UPDATE v1 SET c=1 WHERE b=1;
SELECT * FROM v1;
b	c
1	1
2	0
DROP VIEW v1;
DROP TABLE t1,t2;
CREATE TABLE t1 (id int);
CREATE TABLE t2 (id int, c int DEFAULT 0);
INSERT INTO t1 (id) VALUES (1);
INSERT INTO t2 (id) VALUES (1);
CREATE VIEW v1 AS 
SELECT t2.c FROM t1, t2 
WHERE t1.id=t2.id AND 1 IN (SELECT id FROM t1) WITH CHECK OPTION;
UPDATE v1 SET c=1;
DROP VIEW v1;
DROP TABLE t1,t2;
CREATE TABLE t1 (a1 INT, c INT DEFAULT 0);
CREATE TABLE t2 (a2 INT);
CREATE TABLE t3 (a3 INT);
CREATE TABLE t4 (a4 INT);
INSERT INTO t1 (a1) VALUES (1),(2);
INSERT INTO t2 (a2) VALUES (1),(2);
INSERT INTO t3 (a3) VALUES (1),(2);
INSERT INTO t4 (a4) VALUES (1),(2);
CREATE VIEW v1 AS
SELECT t1.a1, t1.c FROM t1 JOIN t2 ON t1.a1=t2.a2 AND t1.c < 3
WITH CHECK OPTION;
SELECT * FROM v1;
a1	c
1	0
2	0
UPDATE v1 SET c=3;
ERROR HY000: CHECK OPTION failed 'test.v1'
PREPARE t FROM 'UPDATE v1 SET c=3';
EXECUTE t;
ERROR HY000: CHECK OPTION failed 'test.v1'
EXECUTE t;
ERROR HY000: CHECK OPTION failed 'test.v1'
INSERT INTO v1(a1, c) VALUES (3, 3);
ERROR HY000: CHECK OPTION failed 'test.v1'
UPDATE v1 SET c=1 WHERE a1=1;
SELECT * FROM v1;
a1	c
1	1
2	0
SELECT * FROM t1;
a1	c
1	1
2	0
CREATE VIEW v2 AS SELECT t1.a1, t1.c
FROM (t1 JOIN t2 ON t1.a1=t2.a2 AND t1.c < 3)
JOIN (t3 JOIN t4 ON t3.a3=t4.a4)
ON t2.a2=t3.a3 WITH CHECK OPTION;
SELECT * FROM v2;
a1	c
1	1
2	0
UPDATE v2 SET c=3;
ERROR HY000: CHECK OPTION failed 'test.v2'
PREPARE t FROM 'UPDATE v2 SET c=3';
EXECUTE t;
ERROR HY000: CHECK OPTION failed 'test.v2'
EXECUTE t;
ERROR HY000: CHECK OPTION failed 'test.v2'
INSERT INTO v2(a1, c) VALUES (3, 3);
ERROR HY000: CHECK OPTION failed 'test.v2'
UPDATE v2 SET c=2 WHERE a1=1;
SELECT * FROM v2;
a1	c
1	2
2	0
SELECT * FROM t1;
a1	c
1	2
2	0
DROP VIEW v1,v2;
DROP TABLE t1,t2,t3,t4;
CREATE TABLE t1 (a int, b int);
INSERT INTO t1 VALUES (1,2), (2,2), (1,3), (1,2);
CREATE VIEW v1 AS SELECT a, b+1 as b FROM t1;
SELECT b, SUM(a) FROM v1 WHERE b=3 GROUP BY b;
b	SUM(a)
3	4
EXPLAIN SELECT b, SUM(a) FROM v1 WHERE b=3 GROUP BY b;
id	select_type	table	type	possible_keys	key	key_len	ref	rows	Extra
1	SIMPLE	t1	ALL	NULL	NULL	NULL	NULL	4	Using where
SELECT a, SUM(b) FROM v1 WHERE b=3 GROUP BY a;
a	SUM(b)
1	6
2	3
EXPLAIN SELECT a, SUM(b) FROM v1 WHERE b=3 GROUP BY a;
id	select_type	table	type	possible_keys	key	key_len	ref	rows	Extra
1	SIMPLE	t1	ALL	NULL	NULL	NULL	NULL	4	Using where; Using temporary; Using filesort
SELECT a, SUM(b) FROM v1 WHERE a=1 GROUP BY a;
a	SUM(b)
1	10
EXPLAIN SELECT a, SUM(b) FROM v1 WHERE a=1 GROUP BY a;
id	select_type	table	type	possible_keys	key	key_len	ref	rows	Extra
1	SIMPLE	t1	ALL	NULL	NULL	NULL	NULL	4	Using where
DROP VIEW v1;
DROP TABLE t1;
CREATE TABLE t1 (
person_id int NOT NULL PRIMARY KEY,
username varchar(40) default NULL,
status_flg char(1) NOT NULL default 'A'
);
CREATE TABLE t2 (
person_role_id int NOT NULL auto_increment PRIMARY KEY,
role_id int NOT NULL,
person_id int NOT NULL,
INDEX idx_person_id (person_id),
INDEX idx_role_id (role_id)
);
CREATE TABLE t3 (
role_id int NOT NULL auto_increment PRIMARY KEY,
role_name varchar(100) default NULL,
app_name varchar(40) NOT NULL,
INDEX idx_app_name(app_name)
);
CREATE VIEW v1 AS 
SELECT profile.person_id AS person_id
FROM t1 profile, t2 userrole, t3 role
WHERE userrole.person_id = profile.person_id AND
role.role_id = userrole.role_id AND
profile.status_flg = 'A'
  ORDER BY profile.person_id,role.app_name,role.role_name;
INSERT INTO  t1 VALUES
(6,'Sw','A'), (-1136332546,'ols','e'), (0,'    *\n','0'),
(-717462680,'ENTS Ta','0'), (-904346964,'ndard SQL\n','0');
INSERT INTO t2 VALUES
(1,3,6),(2,4,7),(3,5,8),(4,6,9),(5,1,6),(6,1,7),(7,1,8),(8,1,9),(9,1,10);
INSERT INTO t3 VALUES 
(1,'NUCANS_APP_USER','NUCANSAPP'),(2,'NUCANS_TRGAPP_USER','NUCANSAPP'),
(3,'IA_INTAKE_COORDINATOR','IACANS'),(4,'IA_SCREENER','IACANS'),
(5,'IA_SUPERVISOR','IACANS'),(6,'IA_READONLY','IACANS'),
(7,'SOC_USER','SOCCANS'),(8,'CAYIT_USER','CAYITCANS'),
(9,'RTOS_DCFSPOS_SUPERVISOR','RTOS');
EXPLAIN SELECT t.person_id AS a, t.person_id AS b FROM v1 t WHERE t.person_id=6;
id	select_type	table	type	possible_keys	key	key_len	ref	rows	Extra
1	SIMPLE	profile	const	PRIMARY	PRIMARY	4	const	1	Using temporary; Using filesort
1	SIMPLE	userrole	ref	idx_person_id,idx_role_id	idx_person_id	4	const	2	
1	SIMPLE	role	eq_ref	PRIMARY	PRIMARY	4	test.userrole.role_id	1	
SELECT t.person_id AS a, t.person_id AS b FROM v1 t WHERE t.person_id=6;
a	b
6	6
6	6
DROP VIEW v1;
DROP TABLE t1,t2,t3;
create table t1 (i int);
insert into t1 values (1), (2), (1), (3), (2), (4);
create view v1 as select distinct i from t1;
select * from v1;
i
1
2
3
4
select table_name, is_updatable from information_schema.views 
where table_name = 'v1';
table_name	is_updatable
v1	NO
drop view v1;
drop table t1;
CREATE TABLE t1 (a INT);
INSERT INTO t1 VALUES (1),(2);
CREATE VIEW v1 AS SELECT * FROM t1;
SELECT * FROM v1 USE KEY(non_existant);
<<<<<<< HEAD
ERROR HY000: Incorrect usage of index hints and VIEW
SELECT * FROM v1 FORCE KEY(non_existant);
ERROR HY000: Incorrect usage of index hints and VIEW
SELECT * FROM v1 IGNORE KEY(non_existant);
ERROR HY000: Incorrect usage of index hints and VIEW
=======
ERROR HY000: Key 'non_existant' doesn't exist in table 'v1'
SELECT * FROM v1 FORCE KEY(non_existant);
ERROR HY000: Key 'non_existant' doesn't exist in table 'v1'
SELECT * FROM v1 IGNORE KEY(non_existant);
ERROR HY000: Key 'non_existant' doesn't exist in table 'v1'
>>>>>>> 854ef1be
DROP VIEW v1;
DROP TABLE t1;
CREATE TABLE t1 (a INT NOT NULL AUTO_INCREMENT, b INT NOT NULL DEFAULT 0,
PRIMARY KEY(a), KEY (b));
INSERT INTO t1 VALUES (),(),(),(),(),(),(),(),(),(),(),(),(),(),();
CREATE VIEW v1 AS SELECT * FROM t1 FORCE KEY (PRIMARY,b) ORDER BY a;
SHOW CREATE VIEW v1;
View	Create View	character_set_client	collation_connection
v1	CREATE ALGORITHM=UNDEFINED DEFINER=`root`@`localhost` SQL SECURITY DEFINER VIEW `v1` AS select `t1`.`a` AS `a`,`t1`.`b` AS `b` from `t1` FORCE INDEX (PRIMARY) FORCE INDEX (`b`) order by `t1`.`a`	latin1	latin1_swedish_ci
EXPLAIN SELECT * FROM v1;
id	select_type	table	type	possible_keys	key	key_len	ref	rows	Extra
1	SIMPLE	t1	index	NULL	PRIMARY	4	NULL	15	
CREATE VIEW v2 AS SELECT * FROM t1 USE KEY () ORDER BY a;
SHOW CREATE VIEW v2;
View	Create View	character_set_client	collation_connection
v2	CREATE ALGORITHM=UNDEFINED DEFINER=`root`@`localhost` SQL SECURITY DEFINER VIEW `v2` AS select `t1`.`a` AS `a`,`t1`.`b` AS `b` from `t1` USE INDEX () order by `t1`.`a`	latin1	latin1_swedish_ci
EXPLAIN SELECT * FROM v2;
id	select_type	table	type	possible_keys	key	key_len	ref	rows	Extra
1	SIMPLE	t1	ALL	NULL	NULL	NULL	NULL	15	Using filesort
CREATE VIEW v3 AS SELECT * FROM t1 IGNORE KEY (b) ORDER BY a;
SHOW CREATE VIEW v3;
View	Create View	character_set_client	collation_connection
v3	CREATE ALGORITHM=UNDEFINED DEFINER=`root`@`localhost` SQL SECURITY DEFINER VIEW `v3` AS select `t1`.`a` AS `a`,`t1`.`b` AS `b` from `t1` IGNORE INDEX (`b`) order by `t1`.`a`	latin1	latin1_swedish_ci
EXPLAIN SELECT * FROM v3;
id	select_type	table	type	possible_keys	key	key_len	ref	rows	Extra
1	SIMPLE	t1	ALL	NULL	NULL	NULL	NULL	15	Using filesort
DROP VIEW v1;
DROP VIEW v2;
DROP VIEW v3;
DROP TABLE t1;
#
# Bug#29477: Not all fields of the target table were checked to have
#            a default value when inserting into a view.
#
create table t1(f1 int, f2 int not null);
create view v1 as select f1 from t1;
insert into v1 values(1);
Warnings:
Warning	1423	Field of view 'test.v1' underlying table doesn't have a default value
set @old_mode=@@sql_mode;
set @@sql_mode=traditional;
insert into v1 values(1);
ERROR HY000: Field of view 'test.v1' underlying table doesn't have a default value
set @@sql_mode=@old_mode;
drop view v1;
drop table t1;
create table t1 (a int, key(a));
create table t2 (c int);
create view v1 as select a b from t1;
create view v2 as select 1 a from t2, v1 where c in 
(select 1 from t1 where b = a);
insert into t1 values (1), (1);
insert into t2 values (1), (1);
prepare stmt from "select * from v2 where a = 1";
execute stmt;
a
1
1
1
1
drop view v1, v2;
drop table t1, t2;
CREATE TABLE t1 (a INT);
CREATE VIEW v1 AS SELECT p.a AS a FROM t1 p, t1 q;
INSERT INTO t1 VALUES (1), (1);
SELECT MAX(a), COUNT(DISTINCT a) FROM v1 GROUP BY a;
MAX(a)	COUNT(DISTINCT a)
1	1
DROP VIEW v1;
DROP TABLE t1;
# -----------------------------------------------------------------
# -- Bug#34337: Server crash when Altering a view using a table name.
# -----------------------------------------------------------------

DROP TABLE IF EXISTS t1;

CREATE TABLE t1(c1 INT);

SELECT * FROM t1;
c1
ALTER ALGORITHM=TEMPTABLE SQL SECURITY INVOKER VIEW t1 (c2) AS SELECT (1);
ERROR HY000: 'test.t1' is not VIEW

DROP TABLE t1;

# -- End of test case for Bug#34337.

# -----------------------------------------------------------------
# -- Bug#35193: VIEW query is rewritten without "FROM DUAL",
# --            causing syntax error
# -----------------------------------------------------------------

CREATE VIEW v1 AS SELECT 1 FROM DUAL WHERE 1;

SELECT * FROM v1;
1
1
SHOW CREATE TABLE v1;
View	Create View	character_set_client	collation_connection
v1	CREATE ALGORITHM=UNDEFINED DEFINER=`root`@`localhost` SQL SECURITY DEFINER VIEW `v1` AS select 1 AS `1` from DUAL  where 1	latin1	latin1_swedish_ci

DROP VIEW v1;

# -- End of test case for Bug#35193.

CREATE VIEW v1 AS SELECT 1;
DROP VIEW v1;
CREATE TABLE t1 (c1 INT PRIMARY KEY, c2 INT, INDEX (c2));
INSERT INTO t1 VALUES (1,1), (2,2), (3,3);
SELECT * FROM t1 USE INDEX (PRIMARY) WHERE c1=2;
c1	c2
2	2
SELECT * FROM t1 USE INDEX (c2) WHERE c2=2;
c1	c2
2	2
CREATE VIEW v1 AS SELECT c1, c2 FROM t1;
SHOW INDEX FROM v1;
Table	Non_unique	Key_name	Seq_in_index	Column_name	Collation	Cardinality	Sub_part	Packed	Null	Index_type	Comment
SELECT * FROM v1 USE INDEX (PRIMARY) WHERE c1=2;
ERROR HY000: Key 'PRIMARY' doesn't exist in table 'v1'
SELECT * FROM v1 FORCE INDEX (PRIMARY) WHERE c1=2;
ERROR HY000: Key 'PRIMARY' doesn't exist in table 'v1'
SELECT * FROM v1 IGNORE INDEX (PRIMARY) WHERE c1=2;
ERROR HY000: Key 'PRIMARY' doesn't exist in table 'v1'
SELECT * FROM v1 USE INDEX (c2) WHERE c2=2;
ERROR HY000: Key 'c2' doesn't exist in table 'v1'
SELECT * FROM v1 FORCE INDEX (c2) WHERE c2=2;
ERROR HY000: Key 'c2' doesn't exist in table 'v1'
SELECT * FROM v1 IGNORE INDEX (c2) WHERE c2=2;
ERROR HY000: Key 'c2' doesn't exist in table 'v1'
DROP VIEW v1;
DROP TABLE t1;
# -----------------------------------------------------------------
# -- End of 5.0 tests.
# -----------------------------------------------------------------
DROP DATABASE IF EXISTS `d-1`;
CREATE DATABASE `d-1`;
USE `d-1`;
CREATE TABLE `t-1` (c1 INT);
CREATE VIEW  `v-1` AS SELECT c1 FROM `t-1`;
SHOW TABLES;
Tables_in_d-1
t-1
v-1
RENAME TABLE `t-1` TO `t-2`;
RENAME TABLE `v-1` TO `v-2`;
SHOW TABLES;
Tables_in_d-1
t-2
v-2
DROP TABLE `t-2`;
DROP VIEW  `v-2`;
DROP DATABASE `d-1`;
USE test;

#
# Bug#26676: VIEW using old table schema in a session.
#

DROP VIEW IF EXISTS v1;
DROP TABLE IF EXISTS t1;
CREATE TABLE t1(c1 INT, c2 INT);
INSERT INTO t1 VALUES (1, 2), (3, 4);

SELECT * FROM t1;
c1	c2
1	2
3	4

CREATE VIEW v1 AS SELECT * FROM t1;

SELECT * FROM v1;
c1	c2
1	2
3	4

ALTER TABLE t1 ADD COLUMN c3 INT AFTER c2;

SELECT * FROM t1;
c1	c2	c3
1	2	NULL
3	4	NULL

SELECT * FROM v1;
c1	c2
1	2
3	4

SHOW CREATE VIEW v1;
View	Create View	character_set_client	collation_connection
v1	CREATE ALGORITHM=UNDEFINED DEFINER=`root`@`localhost` SQL SECURITY DEFINER VIEW `v1` AS select `t1`.`c1` AS `c1`,`t1`.`c2` AS `c2` from `t1`	latin1	latin1_swedish_ci

DROP VIEW v1;
DROP TABLE t1;

# End of test case for Bug#26676.

# -----------------------------------------------------------------
# -- Bug#32538: View definition picks up character set, but not collation
# -----------------------------------------------------------------

DROP VIEW IF EXISTS v1;

SET collation_connection = latin1_general_ci;
CREATE VIEW v1 AS SELECT _latin1 'text1' AS c1, 'text2' AS c2;

SELECT COLLATION(c1), COLLATION(c2) FROM v1;
COLLATION(c1)	COLLATION(c2)
latin1_swedish_ci	latin1_general_ci

SHOW CREATE VIEW v1;
View	Create View	character_set_client	collation_connection
v1	CREATE ALGORITHM=UNDEFINED DEFINER=`root`@`localhost` SQL SECURITY DEFINER VIEW `v1` AS select _latin1'text1' AS `c1`,'text2' AS `c2`	latin1	latin1_general_ci

SELECT * FROM v1 WHERE c1 = 'text1';
ERROR HY000: Illegal mix of collations (latin1_swedish_ci,COERCIBLE) and (latin1_general_ci,COERCIBLE) for operation '='

SELECT * FROM v1 WHERE c2 = 'text2';
c1	c2
text1	text2

use test;
SET names latin1;

SELECT COLLATION(c1), COLLATION(c2) FROM v1;
COLLATION(c1)	COLLATION(c2)
latin1_swedish_ci	latin1_general_ci

SELECT * FROM v1 WHERE c1 = 'text1';
c1	c2
text1	text2

SELECT * FROM v1 WHERE c2 = 'text2';
ERROR HY000: Illegal mix of collations (latin1_general_ci,COERCIBLE) and (latin1_swedish_ci,COERCIBLE) for operation '='

DROP VIEW v1;

# -- End of test case for Bug#32538.

drop view if exists a;
drop procedure if exists p;
create procedure p()
begin
declare continue handler for sqlexception begin end;
create view a as select 1;
end|
call p();
call p();
drop view a;
drop procedure p;
# -----------------------------------------------------------------
# -- End of 5.1 tests.
# -----------------------------------------------------------------<|MERGE_RESOLUTION|>--- conflicted
+++ resolved
@@ -625,11 +625,7 @@
 create table t1 (a int, b int);
 create view v1 as select a, sum(b) from t1 group by a;
 select b from v1 use index (some_index) where b=1;
-<<<<<<< HEAD
-ERROR HY000: Incorrect usage of index hints and VIEW
-=======
-ERROR HY000: Key 'some_index' doesn't exist in table 'v1'
->>>>>>> 854ef1be
+ERROR 42000: Key 'some_index' doesn't exist in table 'v1'
 drop view v1;
 drop table t1;
 create table t1 (col1 char(5),col2 char(5));
@@ -3566,19 +3562,11 @@
 INSERT INTO t1 VALUES (1),(2);
 CREATE VIEW v1 AS SELECT * FROM t1;
 SELECT * FROM v1 USE KEY(non_existant);
-<<<<<<< HEAD
-ERROR HY000: Incorrect usage of index hints and VIEW
+ERROR 42000: Key 'non_existant' doesn't exist in table 'v1'
 SELECT * FROM v1 FORCE KEY(non_existant);
-ERROR HY000: Incorrect usage of index hints and VIEW
+ERROR 42000: Key 'non_existant' doesn't exist in table 'v1'
 SELECT * FROM v1 IGNORE KEY(non_existant);
-ERROR HY000: Incorrect usage of index hints and VIEW
-=======
-ERROR HY000: Key 'non_existant' doesn't exist in table 'v1'
-SELECT * FROM v1 FORCE KEY(non_existant);
-ERROR HY000: Key 'non_existant' doesn't exist in table 'v1'
-SELECT * FROM v1 IGNORE KEY(non_existant);
-ERROR HY000: Key 'non_existant' doesn't exist in table 'v1'
->>>>>>> 854ef1be
+ERROR 42000: Key 'non_existant' doesn't exist in table 'v1'
 DROP VIEW v1;
 DROP TABLE t1;
 CREATE TABLE t1 (a INT NOT NULL AUTO_INCREMENT, b INT NOT NULL DEFAULT 0,
@@ -3698,17 +3686,17 @@
 SHOW INDEX FROM v1;
 Table	Non_unique	Key_name	Seq_in_index	Column_name	Collation	Cardinality	Sub_part	Packed	Null	Index_type	Comment
 SELECT * FROM v1 USE INDEX (PRIMARY) WHERE c1=2;
-ERROR HY000: Key 'PRIMARY' doesn't exist in table 'v1'
+ERROR 42000: Key 'PRIMARY' doesn't exist in table 'v1'
 SELECT * FROM v1 FORCE INDEX (PRIMARY) WHERE c1=2;
-ERROR HY000: Key 'PRIMARY' doesn't exist in table 'v1'
+ERROR 42000: Key 'PRIMARY' doesn't exist in table 'v1'
 SELECT * FROM v1 IGNORE INDEX (PRIMARY) WHERE c1=2;
-ERROR HY000: Key 'PRIMARY' doesn't exist in table 'v1'
+ERROR 42000: Key 'PRIMARY' doesn't exist in table 'v1'
 SELECT * FROM v1 USE INDEX (c2) WHERE c2=2;
-ERROR HY000: Key 'c2' doesn't exist in table 'v1'
+ERROR 42000: Key 'c2' doesn't exist in table 'v1'
 SELECT * FROM v1 FORCE INDEX (c2) WHERE c2=2;
-ERROR HY000: Key 'c2' doesn't exist in table 'v1'
+ERROR 42000: Key 'c2' doesn't exist in table 'v1'
 SELECT * FROM v1 IGNORE INDEX (c2) WHERE c2=2;
-ERROR HY000: Key 'c2' doesn't exist in table 'v1'
+ERROR 42000: Key 'c2' doesn't exist in table 'v1'
 DROP VIEW v1;
 DROP TABLE t1;
 # -----------------------------------------------------------------
