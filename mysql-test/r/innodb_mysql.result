set global innodb_support_xa=default;
set session innodb_support_xa=default;
SET SESSION STORAGE_ENGINE = InnoDB;
drop table if exists t1,t2,t3,t1m,t1i,t2m,t2i,t4;
drop procedure if exists p1;
create table t1 (
c_id int(11) not null default '0',
org_id int(11) default null,
unique key contacts$c_id (c_id),
key contacts$org_id (org_id)
);
insert into t1 values
(2,null),(120,null),(141,null),(218,7), (128,1),
(151,2),(234,2),(236,2),(243,2),(255,2),(259,2),(232,3),(235,3),(238,3),
(246,3),(253,3),(269,3),(285,3),(291,3),(293,3),(131,4),(230,4),(231,4);
create table t2 (
slai_id int(11) not null default '0',
owner_tbl int(11) default null,
owner_id int(11) default null,
sla_id int(11) default null,
inc_web int(11) default null,
inc_email int(11) default null,
inc_chat int(11) default null,
inc_csr int(11) default null,
inc_total int(11) default null,
time_billed int(11) default null,
activedate timestamp null default null,
expiredate timestamp null default null,
state int(11) default null,
sla_set int(11) default null,
unique key t2$slai_id (slai_id),
key t2$owner_id (owner_id),
key t2$sla_id (sla_id)
);
insert into t2(slai_id, owner_tbl, owner_id, sla_id) values
(1,3,1,1), (3,3,10,2), (4,3,3,6), (5,3,2,5), (6,3,8,3), (7,3,9,7),
(8,3,6,8), (9,3,4,9), (10,3,5,10), (11,3,11,11), (12,3,7,12);
flush tables;
select si.slai_id
from t1 c join t2 si on
((si.owner_tbl = 3 and si.owner_id = c.org_id) or
( si.owner_tbl = 2 and si.owner_id = c.c_id))
where
c.c_id = 218 and expiredate is null;
slai_id
12
select * from t1 where org_id is null;
c_id	org_id
2	NULL
120	NULL
141	NULL
select si.slai_id
from t1 c join t2 si on
((si.owner_tbl = 3 and si.owner_id = c.org_id) or
( si.owner_tbl = 2 and si.owner_id = c.c_id))
where
c.c_id = 218 and expiredate is null;
slai_id
12
drop table t1, t2;
CREATE TABLE t1 (a int, b int, KEY b (b));
CREATE TABLE t2 (a int, b int, PRIMARY KEY  (a,b));
CREATE TABLE t3 (a int, b int, c int, PRIMARY KEY  (a),
UNIQUE KEY b (b,c), KEY a (a,b,c));
INSERT INTO t1 VALUES (1, 1);
INSERT INTO t1 SELECT a + 1, b + 1 FROM t1;
INSERT INTO t1 SELECT a + 2, b + 2 FROM t1;
INSERT INTO t2 VALUES (1,1),(1,2),(1,3),(1,4),(1,5),(1,6),(1,7),(1,8);
INSERT INTO t2 SELECT a + 1, b FROM t2;
DELETE FROM t2 WHERE a = 1 AND b < 2;
INSERT INTO t3 VALUES (1,1,1),(2,1,2);
INSERT INTO t3 SELECT a + 2, a + 2, 3 FROM t3;
INSERT INTO t3 SELECT a + 4, a + 4, 3 FROM t3;
SELECT STRAIGHT_JOIN SQL_NO_CACHE t1.b, t1.a FROM t1, t3, t2 WHERE
t3.a = t2.a AND t2.b = t1.a AND t3.b = 1 AND t3.c IN (1, 2)
ORDER BY t1.b LIMIT 2;
b	a
1	1
2	2
SELECT STRAIGHT_JOIN SQL_NO_CACHE t1.b, t1.a FROM t1, t3, t2 WHERE
t3.a = t2.a AND t2.b = t1.a AND t3.b = 1 AND t3.c IN (1, 2)
ORDER BY t1.b LIMIT 5;
b	a
1	1
2	2
2	2
3	3
3	3
DROP TABLE t1, t2, t3;
CREATE TABLE `t1` (`id1` INT) ;
INSERT INTO `t1` (`id1`) VALUES (1),(5),(2);
CREATE TABLE `t2` (
`id1` INT,
`id2` INT NOT NULL,
`id3` INT,
`id4` INT NOT NULL,
UNIQUE (`id2`,`id4`),
KEY (`id1`)
);
INSERT INTO `t2`(`id1`,`id2`,`id3`,`id4`) VALUES
(1,1,1,0),
(1,1,2,1),
(5,1,2,2),
(6,1,2,3),
(1,2,2,2),
(1,2,1,1);
SELECT `id1` FROM `t1` WHERE `id1` NOT IN (SELECT `id1` FROM `t2` WHERE `id2` = 1 AND `id3` = 2);
id1
2
DROP TABLE t1, t2;
create table t1 (c1 int) engine=innodb;
handler t1 open;
handler t1 read first;
c1
Before and after comparison
0
drop table t1;
CREATE TABLE t1(c1 TEXT, UNIQUE (c1(1)), cnt INT DEFAULT 1)
ENGINE=INNODB CHARACTER SET UTF8;
INSERT INTO t1 (c1) VALUES ('1a');
SELECT * FROM t1;
c1	cnt
1a	1
INSERT INTO t1 (c1) VALUES ('1b') ON DUPLICATE KEY UPDATE cnt=cnt+1;
SELECT * FROM t1;
c1	cnt
1a	2
DROP TABLE t1;
CREATE TABLE t1(c1 VARCHAR(2), UNIQUE (c1(1)), cnt INT DEFAULT 1)
ENGINE=INNODB CHARACTER SET UTF8;
INSERT INTO t1 (c1) VALUES ('1a');
SELECT * FROM t1;
c1	cnt
1a	1
INSERT INTO t1 (c1) VALUES ('1b') ON DUPLICATE KEY UPDATE cnt=cnt+1;
SELECT * FROM t1;
c1	cnt
1a	2
DROP TABLE t1;
CREATE TABLE t1(c1 CHAR(2), UNIQUE (c1(1)), cnt INT DEFAULT 1)
ENGINE=INNODB CHARACTER SET UTF8;
INSERT INTO t1 (c1) VALUES ('1a');
SELECT * FROM t1;
c1	cnt
1a	1
INSERT INTO t1 (c1) VALUES ('1b') ON DUPLICATE KEY UPDATE cnt=cnt+1;
SELECT * FROM t1;
c1	cnt
1a	2
DROP TABLE t1;
CREATE TABLE t1 (
a1 decimal(10,0) DEFAULT NULL,
a2 blob,
a3 time DEFAULT NULL,
a4 blob,
a5 char(175) DEFAULT NULL,
a6 timestamp NOT NULL DEFAULT '0000-00-00 00:00:00',
a7 tinyblob,
INDEX idx (a6,a7(239),a5)
) ENGINE=InnoDB;
EXPLAIN SELECT a4 FROM t1 WHERE
a6=NULL AND
a4='UNcT5pIde4I6c2SheTo4gt92OV1jgJCVkXmzyf325R1DwLURkbYHwhydANIZMbKTgdcR5xS';
id	select_type	table	type	possible_keys	key	key_len	ref	rows	Extra
1	SIMPLE	NULL	NULL	NULL	NULL	NULL	NULL	NULL	Impossible WHERE noticed after reading const tables
EXPLAIN SELECT t1.a4 FROM t1, t1 t WHERE
t.a6=t.a6 AND t1.a6=NULL AND
t1.a4='UNcT5pIde4I6c2SheTo4gt92OV1jgJCVkXmzyf325R1DwLURkbYHwhydANIZMbKTgdcR5xS';
id	select_type	table	type	possible_keys	key	key_len	ref	rows	Extra
1	SIMPLE	NULL	NULL	NULL	NULL	NULL	NULL	NULL	Impossible WHERE noticed after reading const tables
DROP TABLE t1;
create table t1m (a int) engine = MEMORY;
create table t1i (a int);
create table t2m (a int) engine = MEMORY;
create table t2i (a int);
insert into t2m values (5);
insert into t2i values (5);
select min(a) from t1i;
min(a)
NULL
select min(7) from t1i;
min(7)
NULL
select min(7) from DUAL;
min(7)
7
explain select min(7) from t2i join t1i;
id	select_type	table	type	possible_keys	key	key_len	ref	rows	Extra
1	SIMPLE	t2i	ALL	NULL	NULL	NULL	NULL	1	
1	SIMPLE	t1i	ALL	NULL	NULL	NULL	NULL	1	Using join buffer
select min(7) from t2i join t1i;
min(7)
NULL
select max(a) from t1i;
max(a)
NULL
select max(7) from t1i;
max(7)
NULL
select max(7) from DUAL;
max(7)
7
explain select max(7) from t2i join t1i;
id	select_type	table	type	possible_keys	key	key_len	ref	rows	Extra
1	SIMPLE	t2i	ALL	NULL	NULL	NULL	NULL	1	
1	SIMPLE	t1i	ALL	NULL	NULL	NULL	NULL	1	Using join buffer
select max(7) from t2i join t1i;
max(7)
NULL
select 1, min(a) from t1i where a=99;
1	min(a)
1	NULL
select 1, min(a) from t1i where 1=99;
1	min(a)
1	NULL
select 1, min(1) from t1i where a=99;
1	min(1)
1	NULL
select 1, min(1) from t1i where 1=99;
1	min(1)
1	NULL
select 1, max(a) from t1i where a=99;
1	max(a)
1	NULL
select 1, max(a) from t1i where 1=99;
1	max(a)
1	NULL
select 1, max(1) from t1i where a=99;
1	max(1)
1	NULL
select 1, max(1) from t1i where 1=99;
1	max(1)
1	NULL
explain select count(*), min(7), max(7) from t1m, t1i;
id	select_type	table	type	possible_keys	key	key_len	ref	rows	Extra
1	SIMPLE	t1m	system	NULL	NULL	NULL	NULL	0	const row not found
1	SIMPLE	t1i	ALL	NULL	NULL	NULL	NULL	1	
select count(*), min(7), max(7) from t1m, t1i;
count(*)	min(7)	max(7)
0	NULL	NULL
explain select count(*), min(7), max(7) from t1m, t2i;
id	select_type	table	type	possible_keys	key	key_len	ref	rows	Extra
1	SIMPLE	t1m	system	NULL	NULL	NULL	NULL	0	const row not found
1	SIMPLE	t2i	ALL	NULL	NULL	NULL	NULL	1	
select count(*), min(7), max(7) from t1m, t2i;
count(*)	min(7)	max(7)
0	NULL	NULL
explain select count(*), min(7), max(7) from t2m, t1i;
id	select_type	table	type	possible_keys	key	key_len	ref	rows	Extra
1	SIMPLE	t2m	system	NULL	NULL	NULL	NULL	1	
1	SIMPLE	t1i	ALL	NULL	NULL	NULL	NULL	1	
select count(*), min(7), max(7) from t2m, t1i;
count(*)	min(7)	max(7)
0	NULL	NULL
drop table t1m, t1i, t2m, t2i;
create table t1 (
a1 char(64), a2 char(64), b char(16), c char(16) not null, d char(16), dummy char(64) default ' '
) ENGINE = MEMORY;
insert into t1 (a1, a2, b, c, d) values
('a','a','a','a111','xy1'),('a','a','a','b111','xy2'),('a','a','a','c111','xy3'),('a','a','a','d111','xy4'),
('a','a','b','e112','xy1'),('a','a','b','f112','xy2'),('a','a','b','g112','xy3'),('a','a','b','h112','xy4'),
('a','b','a','i121','xy1'),('a','b','a','j121','xy2'),('a','b','a','k121','xy3'),('a','b','a','l121','xy4'),
('a','b','b','m122','xy1'),('a','b','b','n122','xy2'),('a','b','b','o122','xy3'),('a','b','b','p122','xy4'),
('b','a','a','a211','xy1'),('b','a','a','b211','xy2'),('b','a','a','c211','xy3'),('b','a','a','d211','xy4'),
('b','a','b','e212','xy1'),('b','a','b','f212','xy2'),('b','a','b','g212','xy3'),('b','a','b','h212','xy4'),
('b','b','a','i221','xy1'),('b','b','a','j221','xy2'),('b','b','a','k221','xy3'),('b','b','a','l221','xy4'),
('b','b','b','m222','xy1'),('b','b','b','n222','xy2'),('b','b','b','o222','xy3'),('b','b','b','p222','xy4'),
('c','a','a','a311','xy1'),('c','a','a','b311','xy2'),('c','a','a','c311','xy3'),('c','a','a','d311','xy4'),
('c','a','b','e312','xy1'),('c','a','b','f312','xy2'),('c','a','b','g312','xy3'),('c','a','b','h312','xy4'),
('c','b','a','i321','xy1'),('c','b','a','j321','xy2'),('c','b','a','k321','xy3'),('c','b','a','l321','xy4'),
('c','b','b','m322','xy1'),('c','b','b','n322','xy2'),('c','b','b','o322','xy3'),('c','b','b','p322','xy4'),
('d','a','a','a411','xy1'),('d','a','a','b411','xy2'),('d','a','a','c411','xy3'),('d','a','a','d411','xy4'),
('d','a','b','e412','xy1'),('d','a','b','f412','xy2'),('d','a','b','g412','xy3'),('d','a','b','h412','xy4'),
('d','b','a','i421','xy1'),('d','b','a','j421','xy2'),('d','b','a','k421','xy3'),('d','b','a','l421','xy4'),
('d','b','b','m422','xy1'),('d','b','b','n422','xy2'),('d','b','b','o422','xy3'),('d','b','b','p422','xy4'),
('a','a','a','a111','xy1'),('a','a','a','b111','xy2'),('a','a','a','c111','xy3'),('a','a','a','d111','xy4'),
('a','a','b','e112','xy1'),('a','a','b','f112','xy2'),('a','a','b','g112','xy3'),('a','a','b','h112','xy4'),
('a','b','a','i121','xy1'),('a','b','a','j121','xy2'),('a','b','a','k121','xy3'),('a','b','a','l121','xy4'),
('a','b','b','m122','xy1'),('a','b','b','n122','xy2'),('a','b','b','o122','xy3'),('a','b','b','p122','xy4'),
('b','a','a','a211','xy1'),('b','a','a','b211','xy2'),('b','a','a','c211','xy3'),('b','a','a','d211','xy4'),
('b','a','b','e212','xy1'),('b','a','b','f212','xy2'),('b','a','b','g212','xy3'),('b','a','b','h212','xy4'),
('b','b','a','i221','xy1'),('b','b','a','j221','xy2'),('b','b','a','k221','xy3'),('b','b','a','l221','xy4'),
('b','b','b','m222','xy1'),('b','b','b','n222','xy2'),('b','b','b','o222','xy3'),('b','b','b','p222','xy4'),
('c','a','a','a311','xy1'),('c','a','a','b311','xy2'),('c','a','a','c311','xy3'),('c','a','a','d311','xy4'),
('c','a','b','e312','xy1'),('c','a','b','f312','xy2'),('c','a','b','g312','xy3'),('c','a','b','h312','xy4'),
('c','b','a','i321','xy1'),('c','b','a','j321','xy2'),('c','b','a','k321','xy3'),('c','b','a','l321','xy4'),
('c','b','b','m322','xy1'),('c','b','b','n322','xy2'),('c','b','b','o322','xy3'),('c','b','b','p322','xy4'),
('d','a','a','a411','xy1'),('d','a','a','b411','xy2'),('d','a','a','c411','xy3'),('d','a','a','d411','xy4'),
('d','a','b','e412','xy1'),('d','a','b','f412','xy2'),('d','a','b','g412','xy3'),('d','a','b','h412','xy4'),
('d','b','a','i421','xy1'),('d','b','a','j421','xy2'),('d','b','a','k421','xy3'),('d','b','a','l421','xy4'),
('d','b','b','m422','xy1'),('d','b','b','n422','xy2'),('d','b','b','o422','xy3'),('d','b','b','p422','xy4');
create table t4 (
pk_col int auto_increment primary key, a1 char(64), a2 char(64), b char(16), c char(16) not null, d char(16), dummy char(64) default ' '
);
insert into t4 (a1, a2, b, c, d, dummy) select * from t1;
create index idx12672_0 on t4 (a1);
create index idx12672_1 on t4 (a1,a2,b,c);
create index idx12672_2 on t4 (a1,a2,b);
analyze table t4;
Table	Op	Msg_type	Msg_text
test.t4	analyze	status	OK
select distinct a1 from t4 where pk_col not in (1,2,3,4);
a1
a
b
c
d
drop table t1,t4;
DROP TABLE IF EXISTS t2, t1;
CREATE TABLE t1 (i INT NOT NULL PRIMARY KEY) ENGINE= InnoDB;
CREATE TABLE t2 (
i INT NOT NULL,
FOREIGN KEY (i) REFERENCES t1 (i) ON DELETE NO ACTION
) ENGINE= InnoDB;
INSERT INTO t1 VALUES (1);
INSERT INTO t2 VALUES (1);
DELETE IGNORE FROM t1 WHERE i = 1;
Warnings:
Error	1451	Cannot delete or update a parent row: a foreign key constraint fails (`test`.`t2`, CONSTRAINT `t2_ibfk_1` FOREIGN KEY (`i`) REFERENCES `t1` (`i`) ON DELETE NO ACTION)
SELECT * FROM t1, t2;
i	i
1	1
DROP TABLE t2, t1;
End of 4.1 tests.
create table t1 (
a varchar(30), b varchar(30), primary key(a), key(b)
);
select distinct a from t1;
a
drop table t1;
create table t1(a int, key(a));
insert into t1 values(1);
select a, count(a) from t1 group by a with rollup;
a	count(a)
1	1
NULL	1
drop table t1;
create table t1 (f1 int, f2 char(1), primary key(f1,f2));
insert into t1 values ( 1,"e"),(2,"a"),( 3,"c"),(4,"d");
alter table t1 drop primary key, add primary key (f2, f1);
explain select distinct f1 a, f1 b from t1;
id	select_type	table	type	possible_keys	key	key_len	ref	rows	Extra
1	SIMPLE	t1	index	NULL	PRIMARY	5	NULL	4	Using index; Using temporary
explain select distinct f1, f2 from t1;
id	select_type	table	type	possible_keys	key	key_len	ref	rows	Extra
1	SIMPLE	t1	range	NULL	PRIMARY	5	NULL	3	Using index for group-by; Using temporary
drop table t1;
CREATE TABLE t1 (id int(11) NOT NULL PRIMARY KEY, name varchar(20),
INDEX (name));
CREATE TABLE t2 (id int(11) NOT NULL PRIMARY KEY, fkey int(11));
ALTER TABLE t2 ADD FOREIGN KEY (fkey) REFERENCES t2(id);
INSERT INTO t1 VALUES (1,'A1'),(2,'A2'),(3,'B');
INSERT INTO t2 VALUES (1,1),(2,2),(3,2),(4,3),(5,3);
EXPLAIN
SELECT COUNT(*) FROM t2 LEFT JOIN t1 ON t2.fkey = t1.id
WHERE t1.name LIKE 'A%';
id	select_type	table	type	possible_keys	key	key_len	ref	rows	Extra
1	SIMPLE	t1	index	PRIMARY,name	name	23	NULL	3	Using where; Using index
1	SIMPLE	t2	ref	fkey	fkey	5	test.t1.id	1	Using where; Using index
EXPLAIN
SELECT COUNT(*) FROM t2 LEFT JOIN t1 ON t2.fkey = t1.id
WHERE t1.name LIKE 'A%' OR FALSE;
id	select_type	table	type	possible_keys	key	key_len	ref	rows	Extra
1	SIMPLE	t2	index	NULL	fkey	5	NULL	5	Using index
1	SIMPLE	t1	eq_ref	PRIMARY	PRIMARY	4	test.t2.fkey	1	Using where
DROP TABLE t1,t2;
CREATE TABLE t1 (
id int NOT NULL,
name varchar(20) NOT NULL,
dept varchar(20) NOT NULL,
age tinyint(3) unsigned NOT NULL,
PRIMARY KEY (id),
INDEX (name,dept)
) ENGINE=InnoDB;
INSERT INTO t1(id, dept, age, name) VALUES
(3987, 'cs1', 10, 'rs1'), (3988, 'cs2', 20, 'rs1'), (3995, 'cs3', 10, 'rs2'),
(3996, 'cs4', 20, 'rs2'), (4003, 'cs5', 10, 'rs3'), (4004, 'cs6', 20, 'rs3'),
(4011, 'cs7', 10, 'rs4'), (4012, 'cs8', 20, 'rs4'), (4019, 'cs9', 10, 'rs5'),
(4020, 'cs10', 20, 'rs5'),(4027, 'cs11', 10, 'rs6'),(4028, 'cs12', 20, 'rs6');
EXPLAIN SELECT DISTINCT t1.name, t1.dept FROM t1 WHERE t1.name='rs5';
id	select_type	table	type	possible_keys	key	key_len	ref	rows	Extra
1	SIMPLE	t1	range	name	name	44	NULL	2	Using where; Using index for group-by
SELECT DISTINCT t1.name, t1.dept FROM t1 WHERE t1.name='rs5';
name	dept
rs5	cs10
rs5	cs9
DELETE FROM t1;
EXPLAIN SELECT DISTINCT t1.name, t1.dept FROM t1 WHERE t1.name='rs5';
id	select_type	table	type	possible_keys	key	key_len	ref	rows	Extra
1	SIMPLE	t1	range	name	name	44	NULL	2	Using where; Using index for group-by
SELECT DISTINCT t1.name, t1.dept FROM t1 WHERE t1.name='rs5';
name	dept
DROP TABLE t1;
drop table if exists t1;
show variables like 'innodb_rollback_on_timeout';
Variable_name	Value
innodb_rollback_on_timeout	OFF
create table t1 (a int unsigned not null primary key) engine = innodb;
insert into t1 values (1);
commit;
begin work;
insert into t1 values (2);
select * from t1;
a
1
2
begin work;
insert into t1 values (5);
select * from t1;
a
1
5
insert into t1 values (2);
ERROR HY000: Lock wait timeout exceeded; try restarting transaction
select * from t1;
a
1
5
commit;
select * from t1;
a
1
2
commit;
select * from t1;
a
1
2
5
drop table t1;
set @save_qcache_size=@@global.query_cache_size;
set @save_qcache_type=@@global.query_cache_type;
set global query_cache_size=10*1024*1024;
set global query_cache_type=1;
drop table if exists `test`;
Warnings:
Note	1051	Unknown table 'test'
CREATE TABLE `test` (`test1` varchar(3) NOT NULL,
`test2` varchar(4) NOT NULL,PRIMARY KEY  (`test1`))
ENGINE=InnoDB DEFAULT CHARSET=latin1;
INSERT INTO `test` (`test1`, `test2`) VALUES ('tes', '5678');
select * from test;
test1	test2
tes	5678
INSERT INTO `test` (`test1`, `test2`) VALUES ('tes', '1234')
ON DUPLICATE KEY UPDATE `test2` = '1234';
select * from test;
test1	test2
tes	1234
flush tables;
select * from test;
test1	test2
tes	1234
drop table test;
set global query_cache_type=@save_qcache_type;
set global query_cache_size=@save_qcache_size;
drop table if exists t1;
show variables like 'innodb_rollback_on_timeout';
Variable_name	Value
innodb_rollback_on_timeout	OFF
create table t1 (a int unsigned not null primary key) engine = innodb;
insert into t1 values (1);
commit;
begin work;
insert into t1 values (2);
select * from t1;
a
1
2
begin work;
insert into t1 values (5);
select * from t1;
a
1
5
insert into t1 values (2);
ERROR HY000: Lock wait timeout exceeded; try restarting transaction
select * from t1;
a
1
5
commit;
select * from t1;
a
1
2
commit;
select * from t1;
a
1
2
5
drop table t1;
create table t1(
id int auto_increment,
c char(1) not null,
counter int not null default 1,
primary key (id),
unique key (c)
) engine=innodb;
insert into t1 (id, c) values
(NULL, 'a'),
(NULL, 'a')
on duplicate key update id = values(id), counter = counter + 1;
select * from t1;
id	c	counter
2	a	2
insert into t1 (id, c) values
(NULL, 'b')
on duplicate key update id = values(id), counter = counter + 1;
select * from t1;
id	c	counter
2	a	2
3	b	1
truncate table t1;
insert into t1 (id, c) values (NULL, 'a');
select * from t1;
id	c	counter
1	a	1
insert into t1 (id, c) values (NULL, 'b'), (NULL, 'b')
on duplicate key update id = values(id), c = values(c), counter = counter + 1;
select * from t1;
id	c	counter
1	a	1
3	b	2
insert into t1 (id, c) values (NULL, 'a')
on duplicate key update id = values(id), c = values(c), counter = counter + 1;
select * from t1;
id	c	counter
3	b	2
4	a	2
drop table t1;
CREATE TABLE t1(
id int AUTO_INCREMENT PRIMARY KEY,
stat_id int NOT NULL,
acct_id int DEFAULT NULL,
INDEX idx1 (stat_id, acct_id),
INDEX idx2 (acct_id)
) ENGINE=MyISAM;
CREATE TABLE t2(
id int AUTO_INCREMENT PRIMARY KEY,
stat_id int NOT NULL,
acct_id int DEFAULT NULL,
INDEX idx1 (stat_id, acct_id),
INDEX idx2 (acct_id)
) ENGINE=InnoDB;
INSERT INTO t1(stat_id,acct_id) VALUES
(1,759), (2,831), (3,785), (4,854), (1,921),
(1,553), (2,589), (3,743), (2,827), (2,545),
(4,779), (4,783), (1,597), (1,785), (4,832),
(1,741), (1,833), (3,788), (2,973), (1,907);
INSERT INTO t1(stat_id,acct_id) SELECT stat_id, mod(id+100000, acct_id) FROM t1;
INSERT INTO t1(stat_id,acct_id) SELECT stat_id, mod(id+100000, acct_id) FROM t1;
INSERT INTO t1(stat_id,acct_id) SELECT stat_id, mod(id+100000, acct_id) FROM t1;
INSERT INTO t1(stat_id,acct_id) SELECT stat_id, mod(id+100000, acct_id) FROM t1;
INSERT INTO t1(stat_id,acct_id) SELECT stat_id, mod(id+100000, acct_id) FROM t1;
INSERT INTO t1(stat_id,acct_id) SELECT stat_id, mod(id+100000, acct_id) FROM t1;
INSERT INTO t1(stat_id,acct_id) SELECT stat_id, mod(id+100000, acct_id) FROM t1;
INSERT INTO t1(stat_id,acct_id) SELECT stat_id, mod(id+100000, acct_id) FROM t1;
INSERT INTO t1(stat_id,acct_id) SELECT stat_id, mod(id+100000, acct_id) FROM t1;
INSERT INTO t1(stat_id,acct_id) SELECT stat_id, mod(id+100000, acct_id) FROM t1;
INSERT INTO t1(stat_id,acct_id) SELECT stat_id, mod(id+100000, acct_id) FROM t1;
UPDATE t1 SET acct_id=785 
WHERE MOD(stat_id,2)=0 AND MOD(id,stat_id)=MOD(acct_id,stat_id);
OPTIMIZE TABLE t1;
Table	Op	Msg_type	Msg_text
test.t1	optimize	status	OK
SELECT COUNT(*) FROM t1;
COUNT(*)
40960
SELECT COUNT(*) FROM t1 WHERE acct_id=785;
COUNT(*)
8702
EXPLAIN SELECT COUNT(*) FROM t1 WHERE stat_id IN (1,3) AND acct_id=785;
id	select_type	table	type	possible_keys	key	key_len	ref	rows	Extra
1	SIMPLE	t1	range	idx1,idx2	idx1	9	NULL	2	Using where; Using index
INSERT INTO t2 SELECT * FROM t1;
OPTIMIZE TABLE t2;
Table	Op	Msg_type	Msg_text
test.t2	optimize	note	Table does not support optimize, doing recreate + analyze instead
test.t2	optimize	status	OK
EXPLAIN SELECT COUNT(*) FROM t2 WHERE stat_id IN (1,3) AND acct_id=785;
id	select_type	table	type	possible_keys	key	key_len	ref	rows	Extra
1	SIMPLE	t2	range	idx1,idx2	idx1	9	NULL	2	Using where; Using index
DROP TABLE t1,t2;
create table t1(a int) engine=innodb;
alter table t1 comment '123';
show create table t1;
Table	Create Table
t1	CREATE TABLE `t1` (
  `a` int(11) DEFAULT NULL
) ENGINE=InnoDB DEFAULT CHARSET=latin1 COMMENT='123'
drop table t1;
CREATE TABLE t1 (a CHAR(2), KEY (a)) ENGINE = InnoDB DEFAULT CHARSET=UTF8;
INSERT INTO t1 VALUES ('uk'),('bg');
SELECT * FROM t1 WHERE a = 'uk';
a
uk
DELETE FROM t1 WHERE a = 'uk';
SELECT * FROM t1 WHERE a = 'uk';
a
UPDATE t1 SET a = 'us' WHERE a = 'uk';
SELECT * FROM t1 WHERE a = 'uk';
a
CREATE TABLE t2 (a CHAR(2), KEY (a)) ENGINE = InnoDB;
INSERT INTO t2 VALUES ('uk'),('bg');
SELECT * FROM t2 WHERE a = 'uk';
a
uk
DELETE FROM t2 WHERE a = 'uk';
SELECT * FROM t2 WHERE a = 'uk';
a
INSERT INTO t2 VALUES ('uk');
UPDATE t2 SET a = 'us' WHERE a = 'uk';
SELECT * FROM t2 WHERE a = 'uk';
a
CREATE TABLE t3 (a CHAR(2), KEY (a)) ENGINE = MyISAM;
INSERT INTO t3 VALUES ('uk'),('bg');
SELECT * FROM t3 WHERE a = 'uk';
a
uk
DELETE FROM t3 WHERE a = 'uk';
SELECT * FROM t3 WHERE a = 'uk';
a
INSERT INTO t3 VALUES ('uk');
UPDATE t3 SET a = 'us' WHERE a = 'uk';
SELECT * FROM t3 WHERE a = 'uk';
a
DROP TABLE t1,t2,t3;
create table t1 (a int) engine=innodb;
select * from bug29807;
ERROR 42S02: Table 'test.bug29807' doesn't exist
drop table t1;
drop table bug29807;
ERROR 42S02: Unknown table 'bug29807'
create table bug29807 (a int);
drop table bug29807;
CREATE TABLE t1 (a INT) ENGINE=InnoDB;
CREATE TABLE t2 (a INT) ENGINE=InnoDB;
switch to connection c1
SET AUTOCOMMIT=0;
INSERT INTO t2 VALUES (1);
switch to connection c2
SET AUTOCOMMIT=0;
LOCK TABLES t1 READ, t2 READ;
ERROR HY000: Lock wait timeout exceeded; try restarting transaction
switch to connection c1
COMMIT;
INSERT INTO t1 VALUES (1);
switch to connection default
SET AUTOCOMMIT=default;
DROP TABLE t1,t2;
CREATE TABLE t1 (
id int NOT NULL auto_increment PRIMARY KEY,
b int NOT NULL,
c datetime NOT NULL,
INDEX idx_b(b),
INDEX idx_c(c)
) ENGINE=InnoDB;
CREATE TABLE t2 (
b int NOT NULL auto_increment PRIMARY KEY,
c datetime NOT NULL
) ENGINE= MyISAM;
INSERT INTO t2(c) VALUES ('2007-01-01');
INSERT INTO t2(c) SELECT c FROM t2;
INSERT INTO t2(c) SELECT c FROM t2;
INSERT INTO t2(c) SELECT c FROM t2;
INSERT INTO t2(c) SELECT c FROM t2;
INSERT INTO t2(c) SELECT c FROM t2;
INSERT INTO t2(c) SELECT c FROM t2;
INSERT INTO t2(c) SELECT c FROM t2;
INSERT INTO t2(c) SELECT c FROM t2;
INSERT INTO t2(c) SELECT c FROM t2;
INSERT INTO t2(c) SELECT c FROM t2;
INSERT INTO t1(b,c) SELECT b,c FROM t2;
UPDATE t2 SET c='2007-01-02';
INSERT INTO t1(b,c) SELECT b,c FROM t2;
UPDATE t2 SET c='2007-01-03';
INSERT INTO t1(b,c) SELECT b,c FROM t2;
set @@sort_buffer_size=8192;
Warnings:
Warning	1292	Truncated incorrect sort_buffer_size value: '8192'
SELECT COUNT(*) FROM t1;
COUNT(*)
3072
EXPLAIN 
SELECT COUNT(*) FROM t1 
WHERE (c >= '2007-01-02' AND c <= '2007-01-03') OR b >= 1;
id	select_type	table	type	possible_keys	key	key_len	ref	rows	Extra
1	SIMPLE	t1	ALL	idx_b,idx_c	NULL	NULL	NULL	#	Using where
SELECT COUNT(*) FROM t1 
WHERE (c >= '2007-01-02' AND c <= '2007-01-03') OR b >= 1;
COUNT(*)
3072
EXPLAIN 
SELECT COUNT(*) FROM t1 FORCE INDEX(idx_b, idx_c) 
WHERE (c >= '2007-01-02' AND c <= '2007-01-03') OR b >= 1;
id	select_type	table	type	possible_keys	key	key_len	ref	rows	Extra
1	SIMPLE	t1	index_merge	idx_b,idx_c	idx_c,idx_b	8,4	NULL	#	Using sort_union(idx_c,idx_b); Using where
SELECT COUNT(*) FROM t1 FORCE INDEX(idx_b, idx_c)
WHERE (c >= '2007-01-02' AND c <= '2007-01-03') OR b >= 1;
COUNT(*)
3072
set @@sort_buffer_size=default;
DROP TABLE t1,t2;
CREATE TABLE t1 (a int, b int);
insert into t1 values (1,1),(1,2);
CREATE TABLE t2 (primary key (a)) select * from t1;
ERROR 23000: Duplicate entry '1' for key 'PRIMARY'
drop table if exists t2;
Warnings:
Note	1051	Unknown table 't2'
CREATE TEMPORARY TABLE t2 (primary key (a)) select * from t1;
ERROR 23000: Duplicate entry '1' for key 'PRIMARY'
drop table if exists t2;
Warnings:
Note	1051	Unknown table 't2'
CREATE TABLE t2 (a int, b int, primary key (a));
BEGIN;
INSERT INTO t2 values(100,100);
CREATE TABLE IF NOT EXISTS t2 (primary key (a)) select * from t1;
ERROR 23000: Duplicate entry '1' for key 'PRIMARY'
SELECT * from t2;
a	b
100	100
ROLLBACK;
SELECT * from t2;
a	b
100	100
TRUNCATE table t2;
INSERT INTO t2 select * from t1;
ERROR 23000: Duplicate entry '1' for key 'PRIMARY'
SELECT * from t2;
a	b
drop table t2;
CREATE TEMPORARY TABLE t2 (a int, b int, primary key (a));
BEGIN;
INSERT INTO t2 values(100,100);
CREATE TEMPORARY TABLE IF NOT EXISTS t2 (primary key (a)) select * from t1;
ERROR 23000: Duplicate entry '1' for key 'PRIMARY'
SELECT * from t2;
a	b
100	100
COMMIT;
BEGIN;
INSERT INTO t2 values(101,101);
CREATE TEMPORARY TABLE IF NOT EXISTS t2 (primary key (a)) select * from t1;
ERROR 23000: Duplicate entry '1' for key 'PRIMARY'
SELECT * from t2;
a	b
100	100
101	101
ROLLBACK;
SELECT * from t2;
a	b
100	100
TRUNCATE table t2;
INSERT INTO t2 select * from t1;
ERROR 23000: Duplicate entry '1' for key 'PRIMARY'
SELECT * from t2;
a	b
drop table t1,t2;
create table t1(f1 varchar(800) binary not null, key(f1))
character set utf8 collate utf8_general_ci;
Warnings:
Warning	1071	Specified key was too long; max key length is 767 bytes
insert into t1 values('aaa');
drop table t1;
CREATE TABLE t1 (a INT PRIMARY KEY, b INT, c FLOAT, KEY b(b)) ENGINE = INNODB;
INSERT INTO t1 VALUES (    1 , 1              , 1);
INSERT INTO t1 SELECT  a + 1 , MOD(a + 1 , 20), 1 FROM t1;
INSERT INTO t1 SELECT  a + 2 , MOD(a + 2 , 20), 1 FROM t1;
INSERT INTO t1 SELECT  a + 4 , MOD(a + 4 , 20), 1 FROM t1;
INSERT INTO t1 SELECT  a + 8 , MOD(a + 8 , 20), 1 FROM t1;
INSERT INTO t1 SELECT  a + 16, MOD(a + 16, 20), 1 FROM t1;
INSERT INTO t1 SELECT  a + 32, MOD(a + 32, 20), 1 FROM t1;
INSERT INTO t1 SELECT  a + 64, MOD(a + 64, 20), 1 FROM t1;
EXPLAIN SELECT b, SUM(c) FROM t1 GROUP BY b;
id	select_type	table	type	possible_keys	key	key_len	ref	rows	Extra
1	SIMPLE	t1	index	NULL	b	5	NULL	128	
EXPLAIN SELECT SQL_BIG_RESULT b, SUM(c) FROM t1 GROUP BY b;
id	select_type	table	type	possible_keys	key	key_len	ref	rows	Extra
1	SIMPLE	t1	ALL	NULL	NULL	NULL	NULL	128	Using filesort
DROP TABLE t1;
drop table if exists t1;
show variables like 'innodb_rollback_on_timeout';
Variable_name	Value
innodb_rollback_on_timeout	OFF
create table t1 (a int unsigned not null primary key) engine = innodb;
insert into t1 values (1);
commit;
begin work;
insert into t1 values (2);
select * from t1;
a
1
2
begin work;
insert into t1 values (5);
select * from t1;
a
1
5
insert into t1 values (2);
ERROR HY000: Lock wait timeout exceeded; try restarting transaction
select * from t1;
a
1
5
commit;
select * from t1;
a
1
2
commit;
select * from t1;
a
1
2
5
drop table t1;
drop table if exists t1;
create table t1 (a int) engine=innodb;
alter table t1 alter a set default 1;
drop table t1;

Bug#24918 drop table and lock / inconsistent between 
perm and temp tables

Check transactional tables under LOCK TABLES

drop table if exists t24918, t24918_tmp, t24918_trans, t24918_trans_tmp, 
t24918_access;
create table t24918_access (id int);
create table t24918 (id int) engine=myisam;
create temporary table t24918_tmp (id int) engine=myisam;
create table t24918_trans (id int) engine=innodb;
create temporary table t24918_trans_tmp (id int) engine=innodb;
lock table t24918 write, t24918_tmp write, t24918_trans write, t24918_trans_tmp write;
drop table t24918;
select * from t24918_access;
ERROR HY000: Table 't24918_access' was not locked with LOCK TABLES
drop table t24918_trans;
select * from t24918_access;
ERROR HY000: Table 't24918_access' was not locked with LOCK TABLES
drop table t24918_trans_tmp;
select * from t24918_access;
ERROR HY000: Table 't24918_access' was not locked with LOCK TABLES
drop table t24918_tmp;
select * from t24918_access;
ERROR HY000: Table 't24918_access' was not locked with LOCK TABLES
unlock tables;
drop table t24918_access;
CREATE TABLE t1 (a int, b int, PRIMARY KEY (a), KEY bkey (b)) ENGINE=InnoDB;
INSERT INTO t1 VALUES (1,2),(3,2),(2,2),(4,2),(5,2),(6,2),(7,2),(8,2);
INSERT INTO t1 SELECT a + 8, 2 FROM t1;
INSERT INTO t1 SELECT a + 16, 1 FROM t1;
EXPLAIN SELECT * FROM t1 WHERE b=2 ORDER BY a;
id	1
select_type	SIMPLE
table	t1
type	ref
possible_keys	bkey
key	bkey
key_len	5
ref	const
rows	16
Extra	Using where; Using index
SELECT * FROM t1 WHERE b=2 ORDER BY a;
a	b
1	2
2	2
3	2
4	2
5	2
6	2
7	2
8	2
9	2
10	2
11	2
12	2
13	2
14	2
15	2
16	2
EXPLAIN SELECT * FROM t1 WHERE b BETWEEN 1 AND 2 ORDER BY a;
id	1
select_type	SIMPLE
table	t1
type	range
possible_keys	bkey
key	bkey
key_len	5
ref	NULL
rows	16
Extra	Using where; Using index; Using filesort
SELECT * FROM t1 WHERE b BETWEEN 1 AND 2 ORDER BY a;
a	b
1	2
2	2
3	2
4	2
5	2
6	2
7	2
8	2
9	2
10	2
11	2
12	2
13	2
14	2
15	2
16	2
17	1
18	1
19	1
20	1
21	1
22	1
23	1
24	1
25	1
26	1
27	1
28	1
29	1
30	1
31	1
32	1
EXPLAIN SELECT * FROM t1 WHERE b BETWEEN 1 AND 2 ORDER BY b,a;
id	1
select_type	SIMPLE
table	t1
type	range
possible_keys	bkey
key	bkey
key_len	5
ref	NULL
rows	16
Extra	Using where; Using index
SELECT * FROM t1 WHERE b BETWEEN 1 AND 2 ORDER BY b,a;
a	b
17	1
18	1
19	1
20	1
21	1
22	1
23	1
24	1
25	1
26	1
27	1
28	1
29	1
30	1
31	1
32	1
1	2
2	2
3	2
4	2
5	2
6	2
7	2
8	2
9	2
10	2
11	2
12	2
13	2
14	2
15	2
16	2
CREATE TABLE t2 (a int, b int, c int, PRIMARY KEY (a), KEY bkey (b,c))
ENGINE=InnoDB;
INSERT INTO t2 VALUES (1,1,1),(3,1,1),(2,1,1),(4,1,1);
INSERT INTO t2 SELECT a + 4, 1, 1 FROM t2;
INSERT INTO t2 SELECT a + 8, 1, 1 FROM t2;
EXPLAIN SELECT * FROM t2 WHERE b=1 ORDER BY a;
id	1
select_type	SIMPLE
table	t2
type	ref
possible_keys	bkey
key	bkey
key_len	5
ref	const
rows	8
Extra	Using where; Using index; Using filesort
SELECT * FROM t2 WHERE b=1 ORDER BY a;
a	b	c
1	1	1
2	1	1
3	1	1
4	1	1
5	1	1
6	1	1
7	1	1
8	1	1
9	1	1
10	1	1
11	1	1
12	1	1
13	1	1
14	1	1
15	1	1
16	1	1
EXPLAIN SELECT * FROM t2 WHERE b=1 AND c=1 ORDER BY a;
id	1
select_type	SIMPLE
table	t2
type	ref
possible_keys	bkey
key	bkey
key_len	10
ref	const,const
rows	8
Extra	Using where; Using index
SELECT * FROM t2 WHERE b=1 AND c=1 ORDER BY a;
a	b	c
1	1	1
2	1	1
3	1	1
4	1	1
5	1	1
6	1	1
7	1	1
8	1	1
9	1	1
10	1	1
11	1	1
12	1	1
13	1	1
14	1	1
15	1	1
16	1	1
EXPLAIN SELECT * FROM t2 WHERE b=1 AND c=1 ORDER BY b,c,a;
id	1
select_type	SIMPLE
table	t2
type	ref
possible_keys	bkey
key	bkey
key_len	10
ref	const,const
rows	8
Extra	Using where; Using index
SELECT * FROM t2 WHERE b=1 AND c=1 ORDER BY b,c,a;
a	b	c
1	1	1
2	1	1
3	1	1
4	1	1
5	1	1
6	1	1
7	1	1
8	1	1
9	1	1
10	1	1
11	1	1
12	1	1
13	1	1
14	1	1
15	1	1
16	1	1
EXPLAIN SELECT * FROM t2 WHERE b=1 AND c=1 ORDER BY c,a;
id	1
select_type	SIMPLE
table	t2
type	ref
possible_keys	bkey
key	bkey
key_len	10
ref	const,const
rows	8
Extra	Using where; Using index
SELECT * FROM t2 WHERE b=1 AND c=1 ORDER BY c,a;
a	b	c
1	1	1
2	1	1
3	1	1
4	1	1
5	1	1
6	1	1
7	1	1
8	1	1
9	1	1
10	1	1
11	1	1
12	1	1
13	1	1
14	1	1
15	1	1
16	1	1
DROP TABLE t1,t2;
CREATE TABLE t1 (a INT, PRIMARY KEY (a)) ENGINE=InnoDB;
INSERT INTO t1 VALUES (1),(2),(3),(4),(5),(6),(7),(8);
INSERT INTO t1 SELECT a + 8  FROM t1;
INSERT INTO t1 SELECT a + 16 FROM t1;
CREATE PROCEDURE p1 ()
BEGIN
DECLARE i INT DEFAULT 50;
DECLARE cnt INT;
START TRANSACTION;
ALTER TABLE t1 ENGINE=InnoDB;
COMMIT;
START TRANSACTION;
WHILE (i > 0) DO
SET i = i - 1;
SELECT COUNT(*) INTO cnt FROM t1 LOCK IN SHARE MODE;
END WHILE;
COMMIT;
END;|
CALL p1();
CALL p1();
CALL p1();
DROP PROCEDURE p1;
DROP TABLE t1;
create table t1(a text) engine=innodb default charset=utf8;
insert into t1 values('aaa');
alter table t1 add index(a(1024));
Warnings:
Warning	1071	Specified key was too long; max key length is 767 bytes
Warning	1071	Specified key was too long; max key length is 767 bytes
show create table t1;
Table	Create Table
t1	CREATE TABLE `t1` (
  `a` text,
  KEY `a` (`a`(255))
) ENGINE=InnoDB DEFAULT CHARSET=utf8
drop table t1;
CREATE TABLE t1 (
a INT,
b INT,
KEY (b)
) ENGINE=InnoDB;
INSERT INTO t1 VALUES (1,10), (2,10), (2,20), (3,30);
START TRANSACTION;
SELECT * FROM t1 WHERE b=20 FOR UPDATE;
a	b
2	20
START TRANSACTION;
SELECT * FROM t1 WHERE b=10 ORDER BY A FOR UPDATE;
a	b
1	10
2	10
ROLLBACK;
ROLLBACK;
DROP TABLE t1;
CREATE TABLE t1(
a INT, 
b INT NOT NULL, 
c INT NOT NULL, 
d INT, 
UNIQUE KEY (c,b)
) engine=innodb;
INSERT INTO t1 VALUES (1,1,1,50), (1,2,3,40), (2,1,3,4);
EXPLAIN SELECT c,b,d FROM t1 GROUP BY c,b,d;
id	select_type	table	type	possible_keys	key	key_len	ref	rows	Extra
1	SIMPLE	t1	ALL	NULL	NULL	NULL	NULL	3	Using filesort
SELECT c,b,d FROM t1 GROUP BY c,b,d;
c	b	d
1	1	50
3	1	4
3	2	40
EXPLAIN SELECT c,b,d FROM t1 GROUP BY c,b,d ORDER BY NULL;
id	select_type	table	type	possible_keys	key	key_len	ref	rows	Extra
1	SIMPLE	t1	ALL	NULL	NULL	NULL	NULL	3	
SELECT c,b,d FROM t1 GROUP BY c,b,d ORDER BY NULL;
c	b	d
1	1	50
3	1	4
3	2	40
EXPLAIN SELECT c,b,d FROM t1 ORDER BY c,b,d;
id	select_type	table	type	possible_keys	key	key_len	ref	rows	Extra
1	SIMPLE	t1	ALL	NULL	NULL	NULL	NULL	3	Using filesort
SELECT c,b,d FROM t1 ORDER BY c,b,d;
c	b	d
1	1	50
3	1	4
3	2	40
EXPLAIN SELECT c,b,d FROM t1 GROUP BY c,b;
id	select_type	table	type	possible_keys	key	key_len	ref	rows	Extra
1	SIMPLE	t1	index	NULL	c	8	NULL	3	
SELECT c,b,d FROM t1 GROUP BY c,b;
c	b	d
1	1	50
3	1	4
3	2	40
EXPLAIN SELECT c,b   FROM t1 GROUP BY c,b;
id	select_type	table	type	possible_keys	key	key_len	ref	rows	Extra
1	SIMPLE	t1	index	NULL	c	8	NULL	3	Using index
SELECT c,b   FROM t1 GROUP BY c,b;
c	b
1	1
3	1
3	2
DROP TABLE t1;
CREATE TABLE t1 (a INT, b INT, PRIMARY KEY (a), INDEX b (b)) ENGINE=InnoDB;
INSERT INTO t1(a,b) VALUES (1,1), (2,2), (3,2);
EXPLAIN SELECT * FROM t1 WHERE b=2 ORDER BY a ASC;
id	1
select_type	SIMPLE
table	t1
type	ref
possible_keys	b
key	b
key_len	5
ref	const
rows	1
Extra	Using where; Using index
SELECT * FROM t1 WHERE b=2 ORDER BY a ASC;
a	b
2	2
3	2
EXPLAIN SELECT * FROM t1 WHERE b=2 ORDER BY a DESC;
id	1
select_type	SIMPLE
table	t1
type	ref
possible_keys	b
key	b
key_len	5
ref	const
rows	1
Extra	Using where; Using index
SELECT * FROM t1 WHERE b=2 ORDER BY a DESC;
a	b
3	2
2	2
EXPLAIN SELECT * FROM t1 ORDER BY b ASC, a ASC;
id	1
select_type	SIMPLE
table	t1
type	index
possible_keys	NULL
key	b
key_len	5
ref	NULL
rows	3
Extra	Using index
SELECT * FROM t1 ORDER BY b ASC, a ASC;
a	b
1	1
2	2
3	2
EXPLAIN SELECT * FROM t1 ORDER BY b DESC, a DESC;
id	1
select_type	SIMPLE
table	t1
type	index
possible_keys	NULL
key	b
key_len	5
ref	NULL
rows	3
Extra	Using index
SELECT * FROM t1 ORDER BY b DESC, a DESC;
a	b
3	2
2	2
1	1
EXPLAIN SELECT * FROM t1 ORDER BY b ASC, a DESC;
id	1
select_type	SIMPLE
table	t1
type	index
possible_keys	NULL
key	b
key_len	5
ref	NULL
rows	3
Extra	Using index; Using filesort
SELECT * FROM t1 ORDER BY b ASC, a DESC;
a	b
1	1
3	2
2	2
EXPLAIN SELECT * FROM t1 ORDER BY b DESC, a ASC;
id	1
select_type	SIMPLE
table	t1
type	index
possible_keys	NULL
key	b
key_len	5
ref	NULL
rows	3
Extra	Using index; Using filesort
SELECT * FROM t1 ORDER BY b DESC, a ASC;
a	b
2	2
3	2
1	1
DROP TABLE t1;

#
# Bug#27610: ALTER TABLE ROW_FORMAT=... does not rebuild the table.
#

# - prepare;

DROP TABLE IF EXISTS t1;

CREATE TABLE t1(c INT)
ENGINE = InnoDB
ROW_FORMAT = COMPACT;

# - initial check;

SELECT table_schema, table_name, row_format
FROM INFORMATION_SCHEMA.TABLES
WHERE table_schema = DATABASE() AND table_name = 't1';
table_schema	table_name	row_format
test	t1	Compact

# - change ROW_FORMAT and check;

ALTER TABLE t1 ROW_FORMAT = REDUNDANT;

SELECT table_schema, table_name, row_format
FROM INFORMATION_SCHEMA.TABLES
WHERE table_schema = DATABASE() AND table_name = 't1';
table_schema	table_name	row_format
test	t1	Redundant

# - that's it, cleanup.

DROP TABLE t1;
create table t1(a char(10) not null, unique key aa(a(1)),
b char(4) not null, unique key bb(b(4))) engine=innodb;
desc t1;
Field	Type	Null	Key	Default	Extra
a	char(10)	NO	UNI	NULL	
b	char(4)	NO	PRI	NULL	
show create table t1;
Table	Create Table
t1	CREATE TABLE `t1` (
  `a` char(10) NOT NULL,
  `b` char(4) NOT NULL,
  UNIQUE KEY `bb` (`b`),
  UNIQUE KEY `aa` (`a`(1))
) ENGINE=InnoDB DEFAULT CHARSET=latin1
drop table t1;
CREATE TABLE t1 (id int, type char(6), d int, INDEX idx(id,d)) ENGINE=InnoDB;
INSERT INTO t1 VALUES 
(191, 'member', 1), (NULL, 'member', 3), (NULL, 'member', 4), (201, 'member', 2);
EXPLAIN SELECT * FROM t1 WHERE id=191 OR id IS NULL ORDER BY d;
id	select_type	table	type	possible_keys	key	key_len	ref	rows	Extra
1	SIMPLE	t1	ALL	idx	NULL	NULL	NULL	4	Using where; Using filesort
SELECT * FROM t1 WHERE id=191 OR id IS NULL ORDER BY d;
id	type	d
191	member	1
NULL	member	3
NULL	member	4
DROP TABLE t1;
set @my_innodb_autoextend_increment=@@global.innodb_autoextend_increment;
set global innodb_autoextend_increment=8;
set global innodb_autoextend_increment=@my_innodb_autoextend_increment;
set @my_innodb_commit_concurrency=@@global.innodb_commit_concurrency;
set global innodb_commit_concurrency=0;
set global innodb_commit_concurrency=@my_innodb_commit_concurrency;
CREATE TABLE t1 (a int, b int, c int, PRIMARY KEY (a), KEY t1_b (b))
ENGINE=InnoDB;
INSERT INTO t1 (a,b,c) VALUES (1,1,1), (2,1,1), (3,1,1), (4,1,1);
INSERT INTO t1 (a,b,c) SELECT a+4,b,c FROM t1;
EXPLAIN SELECT a, b, c FROM t1 WHERE b = 1 ORDER BY a DESC LIMIT 5;
id	select_type	table	type	possible_keys	key	key_len	ref	rows	Extra
1	SIMPLE	t1	index	t1_b	PRIMARY	4	NULL	8	Using where
SELECT a, b, c FROM t1 WHERE b = 1 ORDER BY a DESC LIMIT 5;
a	b	c
8	1	1
7	1	1
6	1	1
5	1	1
4	1	1
DROP TABLE t1;
DROP TABLE IF EXISTS t1;
CREATE TABLE t1 (a char(50)) ENGINE=InnoDB;
CREATE INDEX i1 on t1 (a(3));
SELECT * FROM t1 WHERE a = 'abcde';
a
DROP TABLE t1;
#
# BUG #26288: savepoint are not deleted on comit, if the transaction 
# was otherwise empty
#
BEGIN;
SAVEPOINT s1;
COMMIT;
RELEASE SAVEPOINT s1;
ERROR 42000: SAVEPOINT s1 does not exist
BEGIN;
SAVEPOINT s2;
COMMIT;
ROLLBACK TO SAVEPOINT s2;
ERROR 42000: SAVEPOINT s2 does not exist
BEGIN;
SAVEPOINT s3;
ROLLBACK;
RELEASE SAVEPOINT s3;
ERROR 42000: SAVEPOINT s3 does not exist
BEGIN;
SAVEPOINT s4;
ROLLBACK;
ROLLBACK TO SAVEPOINT s4;
ERROR 42000: SAVEPOINT s4 does not exist
CREATE TABLE t1 (f1 INTEGER PRIMARY KEY COMMENT 'My ID#', f2 INTEGER DEFAULT NULL, f3 CHAR(10) DEFAULT 'My ID#', CONSTRAINT f2_ref FOREIGN KEY (f2) REFERENCES t1 (f1)) ENGINE=INNODB;
SHOW CREATE TABLE t1;
Table	Create Table
t1	CREATE TABLE `t1` (
  `f1` int(11) NOT NULL COMMENT 'My ID#',
  `f2` int(11) DEFAULT NULL,
  `f3` char(10) DEFAULT 'My ID#',
  PRIMARY KEY (`f1`),
  KEY `f2_ref` (`f2`),
  CONSTRAINT `f2_ref` FOREIGN KEY (`f2`) REFERENCES `t1` (`f1`)
) ENGINE=InnoDB DEFAULT CHARSET=latin1
DROP TABLE t1;
<<<<<<< HEAD
End of 5.0 tests
CREATE TABLE `t2` (
`k` int(11) NOT NULL auto_increment,
`a` int(11) default NULL,
`c` int(11) default NULL,
PRIMARY KEY  (`k`),
UNIQUE KEY `idx_1` (`a`)
);
insert into t2 ( a ) values ( 6 ) on duplicate key update c =
ifnull( c,
0 ) + 1;
insert into t2 ( a ) values ( 7 ) on duplicate key update c =
ifnull( c,
0 ) + 1;
select last_insert_id();
last_insert_id()
2
select * from t2;
k	a	c
1	6	NULL
2	7	NULL
insert into t2 ( a ) values ( 6 ) on duplicate key update c =
ifnull( c,
0 ) + 1;
select last_insert_id();
last_insert_id()
2
select last_insert_id(0);
last_insert_id(0)
0
insert into t2 ( a ) values ( 6 ) on duplicate key update c =
ifnull( c,
0 ) + 1;
select last_insert_id();
last_insert_id()
0
select * from t2;
k	a	c
1	6	2
2	7	NULL
insert ignore into t2 values (null,6,1),(10,8,1);
select last_insert_id();
last_insert_id()
0
insert ignore into t2 values (null,6,1),(null,8,1),(null,15,1),(null,20,1);
select last_insert_id();
last_insert_id()
11
select * from t2;
k	a	c
1	6	2
2	7	NULL
10	8	1
11	15	1
12	20	1
insert into t2 ( a ) values ( 6 ) on duplicate key update c =
ifnull( c,
0 ) + 1, k=last_insert_id(k);
select last_insert_id();
last_insert_id()
1
select * from t2;
k	a	c
1	6	3
2	7	NULL
10	8	1
11	15	1
12	20	1
drop table t2;
drop table if exists t1, t2;
create table t1 (i int);
alter table t1 modify i int default 1;
alter table t1 modify i int default 2, rename t2;
lock table t2 write;
alter table t2 modify i int default 3;
unlock tables;
lock table t2 write;
alter table t2 modify i int default 4, rename t1;
unlock tables;
drop table t1;
drop table if exists t1;
create table t1 (i int);
insert into t1 values ();
lock table t1 write;
alter table t1 modify i int default 1;
insert into t1 values ();
select * from t1;
i
NULL
1
alter table t1 change i c char(10) default "Two";
insert into t1 values ();
select * from t1;
c
NULL
1
Two
unlock tables;
select * from t1;
c
NULL
1
Two
drop tables t1;
create table t1(f1 varchar(5) unique, f2 timestamp NOT NULL DEFAULT
CURRENT_TIMESTAMP ON UPDATE CURRENT_TIMESTAMP);
insert into t1(f1) values(1);
select @a:=f2 from t1;
@a:=f2
#
update t1 set f1=1;
select @b:=f2 from t1;
@b:=f2
#
select if(@a=@b,"ok","wrong");
if(@a=@b,"ok","wrong")
ok
insert into t1(f1) values (1) on duplicate key update f1="1";
select @b:=f2 from t1;
@b:=f2
#
select if(@a=@b,"ok","wrong");
if(@a=@b,"ok","wrong")
ok
insert into t1(f1) select f1 from t1 on duplicate key update f1="1";
select @b:=f2 from t1;
@b:=f2
#
select if(@a=@b,"ok","wrong");
if(@a=@b,"ok","wrong")
ok
drop table t1;
SET SESSION AUTOCOMMIT = 0;
SET SESSION TRANSACTION ISOLATION LEVEL READ COMMITTED;
set binlog_format=mixed;
# Switch to connection con1
CREATE TABLE t1 (a INT PRIMARY KEY, b VARCHAR(256))
ENGINE = InnoDB;
INSERT INTO t1 VALUES (1,2);
# 1. test for locking:
BEGIN;
UPDATE t1 SET b = 12 WHERE a = 1;
affected rows: 1
info: Rows matched: 1  Changed: 1  Warnings: 0
SELECT * FROM t1;
a	b
1	12
# Switch to connection con2
UPDATE t1 SET b = 21 WHERE a = 1;
ERROR HY000: Lock wait timeout exceeded; try restarting transaction
# Switch to connection con1
SELECT * FROM t1;
a	b
1	12
ROLLBACK;
# 2. test for serialized update:
CREATE TABLE t2 (a INT);
TRUNCATE t1;
INSERT INTO t1 VALUES (1,'init');
CREATE PROCEDURE p1()
BEGIN
UPDATE t1 SET b = CONCAT(b, '+con2')  WHERE a = 1;
INSERT INTO t2 VALUES ();
END|
BEGIN;
UPDATE t1 SET b = CONCAT(b, '+con1') WHERE a = 1;
affected rows: 1
info: Rows matched: 1  Changed: 1  Warnings: 0
SELECT * FROM t1;
a	b
1	init+con1
# Switch to connection con2
CALL p1;;
# Switch to connection con1
SELECT * FROM t1;
a	b
1	init+con1
COMMIT;
SELECT * FROM t1;
a	b
1	init+con1
# Switch to connection con2
SELECT * FROM t1;
a	b
1	init+con1+con2
# Switch to connection con1
# 3. test for updated key column:
TRUNCATE t1;
TRUNCATE t2;
INSERT INTO t1 VALUES (1,'init');
BEGIN;
UPDATE t1 SET a = 2, b = CONCAT(b, '+con1') WHERE a = 1;
affected rows: 1
info: Rows matched: 1  Changed: 1  Warnings: 0
SELECT * FROM t1;
a	b
2	init+con1
# Switch to connection con2
CALL p1;;
# Switch to connection con1
SELECT * FROM t1;
a	b
2	init+con1
COMMIT;
SELECT * FROM t1;
a	b
2	init+con1
# Switch to connection con2
SELECT * FROM t1;
a	b
2	init+con1
DROP PROCEDURE p1;
DROP TABLE t1, t2;
CREATE TABLE t1 (a INT NOT NULL, b INT NOT NULL, PRIMARY KEY (a,b)) engine=innodb;
CREATE TABLE t2 (c INT NOT NULL, d INT NOT NULL, PRIMARY KEY (c,d),
CONSTRAINT c2 FOREIGN KEY f2 (c) REFERENCES t1 (a,b) ON UPDATE NO ACTION) engine=innodb;
ERROR 42000: Incorrect foreign key definition for 'f2': Key reference and table reference don't match
CREATE TABLE t2 (c INT NOT NULL, d INT NOT NULL, PRIMARY KEY (c,d),
CONSTRAINT c2 FOREIGN KEY (c) REFERENCES t1 (a,b) ON UPDATE NO ACTION) engine=innodb;
ERROR 42000: Incorrect foreign key definition for 'c2': Key reference and table reference don't match
CREATE TABLE t2 (c INT NOT NULL, d INT NOT NULL, PRIMARY KEY (c,d),
CONSTRAINT c1 FOREIGN KEY c2 (c) REFERENCES t1 (a) ON DELETE NO ACTION,
CONSTRAINT c2 FOREIGN KEY (c) REFERENCES t1 (a) ON UPDATE NO ACTION) engine=innodb;
ALTER TABLE t2 DROP FOREIGN KEY c2;
DROP TABLE t2;
CREATE TABLE t2 (c INT NOT NULL, d INT NOT NULL, PRIMARY KEY (c,d),
FOREIGN KEY (c) REFERENCES t1 (a,k) ON UPDATE NO ACTION) engine=innodb;
ERROR 42000: Incorrect foreign key definition for 'foreign key without name': Key reference and table reference don't match
CREATE TABLE t2 (c INT NOT NULL, d INT NOT NULL, PRIMARY KEY (c,d),
FOREIGN KEY f1 (c) REFERENCES t1 (a,k) ON UPDATE NO ACTION) engine=innodb;
ERROR 42000: Incorrect foreign key definition for 'f1': Key reference and table reference don't match
CREATE TABLE t2 (c INT NOT NULL, d INT NOT NULL, PRIMARY KEY (c,d),
CONSTRAINT c1 FOREIGN KEY f1 (c) REFERENCES t1 (a) ON DELETE NO ACTION,
CONSTRAINT c2 FOREIGN KEY (c) REFERENCES t1 (a) ON UPDATE NO ACTION,
FOREIGN KEY f3 (c) REFERENCES t1 (a) ON UPDATE NO ACTION,
FOREIGN KEY (c) REFERENCES t1 (a) ON UPDATE NO ACTION) engine=innodb;
SHOW CREATE TABLE t2;
Table	Create Table
t2	CREATE TABLE `t2` (
  `c` int(11) NOT NULL,
  `d` int(11) NOT NULL,
  PRIMARY KEY (`c`,`d`),
  CONSTRAINT `c1` FOREIGN KEY (`c`) REFERENCES `t1` (`a`) ON DELETE NO ACTION,
  CONSTRAINT `c2` FOREIGN KEY (`c`) REFERENCES `t1` (`a`) ON UPDATE NO ACTION,
  CONSTRAINT `t2_ibfk_1` FOREIGN KEY (`c`) REFERENCES `t1` (`a`) ON UPDATE NO ACTION,
  CONSTRAINT `t2_ibfk_2` FOREIGN KEY (`c`) REFERENCES `t1` (`a`) ON UPDATE NO ACTION
) ENGINE=InnoDB DEFAULT CHARSET=latin1
DROP TABLE t2;
DROP TABLE t1;
create table t1 (a int auto_increment primary key) engine=innodb;
alter table t1 order by a;
Warnings:
Warning	1105	ORDER BY ignored as there is a user-defined clustered index in the table 't1'
drop table t1;
CREATE TABLE t1
(vid integer NOT NULL,
tid integer NOT NULL,
idx integer NOT NULL,
name varchar(128) NOT NULL,
type varchar(128) NULL,
PRIMARY KEY(idx, vid, tid),
UNIQUE(vid, tid, name)
) ENGINE=InnoDB;
INSERT INTO t1 VALUES
(1,1,1,'pk',NULL),(2,1,1,'pk',NULL),(3,1,1,'pk',NULL),(4,1,1,'c1',NULL),
(5,1,1,'pk',NULL),(1,1,2,'c1',NULL),(2,1,2,'c1',NULL),(3,1,2,'c1',NULL),
(4,1,2,'c2',NULL),(5,1,2,'c1',NULL),(2,1,3,'c2',NULL),(3,1,3,'c2',NULL),
(4,1,3,'pk',NULL),(5,1,3,'c2',NULL),
(2,1,4,'c_extra',NULL),(3,1,4,'c_extra',NULL);
EXPLAIN SELECT * FROM t1 WHERE tid = 1 AND vid = 3 ORDER BY idx DESC;
id	select_type	table	type	possible_keys	key	key_len	ref	rows	Extra
1	SIMPLE	t1	index	vid	PRIMARY	12	NULL	16	Using where
SELECT * FROM t1 WHERE tid = 1 AND vid = 3 ORDER BY idx DESC;
vid	tid	idx	name	type
3	1	4	c_extra	NULL
3	1	3	c2	NULL
3	1	2	c1	NULL
3	1	1	pk	NULL
DROP TABLE t1;
#
# Bug #44290: explain crashes for subquery with distinct in
#             SQL_SELECT::test_quick_select
#             (reproduced only with InnoDB tables)
#
CREATE TABLE t1 (c1 INT, c2 INT, c3 INT, KEY (c3), KEY (c2, c3))
ENGINE=InnoDB;
INSERT INTO t1 VALUES (1,1,1), (1,1,1), (1,1,2), (1,1,1), (1,1,2);
SELECT 1 FROM (SELECT COUNT(DISTINCT c1) 
FROM t1 WHERE c2 IN (1, 1) AND c3 = 2 GROUP BY c2) x;
1
1
EXPLAIN 
SELECT 1 FROM (SELECT COUNT(DISTINCT c1) 
FROM t1 WHERE c2 IN (1, 1) AND c3 = 2 GROUP BY c2) x;
id	select_type	table	type	possible_keys	key	key_len	ref	rows	Extra
1	PRIMARY	<derived2>	system	NULL	NULL	NULL	NULL	1	
2	DERIVED	t1	index	c3,c2	c2	10	NULL	5	
DROP TABLE t1;
CREATE TABLE t1 (c1 REAL, c2 REAL, c3 REAL, KEY (c3), KEY (c2, c3))
ENGINE=InnoDB;
INSERT INTO t1 VALUES (1,1,1), (1,1,1), (1,1,2), (1,1,1), (1,1,2);
SELECT 1 FROM (SELECT COUNT(DISTINCT c1) 
FROM t1 WHERE c2 IN (1, 1) AND c3 = 2 GROUP BY c2) x;
1
1
EXPLAIN 
SELECT 1 FROM (SELECT COUNT(DISTINCT c1) 
FROM t1 WHERE c2 IN (1, 1) AND c3 = 2 GROUP BY c2) x;
id	select_type	table	type	possible_keys	key	key_len	ref	rows	Extra
1	PRIMARY	<derived2>	system	NULL	NULL	NULL	NULL	1	
2	DERIVED	t1	index	c3,c2	c2	18	NULL	5	
DROP TABLE t1;
CREATE TABLE t1 (c1 DECIMAL(12,2), c2 DECIMAL(12,2), c3 DECIMAL(12,2), 
KEY (c3), KEY (c2, c3))
ENGINE=InnoDB;
INSERT INTO t1 VALUES (1,1,1), (1,1,1), (1,1,2), (1,1,1), (1,1,2);
SELECT 1 FROM (SELECT COUNT(DISTINCT c1) 
FROM t1 WHERE c2 IN (1, 1) AND c3 = 2 GROUP BY c2) x;
1
1
EXPLAIN 
SELECT 1 FROM (SELECT COUNT(DISTINCT c1) 
FROM t1 WHERE c2 IN (1, 1) AND c3 = 2 GROUP BY c2) x;
id	select_type	table	type	possible_keys	key	key_len	ref	rows	Extra
1	PRIMARY	<derived2>	system	NULL	NULL	NULL	NULL	1	
2	DERIVED	t1	index	c3,c2	c2	14	NULL	5	
DROP TABLE t1;
End of 5.1 tests
drop table if exists t1, t2, t3;
create table t1(a int);
insert into t1 values (0),(1),(2),(3),(4),(5),(6),(7),(8),(9);
create table t2 (a int, b int, pk int, key(a,b), primary key(pk)) engine=innodb;
insert into t2 select @a:=A.a+10*(B.a + 10*C.a),@a, @a from t1 A, t1 B, t1 C;
this must use key 'a', not PRIMARY:
explain select a from t2 where a=b;
id	select_type	table	type	possible_keys	key	key_len	ref	rows	Extra
1	SIMPLE	t2	index	NULL	a	10	NULL	#	Using where; Using index
drop table t1, t2;
SET SESSION BINLOG_FORMAT=STATEMENT;
SET SESSION TRANSACTION ISOLATION LEVEL READ COMMITTED;
select @@session.sql_log_bin, @@session.binlog_format, @@session.tx_isolation;
@@session.sql_log_bin	1
@@session.binlog_format	STATEMENT
@@session.tx_isolation	READ-COMMITTED
CREATE TABLE t1 ( a INT ) ENGINE=InnoDB;
INSERT INTO t1 VALUES(1);
DROP TABLE t1;
DROP TABLE IF EXISTS t1;
CREATE TABLE t1 (a char(50)) ENGINE=InnoDB;
CREATE INDEX i1 on t1 (a(3));
SELECT * FROM t1 WHERE a = 'abcde';
a
DROP TABLE t1;
CREATE TABLE foo (a int, b int, c char(10),
PRIMARY KEY (c(3)),
KEY b (b)
) engine=innodb;
CREATE TABLE foo2 (a int, b int, c char(10),
PRIMARY KEY (c),
KEY b (b)
) engine=innodb;
CREATE TABLE bar (a int, b int, c char(10),
PRIMARY KEY (c(3)),
KEY b (b)
) engine=myisam;
INSERT INTO foo VALUES
(1,2,'abcdefghij'), (2,3,''), (3,4,'klmnopqrst'),
(4,5,'uvwxyz'), (5,6,'meotnsyglt'), (4,5,'asfdewe');
INSERT INTO bar SELECT * FROM foo;
INSERT INTO foo2 SELECT * FROM foo;
EXPLAIN SELECT c FROM bar WHERE b>2;;
id	1
select_type	SIMPLE
table	bar
type	ALL
possible_keys	b
key	NULL
key_len	NULL
ref	NULL
rows	6
Extra	Using where
EXPLAIN SELECT c FROM foo WHERE b>2;;
id	1
select_type	SIMPLE
table	foo
type	ALL
possible_keys	b
key	NULL
key_len	NULL
ref	NULL
rows	6
Extra	Using where
EXPLAIN SELECT c FROM foo2 WHERE b>2;;
id	1
select_type	SIMPLE
table	foo2
type	range
possible_keys	b
key	b
key_len	5
ref	NULL
rows	3
Extra	Using where; Using index
EXPLAIN SELECT c FROM bar WHERE c>2;;
id	1
select_type	SIMPLE
table	bar
type	ALL
possible_keys	PRIMARY
key	NULL
key_len	NULL
ref	NULL
rows	6
Extra	Using where
EXPLAIN SELECT c FROM foo WHERE c>2;;
id	1
select_type	SIMPLE
table	foo
type	ALL
possible_keys	PRIMARY
key	NULL
key_len	NULL
ref	NULL
rows	6
Extra	Using where
EXPLAIN SELECT c FROM foo2 WHERE c>2;;
id	1
select_type	SIMPLE
table	foo2
type	index
possible_keys	PRIMARY
key	b
key_len	5
ref	NULL
rows	6
Extra	Using where; Using index
DROP TABLE foo, bar, foo2;
DROP TABLE IF EXISTS t1,t3,t2;
DROP FUNCTION IF EXISTS f1;
CREATE FUNCTION f1() RETURNS VARCHAR(250)
BEGIN
return 'hhhhhhh' ;
END|
CREATE TABLE t1 (a VARCHAR(20), b VARCHAR(20), c VARCHAR(20)) ENGINE=INNODB;
BEGIN WORK;
CREATE TEMPORARY TABLE t2 (a VARCHAR(20), b VARCHAR(20), c varchar(20)) ENGINE=INNODB;
CREATE TEMPORARY TABLE t3 LIKE t2;
INSERT INTO t1 VALUES ('a','b',NULL),('c','d',NULL),('e','f',NULL);
SET @stmt := CONCAT('INSERT INTO t2 SELECT tbl.a, tbl.b, f1()',' FROM t1 tbl');
PREPARE stmt1 FROM @stmt;
SET @stmt := CONCAT('INSERT INTO t3', ' SELECT * FROM t2');
PREPARE stmt3 FROM @stmt;
EXECUTE stmt1;
COMMIT;
DEALLOCATE PREPARE stmt1;
DEALLOCATE PREPARE stmt3;
DROP TABLE t1,t3,t2;
DROP FUNCTION f1;
DROP TABLE IF EXISTS t1,t2;
CREATE TABLE t1 (id INT NOT NULL, PRIMARY KEY (id)) ENGINE=INNODB;
CREATE TABLE t2 (id INT PRIMARY KEY,
t1_id INT, INDEX par_ind (t1_id),
FOREIGN KEY (t1_id) REFERENCES t1(id)) ENGINE=INNODB;
INSERT INTO t1 VALUES (1),(2);
INSERT INTO t2 VALUES (3,2);
SET AUTOCOMMIT = 0;
START TRANSACTION;
TRUNCATE TABLE t1;
ERROR 23000: Cannot delete or update a parent row: a foreign key constraint fails (`test`.`t2`, CONSTRAINT `t2_ibfk_1` FOREIGN KEY (`t1_id`) REFERENCES `t1` (`id`))
SELECT * FROM t1;
id
1
2
COMMIT;
SELECT * FROM t1;
id
1
2
START TRANSACTION;
TRUNCATE TABLE t1;
ERROR 23000: Cannot delete or update a parent row: a foreign key constraint fails (`test`.`t2`, CONSTRAINT `t2_ibfk_1` FOREIGN KEY (`t1_id`) REFERENCES `t1` (`id`))
SELECT * FROM t1;
id
1
2
ROLLBACK;
SELECT * FROM t1;
id
1
2
SET AUTOCOMMIT = 1;
START TRANSACTION;
SELECT * FROM t1;
id
1
2
COMMIT;
TRUNCATE TABLE t1;
ERROR 23000: Cannot delete or update a parent row: a foreign key constraint fails (`test`.`t2`, CONSTRAINT `t2_ibfk_1` FOREIGN KEY (`t1_id`) REFERENCES `t1` (`id`))
SELECT * FROM t1;
id
1
2
DELETE FROM t2 WHERE id = 3;
START TRANSACTION;
SELECT * FROM t1;
id
1
2
TRUNCATE TABLE t1;
ROLLBACK;
SELECT * FROM t1;
id
TRUNCATE TABLE t2;
DROP TABLE t2;
DROP TABLE t1;
#
# Bug#40127 Multiple table DELETE IGNORE hangs on foreign key constraint violation on 5.0
#
CREATE TABLE t1 (
id INT UNSIGNED NOT NULL AUTO_INCREMENT,
PRIMARY KEY (id)
) ENGINE=InnoDB;
CREATE TABLE t2 (
id INT UNSIGNED NOT NULL AUTO_INCREMENT,
aid INT UNSIGNED NOT NULL,
PRIMARY KEY (id),
FOREIGN KEY (aid) REFERENCES t1 (id)
) ENGINE=InnoDB;
CREATE TABLE t3 (
bid INT UNSIGNED NOT NULL,
FOREIGN KEY (bid) REFERENCES t2 (id)
) ENGINE=InnoDB;
CREATE TABLE t4 (
a INT
) ENGINE=InnoDB;
CREATE TABLE t5 (
a INT
) ENGINE=InnoDB;
INSERT INTO t1 (id) VALUES (1);
INSERT INTO t2 (id, aid) VALUES (1, 1),(2,1),(3,1),(4,1);
INSERT INTO t3 (bid) VALUES (1);
INSERT INTO t4 VALUES (1),(2),(3),(4),(5);
INSERT INTO t5 VALUES (1);
DELETE t5 FROM t4 LEFT JOIN t5 ON t4.a= t5.a;
DELETE t2, t1 FROM t2 INNER JOIN t1 ON (t2.aid = t1.id) WHERE t2.id = 1;
ERROR 23000: Cannot delete or update a parent row: a foreign key constraint fails (`test`.`t3`, CONSTRAINT `t3_ibfk_1` FOREIGN KEY (`bid`) REFERENCES `t2` (`id`))
DELETE t2, t1 FROM t2 INNER JOIN t1 ON (t2.aid = t1.id) WHERE t2.id = 1;
ERROR 23000: Cannot delete or update a parent row: a foreign key constraint fails (`test`.`t3`, CONSTRAINT `t3_ibfk_1` FOREIGN KEY (`bid`) REFERENCES `t2` (`id`))
DELETE IGNORE t2, t1 FROM t2 INNER JOIN t1 ON (t2.aid = t1.id) WHERE t2.id = 1;
DROP TABLE t3;
DROP TABLE t2;
DROP TABLE t1;
DROP TABLES t4,t5;
# Bug#40127 Multiple table DELETE IGNORE hangs on foreign key constraint violation on 5.0
# Testing for any side effects of IGNORE on AFTER DELETE triggers used with
# transactional tables.
#
CREATE TABLE t1 (i INT NOT NULL PRIMARY KEY) ENGINE=InnoDB;
CREATE TABLE t2 (a VARCHAR(100)) ENGINE=InnoDB;
CREATE TABLE t3 (i INT NOT NULL PRIMARY KEY) ENGINE=InnoDB;
CREATE TABLE t4 (i INT NOT NULL PRIMARY KEY, t1i INT, 
FOREIGN KEY (t1i) REFERENCES t1(i))
ENGINE=InnoDB;
CREATE TRIGGER trg AFTER DELETE ON t1 FOR EACH ROW
BEGIN
SET @b:='EXECUTED TRIGGER';
INSERT INTO t2 VALUES (@b);
SET @a:= error_happens_here;
END||
SET @b:="";
SET @a:="";
INSERT INTO t1 VALUES (1),(2),(3),(4);
INSERT INTO t3 SELECT * FROM t1;
** An error in a trigger causes rollback of the statement.
DELETE t1 FROM t3 LEFT JOIN t1 ON t1.i=t3.i;
ERROR 42S22: Unknown column 'error_happens_here' in 'field list'
SELECT @a,@b;
@a	@b
	EXECUTED TRIGGER
SELECT * FROM t2;
a
SELECT * FROM t1 LEFT JOIN t3 ON t1.i=t3.i;
i	i
1	1
2	2
3	3
4	4
** Same happens with the IGNORE option
DELETE IGNORE t1 FROM t3 LEFT JOIN t1 ON t1.i=t3.i;
ERROR 42S22: Unknown column 'error_happens_here' in 'field list'
SELECT * FROM t2;
a
SELECT * FROM t1 LEFT JOIN t3 ON t1.i=t3.i;
i	i
1	1
2	2
3	3
4	4
**
** The following is an attempt to demonstrate
** error handling inside a row iteration.
**
DROP TRIGGER trg;
TRUNCATE TABLE t1;
TRUNCATE TABLE t2;
TRUNCATE TABLE t3;
INSERT INTO t1 VALUES (1),(2),(3),(4);
INSERT INTO t3 VALUES (1),(2),(3),(4);
INSERT INTO t4 VALUES (3,3),(4,4);
CREATE TRIGGER trg AFTER DELETE ON t1 FOR EACH ROW
BEGIN
SET @b:= CONCAT('EXECUTED TRIGGER FOR ROW ',CAST(OLD.i AS CHAR));
INSERT INTO t2 VALUES (@b);
END||
** DELETE is prevented by foreign key constrains but errors are silenced.
** The AFTER trigger isn't fired.
DELETE IGNORE t1 FROM t3 LEFT JOIN t1 ON t1.i=t3.i;
** Tables are modified by best effort:
SELECT * FROM t1 LEFT JOIN t3 ON t1.i=t3.i;
i	i
3	3
4	4
** The AFTER trigger was only executed on successful rows:
SELECT * FROM t2;
a
EXECUTED TRIGGER FOR ROW 1
EXECUTED TRIGGER FOR ROW 2
DROP TRIGGER trg;
**
** Induce an error midway through an AFTER-trigger
**
TRUNCATE TABLE t4;
TRUNCATE TABLE t1;
TRUNCATE TABLE t3;
INSERT INTO t1 VALUES (1),(2),(3),(4);
INSERT INTO t3 VALUES (1),(2),(3),(4);
CREATE TRIGGER trg AFTER DELETE ON t1 FOR EACH ROW
BEGIN
SET @a:= @a+1;
IF @a > 2 THEN
INSERT INTO t4 VALUES (5,5);
END IF;
END||
SET @a:=0;
** Errors in the trigger causes the statement to abort.
DELETE IGNORE t1 FROM t3 LEFT JOIN t1 ON t1.i=t3.i;
ERROR 23000: Cannot add or update a child row: a foreign key constraint fails (`test`.`t4`, CONSTRAINT `t4_ibfk_1` FOREIGN KEY (`t1i`) REFERENCES `t1` (`i`))
SELECT * FROM t1 LEFT JOIN t3 ON t1.i=t3.i;
i	i
1	1
2	2
3	3
4	4
SELECT * FROM t4;
i	t1i
DROP TRIGGER trg;
DROP TABLE t4;
DROP TABLE t1;
DROP TABLE t2;
DROP TABLE t3;
CREATE TABLE t1 (a INT, b INT, KEY (a)) ENGINE = INNODB;
CREATE TABLE t2 (a INT KEY, b INT, KEY (b)) ENGINE = INNODB;
CREATE TABLE t3 (a INT, b INT KEY, KEY (a)) ENGINE = INNODB;
CREATE TABLE t4 (a INT KEY, b INT, KEY (b)) ENGINE = INNODB;
INSERT INTO t1 VALUES (1, 1), (2, 2), (3, 3), (4, 4), (5, 5), (6, 6);
INSERT INTO t2 VALUES (1, 1), (2, 2), (3, 3), (4, 4), (5, 5);
INSERT INTO t3 VALUES (1, 101), (2, 102), (3, 103), (4, 104), (5, 105), (6, 106);
INSERT INTO t4 VALUES (1, 1), (2, 2), (3, 3), (4, 4), (5, 5);
UPDATE t1, t2 SET t1.a = t1.a + 100, t2.b = t1.a + 10 
WHERE t1.a BETWEEN 2 AND 4 AND t2.a = t1.b;
SELECT * FROM t2;
a	b
1	1
2	12
3	13
4	14
5	5
UPDATE t3, t4 SET t3.a = t3.a + 100, t4.b = t3.a + 10 
WHERE t3.a BETWEEN 2 AND 4 AND t4.a = t3.b - 100;
SELECT * FROM t4;
a	b
1	1
2	12
3	13
4	14
5	5
DROP TABLE t1, t2, t3, t4;
End of 5.1 tests
=======
#
# Bug #36995: valgrind error in remove_const during subquery executions
#
create table t1 (a bit(1) not null,b int) engine=myisam;
create table t2 (c int) engine=innodb;
explain
select b from t1 where a not in (select b from t1,t2 group by a) group by a;
id	select_type	table	type	possible_keys	key	key_len	ref	rows	Extra
1	PRIMARY	NULL	NULL	NULL	NULL	NULL	NULL	NULL	Impossible WHERE noticed after reading const tables
2	DEPENDENT SUBQUERY	t1	system	NULL	NULL	NULL	NULL	0	const row not found
2	DEPENDENT SUBQUERY	t2	ALL	NULL	NULL	NULL	NULL	1	
DROP TABLE t1,t2;
End of 5.0 tests
>>>>>>> 932c7a31
<|MERGE_RESOLUTION|>--- conflicted
+++ resolved
@@ -1420,7 +1420,18 @@
   CONSTRAINT `f2_ref` FOREIGN KEY (`f2`) REFERENCES `t1` (`f1`)
 ) ENGINE=InnoDB DEFAULT CHARSET=latin1
 DROP TABLE t1;
-<<<<<<< HEAD
+#
+# Bug #36995: valgrind error in remove_const during subquery executions
+#
+create table t1 (a bit(1) not null,b int) engine=myisam;
+create table t2 (c int) engine=innodb;
+explain
+select b from t1 where a not in (select b from t1,t2 group by a) group by a;
+id	select_type	table	type	possible_keys	key	key_len	ref	rows	Extra
+1	PRIMARY	NULL	NULL	NULL	NULL	NULL	NULL	NULL	Impossible WHERE noticed after reading const tables
+2	DEPENDENT SUBQUERY	t1	system	NULL	NULL	NULL	NULL	0	const row not found
+2	DEPENDENT SUBQUERY	t2	ALL	NULL	NULL	NULL	NULL	1	
+DROP TABLE t1,t2;
 End of 5.0 tests
 CREATE TABLE `t2` (
 `k` int(11) NOT NULL auto_increment,
@@ -2109,19 +2120,4 @@
 4	14
 5	5
 DROP TABLE t1, t2, t3, t4;
-End of 5.1 tests
-=======
-#
-# Bug #36995: valgrind error in remove_const during subquery executions
-#
-create table t1 (a bit(1) not null,b int) engine=myisam;
-create table t2 (c int) engine=innodb;
-explain
-select b from t1 where a not in (select b from t1,t2 group by a) group by a;
-id	select_type	table	type	possible_keys	key	key_len	ref	rows	Extra
-1	PRIMARY	NULL	NULL	NULL	NULL	NULL	NULL	NULL	Impossible WHERE noticed after reading const tables
-2	DEPENDENT SUBQUERY	t1	system	NULL	NULL	NULL	NULL	0	const row not found
-2	DEPENDENT SUBQUERY	t2	ALL	NULL	NULL	NULL	NULL	1	
-DROP TABLE t1,t2;
-End of 5.0 tests
->>>>>>> 932c7a31
+End of 5.1 tests