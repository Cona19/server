drop table if exists t1,t2,t3;
create table t1(id1 int not null auto_increment primary key, t char(12));
create table t2(id2 int not null, t char(12));
create table t3(id3 int not null, t char(12), index(id3));
select count(*) from t1 where id1 > 95;
count(*)
5
select count(*) from t2 where id2 > 95;
count(*)
25
select count(*) from t3 where id3 > 95;
count(*)
250
update t1,t2,t3 set t1.t="aaa", t2.t="bbb", t3.t="cc" where  t1.id1 = t2.id2 and t2.id2 = t3.id3  and t1.id1 > 90;
select count(*) from t1 where t = "aaa";
count(*)
10
select count(*) from t1 where id1 > 90;
count(*)
10
select count(*) from t2 where t = "bbb";
count(*)
50
select count(*) from t2 where id2 > 90;
count(*)
50
select count(*) from t3 where t = "cc";
count(*)
500
select count(*) from t3 where id3 > 90;
count(*)
500
delete t1.*, t2.*, t3.*  from t1,t2,t3 where t1.id1 = t2.id2 and t2.id2 = t3.id3  and t1.id1 > 95;
check table t1, t2, t3;
Table	Op	Msg_type	Msg_text
test.t1	check	status	OK
test.t2	check	status	OK
test.t3	check	status	OK
select count(*) from t1 where id1 > 95;
count(*)
0
select count(*) from t2 where id2 > 95;
count(*)
0
select count(*) from t3 where id3 > 95;
count(*)
0
delete t1, t2, t3  from t1,t2,t3 where t1.id1 = t2.id2 and t2.id2 = t3.id3  and t1.id1 > 5;
select count(*) from t1 where id1 > 5;
count(*)
0
select count(*) from t2 where id2 > 5;
count(*)
0
select count(*) from t3 where id3 > 5;
count(*)
0
delete from t1, t2, t3  using t1,t2,t3 where t1.id1 = t2.id2 and t2.id2 = t3.id3  and t1.id1 > 0;
select count(*) from t1 where id1;
count(*)
0
select count(*) from t2 where id2;
count(*)
0
select count(*) from t3 where id3;
count(*)
0
drop table t1,t2,t3;
create table t1(id1 int not null  primary key, t varchar(100)) pack_keys = 1;
create table t2(id2 int not null, t varchar(100), index(id2)) pack_keys = 1;
delete t1  from t1,t2 where t1.id1 = t2.id2 and t1.id1 > 500;
drop table t1,t2;
CREATE TABLE t1 (
id int(11) NOT NULL default '0',
name varchar(10) default NULL,
PRIMARY KEY  (id)
) ENGINE=MyISAM;
INSERT INTO t1 VALUES (1,'aaa'),(2,'aaa'),(3,'aaa');
CREATE TABLE t2 (
id int(11) NOT NULL default '0',
name varchar(10) default NULL,
PRIMARY KEY  (id)
) ENGINE=MyISAM;
INSERT INTO t2 VALUES (2,'bbb'),(3,'bbb'),(4,'bbb');
CREATE TABLE t3 (
id int(11) NOT NULL default '0',
mydate datetime default NULL,
PRIMARY KEY  (id)
) ENGINE=MyISAM;
INSERT INTO t3 VALUES (1,'2002-02-04 00:00:00'),(3,'2002-05-12 00:00:00'),(5,'2002-05-12 00:00:00'),(6,'2002-06-22
00:00:00'),(7,'2002-07-22 00:00:00');
delete t1,t2,t3 from t1,t2,t3 where to_days(now())-to_days(t3.mydate)>=30 and t3.id=t1.id and t3.id=t2.id;
select * from t3;
id	mydate
1	2002-02-04 00:00:00
5	2002-05-12 00:00:00
6	2002-06-22 00:00:00
7	2002-07-22 00:00:00
DROP TABLE t1,t2,t3;
CREATE TABLE IF NOT EXISTS `t1` (
`id` int(11) NOT NULL auto_increment,
`tst` text,
`tst1` text,
PRIMARY KEY  (`id`)
) ENGINE=MyISAM;
CREATE TABLE IF NOT EXISTS `t2` (
`ID` int(11) NOT NULL auto_increment,
`ParId` int(11) default NULL,
`tst` text,
`tst1` text,
PRIMARY KEY  (`ID`),
KEY `IX_ParId_t2` (`ParId`),
FOREIGN KEY (`ParId`) REFERENCES `t1` (`id`)
) ENGINE=MyISAM;
INSERT INTO t1(tst,tst1) VALUES("MySQL","MySQL AB"), ("MSSQL","Microsoft"), ("ORACLE","ORACLE");
INSERT INTO t2(ParId) VALUES(1), (2), (3);
select * from t2;
ID	ParId	tst	tst1
1	1	NULL	NULL
2	2	NULL	NULL
3	3	NULL	NULL
UPDATE t2, t1 SET t2.tst = t1.tst, t2.tst1 = t1.tst1 WHERE t2.ParId = t1.Id;
select * from t2;
ID	ParId	tst	tst1
1	1	MySQL	MySQL AB
2	2	MSSQL	Microsoft
3	3	ORACLE	ORACLE
drop table t1, t2 ;
create table t1 (n numeric(10));
create table t2 (n numeric(10));
insert into t2 values (1),(2),(4),(8),(16),(32);
select * from t2 left outer join t1  using (n);
n	n
1	NULL
2	NULL
4	NULL
8	NULL
16	NULL
32	NULL
delete  t1,t2 from t2 left outer join t1  using (n);
select * from t2 left outer join t1  using (n);
n	n
drop table t1,t2 ;
create table t1 (n int(10) not null primary key, d int(10));
create table t2 (n int(10) not null primary key, d int(10));
insert into t1 values(1,1);
insert into t2 values(1,10),(2,20);
LOCK TABLES t1 write, t2 read;
DELETE t1.*, t2.* FROM t1,t2 where t1.n=t2.n;
ERROR HY000: Table 't2' was locked with a READ lock and can't be updated
UPDATE t1,t2 SET t1.d=t2.d,t2.d=30 WHERE t1.n=t2.n;
ERROR HY000: Table 't2' was locked with a READ lock and can't be updated
UPDATE t1,t2 SET t1.d=t2.d WHERE t1.n=t2.n;
ERROR HY000: Table 't2' was locked with a READ lock and can't be updated
unlock tables;
LOCK TABLES t1 write, t2 write;
UPDATE t1,t2 SET t1.d=t2.d WHERE t1.n=t2.n;
select * from t1;
n	d
1	10
DELETE t1.*, t2.* FROM t1,t2 where t1.n=t2.n;
select * from t1;
n	d
select * from t2;
n	d
2	20
unlock tables;
drop table t1,t2;
set sql_safe_updates=1;
create table t1 (n int(10), d int(10));
create table t2 (n int(10), d int(10));
insert into t1 values(1,1);
insert into t2 values(1,10),(2,20);
UPDATE t1,t2 SET t1.d=t2.d WHERE t1.n=t2.n;
ERROR HY000: You are using safe update mode and you tried to update a table without a WHERE that uses a KEY column
set sql_safe_updates=0;
drop table t1,t2;
set timestamp=1038401397;
create table t1 (n int(10) not null primary key, d int(10), t timestamp);
create table t2 (n int(10) not null primary key, d int(10), t timestamp);
insert into t1 values(1,1,NULL);
insert into t2 values(1,10,NULL),(2,20,NULL);
set timestamp=1038000000;
UPDATE t1,t2 SET t1.d=t2.d WHERE t1.n=t2.n;
select n,d,unix_timestamp(t) from t1;
n	d	unix_timestamp(t)
1	10	1038000000
select n,d,unix_timestamp(t) from t2;
n	d	unix_timestamp(t)
1	10	1038401397
2	20	1038401397
UPDATE t1,t2 SET 1=2 WHERE t1.n=t2.n;
ERROR 42000: You have an error in your SQL syntax.  Check the manual that corresponds to your MySQL server version for the right syntax to use near '1=2 WHERE t1.n=t2.n' at line 1
drop table t1,t2;
set timestamp=0;
set sql_safe_updates=0;
create table t1 (n int(10) not null primary key, d int(10));
create table t2 (n int(10) not null primary key, d int(10));
insert into t1 values(1,1), (3,3);
insert into t2 values(1,10),(2,20);
UPDATE t2 left outer join t1 on t1.n=t2.n  SET t1.d=t2.d;
select * from t1;
n	d
1	10
3	3
select * from t2;
n	d
1	10
2	20
drop table t1,t2;
create table t1 (n int(10), d int(10));
create table t2 (n int(10), d int(10));
insert into t1 values(1,1),(1,2);
insert into t2 values(1,10),(2,20);
UPDATE t1,t2 SET t1.d=t2.d,t2.d=30 WHERE t1.n=t2.n;
select * from t1;
n	d
1	10
1	10
select * from t2;
n	d
1	30
2	20
drop table t1,t2;
create table t1 (n int(10), d int(10));
create table t2 (n int(10), d int(10));
insert into t1 values(1,1),(3,2);
insert into t2 values(1,10),(1,20);
UPDATE t1,t2 SET t1.d=t2.d,t2.d=30 WHERE t1.n=t2.n;
select * from t1;
n	d
1	10
3	2
select * from t2;
n	d
1	30
1	30
UPDATE t1 a ,t2 b SET a.d=b.d,b.d=30 WHERE a.n=b.n;
select * from t1;
n	d
1	30
3	2
select * from t2;
n	d
1	30
1	30
DELETE a, b  FROM t1 a,t2 b where a.n=b.n;
select * from t1;
n	d
3	2
select * from t2;
n	d
drop table t1,t2;
CREATE TABLE t1 ( broj int(4) unsigned NOT NULL default '0',  naziv char(25) NOT NULL default 'NEPOZNAT',  PRIMARY KEY  (broj)) ENGINE=MyISAM;
INSERT INTO t1 VALUES (1,'jedan'),(2,'dva'),(3,'tri'),(4,'xxxxxxxxxx'),(5,'a'),(10,''),(11,''),(12,''),(13,'');
CREATE TABLE t2 ( broj int(4) unsigned NOT NULL default '0',  naziv char(25) NOT NULL default 'NEPOZNAT',  PRIMARY KEY  (broj)) ENGINE=MyISAM;
INSERT INTO t2 VALUES (1,'jedan'),(2,'dva'),(3,'tri'),(4,'xxxxxxxxxx'),(5,'a');
CREATE TABLE t3 ( broj int(4) unsigned NOT NULL default '0',  naziv char(25) NOT NULL default 'NEPOZNAT',  PRIMARY KEY  (broj)) ENGINE=MyISAM;
INSERT INTO t3 VALUES (1,'jedan'),(2,'dva');
update t1,t2 set t1.naziv="aaaa" where t1.broj=t2.broj;
update t1,t2,t3 set t1.naziv="bbbb", t2.naziv="aaaa" where t1.broj=t2.broj and t2.broj=t3.broj;
drop table t1,t2,t3;
CREATE TABLE t1 (a int not null primary key, b int not null, key (b));
CREATE TABLE t2 (a int not null primary key, b int not null, key (b));
INSERT INTO t1 values (1,1),(2,2),(3,3),(4,4),(5,5),(6,6),(7,7),(8,8),(9,9);
INSERT INTO t2 values (1,1),(2,2),(3,3),(4,4),(5,5),(6,6),(7,7),(8,8),(9,9);
update t1,t2 set t1.a=t1.a+100;
select * from t1;
a	b
101	1
102	2
103	3
104	4
105	5
106	6
107	7
108	8
109	9
update t1,t2 set t1.a=t1.a+100 where t1.a=101;
select * from t1;
a	b
201	1
102	2
103	3
104	4
105	5
106	6
107	7
108	8
109	9
update t1,t2 set t1.b=t1.b+10 where t1.b=2;
select * from t1;
a	b
201	1
102	12
103	3
104	4
105	5
106	6
107	7
108	8
109	9
update t1,t2 set t1.b=t1.b+2,t2.b=t1.b+10 where t1.b between 3 and 5 and t2.a=t1.a-100;
select * from t1;
a	b
201	1
102	12
103	5
104	6
105	7
106	6
107	7
108	8
109	9
select * from t2;
a	b
1	1
2	2
3	13
4	14
5	15
6	6
7	7
8	8
9	9
drop table t1,t2;
CREATE TABLE t3 (  KEY1 varchar(50) NOT NULL default '',  PARAM_CORR_DISTANCE_RUSH double default NULL,  PARAM_CORR_DISTANCE_GEM double default NULL,  PARAM_AVG_TARE double default NULL,  PARAM_AVG_NB_DAYS double default NULL,  PARAM_DEFAULT_PROP_GEM_SRVC varchar(50) default NULL,  PARAM_DEFAULT_PROP_GEM_NO_ETIK varchar(50) default NULL,  PARAM_SCENARIO_COSTS varchar(50) default NULL,  PARAM_DEFAULT_WAGON_COST double default NULL,  tmp int(11) default NULL,  PRIMARY KEY  (KEY1)) ENGINE=MyISAM;
INSERT INTO t3 VALUES ('A',1,1,22,3.2,'R','R','BASE2',0.24,NULL);
create table t1 (A varchar(1));
insert into t1 values  ("A") ,("B"),("C"),("D");
create table t2(Z varchar(15));
insert into t2(Z)  select concat(a.a,b.a,c.a,d.a) from t1 as a, t1 as b, t1 as c, t1 as d;
update t2,t3 set Z =param_scenario_costs;
drop table t1,t2,t3;
create table t1 (a int, b int);
create table t2 (a int, b int);
insert into t1 values (1,1),(2,1),(3,1);
insert into t2 values (1,1), (3,1);
update t1 left join t2  on t1.a=t2.a set t1.b=2, t2.b=2 where t1.b=1 and t2.b=1 or t2.a is NULL;
select t1.a, t1.b,t2.a, t2.b from t1 left join t2  on t1.a=t2.a where t1.b=1 and t2.b=1 or t2.a is NULL;
a	b	a	b
2	2	NULL	NULL
drop table t1,t2;
create table t1 (a int not null auto_increment primary key, b int not null);
insert into t1 (b) values (1),(2),(3),(4);
update t1, t1 as t2 set t1.b=t2.b+1 where t1.a=t2.a;
select * from t1;
a	b
1	2
2	3
3	4
4	5
drop table t1;
create table t1(id1 smallint(5), field char(5));
create table t2(id2 smallint(5), field char(5));
insert into t1 values (1, 'a'), (2, 'aa');
insert into t2 values (1, 'b'), (2, 'bb');
select * from t1;
id1	field
1	a
2	aa
select * from t2;
id2	field
1	b
2	bb
update t2 inner join t1 on t1.id1=t2.id2
set t2.field=t1.field
where 0=1;
update t2, t1 set t2.field=t1.field
where t1.id1=t2.id2 and 0=1;
delete t1, t2 from t2 inner join t1 on t1.id1=t2.id2
where 0=1;
delete t1, t2 from t2,t1 
where t1.id1=t2.id2 and 0=1;
drop table t1,t2;
<<<<<<< HEAD
create table t1 ( a int not null, b int not null) ;
alter table t1 add index i1(a);
delete from t1 where a > 2000000;
create table t2 like t1;
insert into t2 select * from t1;
select 't2 rows before small delete', count(*) from t1;
t2 rows before small delete	count(*)
t2 rows before small delete	2000000
delete t1,t2 from t1,t2 where t1.b=t2.a and t1.a < 2;
select 't2 rows after small delete', count(*) from t2;
t2 rows after small delete	count(*)
t2 rows after small delete	1999999
select 't1 rows after small delete', count(*) from t1;
t1 rows after small delete	count(*)
t1 rows after small delete	1999999
delete t1,t2 from t1,t2 where t1.b=t2.a and t1.a < 100*1000;
select 't2 rows after big delete', count(*) from t2;
t2 rows after big delete	count(*)
t2 rows after big delete	1900001
select 't1 rows after big delete', count(*) from t1;
t1 rows after big delete	count(*)
t1 rows after big delete	1900001
drop table t1,t2;
=======
create table `t1` (`id` int( 11 ) not null  ,primary key ( `id` )) type = innodb;
insert into `t1`values ( 1 ) ;
create table `t2` (`id` int( 11 ) not null default '0',unique key `id` ( `id` ) ,constraint `t1_id_fk` foreign key ( `id` ) references `t1` (`id` )) type = innodb;
insert into `t2`values ( 1 ) ;
create table `t3` (`id` int( 11 ) not null default '0',key `id` ( `id` ) ,constraint `t2_id_fk` foreign key ( `id` ) references `t2` (`id` )) type = innodb;
insert into `t3`values ( 1 ) ;
delete t3,t2,t1 from t1,t2,t3 where t1.id =1 and t2.id = t1.id and t3.id = t2.id;
Cannot delete or update a parent row: a foreign key constraint fails
update t1,t2,t3 set t3.id=5, t2.id=6, t1.id=7  where t1.id =1 and t2.id = t1.id and t3.id = t2.id;
Cannot delete or update a parent row: a foreign key constraint fails
update t3 set  t3.id=7  where t1.id =1 and t2.id = t1.id and t3.id = t2.id;
Unknown table 't1' in where clause
drop table t3,t2,t1;
>>>>>>> 1052b612
<|MERGE_RESOLUTION|>--- conflicted
+++ resolved
@@ -373,7 +373,19 @@
 delete t1, t2 from t2,t1 
 where t1.id1=t2.id2 and 0=1;
 drop table t1,t2;
-<<<<<<< HEAD
+create table `t1` (`id` int( 11 ) not null  ,primary key ( `id` )) type = innodb;
+insert into `t1`values ( 1 ) ;
+create table `t2` (`id` int( 11 ) not null default '0',unique key `id` ( `id` ) ,constraint `t1_id_fk` foreign key ( `id` ) references `t1` (`id` )) type = innodb;
+insert into `t2`values ( 1 ) ;
+create table `t3` (`id` int( 11 ) not null default '0',key `id` ( `id` ) ,constraint `t2_id_fk` foreign key ( `id` ) references `t2` (`id` )) type = innodb;
+insert into `t3`values ( 1 ) ;
+delete t3,t2,t1 from t1,t2,t3 where t1.id =1 and t2.id = t1.id and t3.id = t2.id;
+Cannot delete or update a parent row: a foreign key constraint fails
+update t1,t2,t3 set t3.id=5, t2.id=6, t1.id=7  where t1.id =1 and t2.id = t1.id and t3.id = t2.id;
+Cannot delete or update a parent row: a foreign key constraint fails
+update t3 set  t3.id=7  where t1.id =1 and t2.id = t1.id and t3.id = t2.id;
+Unknown table 't1' in where clause
+drop table t3,t2,t1;
 create table t1 ( a int not null, b int not null) ;
 alter table t1 add index i1(a);
 delete from t1 where a > 2000000;
@@ -396,19 +408,4 @@
 select 't1 rows after big delete', count(*) from t1;
 t1 rows after big delete	count(*)
 t1 rows after big delete	1900001
-drop table t1,t2;
-=======
-create table `t1` (`id` int( 11 ) not null  ,primary key ( `id` )) type = innodb;
-insert into `t1`values ( 1 ) ;
-create table `t2` (`id` int( 11 ) not null default '0',unique key `id` ( `id` ) ,constraint `t1_id_fk` foreign key ( `id` ) references `t1` (`id` )) type = innodb;
-insert into `t2`values ( 1 ) ;
-create table `t3` (`id` int( 11 ) not null default '0',key `id` ( `id` ) ,constraint `t2_id_fk` foreign key ( `id` ) references `t2` (`id` )) type = innodb;
-insert into `t3`values ( 1 ) ;
-delete t3,t2,t1 from t1,t2,t3 where t1.id =1 and t2.id = t1.id and t3.id = t2.id;
-Cannot delete or update a parent row: a foreign key constraint fails
-update t1,t2,t3 set t3.id=5, t2.id=6, t1.id=7  where t1.id =1 and t2.id = t1.id and t3.id = t2.id;
-Cannot delete or update a parent row: a foreign key constraint fails
-update t3 set  t3.id=7  where t1.id =1 and t2.id = t1.id and t3.id = t2.id;
-Unknown table 't1' in where clause
-drop table t3,t2,t1;
->>>>>>> 1052b612
+drop table t1,t2;