--- conflicted
+++ resolved
@@ -46,11 +46,7 @@
 1	PRIMARY	NULL	NULL	NULL	NULL	NULL	NULL	NULL	NULL	Impossible WHERE noticed after reading const tables
 Warnings:
 Note	1276	Field or reference 'test.t1.cur_date' of SELECT #2 was resolved in SELECT #1
-<<<<<<< HEAD
-Note	1003	select 1 AS `id`,'2007-04-25 18:30:22' AS `cur_date` from (dual) where (('2007-04-25 18:30:22' = 0))
-=======
-Note	1003	select 1 AS `id`,'2007-04-25 18:30:22' AS `cur_date` from `test`.`t1` semi join (`test`.`t1` `x1`) where ('2007-04-25 18:30:22' = 0)
->>>>>>> 98b0f295
+Note	1003	select 1 AS `id`,'2007-04-25 18:30:22' AS `cur_date` from (dual) where ('2007-04-25 18:30:22' = 0)
 select * from t1
 where id in (select id from t1 as x1 where (t1.cur_date is null));
 id	cur_date
@@ -61,11 +57,7 @@
 1	PRIMARY	NULL	NULL	NULL	NULL	NULL	NULL	NULL	NULL	Impossible WHERE noticed after reading const tables
 Warnings:
 Note	1276	Field or reference 'test.t2.cur_date' of SELECT #2 was resolved in SELECT #1
-<<<<<<< HEAD
-Note	1003	select 1 AS `id`,'2007-04-25' AS `cur_date` from (dual) where (('2007-04-25' = 0))
-=======
-Note	1003	select 1 AS `id`,'2007-04-25' AS `cur_date` from `test`.`t2` semi join (`test`.`t2` `x1`) where ('2007-04-25' = 0)
->>>>>>> 98b0f295
+Note	1003	select 1 AS `id`,'2007-04-25' AS `cur_date` from (dual) where ('2007-04-25' = 0)
 select * from t2
 where id in (select id from t2 as x1 where (t2.cur_date is null));
 id	cur_date
