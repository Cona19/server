DROP TABLE IF EXISTS t1;
Warnings:
Note	1051	Unknown table 't1'
CREATE TABLE t1 (
a varchar(32) character set utf8 collate utf8_bin NOT NULL,
b varchar(32) character set utf8 collate utf8_bin NOT NULL )
ENGINE=MyISAM DEFAULT CHARSET=utf8;
INSERT INTO t1 VALUES
('AAAAAAAAAA','AAAAAAAAAA'), ('AAAAAAAAAB','AAAAAAAAAB '),
('AAAAAAAAAB','AAAAAAAAAB'), ('AAAAAAAAAC','AAAAAAAAAC'),
('AAAAAAAAAD','AAAAAAAAAD'), ('AAAAAAAAAE','AAAAAAAAAE'),
('AAAAAAAAAF','AAAAAAAAAF'), ('AAAAAAAAAG','AAAAAAAAAG'),
('AAAAAAAAAH','AAAAAAAAAH'), ('AAAAAAAAAI','AAAAAAAAAI'),
('AAAAAAAAAJ','AAAAAAAAAJ'), ('AAAAAAAAAK','AAAAAAAAAK');
set tmp_table_size=1024;
set session debug_dbug="+d,raise_error";
SELECT MAX(a) FROM t1 GROUP BY a,b;
ERROR 23000: Can't write; duplicate key in table 'tmp_table'
set tmp_table_size=default;
DROP TABLE t1;
#
# Bug #50946: fast index creation still seems to copy the table
#
CREATE TABLE t1 (a INT(100) NOT NULL);
INSERT INTO t1 VALUES (1), (0), (2);
SET SESSION debug_dbug='+d,alter_table_only_index_change';
ALTER TABLE t1 ADD INDEX a(a);
SET SESSION debug_dbug=DEFAULT;
SHOW CREATE TABLE t1;
Table	Create Table
t1	CREATE TABLE `t1` (
  `a` int(100) NOT NULL,
  KEY `a` (`a`)
) ENGINE=MyISAM DEFAULT CHARSET=latin1
SELECT * FROM t1;
a
0
1
2
DROP TABLE t1;
#
# Bug#42064: low memory crash when importing hex strings, in Item_hex_string::Item_hex_string
#
CREATE TABLE t1(a BLOB);
SET SESSION debug_dbug="+d,bug42064_simulate_oom";
INSERT INTO t1 VALUES("");
Got one of the listed errors
SET SESSION debug_dbug=DEFAULT;
DROP TABLE t1;
#
# Bug#41660: Sort-index_merge for non-first join table may require 
# O(#scans) memory
#
CREATE TABLE t1 (a INT);
INSERT INTO t1 VALUES (0), (1), (2), (3), (4), (5), (6), (7), (8), (9);
CREATE TABLE t2 (a INT, b INT, filler CHAR(100), KEY(a), KEY(b));
INSERT INTO t2 SELECT 1000, 1000, 'filler' FROM t1 A, t1 B, t1 C;
INSERT INTO t2 VALUES (1, 1, 'data');
# the example query uses LEFT JOIN only for the sake of being able to
# demonstrate the issue with a very small dataset. (left outer join 
# disables the use of join buffering, so we get the second table 
# re-scanned for every record in the outer table. if we used inner join,
# we would need to have thousands of records and/or more columns in both
# tables so that the join buffer is filled and re-scans are triggered).
SET @save_optimizer_switch=@@optimizer_switch;
SET optimizer_switch='outer_join_with_cache=off';
SET SESSION debug_dbug= '+d,only_one_Unique_may_be_created';
EXPLAIN
SELECT * FROM t1 LEFT JOIN t2 ON ( t2.a < 10 OR t2.b < 10 );
id	select_type	table	type	possible_keys	key	key_len	ref	rows	Extra
x	x	x	x	x	x	x	x	x	
x	x	x	x	x	x	x	x	x	Using sort_union(a,b); Using where
SELECT * FROM t1 LEFT JOIN t2 ON ( t2.a < 10 OR t2.b < 10 );
a	a	b	filler
0	1	1	data
1	1	1	data
2	1	1	data
3	1	1	data
4	1	1	data
5	1	1	data
6	1	1	data
7	1	1	data
8	1	1	data
9	1	1	data
SET SESSION debug_dbug= DEFAULT;
SET optimizer_switch=@save_optimizer_switch;
DROP TABLE t1, t2;
#
# Bug#11747970 34660: CRASH WHEN FEDERATED TABLE LOSES CONNECTION DURING INSERT ... SELECT
#
CREATE TABLE t1(f1 INT, KEY(f1));
CREATE TABLE t2(f1 INT);
INSERT INTO t1 VALUES (1),(2);
INSERT INTO t2 VALUES (1),(2);
SET SESSION debug_dbug="+d,bug11747970_raise_error";
INSERT IGNORE INTO t2 SELECT f1 FROM t1 a WHERE NOT EXISTS (SELECT 1 FROM t2 b WHERE a.f1 = b.f1);
<<<<<<< HEAD
ERROR HY000: Unknown error
SET SESSION debug_dbug = DEFAULT;
=======
ERROR 70100: Query execution was interrupted
SET SESSION debug = DEFAULT;
>>>>>>> 1d9682b8
DROP TABLE t1,t2;
#
# End of 5.1 tests
#<|MERGE_RESOLUTION|>--- conflicted
+++ resolved
@@ -94,13 +94,8 @@
 INSERT INTO t2 VALUES (1),(2);
 SET SESSION debug_dbug="+d,bug11747970_raise_error";
 INSERT IGNORE INTO t2 SELECT f1 FROM t1 a WHERE NOT EXISTS (SELECT 1 FROM t2 b WHERE a.f1 = b.f1);
-<<<<<<< HEAD
-ERROR HY000: Unknown error
+ERROR 70100: Query execution was interrupted
 SET SESSION debug_dbug = DEFAULT;
-=======
-ERROR 70100: Query execution was interrupted
-SET SESSION debug = DEFAULT;
->>>>>>> 1d9682b8
 DROP TABLE t1,t2;
 #
 # End of 5.1 tests
