SET storage_engine=archive;
DROP TABLE IF EXISTS t1, gis_point, gis_line, gis_polygon, gis_multi_point, gis_multi_line, gis_multi_polygon, gis_geometrycollection, gis_geometry;
CREATE TABLE gis_point  (fid INTEGER PRIMARY KEY AUTO_INCREMENT, g POINT);
CREATE TABLE gis_line  (fid INTEGER PRIMARY KEY AUTO_INCREMENT, g LINESTRING);
CREATE TABLE gis_polygon   (fid INTEGER PRIMARY KEY AUTO_INCREMENT, g POLYGON);
CREATE TABLE gis_multi_point (fid INTEGER PRIMARY KEY AUTO_INCREMENT, g MULTIPOINT);
CREATE TABLE gis_multi_line (fid INTEGER PRIMARY KEY AUTO_INCREMENT, g MULTILINESTRING);
CREATE TABLE gis_multi_polygon  (fid INTEGER PRIMARY KEY AUTO_INCREMENT, g MULTIPOLYGON);
CREATE TABLE gis_geometrycollection  (fid INTEGER PRIMARY KEY AUTO_INCREMENT, g GEOMETRYCOLLECTION);
CREATE TABLE gis_geometry (fid INTEGER PRIMARY KEY AUTO_INCREMENT, g GEOMETRY);
SHOW CREATE TABLE gis_point;
Table	Create Table
gis_point	CREATE TABLE `gis_point` (
  `fid` int(11) NOT NULL AUTO_INCREMENT,
  `g` point DEFAULT NULL,
  PRIMARY KEY (`fid`)
) ENGINE=ARCHIVE DEFAULT CHARSET=latin1
SHOW FIELDS FROM gis_point;
Field	Type	Null	Key	Default	Extra
fid	int(11)	NO	PRI	NULL	auto_increment
g	point	YES		NULL	
SHOW FIELDS FROM gis_line;
Field	Type	Null	Key	Default	Extra
fid	int(11)	NO	PRI	NULL	auto_increment
g	linestring	YES		NULL	
SHOW FIELDS FROM gis_polygon;
Field	Type	Null	Key	Default	Extra
fid	int(11)	NO	PRI	NULL	auto_increment
g	polygon	YES		NULL	
SHOW FIELDS FROM gis_multi_point;
Field	Type	Null	Key	Default	Extra
fid	int(11)	NO	PRI	NULL	auto_increment
g	multipoint	YES		NULL	
SHOW FIELDS FROM gis_multi_line;
Field	Type	Null	Key	Default	Extra
fid	int(11)	NO	PRI	NULL	auto_increment
g	multilinestring	YES		NULL	
SHOW FIELDS FROM gis_multi_polygon;
Field	Type	Null	Key	Default	Extra
fid	int(11)	NO	PRI	NULL	auto_increment
g	multipolygon	YES		NULL	
SHOW FIELDS FROM gis_geometrycollection;
Field	Type	Null	Key	Default	Extra
fid	int(11)	NO	PRI	NULL	auto_increment
g	geometrycollection	YES		NULL	
SHOW FIELDS FROM gis_geometry;
Field	Type	Null	Key	Default	Extra
fid	int(11)	NO	PRI	NULL	auto_increment
g	geometry	YES		NULL	
INSERT INTO gis_point VALUES 
(101, PointFromText('POINT(10 10)')),
(102, PointFromText('POINT(20 10)')),
(103, PointFromText('POINT(20 20)')),
(104, PointFromWKB(AsWKB(PointFromText('POINT(10 20)'))));
INSERT INTO gis_line VALUES
(105, LineFromText('LINESTRING(0 0,0 10,10 0)')),
(106, LineStringFromText('LINESTRING(10 10,20 10,20 20,10 20,10 10)')),
(107, LineStringFromWKB(LineString(Point(10, 10), Point(40, 10))));
INSERT INTO gis_polygon VALUES
(108, PolygonFromText('POLYGON((10 10,20 10,20 20,10 20,10 10))')),
(109, PolyFromText('POLYGON((0 0,50 0,50 50,0 50,0 0), (10 10,20 10,20 20,10 20,10 10))')),
(110, PolyFromWKB(Polygon(LineString(Point(0, 0), Point(30, 0), Point(30, 30), Point(0, 0)))));
INSERT INTO gis_multi_point VALUES
(111, MultiPointFromText('MULTIPOINT(0 0,10 10,10 20,20 20)')),
(112, MPointFromText('MULTIPOINT(1 1,11 11,11 21,21 21)')),
(113, MPointFromWKB(MultiPoint(Point(3, 6), Point(4, 10))));
INSERT INTO gis_multi_line VALUES
(114, MultiLineStringFromText('MULTILINESTRING((10 48,10 21,10 0),(16 0,16 23,16 48))')),
(115, MLineFromText('MULTILINESTRING((10 48,10 21,10 0))')),
(116, MLineFromWKB(MultiLineString(LineString(Point(1, 2), Point(3, 5)), LineString(Point(2, 5), Point(5, 8), Point(21, 7)))));
INSERT INTO gis_multi_polygon VALUES
(117, MultiPolygonFromText('MULTIPOLYGON(((28 26,28 0,84 0,84 42,28 26),(52 18,66 23,73 9,48 6,52 18)),((59 18,67 18,67 13,59 13,59 18)))')),
(118, MPolyFromText('MULTIPOLYGON(((28 26,28 0,84 0,84 42,28 26),(52 18,66 23,73 9,48 6,52 18)),((59 18,67 18,67 13,59 13,59 18)))')),
(119, MPolyFromWKB(MultiPolygon(Polygon(LineString(Point(0, 3), Point(3, 3), Point(3, 0), Point(0, 3))))));
INSERT INTO gis_geometrycollection VALUES
(120, GeomCollFromText('GEOMETRYCOLLECTION(POINT(0 0), LINESTRING(0 0,10 10))')),
(121, GeometryFromWKB(GeometryCollection(Point(44, 6), LineString(Point(3, 6), Point(7, 9)))));
INSERT into gis_geometry SELECT * FROM gis_point;
INSERT into gis_geometry SELECT * FROM gis_line;
INSERT into gis_geometry SELECT * FROM gis_polygon;
INSERT into gis_geometry SELECT * FROM gis_multi_point;
INSERT into gis_geometry SELECT * FROM gis_multi_line;
INSERT into gis_geometry SELECT * FROM gis_multi_polygon;
INSERT into gis_geometry SELECT * FROM gis_geometrycollection;
SELECT fid, AsText(g) FROM gis_point ORDER by fid;
fid	AsText(g)
101	POINT(10 10)
102	POINT(20 10)
103	POINT(20 20)
104	POINT(10 20)
SELECT fid, AsText(g) FROM gis_line ORDER by fid;
fid	AsText(g)
105	LINESTRING(0 0,0 10,10 0)
106	LINESTRING(10 10,20 10,20 20,10 20,10 10)
107	LINESTRING(10 10,40 10)
SELECT fid, AsText(g) FROM gis_polygon ORDER by fid;
fid	AsText(g)
108	POLYGON((10 10,20 10,20 20,10 20,10 10))
109	POLYGON((0 0,50 0,50 50,0 50,0 0),(10 10,20 10,20 20,10 20,10 10))
110	POLYGON((0 0,30 0,30 30,0 0))
SELECT fid, AsText(g) FROM gis_multi_point ORDER by fid;
fid	AsText(g)
111	MULTIPOINT(0 0,10 10,10 20,20 20)
112	MULTIPOINT(1 1,11 11,11 21,21 21)
113	MULTIPOINT(3 6,4 10)
SELECT fid, AsText(g) FROM gis_multi_line ORDER by fid;
fid	AsText(g)
114	MULTILINESTRING((10 48,10 21,10 0),(16 0,16 23,16 48))
115	MULTILINESTRING((10 48,10 21,10 0))
116	MULTILINESTRING((1 2,3 5),(2 5,5 8,21 7))
SELECT fid, AsText(g) FROM gis_multi_polygon ORDER by fid;
fid	AsText(g)
117	MULTIPOLYGON(((28 26,28 0,84 0,84 42,28 26),(52 18,66 23,73 9,48 6,52 18)),((59 18,67 18,67 13,59 13,59 18)))
118	MULTIPOLYGON(((28 26,28 0,84 0,84 42,28 26),(52 18,66 23,73 9,48 6,52 18)),((59 18,67 18,67 13,59 13,59 18)))
119	MULTIPOLYGON(((0 3,3 3,3 0,0 3)))
SELECT fid, AsText(g) FROM gis_geometrycollection ORDER by fid;
fid	AsText(g)
120	GEOMETRYCOLLECTION(POINT(0 0),LINESTRING(0 0,10 10))
121	GEOMETRYCOLLECTION(POINT(44 6),LINESTRING(3 6,7 9))
SELECT fid, AsText(g) FROM gis_geometry ORDER by fid;
fid	AsText(g)
101	POINT(10 10)
102	POINT(20 10)
103	POINT(20 20)
104	POINT(10 20)
105	LINESTRING(0 0,0 10,10 0)
106	LINESTRING(10 10,20 10,20 20,10 20,10 10)
107	LINESTRING(10 10,40 10)
108	POLYGON((10 10,20 10,20 20,10 20,10 10))
109	POLYGON((0 0,50 0,50 50,0 50,0 0),(10 10,20 10,20 20,10 20,10 10))
110	POLYGON((0 0,30 0,30 30,0 0))
111	MULTIPOINT(0 0,10 10,10 20,20 20)
112	MULTIPOINT(1 1,11 11,11 21,21 21)
113	MULTIPOINT(3 6,4 10)
114	MULTILINESTRING((10 48,10 21,10 0),(16 0,16 23,16 48))
115	MULTILINESTRING((10 48,10 21,10 0))
116	MULTILINESTRING((1 2,3 5),(2 5,5 8,21 7))
117	MULTIPOLYGON(((28 26,28 0,84 0,84 42,28 26),(52 18,66 23,73 9,48 6,52 18)),((59 18,67 18,67 13,59 13,59 18)))
118	MULTIPOLYGON(((28 26,28 0,84 0,84 42,28 26),(52 18,66 23,73 9,48 6,52 18)),((59 18,67 18,67 13,59 13,59 18)))
119	MULTIPOLYGON(((0 3,3 3,3 0,0 3)))
120	GEOMETRYCOLLECTION(POINT(0 0),LINESTRING(0 0,10 10))
121	GEOMETRYCOLLECTION(POINT(44 6),LINESTRING(3 6,7 9))
SELECT fid, Dimension(g) FROM gis_geometry ORDER by fid;
fid	Dimension(g)
101	0
102	0
103	0
104	0
105	1
106	1
107	1
108	2
109	2
110	2
111	0
112	0
113	0
114	1
115	1
116	1
117	2
118	2
119	2
120	1
121	1
SELECT fid, GeometryType(g) FROM gis_geometry ORDER by fid;
fid	GeometryType(g)
101	POINT
102	POINT
103	POINT
104	POINT
105	LINESTRING
106	LINESTRING
107	LINESTRING
108	POLYGON
109	POLYGON
110	POLYGON
111	MULTIPOINT
112	MULTIPOINT
113	MULTIPOINT
114	MULTILINESTRING
115	MULTILINESTRING
116	MULTILINESTRING
117	MULTIPOLYGON
118	MULTIPOLYGON
119	MULTIPOLYGON
120	GEOMETRYCOLLECTION
121	GEOMETRYCOLLECTION
SELECT fid, IsEmpty(g) FROM gis_geometry ORDER by fid;
fid	IsEmpty(g)
101	0
102	0
103	0
104	0
105	0
106	0
107	0
108	0
109	0
110	0
111	0
112	0
113	0
114	0
115	0
116	0
117	0
118	0
119	0
120	0
121	0
SELECT fid, AsText(Envelope(g)) FROM gis_geometry ORDER by fid;
fid	AsText(Envelope(g))
101	POLYGON((10 10,10 10,10 10,10 10,10 10))
102	POLYGON((20 10,20 10,20 10,20 10,20 10))
103	POLYGON((20 20,20 20,20 20,20 20,20 20))
104	POLYGON((10 20,10 20,10 20,10 20,10 20))
105	POLYGON((0 0,10 0,10 10,0 10,0 0))
106	POLYGON((10 10,20 10,20 20,10 20,10 10))
107	POLYGON((10 10,40 10,40 10,10 10,10 10))
108	POLYGON((10 10,20 10,20 20,10 20,10 10))
109	POLYGON((0 0,50 0,50 50,0 50,0 0))
110	POLYGON((0 0,30 0,30 30,0 30,0 0))
111	POLYGON((0 0,20 0,20 20,0 20,0 0))
112	POLYGON((1 1,21 1,21 21,1 21,1 1))
113	POLYGON((3 6,4 6,4 10,3 10,3 6))
114	POLYGON((10 0,16 0,16 48,10 48,10 0))
115	POLYGON((10 0,10 0,10 48,10 48,10 0))
116	POLYGON((1 2,21 2,21 8,1 8,1 2))
117	POLYGON((28 0,84 0,84 42,28 42,28 0))
118	POLYGON((28 0,84 0,84 42,28 42,28 0))
119	POLYGON((0 0,3 0,3 3,0 3,0 0))
120	POLYGON((0 0,10 0,10 10,0 10,0 0))
121	POLYGON((3 6,44 6,44 9,3 9,3 6))
explain extended select Dimension(g), GeometryType(g), IsEmpty(g), AsText(Envelope(g)) from gis_geometry;
id	select_type	table	type	possible_keys	key	key_len	ref	rows	filtered	Extra
1	SIMPLE	gis_geometry	ALL	NULL	NULL	NULL	NULL	21	100.00	
Warnings:
Note	1003	select dimension(`test`.`gis_geometry`.`g`) AS `Dimension(g)`,geometrytype(`test`.`gis_geometry`.`g`) AS `GeometryType(g)`,isempty(`test`.`gis_geometry`.`g`) AS `IsEmpty(g)`,astext(envelope(`test`.`gis_geometry`.`g`)) AS `AsText(Envelope(g))` from `test`.`gis_geometry`
SELECT fid, X(g) FROM gis_point ORDER by fid;
fid	X(g)
101	10
102	20
103	20
104	10
SELECT fid, Y(g) FROM gis_point ORDER by fid;
fid	Y(g)
101	10
102	10
103	20
104	20
explain extended select X(g),Y(g) FROM gis_point;
id	select_type	table	type	possible_keys	key	key_len	ref	rows	filtered	Extra
1	SIMPLE	gis_point	ALL	NULL	NULL	NULL	NULL	4	100.00	
Warnings:
Note	1003	select x(`test`.`gis_point`.`g`) AS `X(g)`,y(`test`.`gis_point`.`g`) AS `Y(g)` from `test`.`gis_point`
SELECT fid, AsText(StartPoint(g)) FROM gis_line ORDER by fid;
fid	AsText(StartPoint(g))
105	POINT(0 0)
106	POINT(10 10)
107	POINT(10 10)
SELECT fid, AsText(EndPoint(g)) FROM gis_line ORDER by fid;
fid	AsText(EndPoint(g))
105	POINT(10 0)
106	POINT(10 10)
107	POINT(40 10)
SELECT fid, GLength(g) FROM gis_line ORDER by fid;
fid	GLength(g)
105	24.142135623731
106	40
107	30
SELECT fid, NumPoints(g) FROM gis_line ORDER by fid;
fid	NumPoints(g)
105	3
106	5
107	2
SELECT fid, AsText(PointN(g, 2)) FROM gis_line ORDER by fid;
fid	AsText(PointN(g, 2))
105	POINT(0 10)
106	POINT(20 10)
107	POINT(40 10)
SELECT fid, IsClosed(g) FROM gis_line ORDER by fid;
fid	IsClosed(g)
105	0
106	1
107	0
explain extended select AsText(StartPoint(g)),AsText(EndPoint(g)),GLength(g),NumPoints(g),AsText(PointN(g, 2)),IsClosed(g) FROM gis_line;
id	select_type	table	type	possible_keys	key	key_len	ref	rows	filtered	Extra
1	SIMPLE	gis_line	ALL	NULL	NULL	NULL	NULL	3	100.00	
Warnings:
Note	1003	select astext(startpoint(`test`.`gis_line`.`g`)) AS `AsText(StartPoint(g))`,astext(endpoint(`test`.`gis_line`.`g`)) AS `AsText(EndPoint(g))`,glength(`test`.`gis_line`.`g`) AS `GLength(g)`,numpoints(`test`.`gis_line`.`g`) AS `NumPoints(g)`,astext(pointn(`test`.`gis_line`.`g`,2)) AS `AsText(PointN(g, 2))`,isclosed(`test`.`gis_line`.`g`) AS `IsClosed(g)` from `test`.`gis_line`
SELECT fid, AsText(Centroid(g)) FROM gis_polygon ORDER by fid;
fid	AsText(Centroid(g))
108	POINT(15 15)
109	POINT(25.416666666667 25.416666666667)
110	POINT(20 10)
SELECT fid, Area(g) FROM gis_polygon ORDER by fid;
fid	Area(g)
108	100
109	2400
110	450
SELECT fid, AsText(ExteriorRing(g)) FROM gis_polygon ORDER by fid;
fid	AsText(ExteriorRing(g))
108	LINESTRING(10 10,20 10,20 20,10 20,10 10)
109	LINESTRING(0 0,50 0,50 50,0 50,0 0)
110	LINESTRING(0 0,30 0,30 30,0 0)
SELECT fid, NumInteriorRings(g) FROM gis_polygon ORDER by fid;
fid	NumInteriorRings(g)
108	0
109	1
110	0
SELECT fid, AsText(InteriorRingN(g, 1)) FROM gis_polygon ORDER by fid;
fid	AsText(InteriorRingN(g, 1))
108	NULL
109	LINESTRING(10 10,20 10,20 20,10 20,10 10)
110	NULL
explain extended select AsText(Centroid(g)),Area(g),AsText(ExteriorRing(g)),NumInteriorRings(g),AsText(InteriorRingN(g, 1)) FROM gis_polygon;
id	select_type	table	type	possible_keys	key	key_len	ref	rows	filtered	Extra
1	SIMPLE	gis_polygon	ALL	NULL	NULL	NULL	NULL	3	100.00	
Warnings:
Note	1003	select astext(centroid(`test`.`gis_polygon`.`g`)) AS `AsText(Centroid(g))`,area(`test`.`gis_polygon`.`g`) AS `Area(g)`,astext(exteriorring(`test`.`gis_polygon`.`g`)) AS `AsText(ExteriorRing(g))`,numinteriorrings(`test`.`gis_polygon`.`g`) AS `NumInteriorRings(g)`,astext(interiorringn(`test`.`gis_polygon`.`g`,1)) AS `AsText(InteriorRingN(g, 1))` from `test`.`gis_polygon`
SELECT fid, IsClosed(g) FROM gis_multi_line ORDER by fid;
fid	IsClosed(g)
114	0
115	0
116	0
SELECT fid, AsText(Centroid(g)) FROM gis_multi_polygon ORDER by fid;
fid	AsText(Centroid(g))
117	POINT(55.588527753042 17.426536064114)
118	POINT(55.588527753042 17.426536064114)
119	POINT(2 2)
SELECT fid, Area(g) FROM gis_multi_polygon ORDER by fid;
fid	Area(g)
117	1684.5
118	1684.5
119	4.5
SELECT fid, NumGeometries(g) from gis_multi_point ORDER by fid;
fid	NumGeometries(g)
111	4
112	4
113	2
SELECT fid, NumGeometries(g) from gis_multi_line ORDER by fid;
fid	NumGeometries(g)
114	2
115	1
116	2
SELECT fid, NumGeometries(g) from gis_multi_polygon ORDER by fid;
fid	NumGeometries(g)
117	2
118	2
119	1
SELECT fid, NumGeometries(g) from gis_geometrycollection ORDER by fid;
fid	NumGeometries(g)
120	2
121	2
explain extended SELECT fid, NumGeometries(g) from gis_multi_point;
id	select_type	table	type	possible_keys	key	key_len	ref	rows	filtered	Extra
1	SIMPLE	gis_multi_point	ALL	NULL	NULL	NULL	NULL	3	100.00	
Warnings:
Note	1003	select `test`.`gis_multi_point`.`fid` AS `fid`,numgeometries(`test`.`gis_multi_point`.`g`) AS `NumGeometries(g)` from `test`.`gis_multi_point`
SELECT fid, AsText(GeometryN(g, 2)) from gis_multi_point ORDER by fid;
fid	AsText(GeometryN(g, 2))
111	POINT(10 10)
112	POINT(11 11)
113	POINT(4 10)
SELECT fid, AsText(GeometryN(g, 2)) from gis_multi_line ORDER by fid;
fid	AsText(GeometryN(g, 2))
114	LINESTRING(16 0,16 23,16 48)
115	NULL
116	LINESTRING(2 5,5 8,21 7)
SELECT fid, AsText(GeometryN(g, 2)) from gis_multi_polygon ORDER by fid;
fid	AsText(GeometryN(g, 2))
117	POLYGON((59 18,67 18,67 13,59 13,59 18))
118	POLYGON((59 18,67 18,67 13,59 13,59 18))
119	NULL
SELECT fid, AsText(GeometryN(g, 2)) from gis_geometrycollection ORDER by fid;
fid	AsText(GeometryN(g, 2))
120	LINESTRING(0 0,10 10)
121	LINESTRING(3 6,7 9)
SELECT fid, AsText(GeometryN(g, 1)) from gis_geometrycollection ORDER by fid;
fid	AsText(GeometryN(g, 1))
120	POINT(0 0)
121	POINT(44 6)
explain extended SELECT fid, AsText(GeometryN(g, 2)) from gis_multi_point;
id	select_type	table	type	possible_keys	key	key_len	ref	rows	filtered	Extra
1	SIMPLE	gis_multi_point	ALL	NULL	NULL	NULL	NULL	3	100.00	
Warnings:
Note	1003	select `test`.`gis_multi_point`.`fid` AS `fid`,astext(geometryn(`test`.`gis_multi_point`.`g`,2)) AS `AsText(GeometryN(g, 2))` from `test`.`gis_multi_point`
SELECT g1.fid as first, g2.fid as second,
Within(g1.g, g2.g) as w, Contains(g1.g, g2.g) as c, Overlaps(g1.g, g2.g) as o,
Equals(g1.g, g2.g) as e, Disjoint(g1.g, g2.g) as d, Touches(g1.g, g2.g) as t,
Intersects(g1.g, g2.g) as i, Crosses(g1.g, g2.g) as r
FROM gis_geometrycollection g1, gis_geometrycollection g2 ORDER BY first, second;
first	second	w	c	o	e	d	t	i	r
120	120	1	1	0	1	0	0	1	0
120	121	0	0	1	0	0	0	1	0
121	120	0	0	1	0	0	0	1	0
121	121	1	1	0	1	0	0	1	0
explain extended SELECT g1.fid as first, g2.fid as second,
Within(g1.g, g2.g) as w, Contains(g1.g, g2.g) as c, Overlaps(g1.g, g2.g) as o,
Equals(g1.g, g2.g) as e, Disjoint(g1.g, g2.g) as d, Touches(g1.g, g2.g) as t,
Intersects(g1.g, g2.g) as i, Crosses(g1.g, g2.g) as r
FROM gis_geometrycollection g1, gis_geometrycollection g2 ORDER BY first, second;
id	select_type	table	type	possible_keys	key	key_len	ref	rows	filtered	Extra
1	SIMPLE	g1	ALL	NULL	NULL	NULL	NULL	2	100.00	Using temporary; Using filesort
1	SIMPLE	g2	ALL	NULL	NULL	NULL	NULL	2	100.00	
Warnings:
Note	1003	select `test`.`g1`.`fid` AS `first`,`test`.`g2`.`fid` AS `second`,within(`test`.`g1`.`g`,`test`.`g2`.`g`) AS `w`,contains(`test`.`g1`.`g`,`test`.`g2`.`g`) AS `c`,overlaps(`test`.`g1`.`g`,`test`.`g2`.`g`) AS `o`,equals(`test`.`g1`.`g`,`test`.`g2`.`g`) AS `e`,disjoint(`test`.`g1`.`g`,`test`.`g2`.`g`) AS `d`,touches(`test`.`g1`.`g`,`test`.`g2`.`g`) AS `t`,intersects(`test`.`g1`.`g`,`test`.`g2`.`g`) AS `i`,crosses(`test`.`g1`.`g`,`test`.`g2`.`g`) AS `r` from `test`.`gis_geometrycollection` `g1` join `test`.`gis_geometrycollection` `g2` order by `test`.`g1`.`fid`,`test`.`g2`.`fid`
DROP TABLE gis_point, gis_line, gis_polygon, gis_multi_point, gis_multi_line, gis_multi_polygon, gis_geometrycollection, gis_geometry;
CREATE TABLE t1 (
a INTEGER PRIMARY KEY AUTO_INCREMENT,
gp  point,
ln  linestring,
pg  polygon,
mp  multipoint,
mln multilinestring,
mpg multipolygon,
gc  geometrycollection,
gm  geometry
);
SHOW FIELDS FROM t1;
Field	Type	Null	Key	Default	Extra
a	int(11)	NO	PRI	NULL	auto_increment
gp	point	YES		NULL	
ln	linestring	YES		NULL	
pg	polygon	YES		NULL	
mp	multipoint	YES		NULL	
mln	multilinestring	YES		NULL	
mpg	multipolygon	YES		NULL	
gc	geometrycollection	YES		NULL	
gm	geometry	YES		NULL	
ALTER TABLE t1 ADD fid INT;
SHOW FIELDS FROM t1;
Field	Type	Null	Key	Default	Extra
a	int(11)	NO	PRI	NULL	auto_increment
gp	point	YES		NULL	
ln	linestring	YES		NULL	
pg	polygon	YES		NULL	
mp	multipoint	YES		NULL	
mln	multilinestring	YES		NULL	
mpg	multipolygon	YES		NULL	
gc	geometrycollection	YES		NULL	
gm	geometry	YES		NULL	
fid	int(11)	YES		NULL	
DROP TABLE t1;
create table t1 (pk integer primary key auto_increment, a geometry not null);
insert into t1 (a) values (GeomFromText('Point(1 2)'));
insert into t1 (a) values ('Garbage');
ERROR 22003: Cannot get geometry object from data you send to the GEOMETRY field
insert IGNORE into t1 (a) values ('Garbage');
ERROR 22003: Cannot get geometry object from data you send to the GEOMETRY field
drop table t1;
create table t1 (pk integer primary key auto_increment, fl geometry not null);
insert into t1 (fl) values (1);
ERROR 22003: Cannot get geometry object from data you send to the GEOMETRY field
insert into t1 (fl) values (1.11);
ERROR 22003: Cannot get geometry object from data you send to the GEOMETRY field
insert into t1 (fl) values ("qwerty");
ERROR 22003: Cannot get geometry object from data you send to the GEOMETRY field
insert into t1 (fl) values (pointfromtext('point(1,1)'));
ERROR 23000: Column 'fl' cannot be null
drop table t1;
End of 4.1 tests
<<<<<<< HEAD
CREATE TABLE t1 (id INT UNSIGNED NOT NULL PRIMARY KEY, name VARCHAR(100), square GEOMETRY);
INSERT INTO t1 VALUES( 1, "center", GeomFromText('POLYGON (( 0 0, 0 2, 2 2, 2 0, 0 0))'));
INSERT INTO t1 VALUES( 2, "small",  GeomFromText('POLYGON (( 0 0, 0 1, 1 1, 1 0, 0 0))'));
INSERT INTO t1 VALUES( 3, "big",    GeomFromText('POLYGON (( 0 0, 0 3, 3 3, 3 0, 0 0))'));
INSERT INTO t1 VALUES( 4, "up",     GeomFromText('POLYGON (( 0 1, 0 3, 2 3, 2 1, 0 1))'));
INSERT INTO t1 VALUES( 5, "up2",    GeomFromText('POLYGON (( 0 2, 0 4, 2 4, 2 2, 0 2))'));
INSERT INTO t1 VALUES( 6, "up3",    GeomFromText('POLYGON (( 0 3, 0 5, 2 5, 2 3, 0 3))'));
INSERT INTO t1 VALUES( 7, "down",   GeomFromText('POLYGON (( 0 -1, 0  1, 2  1, 2 -1, 0 -1))'));
INSERT INTO t1 VALUES( 8, "down2",  GeomFromText('POLYGON (( 0 -2, 0  0, 2  0, 2 -2, 0 -2))'));
INSERT INTO t1 VALUES( 9, "down3",  GeomFromText('POLYGON (( 0 -3, 0 -1, 2 -1, 2 -3, 0 -3))'));
INSERT INTO t1 VALUES(10, "right",  GeomFromText('POLYGON (( 1 0, 1 2, 3 2, 3 0, 1 0))'));
INSERT INTO t1 VALUES(11, "right2", GeomFromText('POLYGON (( 2 0, 2 2, 4 2, 4 0, 2 0))'));
INSERT INTO t1 VALUES(12, "right3", GeomFromText('POLYGON (( 3 0, 3 2, 5 2, 5 0, 3 0))'));
INSERT INTO t1 VALUES(13, "left",   GeomFromText('POLYGON (( -1 0, -1 2,  1 2,  1 0, -1 0))'));
INSERT INTO t1 VALUES(14, "left2",  GeomFromText('POLYGON (( -2 0, -2 2,  0 2,  0 0, -2 0))'));
INSERT INTO t1 VALUES(15, "left3",  GeomFromText('POLYGON (( -3 0, -3 2, -1 2, -1 0, -3 0))'));
=======
CREATE TABLE t1 (name VARCHAR(100), square GEOMETRY);
INSERT INTO t1 VALUES("center", GeomFromText('POLYGON (( 0 0, 0 2, 2 2, 2 0, 0 0))'));
INSERT INTO t1 VALUES("small",  GeomFromText('POLYGON (( 0 0, 0 1, 1 1, 1 0, 0 0))'));
INSERT INTO t1 VALUES("big",    GeomFromText('POLYGON (( 0 0, 0 3, 3 3, 3 0, 0 0))'));
INSERT INTO t1 VALUES("up",     GeomFromText('POLYGON (( 0 1, 0 3, 2 3, 2 1, 0 1))'));
INSERT INTO t1 VALUES("up2",    GeomFromText('POLYGON (( 0 2, 0 4, 2 4, 2 2, 0 2))'));
INSERT INTO t1 VALUES("up3",    GeomFromText('POLYGON (( 0 3, 0 5, 2 5, 2 3, 0 3))'));
INSERT INTO t1 VALUES("down",   GeomFromText('POLYGON (( 0 -1, 0  1, 2  1, 2 -1, 0 -1))'));
INSERT INTO t1 VALUES("down2",  GeomFromText('POLYGON (( 0 -2, 0  0, 2  0, 2 -2, 0 -2))'));
INSERT INTO t1 VALUES("down3",  GeomFromText('POLYGON (( 0 -3, 0 -1, 2 -1, 2 -3, 0 -3))'));
INSERT INTO t1 VALUES("right",  GeomFromText('POLYGON (( 1 0, 1 2, 3 2, 3 0, 1 0))'));
INSERT INTO t1 VALUES("right2", GeomFromText('POLYGON (( 2 0, 2 2, 4 2, 4 0, 2 0))'));
INSERT INTO t1 VALUES("right3", GeomFromText('POLYGON (( 3 0, 3 2, 5 2, 5 0, 3 0))'));
INSERT INTO t1 VALUES("left",   GeomFromText('POLYGON (( -1 0, -1 2,  1 2,  1 0, -1 0))'));
INSERT INTO t1 VALUES("left2",  GeomFromText('POLYGON (( -2 0, -2 2,  0 2,  0 0, -2 0))'));
INSERT INTO t1 VALUES("left3",  GeomFromText('POLYGON (( -3 0, -3 2, -1 2, -1 0, -3 0))'));
>>>>>>> 341f6151
SELECT GROUP_CONCAT(a2.name ORDER BY a2.name) AS mbrcontains  FROM t1 a1 JOIN t1 a2 ON MBRContains(   a1.square, a2.square) WHERE a1.name = "center" GROUP BY a1.name;
mbrcontains
center,small
SELECT GROUP_CONCAT(a2.name ORDER BY a2.name) AS mbrdisjoint  FROM t1 a1 JOIN t1 a2 ON MBRDisjoint(   a1.square, a2.square) WHERE a1.name = "center" GROUP BY a1.name;
mbrdisjoint
down3,left3,right3,up3
SELECT GROUP_CONCAT(a2.name ORDER BY a2.name) AS mbrequal     FROM t1 a1 JOIN t1 a2 ON MBREqual(      a1.square, a2.square) WHERE a1.name = "center" GROUP BY a1.name;
mbrequal
center
SELECT GROUP_CONCAT(a2.name ORDER BY a2.name) AS mbrintersect FROM t1 a1 JOIN t1 a2 ON MBRIntersects( a1.square, a2.square) WHERE a1.name = "center" GROUP BY a1.name;
mbrintersect
big,center,down,down2,left,left2,right,right2,small,up,up2
SELECT GROUP_CONCAT(a2.name ORDER BY a2.name) AS mbroverlaps  FROM t1 a1 JOIN t1 a2 ON MBROverlaps(   a1.square, a2.square) WHERE a1.name = "center" GROUP BY a1.name;
mbroverlaps
down,left,right,up
SELECT GROUP_CONCAT(a2.name ORDER BY a2.name) AS mbrtouches   FROM t1 a1 JOIN t1 a2 ON MBRTouches(    a1.square, a2.square) WHERE a1.name = "center" GROUP BY a1.name;
mbrtouches
down2,left2,right2,up2
SELECT GROUP_CONCAT(a2.name ORDER BY a2.name) AS mbrwithin    FROM t1 a1 JOIN t1 a2 ON MBRWithin(     a1.square, a2.square) WHERE a1.name = "center" GROUP BY a1.name;
mbrwithin
big,center
SELECT GROUP_CONCAT(a2.name ORDER BY a2.name) AS contains     FROM t1 a1 JOIN t1 a2 ON Contains(      a1.square, a2.square) WHERE a1.name = "center" GROUP BY a1.name;
contains
center,small
SELECT GROUP_CONCAT(a2.name ORDER BY a2.name) AS disjoint     FROM t1 a1 JOIN t1 a2 ON Disjoint(      a1.square, a2.square) WHERE a1.name = "center" GROUP BY a1.name;
disjoint
down3,left3,right3,up3
SELECT GROUP_CONCAT(a2.name ORDER BY a2.name) AS equals       FROM t1 a1 JOIN t1 a2 ON Equals(        a1.square, a2.square) WHERE a1.name = "center" GROUP BY a1.name;
equals
center
SELECT GROUP_CONCAT(a2.name ORDER BY a2.name) AS intersect    FROM t1 a1 JOIN t1 a2 ON Intersects(    a1.square, a2.square) WHERE a1.name = "center" GROUP BY a1.name;
intersect
big,center,down,down2,left,left2,right,right2,small,up,up2
SELECT GROUP_CONCAT(a2.name ORDER BY a2.name) AS overlaps     FROM t1 a1 JOIN t1 a2 ON Overlaps(      a1.square, a2.square) WHERE a1.name = "center" GROUP BY a1.name;
overlaps
down,left,right,up
SELECT GROUP_CONCAT(a2.name ORDER BY a2.name) AS touches      FROM t1 a1 JOIN t1 a2 ON Touches(       a1.square, a2.square) WHERE a1.name = "center" GROUP BY a1.name;
touches
down2,left2,right2,up2
SELECT GROUP_CONCAT(a2.name ORDER BY a2.name) AS within       FROM t1 a1 JOIN t1 a2 ON Within(        a1.square, a2.square) WHERE a1.name = "center" GROUP BY a1.name;
within
big,center
SET @vert1   = GeomFromText('POLYGON ((0 -2, 0 2, 0 -2))');
SET @horiz1  = GeomFromText('POLYGON ((-2 0, 2 0, -2 0))');
SET @horiz2 = GeomFromText('POLYGON ((-1 0, 3 0, -1 0))');
SET @horiz3 = GeomFromText('POLYGON ((2 0, 3 0, 2 0))');
SET @point1 = GeomFromText('POLYGON ((0 0))');
SET @point2 = GeomFromText('POLYGON ((-2 0))');
SELECT GROUP_CONCAT(a1.name ORDER BY a1.name) AS overlaps FROM t1 a1 WHERE Overlaps(a1.square, @vert1) GROUP BY a1.name;
overlaps
SELECT GROUP_CONCAT(a1.name ORDER BY a1.name) AS overlaps FROM t1 a1 WHERE Overlaps(a1.square, @horiz1) GROUP BY a1.name;
overlaps
SELECT Overlaps(@horiz1, @vert1) FROM DUAL;
Overlaps(@horiz1, @vert1)
0
SELECT Overlaps(@horiz1, @horiz2) FROM DUAL;
Overlaps(@horiz1, @horiz2)
1
SELECT Overlaps(@horiz1, @horiz3) FROM DUAL;
Overlaps(@horiz1, @horiz3)
0
SELECT Overlaps(@horiz1, @point1) FROM DUAL;
Overlaps(@horiz1, @point1)
0
SELECT Overlaps(@horiz1, @point2) FROM DUAL;
Overlaps(@horiz1, @point2)
0
DROP TABLE t1;
End of 5.0 tests<|MERGE_RESOLUTION|>--- conflicted
+++ resolved
@@ -461,24 +461,6 @@
 ERROR 23000: Column 'fl' cannot be null
 drop table t1;
 End of 4.1 tests
-<<<<<<< HEAD
-CREATE TABLE t1 (id INT UNSIGNED NOT NULL PRIMARY KEY, name VARCHAR(100), square GEOMETRY);
-INSERT INTO t1 VALUES( 1, "center", GeomFromText('POLYGON (( 0 0, 0 2, 2 2, 2 0, 0 0))'));
-INSERT INTO t1 VALUES( 2, "small",  GeomFromText('POLYGON (( 0 0, 0 1, 1 1, 1 0, 0 0))'));
-INSERT INTO t1 VALUES( 3, "big",    GeomFromText('POLYGON (( 0 0, 0 3, 3 3, 3 0, 0 0))'));
-INSERT INTO t1 VALUES( 4, "up",     GeomFromText('POLYGON (( 0 1, 0 3, 2 3, 2 1, 0 1))'));
-INSERT INTO t1 VALUES( 5, "up2",    GeomFromText('POLYGON (( 0 2, 0 4, 2 4, 2 2, 0 2))'));
-INSERT INTO t1 VALUES( 6, "up3",    GeomFromText('POLYGON (( 0 3, 0 5, 2 5, 2 3, 0 3))'));
-INSERT INTO t1 VALUES( 7, "down",   GeomFromText('POLYGON (( 0 -1, 0  1, 2  1, 2 -1, 0 -1))'));
-INSERT INTO t1 VALUES( 8, "down2",  GeomFromText('POLYGON (( 0 -2, 0  0, 2  0, 2 -2, 0 -2))'));
-INSERT INTO t1 VALUES( 9, "down3",  GeomFromText('POLYGON (( 0 -3, 0 -1, 2 -1, 2 -3, 0 -3))'));
-INSERT INTO t1 VALUES(10, "right",  GeomFromText('POLYGON (( 1 0, 1 2, 3 2, 3 0, 1 0))'));
-INSERT INTO t1 VALUES(11, "right2", GeomFromText('POLYGON (( 2 0, 2 2, 4 2, 4 0, 2 0))'));
-INSERT INTO t1 VALUES(12, "right3", GeomFromText('POLYGON (( 3 0, 3 2, 5 2, 5 0, 3 0))'));
-INSERT INTO t1 VALUES(13, "left",   GeomFromText('POLYGON (( -1 0, -1 2,  1 2,  1 0, -1 0))'));
-INSERT INTO t1 VALUES(14, "left2",  GeomFromText('POLYGON (( -2 0, -2 2,  0 2,  0 0, -2 0))'));
-INSERT INTO t1 VALUES(15, "left3",  GeomFromText('POLYGON (( -3 0, -3 2, -1 2, -1 0, -3 0))'));
-=======
 CREATE TABLE t1 (name VARCHAR(100), square GEOMETRY);
 INSERT INTO t1 VALUES("center", GeomFromText('POLYGON (( 0 0, 0 2, 2 2, 2 0, 0 0))'));
 INSERT INTO t1 VALUES("small",  GeomFromText('POLYGON (( 0 0, 0 1, 1 1, 1 0, 0 0))'));
@@ -495,7 +477,6 @@
 INSERT INTO t1 VALUES("left",   GeomFromText('POLYGON (( -1 0, -1 2,  1 2,  1 0, -1 0))'));
 INSERT INTO t1 VALUES("left2",  GeomFromText('POLYGON (( -2 0, -2 2,  0 2,  0 0, -2 0))'));
 INSERT INTO t1 VALUES("left3",  GeomFromText('POLYGON (( -3 0, -3 2, -1 2, -1 0, -3 0))'));
->>>>>>> 341f6151
 SELECT GROUP_CONCAT(a2.name ORDER BY a2.name) AS mbrcontains  FROM t1 a1 JOIN t1 a2 ON MBRContains(   a1.square, a2.square) WHERE a1.name = "center" GROUP BY a1.name;
 mbrcontains
 center,small
