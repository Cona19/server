--- conflicted
+++ resolved
@@ -563,7 +563,6 @@
 b
 1
 drop table t1,t2;
-<<<<<<< HEAD
 use test;
 create table t1 (a int);
 create table t1 select * from t1;
@@ -573,7 +572,6 @@
 flush tables with read lock;
 unlock tables;
 drop table t1;
-=======
 create table t1(column.name int);
 ERROR 42000: Incorrect table name 'column'
 create table t1(test.column.name int);
@@ -582,5 +580,4 @@
 ERROR 42000: Incorrect database name 'xyz'
 create table t1(t1.name int);
 create table t2(test.t2.name int);
-drop table t1,t2;
->>>>>>> 4bd217c9
+drop table t1,t2;