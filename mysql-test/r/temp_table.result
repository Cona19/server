drop table if exists t1,t2;
CREATE TABLE t1 (c int not null, d char (10) not null);
insert into t1 values(1,""),(2,"a"),(3,"b");
CREATE TEMPORARY TABLE t1 (a int not null, b char (10) not null);
insert into t1 values(4,"e"),(5,"f"),(6,"g");
alter table t1 rename t2;
select * from t1;
c	d
1	
2	a
3	b
select * from t2;
a	b
4	e
5	f
6	g
CREATE TABLE t2 (x int not null, y int not null);
alter table t2 rename t1;
select * from t1;
a	b
4	e
5	f
6	g
create TEMPORARY TABLE t2 engine=heap select * from t1;
create TEMPORARY TABLE IF NOT EXISTS t2 (a int) engine=heap;
CREATE TEMPORARY TABLE t1 (a int not null, b char (10) not null);
ERROR 42S01: Table 't1' already exists
ALTER TABLE t1 RENAME t2;
ERROR 42S01: Table 't2' already exists
select * from t2;
a	b
4	e
5	f
6	g
alter table t2 add primary key (a,b);
drop table t1,t2;
select * from t1;
c	d
1	
2	a
3	b
drop table t2;
create temporary table t1 select *,2 as "e" from t1;
select * from t1;
c	d	e
1		2
2	a	2
3	b	2
drop table t1;
drop table t1;
CREATE TABLE t1 (pkCrash INTEGER PRIMARY KEY,strCrash VARCHAR(255));
INSERT INTO t1 ( pkCrash, strCrash ) VALUES ( 1, '1');
SELECT CONCAT_WS(pkCrash, strCrash) FROM t1;
CONCAT_WS(pkCrash, strCrash)
1
drop table t1;
create temporary table t1 select 1 as 'x';
drop table t1;
CREATE TABLE t1 (x INT);
INSERT INTO t1 VALUES (1), (2), (3);
CREATE TEMPORARY TABLE tmp SELECT *, NULL FROM t1;
drop table t1;
create temporary table t1 (id int(10) not null unique);
create temporary table t2 (id int(10) not null primary key, 
val int(10) not null);
insert into t1 values (1),(2),(4);
insert into t2 values (1,1),(2,1),(3,1),(4,2);
select one.id, two.val, elt(two.val,'one','two') from t1 one, t2 two where two.id=one.id order by one.id;
id	val	elt(two.val,'one','two')
1	1	one
2	1	one
4	2	two
drop table t1,t2;
create temporary table t1 (a int not null);
insert into t1 values (1),(1);
alter table t1 add primary key (a);
ERROR 23000: Duplicate entry '1' for key 1
drop table t1;
CREATE TABLE t1 (
d datetime default NULL
) ENGINE=MyISAM;
INSERT INTO t1 VALUES ('2002-10-24 14:50:32'),('2002-10-24 14:50:33'),('2002-10-24 14:50:34'),('2002-10-24 14:50:34'),('2002-10-24 14:50:34'),('2002-10-24 14:50:35'),('2002-10-24 14:50:35'),('2002-10-24 14:50:35'),('2002-10-24 14:50:35'),('2002-10-24 14:50:36'),('2002-10-24 14:50:36'),('2002-10-24 14:50:36'),('2002-10-24 14:50:36'),('2002-10-24 14:50:37'),('2002-10-24 14:50:37'),('2002-10-24 14:50:37'),('2002-10-24 14:50:37'),('2002-10-24 14:50:38'),('2002-10-24 14:50:38'),('2002-10-24 14:50:38'),('2002-10-24 14:50:39'),('2002-10-24 14:50:39'),('2002-10-24 14:50:39'),('2002-10-24 14:50:39'),('2002-10-24 14:50:40'),('2002-10-24 14:50:40'),('2002-10-24 14:50:40');
flush status;
select * from t1 group by d;
d
2002-10-24 14:50:32
2002-10-24 14:50:33
2002-10-24 14:50:34
2002-10-24 14:50:35
2002-10-24 14:50:36
2002-10-24 14:50:37
2002-10-24 14:50:38
2002-10-24 14:50:39
2002-10-24 14:50:40
show status like "created_tmp%tables";
Variable_name	Value
Created_tmp_disk_tables	0
<<<<<<< HEAD
Created_tmp_tables	2
drop table t1;
create temporary table t1 as select 'This is temp. table' A;
create view t1 as select 'This is view' A;
select * from t1;
A
This is temp. table
show create table t1;
Table	Create Table
t1	CREATE TEMPORARY TABLE `t1` (
  `A` varchar(19) NOT NULL default ''
) ENGINE=MyISAM DEFAULT CHARSET=latin1
show create view t1;
View	Create View
t1	CREATE ALGORITHM=UNDEFINED VIEW `test`.`t1` AS select _latin1'This is view' AS `A`
drop view t1;
select * from t1;
A
This is temp. table
create view t1 as select 'This is view again' A;
select * from t1;
A
This is temp. table
drop table t1;
select * from t1;
A
This is view again
drop view t1;
=======
Created_tmp_tables	1
drop table t1;
create table t1 (a int, b int, index(a), index(b));
create table t2 (c int auto_increment, d varchar(255), primary key (c));
insert into t1 values (3,1),(3,2);
insert into t2 values (NULL, 'foo'), (NULL, 'bar');
select d, c from t1 left join t2 on b = c where a = 3 order by d;
d	c
bar	2
foo	1
drop table t1, t2;
>>>>>>> 7e7ed0f6
<|MERGE_RESOLUTION|>--- conflicted
+++ resolved
@@ -95,7 +95,6 @@
 show status like "created_tmp%tables";
 Variable_name	Value
 Created_tmp_disk_tables	0
-<<<<<<< HEAD
 Created_tmp_tables	2
 drop table t1;
 create temporary table t1 as select 'This is temp. table' A;
@@ -124,9 +123,6 @@
 A
 This is view again
 drop view t1;
-=======
-Created_tmp_tables	1
-drop table t1;
 create table t1 (a int, b int, index(a), index(b));
 create table t2 (c int auto_increment, d varchar(255), primary key (c));
 insert into t1 values (3,1),(3,2);
@@ -135,5 +131,4 @@
 d	c
 bar	2
 foo	1
-drop table t1, t2;
->>>>>>> 7e7ed0f6
+drop table t1, t2;