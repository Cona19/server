use test;
DROP VIEW IF EXISTS v1;
DROP VIEW IF EXISTS v2;
DROP VIEW IF EXISTS v3;
DROP TABLE IF EXISTS t1;
DROP PROCEDURE IF EXISTS p1;
DROP PROCEDURE IF EXISTS p2;
DROP PROCEDURE IF EXISTS p3;
DROP FUNCTION IF EXISTS f1;
DROP FUNCTION IF EXISTS f2;
DROP FUNCTION IF EXISTS f3;
CREATE TABLE t1(c INT);
CREATE TRIGGER t1_bi BEFORE INSERT ON t1
FOR EACH ROW
SET @a = 1;
CREATE VIEW v1 AS SELECT * FROM t1;
CREATE PROCEDURE p1()
SELECT 1;
CREATE FUNCTION f1() RETURNS INT
RETURN 1;
CREATE DEFINER=a@b TRIGGER ti_ai AFTER INSERT ON t1
FOR EACH ROW
SET @b = 1;
CREATE DEFINER=a@b VIEW v2 AS SELECT * FROM t1;
CREATE DEFINER=a@b PROCEDURE p2()
SELECT 2;
CREATE DEFINER=a@b FUNCTION f2() RETURNS INT
RETURN 2;
CREATE DEFINER=a@'' TRIGGER ti_bu BEFORE UPDATE ON t1
FOR EACH ROW
SET @c = 1;
CREATE DEFINER=a@'' VIEW v3 AS SELECT * FROM t1;
CREATE DEFINER=a@'' PROCEDURE p3()
SELECT 3;
CREATE DEFINER=a@'' FUNCTION f3() RETURNS INT
RETURN 3;
SHOW CREATE VIEW v3;
View	Create View	character_set_client	collation_connection
v3	CREATE ALGORITHM=UNDEFINED DEFINER=`a`@`` SQL SECURITY DEFINER VIEW `v3` AS select `t1`.`c` AS `c` from `t1`	latin1	latin1_swedish_ci
SHOW CREATE PROCEDURE p3;
Procedure	sql_mode	Create Procedure	character_set_client	collation_connection	Database Collation
p3		CREATE DEFINER=`a`@`` PROCEDURE `p3`()
SELECT 3	latin1	latin1_swedish_ci	latin1_swedish_ci
SHOW CREATE FUNCTION f3;
Function	sql_mode	Create Function	character_set_client	collation_connection	Database Collation
f3		CREATE DEFINER=`a`@`` FUNCTION `f3`() RETURNS int(11)
RETURN 3	latin1	latin1_swedish_ci	latin1_swedish_ci
DROP TRIGGER t1_bi;
DROP TRIGGER ti_ai;
DROP TRIGGER ti_bu;
DROP VIEW v1;
DROP VIEW v2;
DROP VIEW v3;
DROP TABLE t1;
DROP PROCEDURE p1;
DROP PROCEDURE p2;
DROP PROCEDURE p3;
DROP FUNCTION f1;
DROP FUNCTION f2;
DROP FUNCTION f3;
set global event_scheduler=1;
ERROR HY000: The MySQL server is running with the --event-scheduler=DISABLED or --skip-grant-tables option so it cannot execute this statement
select count(*) from information_schema.COLUMN_PRIVILEGES;
count(*)
0
select count(*) from information_schema.SCHEMA_PRIVILEGES;
count(*)
0
select count(*) from information_schema.TABLE_PRIVILEGES;
count(*)
0
select count(*) from information_schema.USER_PRIVILEGES;
count(*)
0
<<<<<<< HEAD
CREATE FUNCTION a RETURNS STRING SONAME '';
ERROR HY000: Can't initialize function 'a'; UDFs are unavailable with the --skip-grant-tables option
DROP FUNCTION a;
ERROR 42000: FUNCTION test.a does not exist
End of 5.0 tests
=======
#
# Bug#29817 Queries with UDF fail with non-descriptive error
# if mysql.proc is missing
#
select no_such_function(1);
ERROR 42000: FUNCTION test.no_such_function does not exist
>>>>>>> c9d81cab
<|MERGE_RESOLUTION|>--- conflicted
+++ resolved
@@ -72,17 +72,15 @@
 select count(*) from information_schema.USER_PRIVILEGES;
 count(*)
 0
-<<<<<<< HEAD
 CREATE FUNCTION a RETURNS STRING SONAME '';
 ERROR HY000: Can't initialize function 'a'; UDFs are unavailable with the --skip-grant-tables option
 DROP FUNCTION a;
 ERROR 42000: FUNCTION test.a does not exist
 End of 5.0 tests
-=======
 #
 # Bug#29817 Queries with UDF fail with non-descriptive error
 # if mysql.proc is missing
 #
 select no_such_function(1);
 ERROR 42000: FUNCTION test.no_such_function does not exist
->>>>>>> c9d81cab
+End of 5.1 tests