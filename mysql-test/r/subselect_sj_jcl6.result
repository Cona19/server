set @save_optimizer_switch_jcl6=@@optimizer_switch;
set @@optimizer_switch='semijoin_with_cache=on';
set @@optimizer_switch='outer_join_with_cache=on';
set @@optimizer_switch='join_cache_hashed=off';
set join_cache_level=6;
show variables like 'join_cache_level';
Variable_name	Value
join_cache_level	6
drop table if exists t0, t1, t2, t3, t4, t10, t11, t12;
set @save_optimizer_switch=@@optimizer_switch;
create table t0 (a int);
insert into t0 values (0),(1),(2),(3),(4),(5),(6),(7),(8),(9);
create table t1(a int, b int);
insert into t1 values (0,0),(1,1),(2,2);
create table t2 as select * from t1;
create table t11(a int, b int);
create table t10 (pk int, a int, primary key(pk));
insert into t10 select a,a from t0;
create table t12 like t10;
insert into t12 select * from t10;
Flattened because of dependency, t10=func(t1)
explain select * from t1 where a in (select pk from t10);
id	select_type	table	type	possible_keys	key	key_len	ref	rows	Extra
1	PRIMARY	t1	ALL	NULL	NULL	NULL	NULL	3	Using where
1	PRIMARY	t10	eq_ref	PRIMARY	PRIMARY	4	test.t1.a	1	Using index
select * from t1 where a in (select pk from t10);
a	b
0	0
1	1
2	2
A confluent case of dependency
explain select * from t1 where a in (select a from t10 where pk=12);
id	select_type	table	type	possible_keys	key	key_len	ref	rows	Extra
1	PRIMARY	NULL	NULL	NULL	NULL	NULL	NULL	NULL	Impossible WHERE noticed after reading const tables
select * from t1 where a in (select a from t10 where pk=12);
a	b
explain select * from t1 where a in (select a from t10 where pk=9);
id	select_type	table	type	possible_keys	key	key_len	ref	rows	Extra
1	PRIMARY	t10	const	PRIMARY	PRIMARY	4	const	1	
1	PRIMARY	t1	ALL	NULL	NULL	NULL	NULL	3	Using where
select * from t1 where a in (select a from t10 where pk=9);
a	b
An empty table inside
explain select * from t1 where a in (select a from t11);
id	select_type	table	type	possible_keys	key	key_len	ref	rows	Extra
1	PRIMARY	NULL	NULL	NULL	NULL	NULL	NULL	NULL	Impossible WHERE noticed after reading const tables
select * from t1 where a in (select a from t11);
a	b
explain select * from t1 where a in (select pk from t10) and b in (select pk from t10);
id	select_type	table	type	possible_keys	key	key_len	ref	rows	Extra
1	PRIMARY	t1	ALL	NULL	NULL	NULL	NULL	3	Using where
1	PRIMARY	t10	eq_ref	PRIMARY	PRIMARY	4	test.t1.a	1	Using index
1	PRIMARY	t10	eq_ref	PRIMARY	PRIMARY	4	test.t1.b	1	Using index
select * from t1 where a in (select pk from t10) and b in (select pk from t10);
a	b
0	0
1	1
2	2
flattening a nested subquery
explain select * from t1 where a in (select pk from t10 where t10.a in (select pk from t12));
id	select_type	table	type	possible_keys	key	key_len	ref	rows	Extra
1	PRIMARY	t1	ALL	NULL	NULL	NULL	NULL	3	Using where
1	PRIMARY	t10	eq_ref	PRIMARY	PRIMARY	4	test.t1.a	1	Using where; Using join buffer (flat, BKA join); Key-ordered Rowid-ordered scan
1	PRIMARY	t12	eq_ref	PRIMARY	PRIMARY	4	test.t10.a	1	Using index
select * from t1 where a in (select pk from t10 where t10.a in (select pk from t12));
a	b
0	0
1	1
2	2
flattening subquery w/ several tables
explain extended select * from t1 where a in (select t10.pk from t10, t12 where t12.pk=t10.a);
id	select_type	table	type	possible_keys	key	key_len	ref	rows	filtered	Extra
1	PRIMARY	t1	ALL	NULL	NULL	NULL	NULL	3	100.00	Using where
1	PRIMARY	t10	eq_ref	PRIMARY	PRIMARY	4	test.t1.a	1	100.00	Using where; Using join buffer (flat, BKA join); Key-ordered Rowid-ordered scan
1	PRIMARY	t12	eq_ref	PRIMARY	PRIMARY	4	test.t10.a	1	100.00	Using index
Warnings:
Note	1003	select `test`.`t1`.`a` AS `a`,`test`.`t1`.`b` AS `b` from `test`.`t10` join `test`.`t12` join `test`.`t1` where ((`test`.`t10`.`pk` = `test`.`t1`.`a`) and (`test`.`t12`.`pk` = `test`.`t10`.`a`))
subqueries within outer joins go into ON expr.
explAin extended
select * from t1 left join (t2 A, t2 B) on ( A.A= t1.A And B.A in (select pk from t10));
id	select_type	tABle	type	possiBle_keys	key	key_len	ref	rows	filtered	ExtrA
1	PRIMARY	t1	ALL	NULL	NULL	NULL	NULL	3	100.00	
1	PRIMARY	A	ALL	NULL	NULL	NULL	NULL	3	100.00	Using where; Using join Buffer (flAt, BNL join)
1	PRIMARY	B	ALL	NULL	NULL	NULL	NULL	3	100.00	Using where; Using join Buffer (incrementAl, BNL join)
2	DEPENDENT SUBQUERY	t10	unique_suBquery	PRIMARY	PRIMARY	4	func	1	100.00	Using index
Warnings:
Note	1003	select `test`.`t1`.`A` AS `A`,`test`.`t1`.`B` AS `B`,`test`.`A`.`A` AS `A`,`test`.`A`.`B` AS `B`,`test`.`B`.`A` AS `A`,`test`.`B`.`B` AS `B` from `test`.`t1` left join (`test`.`t2` `A` join `test`.`t2` `B`) on((<in_optimizer>(`test`.`B`.`A`,<exists>(<primAry_index_lookup>(<cAche>(`test`.`B`.`A`) in t10 on PRIMARY))) And (`test`.`A`.`A` = `test`.`t1`.`A`))) where 1
t2 should be wrapped into OJ-nest, so we have "t1 LJ (t2 J t10)"
explAin extended
select * from t1 left join t2 on (t2.A= t1.A And t2.A in (select pk from t10));
id	select_type	tABle	type	possiBle_keys	key	key_len	ref	rows	filtered	ExtrA
1	PRIMARY	t1	ALL	NULL	NULL	NULL	NULL	3	100.00	
1	PRIMARY	t2	ALL	NULL	NULL	NULL	NULL	3	100.00	Using where; Using join Buffer (flAt, BNL join)
2	DEPENDENT SUBQUERY	t10	unique_suBquery	PRIMARY	PRIMARY	4	func	1	100.00	Using index
Warnings:
Note	1003	select `test`.`t1`.`A` AS `A`,`test`.`t1`.`B` AS `B`,`test`.`t2`.`A` AS `A`,`test`.`t2`.`B` AS `B` from `test`.`t1` left join `test`.`t2` on((<in_optimizer>(`test`.`t2`.`A`,<exists>(<primAry_index_lookup>(<cAche>(`test`.`t2`.`A`) in t10 on PRIMARY))) And (`test`.`t2`.`A` = `test`.`t1`.`A`))) where 1
we shouldn't flatten if we're going to get a join of > MAX_TABLES.
explain select * from 
t1 s00, t1 s01,  t1 s02, t1 s03, t1 s04,t1 s05,t1 s06,t1 s07,t1 s08,t1 s09,
t1 s10, t1 s11,  t1 s12, t1 s13, t1 s14,t1 s15,t1 s16,t1 s17,t1 s18,t1 s19,
t1 s20, t1 s21,  t1 s22, t1 s23, t1 s24,t1 s25,t1 s26,t1 s27,t1 s28,t1 s29,
t1 s30, t1 s31,  t1 s32, t1 s33, t1 s34,t1 s35,t1 s36,t1 s37,t1 s38,t1 s39,
t1 s40, t1 s41,  t1 s42, t1 s43, t1 s44,t1 s45,t1 s46,t1 s47,t1 s48,t1 s49
where
s00.a in (
select m00.a from
t1 m00, t1 m01,  t1 m02, t1 m03, t1 m04,t1 m05,t1 m06,t1 m07,t1 m08,t1 m09,
t1 m10, t1 m11,  t1 m12, t1 m13, t1 m14,t1 m15,t1 m16,t1 m17,t1 m18,t1 m19
);
id	select_type	table	type	possible_keys	key	key_len	ref	rows	Extra
1	PRIMARY	s00	ALL	NULL	NULL	NULL	NULL	3	Using where
1	PRIMARY	s01	ALL	NULL	NULL	NULL	NULL	3	Using join buffer (flat, BNL join)
1	PRIMARY	s02	ALL	NULL	NULL	NULL	NULL	3	Using join buffer (incremental, BNL join)
1	PRIMARY	s03	ALL	NULL	NULL	NULL	NULL	3	Using join buffer (incremental, BNL join)
1	PRIMARY	s04	ALL	NULL	NULL	NULL	NULL	3	Using join buffer (incremental, BNL join)
1	PRIMARY	s05	ALL	NULL	NULL	NULL	NULL	3	Using join buffer (incremental, BNL join)
1	PRIMARY	s06	ALL	NULL	NULL	NULL	NULL	3	Using join buffer (incremental, BNL join)
1	PRIMARY	s07	ALL	NULL	NULL	NULL	NULL	3	Using join buffer (incremental, BNL join)
1	PRIMARY	s08	ALL	NULL	NULL	NULL	NULL	3	Using join buffer (incremental, BNL join)
1	PRIMARY	s09	ALL	NULL	NULL	NULL	NULL	3	Using join buffer (incremental, BNL join)
1	PRIMARY	s10	ALL	NULL	NULL	NULL	NULL	3	Using join buffer (incremental, BNL join)
1	PRIMARY	s11	ALL	NULL	NULL	NULL	NULL	3	Using join buffer (incremental, BNL join)
1	PRIMARY	s12	ALL	NULL	NULL	NULL	NULL	3	Using join buffer (incremental, BNL join)
1	PRIMARY	s13	ALL	NULL	NULL	NULL	NULL	3	Using join buffer (incremental, BNL join)
1	PRIMARY	s14	ALL	NULL	NULL	NULL	NULL	3	Using join buffer (incremental, BNL join)
1	PRIMARY	s15	ALL	NULL	NULL	NULL	NULL	3	Using join buffer (incremental, BNL join)
1	PRIMARY	s16	ALL	NULL	NULL	NULL	NULL	3	Using join buffer (incremental, BNL join)
1	PRIMARY	s17	ALL	NULL	NULL	NULL	NULL	3	Using join buffer (incremental, BNL join)
1	PRIMARY	s18	ALL	NULL	NULL	NULL	NULL	3	Using join buffer (incremental, BNL join)
1	PRIMARY	s19	ALL	NULL	NULL	NULL	NULL	3	Using join buffer (incremental, BNL join)
1	PRIMARY	s20	ALL	NULL	NULL	NULL	NULL	3	Using join buffer (incremental, BNL join)
1	PRIMARY	s21	ALL	NULL	NULL	NULL	NULL	3	Using join buffer (incremental, BNL join)
1	PRIMARY	s22	ALL	NULL	NULL	NULL	NULL	3	Using join buffer (incremental, BNL join)
1	PRIMARY	s23	ALL	NULL	NULL	NULL	NULL	3	Using join buffer (incremental, BNL join)
1	PRIMARY	s24	ALL	NULL	NULL	NULL	NULL	3	Using join buffer (incremental, BNL join)
1	PRIMARY	s25	ALL	NULL	NULL	NULL	NULL	3	Using join buffer (incremental, BNL join)
1	PRIMARY	s26	ALL	NULL	NULL	NULL	NULL	3	Using join buffer (incremental, BNL join)
1	PRIMARY	s27	ALL	NULL	NULL	NULL	NULL	3	Using join buffer (incremental, BNL join)
1	PRIMARY	s28	ALL	NULL	NULL	NULL	NULL	3	Using join buffer (incremental, BNL join)
1	PRIMARY	s29	ALL	NULL	NULL	NULL	NULL	3	Using join buffer (incremental, BNL join)
1	PRIMARY	s30	ALL	NULL	NULL	NULL	NULL	3	Using join buffer (incremental, BNL join)
1	PRIMARY	s31	ALL	NULL	NULL	NULL	NULL	3	Using join buffer (incremental, BNL join)
1	PRIMARY	s32	ALL	NULL	NULL	NULL	NULL	3	Using join buffer (incremental, BNL join)
1	PRIMARY	s33	ALL	NULL	NULL	NULL	NULL	3	Using join buffer (incremental, BNL join)
1	PRIMARY	s34	ALL	NULL	NULL	NULL	NULL	3	Using join buffer (incremental, BNL join)
1	PRIMARY	s35	ALL	NULL	NULL	NULL	NULL	3	Using join buffer (incremental, BNL join)
1	PRIMARY	s36	ALL	NULL	NULL	NULL	NULL	3	Using join buffer (incremental, BNL join)
1	PRIMARY	s37	ALL	NULL	NULL	NULL	NULL	3	Using join buffer (incremental, BNL join)
1	PRIMARY	s38	ALL	NULL	NULL	NULL	NULL	3	Using join buffer (incremental, BNL join)
1	PRIMARY	s39	ALL	NULL	NULL	NULL	NULL	3	Using join buffer (incremental, BNL join)
1	PRIMARY	s40	ALL	NULL	NULL	NULL	NULL	3	Using join buffer (incremental, BNL join)
1	PRIMARY	s41	ALL	NULL	NULL	NULL	NULL	3	Using join buffer (incremental, BNL join)
1	PRIMARY	s42	ALL	NULL	NULL	NULL	NULL	3	Using join buffer (incremental, BNL join)
1	PRIMARY	s43	ALL	NULL	NULL	NULL	NULL	3	Using join buffer (incremental, BNL join)
1	PRIMARY	s44	ALL	NULL	NULL	NULL	NULL	3	Using join buffer (incremental, BNL join)
1	PRIMARY	s45	ALL	NULL	NULL	NULL	NULL	3	Using join buffer (incremental, BNL join)
1	PRIMARY	s46	ALL	NULL	NULL	NULL	NULL	3	Using join buffer (incremental, BNL join)
1	PRIMARY	s47	ALL	NULL	NULL	NULL	NULL	3	Using join buffer (incremental, BNL join)
1	PRIMARY	s48	ALL	NULL	NULL	NULL	NULL	3	Using join buffer (incremental, BNL join)
1	PRIMARY	s49	ALL	NULL	NULL	NULL	NULL	3	Using join buffer (incremental, BNL join)
2	DEPENDENT SUBQUERY	m00	ALL	NULL	NULL	NULL	NULL	3	Using where
2	DEPENDENT SUBQUERY	m01	ALL	NULL	NULL	NULL	NULL	3	Using join buffer (flat, BNL join)
2	DEPENDENT SUBQUERY	m02	ALL	NULL	NULL	NULL	NULL	3	Using join buffer (incremental, BNL join)
2	DEPENDENT SUBQUERY	m03	ALL	NULL	NULL	NULL	NULL	3	Using join buffer (incremental, BNL join)
2	DEPENDENT SUBQUERY	m04	ALL	NULL	NULL	NULL	NULL	3	Using join buffer (incremental, BNL join)
2	DEPENDENT SUBQUERY	m05	ALL	NULL	NULL	NULL	NULL	3	Using join buffer (incremental, BNL join)
2	DEPENDENT SUBQUERY	m06	ALL	NULL	NULL	NULL	NULL	3	Using join buffer (incremental, BNL join)
2	DEPENDENT SUBQUERY	m07	ALL	NULL	NULL	NULL	NULL	3	Using join buffer (incremental, BNL join)
2	DEPENDENT SUBQUERY	m08	ALL	NULL	NULL	NULL	NULL	3	Using join buffer (incremental, BNL join)
2	DEPENDENT SUBQUERY	m09	ALL	NULL	NULL	NULL	NULL	3	Using join buffer (incremental, BNL join)
2	DEPENDENT SUBQUERY	m10	ALL	NULL	NULL	NULL	NULL	3	Using join buffer (incremental, BNL join)
2	DEPENDENT SUBQUERY	m11	ALL	NULL	NULL	NULL	NULL	3	Using join buffer (incremental, BNL join)
2	DEPENDENT SUBQUERY	m12	ALL	NULL	NULL	NULL	NULL	3	Using join buffer (incremental, BNL join)
2	DEPENDENT SUBQUERY	m13	ALL	NULL	NULL	NULL	NULL	3	Using join buffer (incremental, BNL join)
2	DEPENDENT SUBQUERY	m14	ALL	NULL	NULL	NULL	NULL	3	Using join buffer (incremental, BNL join)
2	DEPENDENT SUBQUERY	m15	ALL	NULL	NULL	NULL	NULL	3	Using join buffer (incremental, BNL join)
2	DEPENDENT SUBQUERY	m16	ALL	NULL	NULL	NULL	NULL	3	Using join buffer (incremental, BNL join)
2	DEPENDENT SUBQUERY	m17	ALL	NULL	NULL	NULL	NULL	3	Using join buffer (incremental, BNL join)
2	DEPENDENT SUBQUERY	m18	ALL	NULL	NULL	NULL	NULL	3	Using join buffer (incremental, BNL join)
2	DEPENDENT SUBQUERY	m19	ALL	NULL	NULL	NULL	NULL	3	Using where; Using join buffer (incremental, BNL join)
select * from
t1 left join t2 on (t2.a= t1.a and t2.a in (select pk from t10)) 
where t1.a < 5;
a	b	a	b
0	0	0	0
1	1	1	1
2	2	2	2
prepare s1 from
' select * from
    t1 left join t2 on (t2.a= t1.a and t2.a in (select pk from t10))
  where t1.a < 5';
execute s1;
a	b	a	b
0	0	0	0
1	1	1	1
2	2	2	2
execute s1;
a	b	a	b
0	0	0	0
1	1	1	1
2	2	2	2
insert into t1 select (A.a + 10 * B.a),1 from t0 A, t0 B;
explain extended select * from t1 where a in (select pk from t10 where pk<3);
id	select_type	table	type	possible_keys	key	key_len	ref	rows	filtered	Extra
1	PRIMARY	t10	range	PRIMARY	PRIMARY	4	NULL	4	100.00	Using where; Using index
1	PRIMARY	t1	ALL	NULL	NULL	NULL	NULL	103	100.00	Using where; Using join buffer (flat, BNL join)
Warnings:
Note	1003	select `test`.`t1`.`a` AS `a`,`test`.`t1`.`b` AS `b` from `test`.`t10` join `test`.`t1` where ((`test`.`t1`.`a` = `test`.`t10`.`pk`) and (`test`.`t10`.`pk` < 3))
drop table t0, t1, t2;
drop table t10, t11, t12;

Bug#37899: Wrongly checked optimization prerequisite caused failed
assertion.

CREATE TABLE t1 (
`pk` int(11),
`varchar_nokey` varchar(5)
);
INSERT INTO t1 VALUES
(1,'qk'),(2,'j'),(3,'aew');
SELECT *
FROM t1
WHERE varchar_nokey IN (
SELECT
varchar_nokey
FROM
t1
) XOR pk = 30;
pk	varchar_nokey
1	qk
2	j
3	aew
drop table t1;
#
# BUG#41842: Semi-join materialization strategy crashes when the upper query has HAVING
#
CREATE TABLE t1 (
pk int(11) NOT NULL AUTO_INCREMENT,
int_nokey int(11) NOT NULL,
time_key time NOT NULL,
datetime_key datetime NOT NULL,
datetime_nokey datetime NOT NULL,
varchar_key varchar(1) NOT NULL,
varchar_nokey varchar(1) NOT NULL,
PRIMARY KEY (pk),
KEY time_key (time_key),
KEY datetime_key (datetime_key),
KEY varchar_key (varchar_key)
);
INSERT INTO t1 VALUES 
(1,0, '00:16:10','2008-09-03 14:25:40','2008-09-03 14:25:40','h','h'),
(2,7, '00:00:00','2001-01-13 00:00:00','2001-01-13 00:00:00','',''),
(3,0, '00:00:00','0000-00-00 00:00:00','0000-00-00 00:00:00','x','x'),
(4,2, '16:29:24','2000-10-16 01:39:08','2000-10-16 01:39:08','w','w'),
(5,1, '09:23:32','0000-00-00 00:00:00','0000-00-00 00:00:00','p','p'),
(6,3, '00:00:00','2007-12-02 00:00:00','2007-12-02 00:00:00','o','o'),
(7,3, '00:00:00','2008-09-11 00:00:00','2008-09-11 00:00:00','',''),
(8,0, '13:59:04','0000-00-00 00:00:00','0000-00-00 00:00:00','s','s'),
(9,7, '09:01:06','0000-00-00 00:00:00','0000-00-00 00:00:00','d','d'),
(10,5,'00:00:00','0000-00-00 00:00:00','0000-00-00 00:00:00','n','n'),
(11,0,'21:06:46','0000-00-00 00:00:00','0000-00-00 00:00:00','o','o'),
(12,2,'00:00:00','0000-00-00 00:00:00','0000-00-00 00:00:00','',''),
(13,6,'14:45:34','2003-07-28 02:34:08','2003-07-28 02:34:08','w','w'),
(14,1,'15:04:12','0000-00-00 00:00:00','0000-00-00 00:00:00','o','o'),
(15,0,'00:00:00','0000-00-00 00:00:00','0000-00-00 00:00:00','x','x'),
(16,0,'15:55:23','2004-03-17 00:32:27','2004-03-17 00:32:27','p','p'),
(17,1,'16:30:00','2004-12-27 19:20:00','2004-12-27 19:20:00','d','d'),
(18,0,'00:00:00','0000-00-00 00:00:00','0000-00-00 00:00:00','h','h'),
(19,0,'14:13:26','2008-11-09 05:53:48','2008-11-09 05:53:48','o','o'),
(20,0,'00:00:00','2009-10-11 06:58:04','2009-10-11 06:58:04','k','k');
CREATE TABLE t2 (
pk int(11) NOT NULL AUTO_INCREMENT,
int_nokey int(11) NOT NULL,
time_key time NOT NULL,
datetime_key datetime NOT NULL,
datetime_nokey datetime NOT NULL,
varchar_key varchar(1) NOT NULL,
varchar_nokey varchar(1) NOT NULL,
PRIMARY KEY (pk),
KEY time_key (time_key),
KEY datetime_key (datetime_key),
KEY varchar_key (varchar_key)
);
INSERT INTO t2 VALUES 
(10,0,'19:39:13','0000-00-00 00:00:00','0000-00-00 00:00:00','g','g'),
(11,8,'03:43:53','0000-00-00 00:00:00','0000-00-00 00:00:00','b','b');
SELECT OUTR.datetime_nokey AS X FROM t1 AS OUTR 
WHERE 
OUTR.varchar_nokey IN (SELECT 
INNR . varchar_nokey AS Y 
FROM t2 AS INNR 
WHERE
INNR . datetime_key >= INNR . time_key OR 
INNR . pk = INNR . int_nokey  
) 
AND OUTR . varchar_nokey <= 'w' 
HAVING X > '2012-12-12';
X
drop table t1, t2;
#
# Bug#45191: Incorrectly initialized semi-join led to a wrong result.
#
CREATE TABLE STAFF (EMPNUM   CHAR(3) NOT NULL,
EMPNAME  CHAR(20), GRADE DECIMAL(4), CITY CHAR(15));
CREATE TABLE PROJ (PNUM CHAR(3) NOT NULL,
PNAME    CHAR(20), PTYPE CHAR(6),
BUDGET   DECIMAL(9),
CITY     CHAR(15));
CREATE TABLE WORKS (EMPNUM CHAR(3) NOT NULL,
PNUM CHAR(3) NOT NULL, HOURS DECIMAL(5));
INSERT INTO STAFF VALUES ('E1','Alice',12,'Deale');
INSERT INTO STAFF VALUES ('E2','Betty',10,'Vienna');
INSERT INTO STAFF VALUES ('E3','Carmen',13,'Vienna');
INSERT INTO STAFF VALUES ('E4','Don',12,'Deale');
INSERT INTO STAFF VALUES ('E5','Ed',13,'Akron');
INSERT INTO PROJ VALUES  ('P1','MXSS','Design',10000,'Deale');
INSERT INTO PROJ VALUES  ('P2','CALM','Code',30000,'Vienna');
INSERT INTO PROJ VALUES  ('P3','SDP','Test',30000,'Tampa');
INSERT INTO PROJ VALUES  ('P4','SDP','Design',20000,'Deale');
INSERT INTO PROJ VALUES  ('P5','IRM','Test',10000,'Vienna');
INSERT INTO PROJ VALUES  ('P6','PAYR','Design',50000,'Deale');
INSERT INTO WORKS VALUES  ('E1','P1',40);
INSERT INTO WORKS VALUES  ('E1','P2',20);
INSERT INTO WORKS VALUES  ('E1','P3',80);
INSERT INTO WORKS VALUES  ('E1','P4',20);
INSERT INTO WORKS VALUES  ('E1','P5',12);
INSERT INTO WORKS VALUES  ('E1','P6',12);
INSERT INTO WORKS VALUES  ('E2','P1',40);
INSERT INTO WORKS VALUES  ('E2','P2',80);
INSERT INTO WORKS VALUES  ('E3','P2',20);
INSERT INTO WORKS VALUES  ('E4','P2',20);
INSERT INTO WORKS VALUES  ('E4','P4',40);
INSERT INTO WORKS VALUES  ('E4','P5',80);
set optimizer_switch=@save_optimizer_switch;
set optimizer_switch='materialization=off';
explain SELECT EMPNUM, EMPNAME
FROM STAFF
WHERE EMPNUM IN
(SELECT EMPNUM  FROM WORKS
WHERE PNUM IN
(SELECT PNUM  FROM PROJ));
id	select_type	table	type	possible_keys	key	key_len	ref	rows	Extra
1	PRIMARY	STAFF	ALL	NULL	NULL	NULL	NULL	5	
1	PRIMARY	PROJ	ALL	NULL	NULL	NULL	NULL	6	Using join buffer (flat, BNL join)
1	PRIMARY	WORKS	ALL	NULL	NULL	NULL	NULL	12	Using where; FirstMatch(STAFF); Using join buffer (incremental, BNL join)
SELECT EMPNUM, EMPNAME
FROM STAFF
WHERE EMPNUM IN
(SELECT EMPNUM  FROM WORKS
WHERE PNUM IN
(SELECT PNUM  FROM PROJ));
EMPNUM	EMPNAME
E1	Alice
E2	Betty
E3	Carmen
E4	Don
set optimizer_switch=@save_optimizer_switch;
drop table STAFF,WORKS,PROJ;
# End of bug#45191
#
# Bug#46550 Azalea returning duplicate results for some IN subqueries
# w/ semijoin=on
#
DROP TABLE IF EXISTS t0, t1, t2;
CREATE TABLE t0 (
int_key int(11) DEFAULT NULL,
varchar_key varchar(1) DEFAULT NULL,
varchar_nokey varchar(1) DEFAULT NULL,
KEY int_key (int_key),
KEY varchar_key (varchar_key,int_key)
);
INSERT INTO t0 VALUES
(1,'m','m'),
(40,'h','h'),
(1,'r','r'),
(1,'h','h'),
(9,'x','x'),
(NULL,'q','q'),
(NULL,'k','k'),
(7,'l','l'),
(182,'k','k'),
(202,'a','a'),
(7,'x','x'),
(6,'j','j'),
(119,'z','z'),
(4,'d','d'),
(5,'h','h'),
(1,'u','u'),
(3,'q','q'),
(7,'a','a'),
(3,'e','e'),
(6,'l','l');
CREATE TABLE t1 (
int_key int(11) DEFAULT NULL,
varchar_key varchar(1) DEFAULT NULL,
varchar_nokey varchar(1) DEFAULT NULL,
KEY int_key (int_key),
KEY varchar_key (varchar_key,int_key)
);
INSERT INTO t1 VALUES (7,NULL,NULL),(4,'x','x');
CREATE TABLE t2 (
int_key int(11) DEFAULT NULL,
varchar_key varchar(1) DEFAULT NULL,
varchar_nokey varchar(1) DEFAULT NULL,
KEY int_key (int_key),
KEY varchar_key (varchar_key,int_key)
);
INSERT INTO t2 VALUES (123,NULL,NULL);
SELECT int_key  
FROM t0  
WHERE varchar_nokey  IN (  
SELECT t1 .varchar_key  from t1
);
int_key
9
7
SELECT t0.int_key  
FROM t0
WHERE t0.varchar_nokey  IN (  
SELECT t1_1 .varchar_key  
FROM t1 AS t1_1  JOIN t1 AS t1_2 ON t1_1 .int_key
);
int_key
9
7
SELECT t0.int_key  
FROM t0, t2
WHERE t0.varchar_nokey  IN (  
SELECT t1_1 .varchar_key  
FROM t1 AS t1_1  JOIN t1 AS t1_2 ON t1_1 .int_key  
);
int_key
9
7
DROP TABLE t0, t1, t2;
# End of bug#46550
#
# Bug #46744 Crash in optimize_semijoin_nests on empty view
# with limit and procedure.
#
DROP TABLE IF EXISTS t1, t2;
DROP VIEW IF EXISTS v1;
DROP PROCEDURE IF EXISTS p1;
CREATE TABLE t1 ( f1 int );
CREATE TABLE t2 ( f1 int );
insert into t2 values (5), (7);
CREATE OR REPLACE VIEW v1 AS SELECT * FROM t1 LIMIT 2;
create procedure p1() 
select COUNT(*) 
FROM v1 WHERE f1 IN 
(SELECT f1 FROM t2 WHERE f1 = ANY (SELECT f1 FROM v1));
SET SESSION optimizer_switch = 'semijoin=on';
CALL p1();
COUNT(*)
0
SET SESSION optimizer_switch = 'semijoin=off';
CALL p1();
COUNT(*)
0
drop table t1, t2;
drop view v1;
drop procedure p1;
set SESSION optimizer_switch=@save_optimizer_switch;
# End of bug#46744

Bug#46797 "Crash in fix_semijoin_strategies_for_picked_join_order 
with semijoin=on"

CREATE TABLE t1 (
varchar_key varchar(1) DEFAULT NULL,
KEY varchar_key (varchar_key)
);
CREATE TABLE t2 (
varchar_key varchar(1) DEFAULT NULL,
KEY varchar_key (varchar_key)
);
INSERT INTO t2 VALUES
(NULL),(NULL),(NULL),(NULL),('a'),('a'),('a'),('b'),('b'),('b'),('b'),('c'),
('c'),('c'),('c'),('c'),('c'),('c'),('d'),('d'),('d'),('d'),('d'),('d'),('e'),
('e'),('e'),('e'),('e'),('e'),('f'),('f'),('f'),('g'),('g'),('h'),('h'),('h'),
('h'),('i'),('j'),('j'),('j'),('k'),('k'),('l'),('l'),('m'),('m'),('m'),('m'),
('n'),('n'),('n'),('o'),('o'),('o'),('p'),('p'),('p'),('q'),('q'),('q'),('r'),
('r'),('r'),('r'),('s'),('s'),('s'),('s'),('t'),('t'),('t'),('t'),('u'),('u'),
('u'),('u'),('v'),('v'),('v'),('v'),('w'),('w'),('w'),('w'),('w'),('w'),('x'),
('x'),('x'),('y'),('y'),('y'),('y'),('z'),('z'),('z'),('z');
CREATE TABLE t3 (
varchar_key varchar(1) DEFAULT NULL,
KEY varchar_key (varchar_key)
) ENGINE=MyISAM DEFAULT CHARSET=latin1;
INSERT INTO t3 VALUES
(NULL),('c'),('d'),('e'),('f'),('h'),('j'),('k'),('k'),('m'),('m'),('m'),
('n'),('o'),('r'),('t'),('t'),('u'),('w'),('y');
SELECT varchar_key FROM t3 
WHERE (SELECT varchar_key FROM t3 
WHERE (varchar_key,varchar_key) 
IN (SELECT t1.varchar_key, t2 .varchar_key 
FROM t1 RIGHT JOIN t2 ON t1.varchar_key  
)  
);
varchar_key
DROP TABLE t1, t2, t3;
#
# Bug#46556 Returning incorrect, empty results for some IN subqueries 
#           w/semijoin=on
#
CREATE TABLE t0 (
pk INTEGER,
vkey VARCHAR(1),
vnokey VARCHAR(1),
PRIMARY KEY (pk),
KEY vkey(vkey)
);
INSERT INTO t0 
VALUES (1,'g','g'), (2,'v','v'), (3,'t','t'), (4,'u','u'), (5,'n','n');
EXPLAIN EXTENDED SELECT vkey FROM t0 WHERE pk IN 
(SELECT t1.pk FROM t0 t1 JOIN t0 t2 ON t2.vkey = t1.vnokey);
id	select_type	table	type	possible_keys	key	key_len	ref	rows	filtered	Extra
1	PRIMARY	t0	ALL	PRIMARY	NULL	NULL	NULL	5	100.00	
1	PRIMARY	t1	eq_ref	PRIMARY	PRIMARY	4	test.t0.pk	1	100.00	Using where; Using join buffer (flat, BKA join); Key-ordered Rowid-ordered scan
1	PRIMARY	t2	ref	vkey	vkey	4	test.t1.vnokey	2	100.00	Using index; FirstMatch(t1)
Warnings:
Note	1003	select `test`.`t0`.`vkey` AS `vkey` from `test`.`t0` `t1` semi join (`test`.`t0` `t2`) join `test`.`t0` where ((`test`.`t2`.`vkey` = `test`.`t1`.`vnokey`) and (`test`.`t1`.`pk` = `test`.`t0`.`pk`))
SELECT vkey FROM t0 WHERE pk IN 
(SELECT t1.pk FROM t0 t1 JOIN t0 t2 ON t2.vkey = t1.vnokey);
vkey
g
v
t
u
n
DROP TABLE t0;
# End of bug#46556

Bug #48073 Subquery on char columns from view crashes Mysql

DROP TABLE IF EXISTS t1, t2;
DROP VIEW IF EXISTS v1;
CREATE TABLE t1 (
city VARCHAR(50) NOT NULL,
country_id SMALLINT UNSIGNED NOT NULL
);
INSERT INTO t1 VALUES 
('Batna',2),
('Bchar',2),
('Skikda',2),
('Tafuna',3),
('Algeria',2) ;
CREATE TABLE t2 (
country_id SMALLINT UNSIGNED NOT NULL,
country VARCHAR(50) NOT NULL
);
INSERT INTO t2 VALUES
(2,'Algeria'),
(3,'American Samoa') ;
CREATE VIEW v1 AS 
SELECT country_id, country 
FROM t2
WHERE LEFT(country,1) = "A" 
;
SELECT city, country_id
FROM t1
WHERE city IN (
SELECT country 
FROM t2
WHERE LEFT(country, 1) = "A" 
);
city	country_id
Algeria	2
SELECT city, country_id
FROM t1
WHERE city IN (
SELECT country 
FROM v1
);
city	country_id
Algeria	2
drop table t1, t2;
drop view v1;
# End of bug#48073

Bug#48834: Procedure with view + subquery + semijoin=on 
crashes on second call.

SET SESSION optimizer_switch ='semijoin=on';
CREATE TABLE t1 ( t1field integer, primary key (t1field));
CREATE TABLE t2 ( t2field integer, primary key (t2field));
CREATE VIEW v1 AS 
SELECT t1field as v1field
FROM t1 A 
WHERE A.t1field IN (SELECT t1field FROM t2 );
CREATE VIEW v2 AS 
SELECT t2field as v2field
FROM t2 A 
WHERE A.t2field IN (SELECT t2field FROM t2 );
CREATE PROCEDURE p1 () 
BEGIN 
SELECT v1field
FROM v1 
WHERE v1field IN ( SELECT v2field as vf_inner FROM v2 );
END|
INSERT INTO t1 VALUES (1),(2),(3);
INSERT INTO t2 VALUES (2),(3),(4);
CALL p1;
v1field
2
3
CALL p1;
v1field
2
3
DROP TABLE t1,t2;
DROP VIEW v1,v2;
DROP PROCEDURE p1;
set SESSION optimizer_switch=@save_optimizer_switch;
# End of BUG#48834

Bug#49097 subquery with view generates wrong result with
non-prepared statement

DROP TABLE IF EXISTS t1, t2;
DROP VIEW IF EXISTS v1;
CREATE TABLE t1 (
city VARCHAR(50) NOT NULL,
country_id SMALLINT UNSIGNED NOT NULL
);
INSERT INTO t1 VALUES 
('Batna',2),
('Bchar',2),
('Skikda',2),
('Tafuna',3),
('Algeria',2) ;
CREATE TABLE t2 (
country_id SMALLINT UNSIGNED NOT NULL,
country VARCHAR(50) NOT NULL
);
INSERT INTO t2 VALUES
(2,'Algeria'),
(3,'XAmerican Samoa') ;
CREATE VIEW v1 AS 
SELECT country_id, country 
FROM t2
WHERE LEFT(country,1) = "A" 
;
SELECT city, country_id
FROM t1
WHERE country_id IN (
SELECT country_id 
FROM t2
WHERE LEFT(country,1) = "A" 
);
city	country_id
Batna	2
Bchar	2
Skikda	2
Algeria	2
SELECT city, country_id
FROM t1
WHERE country_id IN (
SELECT country_id 
FROM v1
);
city	country_id
Batna	2
Bchar	2
Skikda	2
Algeria	2
PREPARE stmt FROM
"
SELECT city, country_id
FROM t1
WHERE country_id IN (
  SELECT country_id 
  FROM v1
);
";
execute stmt;
city	country_id
Batna	2
Bchar	2
Skikda	2
Algeria	2
deallocate prepare stmt;
drop table t1, t2;
drop view v1;
# End of Bug#49097
# 
# BUG#38075: Wrong result: rows matching a subquery with outer join not returned
# 
DROP TABLE IF EXISTS ot1, it1, it2;
CREATE TABLE it2 (
int_key int(11) NOT NULL,
datetime_key datetime NOT NULL,
KEY int_key (int_key),
KEY datetime_key (datetime_key)
);
INSERT INTO it2 VALUES
(5,'2002-04-10 14:25:30'), (0,'0000-00-00 00:00:00'),
(0,'2006-09-14 04:01:02'), (4,'0000-00-00 00:00:00'),
(8,'0000-00-00 00:00:00'), (5,'0000-00-00 00:00:00'),
(9,'0000-00-00 00:00:00'), (8,'2007-04-01 11:04:17'),
(1,'0000-00-00 00:00:00'), (7,'2009-01-12 00:00:00'),
(0,'2009-06-05 00:00:00'), (3,'2006-02-14 18:06:35'),
(5,'2006-02-21 07:08:16'), (0,'0000-00-00 00:00:00'),
(7,'0000-00-00 00:00:00'), (0,'0000-00-00 00:00:00'),
(0,'2007-02-13 00:00:00'), (1,'0000-00-00 00:00:00'),
(0,'0000-00-00 00:00:00'), (1,'2003-08-11 00:00:00');
CREATE TABLE ot1 (
int_nokey int(11) NOT NULL,
int_key int(11) NOT NULL,
KEY int_key (int_key)
);
INSERT INTO ot1 VALUES
(5,0), (3,0), (0,2), (3,0), (1,3), (0,0), (1,7), (7,0), (1,7), (0,7),
(0,9), (8,2), (4,4), (9,3), (0,9), (2,5), (0,5), (8,0), (5,8), (1,5);
CREATE TABLE it1 (
int_nokey int(11) NOT NULL,
int_key int(11) NOT NULL,
KEY int_key (int_key)
);
INSERT INTO it1 VALUES
(9,5), (0,4);
SELECT int_key FROM ot1
WHERE int_nokey IN (SELECT it2.int_key
FROM it1 LEFT JOIN it2 ON it2.datetime_key);
int_key
0
2
0
7
9
9
5
2
0
0
0
3
7
7
8
0
5
EXPLAIN
SELECT int_key FROM ot1
WHERE int_nokey IN (SELECT it2.int_key
FROM it1 LEFT JOIN it2 ON it2.datetime_key);
id	select_type	table	type	possible_keys	key	key_len	ref	rows	Extra
1	PRIMARY	it1	index	NULL	int_key	4	NULL	2	Using index; Start temporary
1	PRIMARY	ot1	ALL	NULL	NULL	NULL	NULL	20	Using join buffer (flat, BNL join)
1	PRIMARY	it2	ALL	NULL	NULL	NULL	NULL	20	Using where; End temporary; Using join buffer (incremental, BNL join)
DROP TABLE ot1, it1, it2;
# End of BUG#38075
#
# BUG#31480: Incorrect result for nested subquery when executed via semi join
#
create table t1 (a int not null, b int not null);
create table t2 (c int not null, d int not null);
create table t3 (e int not null);
insert into t1 values (1,10);
insert into t1 values (2,10);
insert into t1 values (1,20);
insert into t1 values (2,20);
insert into t1 values (3,20);
insert into t1 values (2,30);
insert into t1 values (4,40);
insert into t2 values (2,10);
insert into t2 values (2,20);
insert into t2 values (4,10);
insert into t2 values (5,10);
insert into t2 values (3,20);
insert into t2 values (2,40);
insert into t3 values (10);
insert into t3 values (30);
insert into t3 values (10);
insert into t3 values (20);
explain extended
select a from t1
where a in (select c from t2 where d >= some(select e from t3 where b=e));
id	select_type	table	type	possible_keys	key	key_len	ref	rows	filtered	Extra
1	PRIMARY	t2	ALL	NULL	NULL	NULL	NULL	6	100.00	Start temporary
1	PRIMARY	t1	ALL	NULL	NULL	NULL	NULL	7	100.00	Using where; End temporary; Using join buffer (flat, BNL join)
3	DEPENDENT SUBQUERY	t3	ALL	NULL	NULL	NULL	NULL	4	100.00	Using where
Warnings:
Note	1276	Field or reference 'test.t1.b' of SELECT #3 was resolved in SELECT #1
Note	1003	select `test`.`t1`.`a` AS `a` from `test`.`t1` semi join (`test`.`t2`) where ((`test`.`t1`.`a` = `test`.`t2`.`c`) and <nop>(<expr_cache><`test`.`t2`.`d`,`test`.`t1`.`b`>(<in_optimizer>(`test`.`t2`.`d`,<exists>(select 1 from `test`.`t3` where ((`test`.`t1`.`b` = `test`.`t3`.`e`) and (<cache>(`test`.`t2`.`d`) >= `test`.`t3`.`e`)))))))
show warnings;
Level	Code	Message
Note	1276	Field or reference 'test.t1.b' of SELECT #3 was resolved in SELECT #1
Note	1003	select `test`.`t1`.`a` AS `a` from `test`.`t1` semi join (`test`.`t2`) where ((`test`.`t1`.`a` = `test`.`t2`.`c`) and <nop>(<expr_cache><`test`.`t2`.`d`,`test`.`t1`.`b`>(<in_optimizer>(`test`.`t2`.`d`,<exists>(select 1 from `test`.`t3` where ((`test`.`t1`.`b` = `test`.`t3`.`e`) and (<cache>(`test`.`t2`.`d`) >= `test`.`t3`.`e`)))))))
select a from t1
where a in (select c from t2 where d >= some(select e from t3 where b=e));
a
2
2
3
2
drop table t1, t2, t3;
# 
# Bug#48213 Materialized subselect crashes if using GEOMETRY type
# 
CREATE TABLE t1 (
pk int,
a varchar(1),
b varchar(4),
c tinyblob,
d blob,
e mediumblob,
f longblob,
g tinytext,
h text,
i mediumtext,
j longtext,
k geometry,
PRIMARY KEY (pk)
);
INSERT INTO t1 VALUES (1,'o','ffff','ffff','ffoo','ffff','ffff','ffff','ffff','ffff','ffff',GeomFromText('POLYGON((0 0, 0 2, 2 2, 2 0, 0 0))')), (2,'f','ffff','ffff','ffff', 'ffff','ffff','ffff','ffff','ffff','ffff',GeomFromText('POLYGON((0 0, 0 2, 2 2, 2 0, 0 0))'));
CREATE TABLE t2 LIKE t1;
INSERT INTO t2 VALUES (1,'i','iiii','iiii','iiii','iiii','ffff','ffff','ffff','ffff','ffff',GeomFromText('POLYGON((0 0, 0 2, 2 2, 2 0, 0 0))')), (2,'f','ffff','ffff','ffff','ffff','ffff','ffff','ffff','ffff','ffff',GeomFromText('POLYGON((0 0, 0 2, 2 2, 2 0, 0 0))'));
EXPLAIN EXTENDED SELECT pk FROM t1 WHERE (a, b) IN (SELECT a, b FROM t2 WHERE pk > 0);
id	select_type	table	type	possible_keys	key	key_len	ref	rows	filtered	Extra
1	PRIMARY	t1	ALL	NULL	NULL	NULL	NULL	2	100.00	
<<<<<<< HEAD
1	PRIMARY	subselect2	eq_ref	unique_key	unique_key	13	func	1	1.00	
2	SUBQUERY	t2	range	PRIMARY	PRIMARY	4	NULL	2	100.00	Using index condition; Rowid-ordered scan
=======
1	PRIMARY	<subquery2>	eq_ref	distinct_key	distinct_key	13	func,func	1	100.00	
2	SUBQUERY	t2	range	PRIMARY	PRIMARY	4	NULL	2	100.00	Using index condition; Using MRR
>>>>>>> 525856cd
Warnings:
Note	1003	select `test`.`t1`.`pk` AS `pk` from `test`.`t1` semi join (`test`.`t2`) where ((`test`.`t2`.`pk` > 0))
SELECT pk FROM t1 WHERE (a, b) IN (SELECT a, b FROM t2 WHERE pk > 0);
pk
2
EXPLAIN EXTENDED SELECT pk FROM t1 WHERE (b, c) IN (SELECT b, c FROM t2 WHERE pk > 0);
id	select_type	table	type	possible_keys	key	key_len	ref	rows	filtered	Extra
1	PRIMARY	t1	ALL	NULL	NULL	NULL	NULL	2	100.00	
1	PRIMARY	t2	range	PRIMARY	PRIMARY	4	NULL	2	100.00	Using index condition; Using where; Rowid-ordered scan; FirstMatch(t1); Using join buffer (flat, BNL join)
Warnings:
Note	1003	select `test`.`t1`.`pk` AS `pk` from `test`.`t1` semi join (`test`.`t2`) where ((`test`.`t2`.`c` = `test`.`t1`.`c`) and (`test`.`t2`.`b` = `test`.`t1`.`b`) and (`test`.`t2`.`pk` > 0))
SELECT pk FROM t1 WHERE (b, c) IN (SELECT b, c FROM t2 WHERE pk > 0);
pk
1
2
EXPLAIN EXTENDED SELECT pk FROM t1 WHERE (b, d) IN (SELECT b, d FROM t2 WHERE pk > 0);
id	select_type	table	type	possible_keys	key	key_len	ref	rows	filtered	Extra
1	PRIMARY	t1	ALL	NULL	NULL	NULL	NULL	2	100.00	
1	PRIMARY	t2	range	PRIMARY	PRIMARY	4	NULL	2	100.00	Using index condition; Using where; Rowid-ordered scan; FirstMatch(t1); Using join buffer (flat, BNL join)
Warnings:
Note	1003	select `test`.`t1`.`pk` AS `pk` from `test`.`t1` semi join (`test`.`t2`) where ((`test`.`t2`.`d` = `test`.`t1`.`d`) and (`test`.`t2`.`b` = `test`.`t1`.`b`) and (`test`.`t2`.`pk` > 0))
SELECT pk FROM t1 WHERE (b, d) IN (SELECT b, d FROM t2 WHERE pk > 0);
pk
2
EXPLAIN EXTENDED SELECT pk FROM t1 WHERE (b, e) IN (SELECT b, e FROM t2 WHERE pk > 0);
id	select_type	table	type	possible_keys	key	key_len	ref	rows	filtered	Extra
1	PRIMARY	t1	ALL	NULL	NULL	NULL	NULL	2	100.00	
1	PRIMARY	t2	range	PRIMARY	PRIMARY	4	NULL	2	100.00	Using index condition; Using where; Rowid-ordered scan; FirstMatch(t1); Using join buffer (flat, BNL join)
Warnings:
Note	1003	select `test`.`t1`.`pk` AS `pk` from `test`.`t1` semi join (`test`.`t2`) where ((`test`.`t2`.`e` = `test`.`t1`.`e`) and (`test`.`t2`.`b` = `test`.`t1`.`b`) and (`test`.`t2`.`pk` > 0))
SELECT pk FROM t1 WHERE (b, e) IN (SELECT b, e FROM t2 WHERE pk > 0);
pk
1
2
EXPLAIN EXTENDED SELECT pk FROM t1 WHERE (b, f) IN (SELECT b, f FROM t2 WHERE pk > 0);
id	select_type	table	type	possible_keys	key	key_len	ref	rows	filtered	Extra
1	PRIMARY	t1	ALL	NULL	NULL	NULL	NULL	2	100.00	
1	PRIMARY	t2	range	PRIMARY	PRIMARY	4	NULL	2	100.00	Using index condition; Using where; Rowid-ordered scan; FirstMatch(t1); Using join buffer (flat, BNL join)
Warnings:
Note	1003	select `test`.`t1`.`pk` AS `pk` from `test`.`t1` semi join (`test`.`t2`) where ((`test`.`t2`.`f` = `test`.`t1`.`f`) and (`test`.`t2`.`b` = `test`.`t1`.`b`) and (`test`.`t2`.`pk` > 0))
SELECT pk FROM t1 WHERE (b, f) IN (SELECT b, f FROM t2 WHERE pk > 0);
pk
1
2
EXPLAIN EXTENDED SELECT pk FROM t1 WHERE (b, g) IN (SELECT b, g FROM t2 WHERE pk > 0);
id	select_type	table	type	possible_keys	key	key_len	ref	rows	filtered	Extra
1	PRIMARY	t1	ALL	NULL	NULL	NULL	NULL	2	100.00	
1	PRIMARY	t2	range	PRIMARY	PRIMARY	4	NULL	2	100.00	Using index condition; Using where; Rowid-ordered scan; FirstMatch(t1); Using join buffer (flat, BNL join)
Warnings:
Note	1003	select `test`.`t1`.`pk` AS `pk` from `test`.`t1` semi join (`test`.`t2`) where ((`test`.`t2`.`g` = `test`.`t1`.`g`) and (`test`.`t2`.`b` = `test`.`t1`.`b`) and (`test`.`t2`.`pk` > 0))
SELECT pk FROM t1 WHERE (b, g) IN (SELECT b, g FROM t2 WHERE pk > 0);
pk
1
2
EXPLAIN EXTENDED SELECT pk FROM t1 WHERE (b, h) IN (SELECT b, h FROM t2 WHERE pk > 0);
id	select_type	table	type	possible_keys	key	key_len	ref	rows	filtered	Extra
1	PRIMARY	t1	ALL	NULL	NULL	NULL	NULL	2	100.00	
1	PRIMARY	t2	range	PRIMARY	PRIMARY	4	NULL	2	100.00	Using index condition; Using where; Rowid-ordered scan; FirstMatch(t1); Using join buffer (flat, BNL join)
Warnings:
Note	1003	select `test`.`t1`.`pk` AS `pk` from `test`.`t1` semi join (`test`.`t2`) where ((`test`.`t2`.`h` = `test`.`t1`.`h`) and (`test`.`t2`.`b` = `test`.`t1`.`b`) and (`test`.`t2`.`pk` > 0))
SELECT pk FROM t1 WHERE (b, h) IN (SELECT b, h FROM t2 WHERE pk > 0);
pk
1
2
EXPLAIN EXTENDED SELECT pk FROM t1 WHERE (b, i) IN (SELECT b, i FROM t2 WHERE pk > 0);
id	select_type	table	type	possible_keys	key	key_len	ref	rows	filtered	Extra
1	PRIMARY	t1	ALL	NULL	NULL	NULL	NULL	2	100.00	
1	PRIMARY	t2	range	PRIMARY	PRIMARY	4	NULL	2	100.00	Using index condition; Using where; Rowid-ordered scan; FirstMatch(t1); Using join buffer (flat, BNL join)
Warnings:
Note	1003	select `test`.`t1`.`pk` AS `pk` from `test`.`t1` semi join (`test`.`t2`) where ((`test`.`t2`.`i` = `test`.`t1`.`i`) and (`test`.`t2`.`b` = `test`.`t1`.`b`) and (`test`.`t2`.`pk` > 0))
SELECT pk FROM t1 WHERE (b, i) IN (SELECT b, i FROM t2 WHERE pk > 0);
pk
1
2
EXPLAIN EXTENDED SELECT pk FROM t1 WHERE (b, j) IN (SELECT b, j FROM t2 WHERE pk > 0);
id	select_type	table	type	possible_keys	key	key_len	ref	rows	filtered	Extra
1	PRIMARY	t1	ALL	NULL	NULL	NULL	NULL	2	100.00	
1	PRIMARY	t2	range	PRIMARY	PRIMARY	4	NULL	2	100.00	Using index condition; Using where; Rowid-ordered scan; FirstMatch(t1); Using join buffer (flat, BNL join)
Warnings:
Note	1003	select `test`.`t1`.`pk` AS `pk` from `test`.`t1` semi join (`test`.`t2`) where ((`test`.`t2`.`j` = `test`.`t1`.`j`) and (`test`.`t2`.`b` = `test`.`t1`.`b`) and (`test`.`t2`.`pk` > 0))
SELECT pk FROM t1 WHERE (b, j) IN (SELECT b, j FROM t2 WHERE pk > 0);
pk
1
2
EXPLAIN EXTENDED SELECT pk FROM t1 WHERE (b, k) IN (SELECT b, k FROM t2 WHERE pk > 0);
id	select_type	table	type	possible_keys	key	key_len	ref	rows	filtered	Extra
1	PRIMARY	t1	ALL	NULL	NULL	NULL	NULL	2	100.00	
1	PRIMARY	t2	range	PRIMARY	PRIMARY	4	NULL	2	100.00	Using index condition; Using where; Rowid-ordered scan; FirstMatch(t1); Using join buffer (flat, BNL join)
Warnings:
Note	1003	select `test`.`t1`.`pk` AS `pk` from `test`.`t1` semi join (`test`.`t2`) where ((`test`.`t2`.`k` = `test`.`t1`.`k`) and (`test`.`t2`.`b` = `test`.`t1`.`b`) and (`test`.`t2`.`pk` > 0))
SELECT pk FROM t1 WHERE (b, k) IN (SELECT b, k FROM t2 WHERE pk > 0);
pk
1
2
DROP TABLE t1, t2;
# End of Bug#48213
# 
# Bug#49198 Wrong result for second call of procedure
#           with view in subselect.
# 
CREATE TABLE t1 (t1field integer, primary key (t1field));
CREATE TABLE t2 (t2field integer, primary key (t2field));
CREATE TABLE t3 (t3field integer, primary key (t3field));
CREATE VIEW v2 AS SELECT * FROM t2;
CREATE VIEW v3 AS SELECT * FROM t3;
INSERT INTO t1 VALUES(1),(2);
INSERT INTO t2 VALUES(1),(2);
INSERT INTO t3 VALUES(1),(2);
PREPARE stmt FROM
"
SELECT t1field
FROM t1
WHERE t1field IN (SELECT * FROM v2);
";
EXECUTE stmt;
t1field
1
2
EXECUTE stmt;
t1field
1
2
PREPARE stmt FROM
"
EXPLAIN
SELECT t1field
FROM t1
WHERE t1field IN (SELECT * FROM v2)
  AND t1field IN (SELECT * FROM v3)
";
EXECUTE stmt;
id	select_type	table	type	possible_keys	key	key_len	ref	rows	Extra
1	PRIMARY	t1	index	PRIMARY	PRIMARY	4	NULL	2	Using index
1	PRIMARY	t2	eq_ref	PRIMARY	PRIMARY	4	test.t1.t1field	1	Using index
1	PRIMARY	t3	eq_ref	PRIMARY	PRIMARY	4	test.t1.t1field	1	Using index
EXECUTE stmt;
id	select_type	table	type	possible_keys	key	key_len	ref	rows	Extra
1	SIMPLE	t1	index	PRIMARY	PRIMARY	4	NULL	2	Using index
1	SIMPLE	t2	eq_ref	PRIMARY	PRIMARY	4	test.t1.t1field	1	Using index
1	SIMPLE	t3	eq_ref	PRIMARY	PRIMARY	4	test.t1.t1field	1	Using index
DROP TABLE t1, t2, t3;
DROP VIEW v2, v3;
# End of Bug#49198
#
# Bug#45174: Incorrectly applied equality propagation caused wrong
# result on a query with a materialized semi-join.
#
CREATE TABLE `t1` (
`pk` int(11) NOT NULL AUTO_INCREMENT,
`varchar_key` varchar(1) NOT NULL,
`varchar_nokey` varchar(1) NOT NULL,
PRIMARY KEY (`pk`),
KEY `varchar_key` (`varchar_key`)
);
INSERT INTO `t1` VALUES (11,'m','m'),(12,'j','j'),(13,'z','z'),(14,'a','a'),(15,'',''),(16,'e','e'),(17,'t','t'),(19,'b','b'),(20,'w','w'),(21,'m','m'),(23,'',''),(24,'w','w'),(26,'e','e'),(27,'e','e'),(28,'p','p');
CREATE TABLE `t2` (
`varchar_nokey` varchar(1) NOT NULL
);
INSERT INTO `t2` VALUES ('v'),('u'),('n'),('l'),('h'),('u'),('n'),('j'),('k'),('e'),('i'),('u'),('n'),('b'),('x'),(''),('q'),('u');
EXPLAIN EXTENDED SELECT varchar_nokey
FROM t2  
WHERE ( `varchar_nokey`  , `varchar_nokey`  )  IN (  
SELECT `varchar_key`  , `varchar_nokey`  
FROM t1  
WHERE `varchar_nokey`  < 'n' XOR `pk`  )   ;
id	select_type	table	type	possible_keys	key	key_len	ref	rows	filtered	Extra
1	PRIMARY	t2	ALL	NULL	NULL	NULL	NULL	18	100.00	
1	PRIMARY	<subquery2>	eq_ref	distinct_key	distinct_key	8	func,func	1	100.00	
2	SUBQUERY	t1	ALL	varchar_key	NULL	NULL	NULL	15	100.00	Using where
Warnings:
Note	1003	select `test`.`t2`.`varchar_nokey` AS `varchar_nokey` from `test`.`t2` semi join (`test`.`t1`) where ((`test`.`t1`.`varchar_nokey` = `test`.`t1`.`varchar_key`) and ((`test`.`t1`.`varchar_key` < 'n') xor `test`.`t1`.`pk`))
SELECT varchar_nokey
FROM t2  
WHERE ( `varchar_nokey`  , `varchar_nokey`  )  IN (  
SELECT `varchar_key`  , `varchar_nokey`  
FROM t1  
WHERE `varchar_nokey`  < 'n' XOR `pk`  )   ;
varchar_nokey
DROP TABLE t1, t2;
# End of the test for bug#45174.
#
# BUG#43768: Prepared query with nested subqueries core dumps on second execution
#
create table t1 (
id int(11) unsigned not null primary key auto_increment,
partner_id varchar(35) not null,
t1_status_id int(10) unsigned
);
insert into t1 values ("1", "partner1", "10"), ("2", "partner2", "10"),
("3", "partner3", "10"), ("4", "partner4", "10");
create table t2 (
id int(11) unsigned not null default '0',
t1_line_id int(11) unsigned not null default '0',
article_id varchar(20),
sequence int(11) not null default '0',
primary key  (id,t1_line_id)
);
insert into t2 values ("1", "1", "sup", "0"), ("2", "1", "sup", "1"),
("2", "2", "sup", "2"), ("2", "3", "sup", "3"),
("2", "4", "imp", "4"), ("3", "1", "sup", "0"),
("4", "1", "sup", "0");
create table t3 (
id int(11) not null default '0',
preceeding_id int(11) not null default '0',
primary key  (id,preceeding_id)
);
create table t4 (
user_id varchar(50) not null,
article_id varchar(20) not null,
primary key  (user_id,article_id)
);
insert into t4 values("nicke", "imp");
prepare stmt from
'select t1.partner_id
from t1
where
  t1.id in (
    select pl_inner.id
    from t2 as pl_inner
    where  pl_inner.article_id in (
      select t4.article_id from t4
      where t4.user_id = \'nicke\'
    )
  )';
execute stmt;
partner_id
partner2
execute stmt;
partner_id
partner2
drop table t1,t2,t3,t4;
# 
# Bug#48623 Multiple subqueries are optimized incorrectly
# 
CREATE TABLE t1(val VARCHAR(10));
CREATE TABLE t2(val VARCHAR(10));
CREATE TABLE t3(val VARCHAR(10));
INSERT INTO t1  VALUES('aaa'), ('bbb'), ('eee'), ('mmm'), ('ppp');
INSERT INTO t2 VALUES('aaa'), ('aaa'), ('bbb'), ('eee'), ('mmm'), ('ppp');
INSERT INTO t3 VALUES('aaa'), ('bbb'), ('eee'), ('mmm'), ('ppp');
EXPLAIN
SELECT *
FROM t1
WHERE t1.val IN (SELECT t2.val FROM t2
WHERE  t2.val LIKE 'a%' OR t2.val LIKE 'e%')
AND t1.val IN (SELECT t3.val FROM t3
WHERE  t3.val LIKE 'a%' OR t3.val LIKE 'e%');
id	select_type	table	type	possible_keys	key	key_len	ref	rows	Extra
1	PRIMARY	t1	ALL	NULL	NULL	NULL	NULL	5	
1	PRIMARY	<subquery3>	eq_ref	distinct_key	distinct_key	14	func	1	
1	PRIMARY	<subquery2>	eq_ref	distinct_key	distinct_key	14	func	1	
3	SUBQUERY	t3	ALL	NULL	NULL	NULL	NULL	5	Using where
2	SUBQUERY	t2	ALL	NULL	NULL	NULL	NULL	6	Using where
SELECT *
FROM t1
WHERE t1.val IN (SELECT t2.val FROM t2
WHERE  t2.val LIKE 'a%' OR t2.val LIKE 'e%')
AND t1.val IN (SELECT t3.val FROM t3
WHERE  t3.val LIKE 'a%' OR t3.val LIKE 'e%');
val
aaa
eee
DROP TABLE t1;
DROP TABLE t2;
DROP TABLE t3;
# End of Bug#48623
# 
# LPBUG#602574: RQG: sql_select.cc:5385: bool greedy_search(JOIN*, table_map, uint, 
#               uint): Assertion `join->best_read <
#
set @save_optimizer_switch=@@optimizer_switch;
set optimizer_switch='materialization=off';
CREATE TABLE t1 (
varchar_key varchar(1) DEFAULT NULL,
KEY varchar_key (varchar_key)
);
CREATE TABLE t2 (
varchar_key varchar(1) DEFAULT NULL,
KEY varchar_key (varchar_key)
);
INSERT INTO t2 VALUES
(NULL),(NULL),(NULL),(NULL),('a'),('a'),('a'),('b'),('b'),('b'),('b'),('c'),
('c'),('c'),('c'),('c'),('c'),('c'),('d'),('d'),('d'),('d'),('d'),('d'),('e'),
('e'),('e'),('e'),('e'),('e'),('f'),('f'),('f'),('g'),('g'),('h'),('h'),('h'),
('h'),('i'),('j'),('j'),('j'),('k'),('k'),('l'),('l'),('m'),('m'),('m'),('m'),
('n'),('n'),('n'),('o'),('o'),('o'),('p'),('p'),('p'),('q'),('q'),('q'),('r'),
('r'),('r'),('r'),('s'),('s'),('s'),('s'),('t'),('t'),('t'),('t'),('u'),('u'),
('u'),('u'),('v'),('v'),('v'),('v'),('w'),('w'),('w'),('w'),('w'),('w'),('x'),
('x'),('x'),('y'),('y'),('y'),('y'),('z'),('z'),('z'),('z');
CREATE TABLE t3 (
varchar_key varchar(1) DEFAULT NULL,
KEY varchar_key (varchar_key)
) ENGINE=MyISAM DEFAULT CHARSET=latin1;
INSERT INTO t3 VALUES
(NULL),('c'),('d'),('e'),('f'),('h'),('j'),('k'),('k'),('m'),('m'),('m'),
('n'),('o'),('r'),('t'),('t'),('u'),('w'),('y');
SELECT varchar_key FROM t3 
WHERE (SELECT varchar_key FROM t3 
WHERE (varchar_key,varchar_key) 
IN (SELECT t1.varchar_key, t2 .varchar_key 
FROM t1 RIGHT JOIN t2 ON t1.varchar_key  
)  
);
varchar_key
set optimizer_switch=@save_optimizer_switch;
DROP TABLE t1, t2, t3;
#
# Bug#46692 "Crash occurring on queries with nested FROM subqueries 
# using materialization."
#
CREATE TABLE t1 (
pk INTEGER PRIMARY KEY,
int_key INTEGER,
KEY int_key(int_key)
);
INSERT INTO t1 VALUES (10,186),(11,NULL),(12,2),(13,3),(14,0),(15,133),(16,1);
CREATE TABLE t2 (
pk INTEGER PRIMARY KEY,
int_key INTEGER,
KEY int_key(int_key)
);
INSERT INTO t2 VALUES (1,7),(2,2);
SELECT * FROM t1 WHERE (140, 4) IN 
(SELECT t2.int_key, t2 .pk FROM t2 STRAIGHT_JOIN t1 ON t2.int_key);
pk	int_key
DROP TABLE t1, t2;
#
# Bug#42353 "SELECT ... WHERE oe IN (SELECT w/ LEFT JOIN) query
# causes crash."
#
CREATE TABLE t1 (
pk INTEGER PRIMARY KEY,
int_nokey INTEGER,
int_key INTEGER,
date_key DATE,
datetime_nokey DATETIME,
varchar_nokey VARCHAR(1)
);
CREATE TABLE t2 (
date_nokey DATE
);
CREATE TABLE t3 (
pk INTEGER PRIMARY KEY,
int_nokey INTEGER,
date_key date,
varchar_key VARCHAR(1),
varchar_nokey VARCHAR(1),
KEY date_key (date_key)
);
SELECT date_key FROM t1
WHERE (int_key, int_nokey)
IN (SELECT  t3.int_nokey, t3.pk
FROM t2 LEFT JOIN t3 ON (t2.date_nokey < t3.date_key) 
WHERE t3.varchar_key <= t3.varchar_nokey OR t3.int_nokey <= t3.pk
)
AND (varchar_nokey <> 'f' OR NOT int_key < 7);
date_key
#
# Bug#45933 "Crash in optimize_semijoin_nests on JOIN in subquery 
# + AND in outer query".
#
INSERT INTO t1 VALUES (10,7,5,'2009-06-16','2002-04-10 14:25:30','w'),
(11,7,0,'0000-00-00','0000-00-00 00:00:00','s'), 
(12,4,0,'2003-07-14','2006-09-14 04:01:02','y'), 
(13,0,4,'2002-07-25','0000-00-00 00:00:00','c'), 
(14,1,8,'2007-07-03','0000-00-00 00:00:00','q'), 
(15,6,5,'2001-11-12','0000-00-00 00:00:00',''), 
(16,2,9,'0000-00-00','0000-00-00 00:00:00','j'), 
(29,9,1,'0000-00-00','2003-08-11 00:00:00','m');
INSERT INTO t3 VALUES (1,9,'0000-00-00','b','b'),
(2,2,'2002-09-17','h','h');
SELECT t1.varchar_nokey FROM t1 JOIN t3 ON t1.datetime_nokey
WHERE t1.varchar_nokey 
IN (SELECT varchar_nokey FROM t1 
WHERE (pk) 
IN (SELECT t3.int_nokey
FROM t3 LEFT JOIN t1 ON t1.varchar_nokey
WHERE t3.date_key BETWEEN '2008-06-07' AND '2006-06-26'
           )  
);
varchar_nokey
DROP TABLE t1, t2, t3;
#
# Bug#45219 "Crash on SELECT DISTINCT query containing a  
# LEFT JOIN in subquery"
#
CREATE TABLE t1 (
pk INTEGER NOT NULL,
int_nokey INTEGER NOT NULL,
datetime_key DATETIME NOT NULL,
varchar_key VARCHAR(1) NOT NULL,
PRIMARY KEY (pk),
KEY datetime_key (datetime_key),
KEY varchar_key (varchar_key)
);
INSERT INTO t1 VALUES
(1,9,'0000-00-00 00:00:00','p'),(2,0,'2002-02-09 07:38:13','v'),
(3,8,'2001-05-03 12:08:14','t'),(4,3,'0000-00-00 00:00:00','u'),
(5,7,'2009-07-28 03:43:30','n'),(6,0,'2009-08-04 00:00:00','l'),
(7,1,'0000-00-00 00:00:00','h'),(8,9,'0000-00-00 00:00:00','u'),
(9,0,'2005-08-02 17:16:54','n'),(10,9,'2002-12-21 00:00:00','j'),
(11,0,'2005-08-15 12:37:35','k'),(12,5,'0000-00-00 00:00:00','e'),
(13,0,'2006-03-10 00:00:00','i'),(14,8,'2005-05-16 11:02:36','u'),
(15,8,'2008-11-02 00:00:00','n'),(16,5,'2006-03-15 00:00:00','b'),
(17,1,'0000-00-00 00:00:00','x'),(18,7,'0000-00-00 00:00:00',''),
(19,0,'2008-12-17 20:15:40','q'),(20,9,'0000-00-00 00:00:00','u');
CREATE TABLE t2 LIKE t1;
INSERT INTO t2 VALUES 
(10,0,'2006-07-07 07:26:28','q'),(11,5,'2002-09-23 00:00:00','m'),
(12,7,'0000-00-00 00:00:00','j'),(13,1,'2006-06-07 00:00:00','z'),
(14,8,'2000-09-16 12:15:34','a'),(15,2,'2007-08-05 15:47:52',''),
(16,1,'0000-00-00 00:00:00','e'),(17,8,'2005-12-02 19:34:26','t'),
(18,5,'0000-00-00 00:00:00','q'),(19,4,'0000-00-00 00:00:00','b'),
(20,5,'2007-12-28 00:00:00','w'),(21,3,'2004-08-02 11:48:43','m'),
(22,0,'0000-00-00 00:00:00','x'),(23,8,'2004-04-19 12:18:43',''),
(24,0,'2009-04-27 00:00:00','w'),(25,4,'2006-10-20 14:52:15','x'),
(26,0,'0000-00-00 00:00:00','e'),(27,0,'2002-03-22 11:48:37','e'),
(28,2,'0000-00-00 00:00:00','p'),(29,0,'2001-01-04 03:55:07','x');
CREATE TABLE t3 LIKE t1;
INSERT INTO t3 VALUES
(10,8,'2007-08-19 08:08:38','i'),(11,0,'2000-05-21 03:51:51','');
SELECT DISTINCT datetime_key FROM t1
WHERE (int_nokey, pk)  
IN (SELECT t3.pk, t3.pk FROM t2 LEFT JOIN t3 ON t3.varchar_key)  
AND pk = 9;
datetime_key
DROP TABLE t1, t2, t3;
set @@optimizer_switch=@save_optimizer_switch;
#
# BUG#49129: Wrong result with IN-subquery with join_cache_level=6 and firstmatch=off
#
CREATE TABLE t0 (a INT);
INSERT INTO t0 VALUES (0),(1),(2),(3),(4);
CREATE TABLE t1 (a INT, b INT, KEY(a));
INSERT INTO t1 SELECT a, a from t0;
CREATE TABLE t2 (a INT, b INT, PRIMARY KEY(a));
INSERT INTO t2 SELECT * FROM t1;
UPDATE t1 SET a=3, b=11 WHERE a=4;
UPDATE t2 SET b=11 WHERE a=3;
set @save_optimizer_switch=@@optimizer_switch;
set optimizer_switch='firstmatch=off';
The following should use a join order of t0,t1,t2, with DuplicateElimination:
explain
SELECT * FROM t0 WHERE t0.a IN 
(SELECT t1.a FROM t1, t2 WHERE t2.a=t0.a AND t1.b=t2.b);
id	select_type	table	type	possible_keys	key	key_len	ref	rows	Extra
1	PRIMARY	t0	ALL	NULL	NULL	NULL	NULL	5	Using where; Start temporary
1	PRIMARY	t1	ref	a	a	5	test.t0.a	1	Using join buffer (flat, BKA join); Key-ordered Rowid-ordered scan
1	PRIMARY	t2	eq_ref	PRIMARY	PRIMARY	4	test.t0.a	1	Using where; End temporary; Using join buffer (incremental, BKA join); Key-ordered Rowid-ordered scan
SELECT * FROM t0 WHERE t0.a IN 
(SELECT t1.a FROM t1, t2 WHERE t2.a=t0.a AND t1.b=t2.b);
a
0
1
2
3
set optimizer_switch=@save_optimizer_switch;
drop table t0, t1, t2;
# End
set join_cache_level=default;
show variables like 'join_cache_level';
Variable_name	Value
join_cache_level	1
set @@optimizer_switch=@save_optimizer_switch_jcl6;<|MERGE_RESOLUTION|>--- conflicted
+++ resolved
@@ -819,13 +819,8 @@
 EXPLAIN EXTENDED SELECT pk FROM t1 WHERE (a, b) IN (SELECT a, b FROM t2 WHERE pk > 0);
 id	select_type	table	type	possible_keys	key	key_len	ref	rows	filtered	Extra
 1	PRIMARY	t1	ALL	NULL	NULL	NULL	NULL	2	100.00	
-<<<<<<< HEAD
-1	PRIMARY	subselect2	eq_ref	unique_key	unique_key	13	func	1	1.00	
+1	PRIMARY	<subquery2>	eq_ref	distinct_key	distinct_key	13	func,func	1	100.00	
 2	SUBQUERY	t2	range	PRIMARY	PRIMARY	4	NULL	2	100.00	Using index condition; Rowid-ordered scan
-=======
-1	PRIMARY	<subquery2>	eq_ref	distinct_key	distinct_key	13	func,func	1	100.00	
-2	SUBQUERY	t2	range	PRIMARY	PRIMARY	4	NULL	2	100.00	Using index condition; Using MRR
->>>>>>> 525856cd
 Warnings:
 Note	1003	select `test`.`t1`.`pk` AS `pk` from `test`.`t1` semi join (`test`.`t2`) where ((`test`.`t2`.`pk` > 0))
 SELECT pk FROM t1 WHERE (a, b) IN (SELECT a, b FROM t2 WHERE pk > 0);
