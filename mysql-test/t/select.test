--- conflicted
+++ resolved
@@ -3786,7 +3786,56 @@
 DROP TABLE t1,t2;
 
 
-<<<<<<< HEAD
+--echo #
+--echo # Bug #49199: Optimizer handles incorrectly: 
+--echo # field='const1' AND field='const2' in some cases
+--echo
+CREATE TABLE t1(a DATETIME NOT NULL);
+INSERT INTO t1 VALUES('2001-01-01');
+SELECT * FROM t1 WHERE a='2001-01-01' AND a='2001-01-01 00:00:00';
+EXPLAIN EXTENDED SELECT * FROM t1 WHERE a='2001-01-01' AND a='2001-01-01 00:00:00';
+DROP TABLE t1;
+
+CREATE TABLE t1(a DATE NOT NULL);
+INSERT INTO t1 VALUES('2001-01-01');
+SELECT * FROM t1 WHERE a='2001-01-01' AND a='2001-01-01 00:00:00';
+EXPLAIN EXTENDED SELECT * FROM t1 WHERE a='2001-01-01' AND a='2001-01-01 00:00:00';
+DROP TABLE t1;
+
+CREATE TABLE t1(a TIMESTAMP NOT NULL);
+INSERT INTO t1 VALUES('2001-01-01');
+SELECT * FROM t1 WHERE a='2001-01-01' AND a='2001-01-01 00:00:00';
+EXPLAIN EXTENDED SELECT * FROM t1 WHERE a='2001-01-01' AND a='2001-01-01 00:00:00';
+DROP TABLE t1;
+
+CREATE TABLE t1(a DATETIME NOT NULL, b DATE NOT NULL);
+INSERT INTO t1 VALUES('2001-01-01', '2001-01-01');
+SELECT * FROM t1 WHERE a='2001-01-01' AND a=b AND b='2001-01-01 00:00:00';
+EXPLAIN EXTENDED SELECT * FROM t1 WHERE a='2001-01-01' AND a=b AND b='2001-01-01 00:00:00';
+DROP TABLE t1;
+
+CREATE TABLE t1(a DATETIME NOT NULL, b VARCHAR(20) NOT NULL);
+INSERT INTO t1 VALUES('2001-01-01', '2001-01-01');
+SELECT * FROM t1 WHERE a='2001-01-01' AND a=b AND b='2001-01-01 00:00:00';
+EXPLAIN EXTENDED SELECT * FROM t1 WHERE a='2001-01-01' AND a=b AND b='2001-01-01 00:00:00';
+
+SELECT * FROM t1 WHERE a='2001-01-01 00:00:00' AND a=b AND b='2001-01-01';
+EXPLAIN EXTENDED SELECT * FROM t1 WHERE a='2001-01-01 00:00:00' AND a=b AND b='2001-01-01';
+DROP TABLE t1;
+
+CREATE TABLE t1(a DATETIME NOT NULL, b DATE NOT NULL);
+INSERT INTO t1 VALUES('2001-01-01', '2001-01-01');
+SELECT x.a, y.a, z.a FROM t1 x 
+  JOIN t1 y ON x.a=y.a 
+  JOIN t1 z ON y.a=z.a 
+  WHERE x.a='2001-01-01' AND z.a='2001-01-01 00:00:00';
+EXPLAIN EXTENDED SELECT x.a, y.a, z.a FROM t1 x 
+  JOIN t1 y ON x.a=y.a 
+  JOIN t1 z ON y.a=z.a 
+  WHERE x.a='2001-01-01' AND z.a='2001-01-01 00:00:00';
+DROP TABLE t1;
+
+
 --echo End of 5.0 tests
 
 #
@@ -3965,56 +4014,4 @@
 
 DROP TABLE t1;
 
---echo End of 5.1 tests
-=======
---echo #
---echo # Bug #49199: Optimizer handles incorrectly: 
---echo # field='const1' AND field='const2' in some cases
---echo
-CREATE TABLE t1(a DATETIME NOT NULL);
-INSERT INTO t1 VALUES('2001-01-01');
-SELECT * FROM t1 WHERE a='2001-01-01' AND a='2001-01-01 00:00:00';
-EXPLAIN EXTENDED SELECT * FROM t1 WHERE a='2001-01-01' AND a='2001-01-01 00:00:00';
-DROP TABLE t1;
-
-CREATE TABLE t1(a DATE NOT NULL);
-INSERT INTO t1 VALUES('2001-01-01');
-SELECT * FROM t1 WHERE a='2001-01-01' AND a='2001-01-01 00:00:00';
-EXPLAIN EXTENDED SELECT * FROM t1 WHERE a='2001-01-01' AND a='2001-01-01 00:00:00';
-DROP TABLE t1;
-
-CREATE TABLE t1(a TIMESTAMP NOT NULL);
-INSERT INTO t1 VALUES('2001-01-01');
-SELECT * FROM t1 WHERE a='2001-01-01' AND a='2001-01-01 00:00:00';
-EXPLAIN EXTENDED SELECT * FROM t1 WHERE a='2001-01-01' AND a='2001-01-01 00:00:00';
-DROP TABLE t1;
-
-CREATE TABLE t1(a DATETIME NOT NULL, b DATE NOT NULL);
-INSERT INTO t1 VALUES('2001-01-01', '2001-01-01');
-SELECT * FROM t1 WHERE a='2001-01-01' AND a=b AND b='2001-01-01 00:00:00';
-EXPLAIN EXTENDED SELECT * FROM t1 WHERE a='2001-01-01' AND a=b AND b='2001-01-01 00:00:00';
-DROP TABLE t1;
-
-CREATE TABLE t1(a DATETIME NOT NULL, b VARCHAR(20) NOT NULL);
-INSERT INTO t1 VALUES('2001-01-01', '2001-01-01');
-SELECT * FROM t1 WHERE a='2001-01-01' AND a=b AND b='2001-01-01 00:00:00';
-EXPLAIN EXTENDED SELECT * FROM t1 WHERE a='2001-01-01' AND a=b AND b='2001-01-01 00:00:00';
-
-SELECT * FROM t1 WHERE a='2001-01-01 00:00:00' AND a=b AND b='2001-01-01';
-EXPLAIN EXTENDED SELECT * FROM t1 WHERE a='2001-01-01 00:00:00' AND a=b AND b='2001-01-01';
-DROP TABLE t1;
-
-CREATE TABLE t1(a DATETIME NOT NULL, b DATE NOT NULL);
-INSERT INTO t1 VALUES('2001-01-01', '2001-01-01');
-SELECT x.a, y.a, z.a FROM t1 x 
-  JOIN t1 y ON x.a=y.a 
-  JOIN t1 z ON y.a=z.a 
-  WHERE x.a='2001-01-01' AND z.a='2001-01-01 00:00:00';
-EXPLAIN EXTENDED SELECT x.a, y.a, z.a FROM t1 x 
-  JOIN t1 y ON x.a=y.a 
-  JOIN t1 z ON y.a=z.a 
-  WHERE x.a='2001-01-01' AND z.a='2001-01-01 00:00:00';
-
-
---echo End of 5.0 tests
->>>>>>> 36e019c9
+--echo End of 5.1 tests