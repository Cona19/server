#
# Simple test for blackhole example
# Taken from the select test
#
-- source include/not_embedded.inc
-- source include/have_blackhole.inc

--disable_warnings
drop table if exists t1,t2;
--enable_warnings

CREATE TABLE t1 (
  Period smallint(4) unsigned zerofill DEFAULT '0000' NOT NULL,
  Varor_period smallint(4) unsigned DEFAULT '0' NOT NULL
) ENGINE=blackhole;

INSERT INTO t1 VALUES (9410,9412);
  
select period from t1;
select * from t1;
select t1.* from t1;

#
# Create test table
#

CREATE TABLE t2 (
  auto int NOT NULL auto_increment,
  fld1 int(6) unsigned zerofill DEFAULT '000000' NOT NULL,
  companynr tinyint(2) unsigned zerofill DEFAULT '00' NOT NULL,
  fld3 char(30) DEFAULT '' NOT NULL,
  fld4 char(35) DEFAULT '' NOT NULL,
  fld5 char(35) DEFAULT '' NOT NULL,
  fld6 char(4) DEFAULT '' NOT NULL,
  primary key (auto)
) ENGINE=blackhole;  

INSERT INTO t2 VALUES (1192,068305,00,'Colombo','hardware','colicky','');
INSERT INTO t2 VALUES (1193,000000,00,'nondecreasing','implant','thrillingly','');
--enable_query_log

#
# Search with a key
#

select t2.fld3 from t2 where companynr = 58 and fld3 like "%imaginable%";
select fld3 from t2 where fld3 like "%cultivation" ;

#
# Search with a key using sorting and limit the same time
#

select t2.fld3,companynr from t2 where companynr = 57+1 order by fld3;
select fld3,companynr from t2 where companynr = 58 order by fld3;

select fld3 from t2 order by fld3 desc limit 10;
select fld3 from t2 order by fld3 desc limit 5;
select fld3 from t2 order by fld3 desc limit 5,5;

#
# Search with a key having a constant with each unique key.
# The table is read directly with read-next on fld3
#

select t2.fld3 from t2 where fld3 = 'honeysuckle';
select t2.fld3 from t2 where fld3 LIKE 'honeysuckl_';
select t2.fld3 from t2 where fld3 LIKE 'hon_ysuckl_';
select t2.fld3 from t2 where fld3 LIKE 'honeysuckle%';
select t2.fld3 from t2 where fld3 LIKE 'h%le';

select t2.fld3 from t2 where fld3 LIKE 'honeysuckle_';
select t2.fld3 from t2 where fld3 LIKE 'don_t_find_me_please%';

#
# Test sorting with a used key (there is no need for sorting)
#

select t2.fld3 from t2 where fld3 >= 'honeysuckle' and fld3 <= 'honoring' order by fld3;
select fld1,fld3 from t2 where fld3="Colombo" or fld3 = "nondecreasing" order by fld3;


# Test for fulltext
DROP TABLE t1;
CREATE TABLE t1 (a VARCHAR(200), b TEXT, FULLTEXT (a,b));
INSERT INTO t1 VALUES('MySQL has now support', 'for full-text search'),
                       ('Full-text indexes', 'are called collections'),
                          ('Only MyISAM tables','support collections'),
             ('Function MATCH ... AGAINST()','is used to do a search'),
        ('Full-text search in MySQL', 'implements vector space model');
SHOW INDEX FROM t1;

# nl search

select * from t1 where MATCH(a,b) AGAINST ("collections");
explain extended select * from t1 where MATCH(a,b) AGAINST ("collections");
select * from t1 where MATCH(a,b) AGAINST ("indexes");
select * from t1 where MATCH(a,b) AGAINST ("indexes collections");
select * from t1 where MATCH(a,b) AGAINST ("only");

# Test that every DML (except SELECT) and DDL gets into binlog
# so that blackhole can be used as "binlog propagator"

reset master;
drop table t1,t2;
create table t1 (a int) engine=blackhole;
delete from t1 where a=10;
update t1 set a=11 where a=15;
insert into t1 values(1);
insert ignore into t1 values(1);
replace into t1 values(100);
create table t2 (a varchar(200)) engine=blackhole;
load data infile '../std_data_ln/words.dat' into table t2;
alter table t1 add b int;
alter table t1 drop b;
create table t3 like t1;
insert into t1 select * from t3;
replace into t1 select * from t3;
# Just to verify
select * from t1;
select * from t2;
select * from t3;

let $VERSION=`select version()`;
--replace_result $VERSION VERSION
--replace_column 2 # 5 #
show binlog events;

drop table t1,t2,t3;

#
<<<<<<< HEAD
#Bug#19717: DELETE Query Error on BLACKHOLE when using WHERE on column with UNIQUE INDEX
#
CREATE TABLE t1(a INT, b INT) ENGINE=BLACKHOLE;
DELETE FROM t1 WHERE a=10;
ALTER TABLE t1 ADD INDEX(a);
DELETE FROM t1 WHERE a=10;
ALTER TABLE t1 DROP INDEX a;
ALTER TABLE t1 ADD UNIQUE INDEX(a);
DELETE FROM t1 WHERE a=10;
ALTER TABLE t1 DROP INDEX a;
ALTER TABLE t1 ADD PRIMARY KEY(a);
DELETE FROM t1 WHERE a=10;
=======
# BUG#27998 - mysqld crashed when executing INSERT DELAYED on a BLACKHOLE
#             table
#
CREATE TABLE t1(a INT) ENGINE=BLACKHOLE;
--error 1031
INSERT DELAYED INTO t1 VALUES(1);
>>>>>>> 0c7631e7
DROP TABLE t1;

# End of 4.1 tests<|MERGE_RESOLUTION|>--- conflicted
+++ resolved
@@ -128,7 +128,17 @@
 drop table t1,t2,t3;
 
 #
-<<<<<<< HEAD
+# BUG#27998 - mysqld crashed when executing INSERT DELAYED on a BLACKHOLE
+#             table
+#
+CREATE TABLE t1(a INT) ENGINE=BLACKHOLE;
+--error 1031
+INSERT DELAYED INTO t1 VALUES(1);
+DROP TABLE t1;
+
+# End of 4.1 tests
+
+#
 #Bug#19717: DELETE Query Error on BLACKHOLE when using WHERE on column with UNIQUE INDEX
 #
 CREATE TABLE t1(a INT, b INT) ENGINE=BLACKHOLE;
@@ -141,14 +151,6 @@
 ALTER TABLE t1 DROP INDEX a;
 ALTER TABLE t1 ADD PRIMARY KEY(a);
 DELETE FROM t1 WHERE a=10;
-=======
-# BUG#27998 - mysqld crashed when executing INSERT DELAYED on a BLACKHOLE
-#             table
-#
-CREATE TABLE t1(a INT) ENGINE=BLACKHOLE;
---error 1031
-INSERT DELAYED INTO t1 VALUES(1);
->>>>>>> 0c7631e7
 DROP TABLE t1;
 
-# End of 4.1 tests+# End of 5.0 tests