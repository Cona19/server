--- conflicted
+++ resolved
@@ -2086,7 +2086,6 @@
 disconnect b;
 
 #
-<<<<<<< HEAD
 # Test that cascading updates leading to duplicate keys give the correct
 # error message (bug #9680)
 #
@@ -2138,7 +2137,7 @@
 show create table t1;
 #
 drop table t1, t2;
-=======
+
 # Bug #14360: problem with intervals
 #
 
@@ -2148,5 +2147,4 @@
 insert into t2 values('2005-10-01');
 select * from t1, t2
   where t2.a between t1.a - interval 2 day and t1.a + interval 2 day;
-drop table t1, t2;
->>>>>>> abc16b5b
+drop table t1, t2;