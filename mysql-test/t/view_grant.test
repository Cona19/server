--- conflicted
+++ resolved
@@ -1237,10 +1237,6 @@
 DROP TABLE db1.t1;
 DROP DATABASE db1;
 
-<<<<<<< HEAD
-=======
-connection default;
-
 --echo #
 --echo # Bug #46019: ERROR 1356 When selecting from within another 
 --echo #  view that has Group By
@@ -1276,7 +1272,6 @@
 DROP TABLE t1;
 USE test;
 DROP DATABASE db1;
->>>>>>> 4207e50e
 --echo End of 5.0 tests.
 
 
