--source include/not_embedded.inc
--source include/have_partition.inc
--source include/have_innodb.inc

--disable_warnings
drop table if exists t1, t2;
--enable_warnings

let $MYSQLD_DATADIR= `SELECT @@datadir`;

--echo #
--echo # Bug#56287: crash when using Partition datetime in sub in query
--echo #

CREATE TABLE t1
(c1 bigint(20) unsigned NOT NULL AUTO_INCREMENT,
 c2 varchar(40) not null default '',
 c3 datetime not  NULL,
 PRIMARY KEY (c1,c3),
 KEY partidx(c3))
ENGINE=InnoDB
PARTITION BY RANGE (TO_DAYS(c3))
(PARTITION p200912 VALUES LESS THAN (to_days('2010-01-01')),
 PARTITION p201103 VALUES LESS THAN (to_days('2011-04-01')),
 PARTITION p201912 VALUES LESS THAN MAXVALUE);

insert into t1(c2,c3) values ("Test row",'2010-01-01 00:00:00');

SELECT PARTITION_NAME, TABLE_ROWS FROM INFORMATION_SCHEMA.PARTITIONS WHERE TABLE_NAME = 't1' AND TABLE_SCHEMA = 'test';
SELECT count(*) FROM t1 p where c3 in
(select c3 from t1 t where t.c3 < date '2011-04-26 19:19:44'
 and t.c3 > date '2011-04-26 19:18:44') ;

DROP TABLE t1;

--echo #
--echo # Bug#54747: Deadlock between REORGANIZE PARTITION and
--echo #            SELECT is not detected
--echo #

SET @old_innodb_thread_concurrency:= @@innodb_thread_concurrency;
SET GLOBAL innodb_thread_concurrency = 1;

CREATE TABLE t1
(user_num BIGINT,
 hours SMALLINT,
 KEY user_num (user_num))
ENGINE = InnoDB   
PARTITION BY RANGE COLUMNS (hours)
(PARTITION hour_003 VALUES LESS THAN (3),
 PARTITION hour_004 VALUES LESS THAN (4),
 PARTITION hour_005 VALUES LESS THAN (5),
 PARTITION hour_last VALUES LESS THAN (MAXVALUE));

INSERT INTO t1 VALUES (1, 1), (2, 2), (3, 3), (4, 4), (5, 5);

BEGIN;
SELECT COUNT(*) FROM t1;

--echo # con1
--connect (con1,localhost,root,,)
--echo # SEND a ALTER PARTITION which waits on the ongoing transaction.
--send
ALTER TABLE t1
REORGANIZE PARTITION hour_003, hour_004 INTO
(PARTITION oldest VALUES LESS THAN (4));

--echo # Connection default wait until the ALTER is in 'waiting for table...'
--echo # state and then continue the transaction by trying a SELECT
--connection default
let $wait_condition =
SELECT COUNT(*) = 1
FROM information_schema.processlist
WHERE INFO like 'ALTER TABLE t1%REORGANIZE PARTITION hour_003, hour_004%'
AND STATE = 'Waiting for table metadata lock';
--source include/wait_condition.inc
SELECT COUNT(*) FROM t1;
COMMIT;

--echo # con1, reaping ALTER.
--connection con1
--reap

--echo # Disconnecting con1 and switching to default. Cleaning up.
--disconnect con1

--connection default

SET GLOBAL innodb_thread_concurrency = @old_innodb_thread_concurrency;
DROP TABLE t1;


--echo #
--echo # Bug#50418: DROP PARTITION does not interact with transactions
--echo #
CREATE TABLE t1 (
    id INT AUTO_INCREMENT NOT NULL,
    name CHAR(50) NOT NULL,
    myDate DATE NOT NULL,
    PRIMARY KEY (id, myDate),
    INDEX idx_date (myDate)
    ) ENGINE=InnoDB
PARTITION BY RANGE ( TO_DAYS(myDate) ) (
    PARTITION p0 VALUES LESS THAN (734028),
    PARTITION p1 VALUES LESS THAN (734029),
    PARTITION p2 VALUES LESS THAN (734030),
    PARTITION p3 VALUES LESS THAN MAXVALUE
    ) ;
INSERT INTO t1 VALUES 
(NULL, 'Lachlan', '2009-09-13'),
  (NULL, 'Clint', '2009-09-13'),
  (NULL, 'John', '2009-09-14'),
  (NULL, 'Dave', '2009-09-14'),
  (NULL, 'Jeremy', '2009-09-15'),
  (NULL, 'Scott', '2009-09-15'),
  (NULL, 'Jeff', '2009-09-16'),
  (NULL, 'Joe', '2009-09-16');
SET AUTOCOMMIT=0;
SELECT * FROM t1 FOR UPDATE;
UPDATE t1 SET name = 'Mattias' WHERE id = 7;
SELECT * FROM t1 WHERE id = 7;
--connect (con1, localhost, root,,)
--echo # Connection con1
SET lock_wait_timeout = 1;
--echo # After the patch it will wait and fail on timeout.
--error ER_LOCK_WAIT_TIMEOUT
ALTER TABLE t1 DROP PARTITION p3;
SHOW WARNINGS;
--disconnect con1
--connection default
--echo # Connection default
SELECT * FROM t1;
--echo # No changes.
COMMIT;
DROP TABLE t1;

--echo #
--echo # Bug#51830: Incorrect partition pruning on range partition (regression)
--echo #
CREATE TABLE t1 (a INT NOT NULL)
ENGINE = InnoDB
PARTITION BY RANGE(a)
(PARTITION p10 VALUES LESS THAN (10),
 PARTITION p30 VALUES LESS THAN (30),
 PARTITION p50 VALUES LESS THAN (50),
 PARTITION p70 VALUES LESS THAN (70),
 PARTITION p90 VALUES LESS THAN (90));
INSERT INTO t1 VALUES (10),(30),(50);
INSERT INTO t1 VALUES (70);
INSERT INTO t1 VALUES (80);
INSERT INTO t1 VALUES (89);
--error ER_NO_PARTITION_FOR_GIVEN_VALUE
INSERT INTO t1 VALUES (90);
--error ER_NO_PARTITION_FOR_GIVEN_VALUE
INSERT INTO t1 VALUES (100);
--error ER_NO_PARTITION_FOR_GIVEN_VALUE
insert INTO t1 VALUES (110);
EXPLAIN PARTITIONS SELECT * FROM t1 WHERE a > 90;
EXPLAIN PARTITIONS SELECT * FROM t1 WHERE a >= 90;
EXPLAIN PARTITIONS SELECT * FROM t1 WHERE a = 90;
EXPLAIN PARTITIONS SELECT * FROM t1 WHERE a = 89;
EXPLAIN PARTITIONS SELECT * FROM t1 WHERE a >= 89;
EXPLAIN PARTITIONS SELECT * FROM t1 WHERE a > 89;
EXPLAIN PARTITIONS SELECT * FROM t1 WHERE a = 100;
EXPLAIN PARTITIONS SELECT * FROM t1 WHERE a >= 100;
EXPLAIN PARTITIONS SELECT * FROM t1 WHERE a > 100;
DROP TABLE t1;

--echo #
--echo # Bug#50104: Partitioned table with just 1 partion works with fk
--echo #
CREATE TABLE t2 (
  id INT,
  PRIMARY KEY (id)
) ENGINE=InnoDB ;

CREATE TABLE t1 (
  id INT NOT NULL AUTO_INCREMENT,
  parent_id INT DEFAULT NULL,
  PRIMARY KEY (id),
  KEY parent_id (parent_id)
) ENGINE=InnoDB;

ALTER TABLE t1 PARTITION BY HASH (id) PARTITIONS 1;

--error ER_FOREIGN_KEY_ON_PARTITIONED
ALTER TABLE t1 ADD CONSTRAINT test_ibfk_1 FOREIGN KEY (parent_id) REFERENCES t2 (id);

ALTER TABLE t1 PARTITION BY HASH (id) PARTITIONS 2;

--error ER_FOREIGN_KEY_ON_PARTITIONED
ALTER TABLE t1 ADD CONSTRAINT test_ibfk_1 FOREIGN KEY (parent_id) REFERENCES t2 (id);

DROP TABLE t1, t2;

#
# BUG#47774, Assertion failure in InnoDB using column list partitioning
#
create table t1 (a varchar(5), b int signed, c varchar(10), d datetime)
partition by range columns(b,c)
subpartition by hash(to_seconds(d))
( partition p0 values less than (2, 'b'),
  partition p1 values less than (4, 'd'),
  partition p2 values less than (10, 'za'));
insert into t1 values ('a', 3, 'w', '2001-10-27 04:34:00');
insert into t1 values ('r', 7, 'w', '2001-10-27 05:34:00');
insert into t1 values ('g', 10, 'w', '2001-10-27 06:34:00');
update t1 set a = 'c' where a > 'f';
drop table t1;

#
# BUG#47776, Failed to update for MEMORY engine, crash for InnoDB and success for MyISAM
#
create table t1 (a varchar(5))
engine=memory
partition by range columns(a)
( partition p0 values less than ('m'),
  partition p1 values less than ('za'));
insert into t1 values  ('j');
update t1 set a = 'z' where (a >= 'j');
drop table t1;

create table t1 (a varchar(5))
engine=myisam
partition by range columns(a)
( partition p0 values less than ('m'),
  partition p1 values less than ('za'));
insert into t1 values  ('j');
update t1 set a = 'z' where (a >= 'j');
drop table t1;

create table t1 (a varchar(5))
engine=innodb
partition by range columns(a)
( partition p0 values less than ('m'),
  partition p1 values less than ('za'));
insert into t1 values  ('j');
update t1 set a = 'z' where (a >= 'j');
drop table t1;

#
# Bug#47029: Crash when reorganize partition with subpartition
#
create table t1 (a int not null,
                 b datetime not null,
                 primary key (a,b))
engine=innodb
partition by range (to_days(b))
subpartition by hash (a)
subpartitions 2
( partition p0 values less than (to_days('2009-01-01')),
  partition p1 values less than (to_days('2009-02-01')),
  partition p2 values less than (to_days('2009-03-01')),
  partition p3 values less than maxvalue);
alter table t1 reorganize partition p1,p2 into
( partition p2 values less than (to_days('2009-03-01')));
drop table t1;
#
# Bug#40595: Non-matching rows not released with READ-COMMITTED on tables
#            with partitions
CREATE TABLE t1 (id INT PRIMARY KEY, data INT) ENGINE = InnoDB 
PARTITION BY RANGE(id) ( 
 PARTITION p0 VALUES LESS THAN (5), 
 PARTITION p1 VALUES LESS THAN (10), 
 PARTITION p2 VALUES LESS THAN MAXVALUE 
);

INSERT INTO t1 VALUES (1,1), (2,2), (3,3), (4,4), (5,5), (6,6), (7,7), (8,8),
                      (9,9), (10,10), (11,11);

SET @old_tx_isolation := @@session.tx_isolation;
SET SESSION TRANSACTION ISOLATION LEVEL READ COMMITTED;

SET autocommit = 0;

UPDATE t1 SET DATA = data*2 WHERE id = 3;

# SHOW ENGINE InnoDB STATUS does not show transaction info in
# PERFORMANCE-VERSION
# grouping/referencing in replace_regex is very slow on long strings,
# removing all before/after the interesting row before grouping/referencing
#--replace_regex /.*---TRANSACTION [0-9]+ [0-9]+, .*, OS thread id [0-9]+// /MySQL thread id [0-9]+, query id [0-9]+ .*// /.*([0-9]+) lock struct\(s\), heap size [0-9]+, ([0-9]+) row lock\(s\).*/\1 lock struct(s) \2 row lock(s)/
#SHOW ENGINE InnoDB STATUS;

UPDATE t1 SET data = data*2 WHERE data = 2;

# SHOW ENGINE InnoDB STATUS does not show transaction info in
# PERFORMANCE-VERSION
# grouping/referencing in replace_regex is very slow on long strings,
# removing all before/after the interesting row before grouping/referencing
#--replace_regex /.*---TRANSACTION [0-9]+ [0-9]+, .*, OS thread id [0-9]+// /MySQL thread id [0-9]+, query id [0-9]+ .*// /.*([0-9]+ lock struct\(s\)), heap size [0-9]+, ([0-9]+ row lock\(s\)).*/\1 \2/
#SHOW ENGINE InnoDB STATUS;

SET @@session.tx_isolation = @old_tx_isolation;

DROP TABLE t1;

#
# Bug37721: ORDER BY when WHERE contains non-partitioned index column
# wrong order since it did not use pk as second compare
--echo # Bug#37721, test of ORDER BY on PK and WHERE on INDEX
CREATE TABLE t1 (
  a INT,
  b INT,
  PRIMARY KEY (a),
  INDEX (b))
ENGINE InnoDB
PARTITION BY HASH(a)
PARTITIONS 3;
# This will give the middle partition the highest value
INSERT INTO t1 VALUES (0,0),(4,0),(2,0);
SELECT a FROM t1 WHERE b = 0 ORDER BY a ASC;
SELECT a FROM t1 WHERE b = 0 ORDER BY a DESC;
ALTER TABLE t1 DROP INDEX b;
SELECT a FROM t1 WHERE b = 0 ORDER BY a ASC;
SELECT a FROM t1 WHERE b = 0 ORDER BY a DESC;
DROP TABLE t1;
CREATE TABLE t1 (
  a VARCHAR(600),
  b VARCHAR(600),
  PRIMARY KEY (a),
  INDEX (b))
ENGINE InnoDB
PARTITION BY KEY(a)
PARTITIONS 3;
# This will give the middle partition the highest value
INSERT INTO t1 VALUES (concat(repeat('MySQL',100),'1'),repeat('0',257));
INSERT INTO t1 VALUES (concat(repeat('MySQL',100),'3'),repeat('0',257));
INSERT INTO t1 VALUES (concat(repeat('MySQL',100),'2'),repeat('0',257));
SELECT right(a,1) FROM t1 WHERE b = repeat('0',257) ORDER BY a ASC;
SELECT right(a,1) FROM t1 WHERE b = repeat('0',257) ORDER BY a DESC;
ALTER TABLE t1 DROP INDEX b;
SELECT right(a,1) FROM t1 WHERE b = repeat('0',257) ORDER BY a ASC;
SELECT right(a,1) FROM t1 WHERE b = repeat('0',257) ORDER BY a DESC;
DROP TABLE t1;

#
# Bug#32948 - FKs allowed to reference partitioned table
#
-- echo # Bug#32948
CREATE TABLE t1 (c1 INT, PRIMARY KEY (c1)) ENGINE=INNODB;
CREATE TABLE t2 (c1 INT, PRIMARY KEY (c1),
                 FOREIGN KEY (c1) REFERENCES t1 (c1)
                 ON DELETE CASCADE)
ENGINE=INNODB;
--error ER_ROW_IS_REFERENCED
ALTER TABLE t1 PARTITION BY HASH(c1) PARTITIONS 5;
--error ER_ROW_IS_REFERENCED
ALTER TABLE t1 ENGINE=MyISAM;
DROP TABLE t2;
DROP TABLE t1;

#
# Bug #14673: Wrong InnoDB default row format
#
create table t1 (a int) engine=innodb partition by hash(a) ;
# Data_free for InnoDB tablespace varies depending on which
# tests have been run before this one
--replace_column 10 #
show table status like 't1';
drop table t1;

#
# Bug 21173: SHOW TABLE STATUS crashes server in InnoDB
#
create table t1 (a int)
engine = innodb
partition by key (a);
# Data_free for InnoDB tablespace varies depending on which
# tests have been run before this one
--replace_column 10 #
show table status;
insert into t1 values (0), (1), (2), (3);
# Data_free for InnoDB tablespace varies depending on which
# tests have been run before this one
--replace_column 10 #
show table status;
drop table t1;

create table t1 (a int auto_increment primary key)
engine = innodb
partition by key (a);
# Data_free for InnoDB tablespace varies depending on which
# tests have been run before this one
--replace_column 10 #
show table status;
insert into t1 values (NULL), (NULL), (NULL), (NULL);
# Data_free for InnoDB tablespace varies depending on which
# tests have been run before this one
--replace_column 10 #
show table status;
insert into t1 values (NULL), (NULL), (NULL), (NULL);
# Data_free for InnoDB tablespace varies depending on which
# tests have been run before this one
--replace_column 10 #
show table status;
drop table t1;

#
# BUG 19122 Crash after ALTER TABLE t1 REBUILD PARTITION p1
#
create table t1 (a int)
partition by key (a)
(partition p1 engine = innodb);

alter table t1 rebuild partition p1;
alter table t1 rebuild partition p1;
alter table t1 rebuild partition p1;
alter table t1 rebuild partition p1;
alter table t1 rebuild partition p1;
alter table t1 rebuild partition p1;
alter table t1 rebuild partition p1;
drop table t1;

#
# Bug 21339: Crash in Explain Partitions
#
create table t1 (a date)
engine = innodb
partition by range (year(a))
(partition p0 values less than (2006),
 partition p1 values less than (2007));
explain partitions select * from t1
where a between '2006-01-01' and '2007-06-01';
drop table t1;

#
# Bug 20397: Partitions: Crash when using non-existing engine
#
create table t1 (a int)
engine = x
partition by key (a);
show create table t1;
drop table t1;

create table t1 (a int)
engine = innodb
partition by list (a)
(partition p0 values in (0));

alter table t1 engine = x;
show create table t1;
drop table t1;

# BUG#26117: index_merge sort-union over partitioned table crashes

create table t1
(
  id int unsigned auto_increment,
  time datetime not null,
  first_name varchar(40),
  last_name varchar(50),
  primary key (id, time),
  index first_index (first_name),
  index last_index (last_name)	
) engine=Innodb partition by range (to_days(time)) (
  partition p1 values less than (to_days('2007-02-07')),
  partition p2 values less than (to_days('2007-02-08')),
  partition p3 values less than MAXVALUE
);

insert into t1 (time, first_name, last_name) values ('2007-02-07', 'Q', 'Robert'),
('2007-02-07', 'Mark', 'Nate'), ('2007-02-07', 'Nate', 'Oscar'),
('2007-02-07', 'Zack', 'Alice'), ('2007-02-07', 'Jack', 'Kathy'),
('2007-02-06', 'Alice', 'Alice'), ('2007-02-06', 'Brian', 'Charles'),
('2007-02-06', 'Charles', 'David'), ('2007-02-06', 'David', 'Eric'),
('2007-02-07', 'Hector', 'Isaac'), ('2007-02-07', 'Oscar', 'Patricia'),
('2007-02-07', 'Patricia', 'Q'), ('2007-02-07', 'X', 'Yuri'),
('2007-02-07', 'Robert', 'Shawn'), ('2007-02-07', 'Kathy', 'Lois'),
('2007-02-07', 'Eric', 'Francis'), ('2007-02-06', 'Shawn', 'Theron'),
('2007-02-06', 'U', 'Vincent'), ('2007-02-06', 'Francis', 'George'),
('2007-02-06', 'George', 'Hector'), ('2007-02-06', 'Vincent', 'Walter'),
('2007-02-06', 'Walter', 'X'), ('2007-02-07', 'Lois', 'Mark'),
('2007-02-07', 'Yuri', 'Zack'), ('2007-02-07', 'Isaac', 'Jack'),
('2007-02-07', 'Sharon', 'Mark'), ('2007-02-07', 'Michael', 'Michelle'),
('2007-02-07', 'Derick', 'Nathan'), ('2007-02-07', 'Peter', 'Xavier'),
('2007-02-07', 'Fred', 'Harold'), ('2007-02-07', 'Katherine', 'Lisa'),
('2007-02-07', 'Tom', 'Rina'), ('2007-02-07', 'Jerry', 'Victor'),
('2007-02-07', 'Alexander', 'Terry'), ('2007-02-07', 'Justin', 'John'),
('2007-02-07', 'Greg', 'Ernest'), ('2007-02-07', 'Robert', 'Q'),
('2007-02-07', 'Nate', 'Mark'), ('2007-02-07', 'Oscar', 'Nate'),
('2007-02-07', 'Alice', 'Zack'), ('2007-02-07', 'Kathy', 'Jack'),
('2007-02-06', 'Alice', 'Alice'), ('2007-02-06', 'Charles', 'Brian'),
('2007-02-06', 'David', 'Charles'), ('2007-02-06', 'Eric', 'David'),
('2007-02-07', 'Isaac', 'Hector'), ('2007-02-07', 'Patricia', 'Oscar'),
('2007-02-07', 'Q', 'Patricia'), ('2007-02-07', 'Yuri', 'X'),
('2007-02-07', 'Shawn', 'Robert'), ('2007-02-07', 'Lois', 'Kathy'),
('2007-02-07', 'Francis', 'Eric'), ('2007-02-06', 'Theron', 'Shawn'),
('2007-02-06', 'Vincent', 'U'), ('2007-02-06', 'George', 'Francis'),
('2007-02-06', 'Hector', 'George'), ('2007-02-06', 'Walter', 'Vincent'),
('2007-02-06', 'X', 'Walter'), ('2007-02-07', 'Mark', 'Lois'),
('2007-02-07', 'Zack', 'Yuri'), ('2007-02-07', 'Jack', 'Isaac'),
('2007-02-07', 'Mark', 'Sharon'), ('2007-02-07', 'Michelle', 'Michael'),
('2007-02-07', 'Nathan', 'Derick'), ('2007-02-07', 'Xavier', 'Peter'),
('2007-02-07', 'Harold', 'Fred'), ('2007-02-07', 'Lisa', 'Katherine'),
('2007-02-07', 'Rina', 'Tom'), ('2007-02-07', 'Victor', 'Jerry'),
('2007-02-07', 'Terry', 'Alexander'), ('2007-02-07', 'John', 'Justin'),
('2007-02-07', 'Ernest', 'Greg');

SELECT * FROM t1 WHERE first_name='Andy' OR last_name='Jake';

drop table t1;

#
# BUG#30583 - Partition on DOUBLE key + INNODB + count(*) == crash
#
CREATE TABLE t1 (a DOUBLE NOT NULL, KEY(a)) ENGINE=InnoDB
PARTITION BY KEY(a) PARTITIONS 10;
INSERT INTO t1 VALUES(1),(2);
SELECT COUNT(*) FROM t1;
DROP TABLE t1;

#
# Bug #31893 Partitions: crash if subpartitions and engine change
#
create table t1 (int_column int, char_column char(5))
  PARTITION BY RANGE (int_column) subpartition by key (char_column) subpartitions 2
  (PARTITION p1 VALUES LESS THAN (5) ENGINE = InnoDB);
alter table t1
ENGINE = MyISAM
PARTITION BY RANGE (int_column)
   subpartition by key (char_column) subpartitions 2
  (PARTITION p1 VALUES LESS THAN (5));
show create table t1;
drop table t1;

#
# BUG#46483 - drop table of partitioned table may leave extraneous file
# Note: was only repeatable with InnoDB plugin
#
CREATE TABLE t1 (a INT) ENGINE=InnoDB
  PARTITION BY list(a) (PARTITION p1 VALUES IN (1));
CREATE INDEX i1 ON t1 (a);
DROP TABLE t1;

# Before the fix it should show extra file like #sql-2405_2.par
--list_files $MYSQLD_DATADIR/test/ *

--disable_parsing
--echo #
--echo # Bug#47343: InnoDB fails to clean-up after lock wait timeout on
--echo #            REORGANIZE PARTITION
--echo #
CREATE TABLE t1 (
	a INT,
	b DATE NOT NULL,
	PRIMARY KEY (a, b)
) ENGINE=InnoDB
PARTITION BY RANGE (a) (
	PARTITION pMAX VALUES LESS THAN MAXVALUE
) ;

INSERT INTO t1 VALUES (1, '2001-01-01'), (2, '2002-02-02'), (3, '2003-03-03');

START TRANSACTION;
SELECT * FROM t1 FOR UPDATE;

connect (con1, localhost, root,,);
--echo # Connection con1
--error ER_LOCK_WAIT_TIMEOUT
ALTER TABLE t1 REORGANIZE PARTITION pMAX INTO
(PARTITION p3 VALUES LESS THAN (3),
 PARTITION pMAX VALUES LESS THAN MAXVALUE);
SHOW WARNINGS;
--error ER_LOCK_WAIT_TIMEOUT
ALTER TABLE t1 REORGANIZE PARTITION pMAX INTO
(PARTITION p3 VALUES LESS THAN (3),
 PARTITION pMAX VALUES LESS THAN MAXVALUE);
SHOW WARNINGS;

#Contents of the 'test' database directory:
--list_files $MYSQLD_DATADIR/test

disconnect con1;
connection default;
--echo # Connection default
SELECT * FROM t1;
COMMIT;
DROP TABLE t1;
<<<<<<< HEAD
--enable_parsing

--echo #
--echo # Bug#54783: optimize table crashes with invalid timestamp default value and NO_ZERO_DATE
--echo #

--disable_warnings
DROP TABLE IF EXISTS t1;
--enable_warnings

CREATE TABLE t1 (a INT, b TIMESTAMP DEFAULT '0000-00-00 00:00:00')
  ENGINE=INNODB PARTITION BY LINEAR HASH (a) PARTITIONS 1;
SET @old_mode = @@sql_mode;
SET SESSION sql_mode = 'NO_ZERO_DATE';
OPTIMIZE TABLE t1;
SET SESSION sql_mode = @old_mode;
=======

#
# Bug #55146    Assertion `m_part_spec.start_part == m_part_spec.end_part' in index_read_idx_map
#

CREATE TABLE t1 (i1 int NOT NULL primary key, f1 int) ENGINE = InnoDB
    PARTITION BY HASH(i1) PARTITIONS 2;

INSERT INTO t1 VALUES (1,1), (2,2);

SELECT * FROM t1 WHERE i1 = ( SELECT i1 FROM t1 WHERE f1=0 LIMIT 1 );

>>>>>>> 8760cec6
DROP TABLE t1;<|MERGE_RESOLUTION|>--- conflicted
+++ resolved
@@ -577,7 +577,19 @@
 SELECT * FROM t1;
 COMMIT;
 DROP TABLE t1;
-<<<<<<< HEAD
+
+#
+# Bug #55146    Assertion `m_part_spec.start_part == m_part_spec.end_part' in index_read_idx_map
+#
+
+CREATE TABLE t1 (i1 int NOT NULL primary key, f1 int) ENGINE = InnoDB
+    PARTITION BY HASH(i1) PARTITIONS 2;
+
+INSERT INTO t1 VALUES (1,1), (2,2);
+
+SELECT * FROM t1 WHERE i1 = ( SELECT i1 FROM t1 WHERE f1=0 LIMIT 1 );
+DROP TABLE t1;
+
 --enable_parsing
 
 --echo #
@@ -594,18 +606,4 @@
 SET SESSION sql_mode = 'NO_ZERO_DATE';
 OPTIMIZE TABLE t1;
 SET SESSION sql_mode = @old_mode;
-=======
-
-#
-# Bug #55146    Assertion `m_part_spec.start_part == m_part_spec.end_part' in index_read_idx_map
-#
-
-CREATE TABLE t1 (i1 int NOT NULL primary key, f1 int) ENGINE = InnoDB
-    PARTITION BY HASH(i1) PARTITIONS 2;
-
-INSERT INTO t1 VALUES (1,1), (2,2);
-
-SELECT * FROM t1 WHERE i1 = ( SELECT i1 FROM t1 WHERE f1=0 LIMIT 1 );
-
->>>>>>> 8760cec6
 DROP TABLE t1;