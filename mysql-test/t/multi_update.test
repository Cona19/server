#
# Test of update statement that uses many tables.
#

# Requires grants, so won't work with embedded server test
-- source include/not_embedded.inc

--disable_warnings
drop table if exists t1,t2,t3;
drop database if exists mysqltest;
drop view if exists v1;
--error 0,1141,1147
revoke all privileges on mysqltest.t1 from mysqltest_1@localhost;
--error 0,1141,1147
revoke all privileges on mysqltest.* from mysqltest_1@localhost;
delete from mysql.user where user=_binary'mysqltest_1';
--enable_warnings

create table t1(id1 int not null auto_increment primary key, t char(12));
create table t2(id2 int not null, t char(12));
create table t3(id3 int not null, t char(12), index(id3));
disable_query_log;
let $1 = 100;
while ($1)
 {
  let $2 = 5;
  eval insert into t1(t) values ('$1'); 
  while ($2)
   {
     eval insert into t2(id2,t) values ($1,'$2'); 
     let $3 = 10;
     while ($3)
     {
       eval insert into t3(id3,t) values ($1,'$2'); 
       dec $3;
     }
     dec $2; 
   }
  dec $1;
 }
enable_query_log;

select count(*) from t1 where id1 > 95;
select count(*) from t2 where id2 > 95;
select count(*) from t3 where id3 > 95;

update t1,t2,t3 set t1.t="aaa", t2.t="bbb", t3.t="cc" where  t1.id1 = t2.id2 and t2.id2 = t3.id3  and t1.id1 > 90;
select count(*) from t1 where t = "aaa";
select count(*) from t1 where id1 > 90;
select count(*) from t2 where t = "bbb";
select count(*) from t2 where id2 > 90;
select count(*) from t3 where t = "cc";
select count(*) from t3 where id3 > 90;
delete t1.*, t2.*, t3.*  from t1,t2,t3 where t1.id1 = t2.id2 and t2.id2 = t3.id3  and t1.id1 > 95;

check table t1, t2, t3;

select count(*) from t1 where id1 > 95;
select count(*) from t2 where id2 > 95;
select count(*) from t3 where id3 > 95;

delete t1, t2, t3  from t1,t2,t3 where t1.id1 = t2.id2 and t2.id2 = t3.id3  and t1.id1 > 5;
select count(*) from t1 where id1 > 5;
select count(*) from t2 where id2 > 5;
select count(*) from t3 where id3 > 5;

delete from t1, t2, t3  using t1,t2,t3 where t1.id1 = t2.id2 and t2.id2 = t3.id3  and t1.id1 > 0;

# These queries will force a scan of the table
select count(*) from t1 where id1;
select count(*) from t2 where id2;
select count(*) from t3 where id3;
drop table t1,t2,t3;

create table t1(id1 int not null  primary key, t varchar(100)) pack_keys = 1;
create table t2(id2 int not null, t varchar(100), index(id2)) pack_keys = 1;
disable_query_log;
let $1 = 1000;
while ($1)
 {
  let $2 = 5;
  eval insert into t1 values ($1,'aaaaaaaaaaaaaaaaaaaa'); 
  while ($2)
   {
     eval insert into t2(id2,t) values ($1,'bbbbbbbbbbbbbbbbb'); 
     dec $2; 
   }
  dec $1;
 }
enable_query_log;
delete t1  from t1,t2 where t1.id1 = t2.id2 and t1.id1 > 500;
drop table t1,t2;

CREATE TABLE t1 (
  id int(11) NOT NULL default '0',
  name varchar(10) default NULL,
  PRIMARY KEY  (id)
) ENGINE=MyISAM;
INSERT INTO t1 VALUES (1,'aaa'),(2,'aaa'),(3,'aaa');
CREATE TABLE t2 (
  id int(11) NOT NULL default '0',
  name varchar(10) default NULL,
  PRIMARY KEY  (id)
) ENGINE=MyISAM;
INSERT INTO t2 VALUES (2,'bbb'),(3,'bbb'),(4,'bbb');
CREATE TABLE t3 (
  id int(11) NOT NULL default '0',
  mydate datetime default NULL,
  PRIMARY KEY  (id)
) ENGINE=MyISAM;
INSERT INTO t3 VALUES (1,'2002-02-04 00:00:00'),(3,'2002-05-12 00:00:00'),(5,'2002-05-12 00:00:00'),(6,'2002-06-22
00:00:00'),(7,'2002-07-22 00:00:00');
delete t1,t2,t3 from t1,t2,t3 where to_days(now())-to_days(t3.mydate)>=30 and t3.id=t1.id and t3.id=t2.id;
select * from t3;
DROP TABLE t1,t2,t3;

CREATE TABLE IF NOT EXISTS `t1` (
  `id` int(11) NOT NULL auto_increment,
  `tst` text,
  `tst1` text,
  PRIMARY KEY  (`id`)
) ENGINE=MyISAM;

CREATE TABLE IF NOT EXISTS `t2` (
  `ID` int(11) NOT NULL auto_increment,
  `ParId` int(11) default NULL,
  `tst` text,
  `tst1` text,
  PRIMARY KEY  (`ID`),
  KEY `IX_ParId_t2` (`ParId`),
  FOREIGN KEY (`ParId`) REFERENCES `t1` (`id`)
) ENGINE=MyISAM;

INSERT INTO t1(tst,tst1) VALUES("MySQL","MySQL AB"), ("MSSQL","Microsoft"), ("ORACLE","ORACLE");

INSERT INTO t2(ParId) VALUES(1), (2), (3);

select * from t2;

UPDATE t2, t1 SET t2.tst = t1.tst, t2.tst1 = t1.tst1 WHERE t2.ParId = t1.Id;

select * from t2;
drop table t1, t2 ;

create table t1 (n numeric(10));
create table t2 (n numeric(10));
insert into t2 values (1),(2),(4),(8),(16),(32);
select * from t2 left outer join t1  using (n);
delete  t1,t2 from t2 left outer join t1  using (n);
select * from t2 left outer join t1  using (n);
drop table t1,t2 ;

#
# Test with locking
#

create table t1 (n int(10) not null primary key, d int(10));
create table t2 (n int(10) not null primary key, d int(10));
insert into t1 values(1,1);
insert into t2 values(1,10),(2,20);
LOCK TABLES t1 write, t2 read;
--error 1099
DELETE t1.*, t2.* FROM t1,t2 where t1.n=t2.n;
--error 1099
UPDATE t1,t2 SET t1.d=t2.d,t2.d=30 WHERE t1.n=t2.n;
UPDATE t1,t2 SET t1.d=t2.d WHERE t1.n=t2.n;
unlock tables;
LOCK TABLES t1 write, t2 write;
UPDATE t1,t2 SET t1.d=t2.d WHERE t1.n=t2.n;
select * from t1;
DELETE t1.*, t2.* FROM t1,t2 where t1.n=t2.n;
select * from t1;
select * from t2;
unlock tables;
drop table t1,t2;

#
# Test safe updates and timestamps
#
set sql_safe_updates=1;
create table t1 (n int(10), d int(10));
create table t2 (n int(10), d int(10));
insert into t1 values(1,1);
insert into t2 values(1,10),(2,20);
--error 1175
UPDATE t1,t2 SET t1.d=t2.d WHERE t1.n=t2.n;
set sql_safe_updates=0;
drop table t1,t2;
set timestamp=1038401397;
create table t1 (n int(10) not null primary key, d int(10), t timestamp);
create table t2 (n int(10) not null primary key, d int(10), t timestamp);
insert into t1 values(1,1,NULL);
insert into t2 values(1,10,NULL),(2,20,NULL);
set timestamp=1038000000;
UPDATE t1,t2 SET t1.d=t2.d WHERE t1.n=t2.n;
select n,d,unix_timestamp(t) from t1;
select n,d,unix_timestamp(t) from t2;
--error 1064
UPDATE t1,t2 SET 1=2 WHERE t1.n=t2.n;
drop table t1,t2;
set timestamp=0;
set sql_safe_updates=0;
create table t1 (n int(10) not null primary key, d int(10));
create table t2 (n int(10) not null primary key, d int(10));
insert into t1 values(1,1), (3,3);
insert into t2 values(1,10),(2,20);
UPDATE t2 left outer join t1 on t1.n=t2.n  SET t1.d=t2.d;
select * from t1;
select * from t2;
drop table t1,t2;
create table t1 (n int(10), d int(10));
create table t2 (n int(10), d int(10));
insert into t1 values(1,1),(1,2);
insert into t2 values(1,10),(2,20);
UPDATE t1,t2 SET t1.d=t2.d,t2.d=30 WHERE t1.n=t2.n;
select * from t1;
select * from t2;
drop table t1,t2;
create table t1 (n int(10), d int(10));
create table t2 (n int(10), d int(10));
insert into t1 values(1,1),(3,2);
insert into t2 values(1,10),(1,20);
UPDATE t1,t2 SET t1.d=t2.d,t2.d=30 WHERE t1.n=t2.n;
select * from t1;
select * from t2;
UPDATE t1 a ,t2 b SET a.d=b.d,b.d=30 WHERE a.n=b.n;
select * from t1;
select * from t2;
DELETE a, b  FROM t1 a,t2 b where a.n=b.n;
select * from t1;
select * from t2;
drop table t1,t2;

CREATE TABLE t1 ( broj int(4) unsigned NOT NULL default '0',  naziv char(25) NOT NULL default 'NEPOZNAT',  PRIMARY KEY  (broj)) ENGINE=MyISAM;
INSERT INTO t1 VALUES (1,'jedan'),(2,'dva'),(3,'tri'),(4,'xxxxxxxxxx'),(5,'a'),(10,''),(11,''),(12,''),(13,'');
CREATE TABLE t2 ( broj int(4) unsigned NOT NULL default '0',  naziv char(25) NOT NULL default 'NEPOZNAT',  PRIMARY KEY  (broj)) ENGINE=MyISAM;
INSERT INTO t2 VALUES (1,'jedan'),(2,'dva'),(3,'tri'),(4,'xxxxxxxxxx'),(5,'a');
CREATE TABLE t3 ( broj int(4) unsigned NOT NULL default '0',  naziv char(25) NOT NULL default 'NEPOZNAT',  PRIMARY KEY  (broj)) ENGINE=MyISAM;
INSERT INTO t3 VALUES (1,'jedan'),(2,'dva');
update t1,t2 set t1.naziv="aaaa" where t1.broj=t2.broj;
update t1,t2,t3 set t1.naziv="bbbb", t2.naziv="aaaa" where t1.broj=t2.broj and t2.broj=t3.broj;
drop table t1,t2,t3;

#
# Test multi update with different join methods
#

CREATE TABLE t1 (a int not null primary key, b int not null, key (b));
CREATE TABLE t2 (a int not null primary key, b int not null, key (b));
INSERT INTO t1 values (1,1),(2,2),(3,3),(4,4),(5,5),(6,6),(7,7),(8,8),(9,9);
INSERT INTO t2 values (1,1),(2,2),(3,3),(4,4),(5,5),(6,6),(7,7),(8,8),(9,9);

# Full join, without key
update t1,t2 set t1.a=t1.a+100;
select * from t1;

# unique key
update t1,t2 set t1.a=t1.a+100 where t1.a=101;
select * from t1;

# ref key
update t1,t2 set t1.b=t1.b+10 where t1.b=2;
select * from t1;

# Range key (in t1)
update t1,t2 set t1.b=t1.b+2,t2.b=t1.b+10 where t1.b between 3 and 5 and t2.a=t1.a-100;
select * from t1;
select * from t2;

# test for non-updating table which is also used in sub-select

update t1,t2 set t1.b=t2.b, t1.a=t2.a where t1.a=t2.a and not exists (select * from t2 where t2.a > 10);

drop table t1,t2;
CREATE TABLE t3 (  KEY1 varchar(50) NOT NULL default '',  PARAM_CORR_DISTANCE_RUSH double default NULL,  PARAM_CORR_DISTANCE_GEM double default NULL,  PARAM_AVG_TARE double default NULL,  PARAM_AVG_NB_DAYS double default NULL,  PARAM_DEFAULT_PROP_GEM_SRVC varchar(50) default NULL,  PARAM_DEFAULT_PROP_GEM_NO_ETIK varchar(50) default NULL,  PARAM_SCENARIO_COSTS varchar(50) default NULL,  PARAM_DEFAULT_WAGON_COST double default NULL,  tmp int(11) default NULL,  PRIMARY KEY  (KEY1)) ENGINE=MyISAM;
INSERT INTO t3 VALUES ('A',1,1,22,3.2,'R','R','BASE2',0.24,NULL);
create table t1 (A varchar(1));
insert into t1 values  ("A") ,("B"),("C"),("D");
create table t2(Z varchar(15));
insert into t2(Z)  select concat(a.a,b.a,c.a,d.a) from t1 as a, t1 as b, t1 as c, t1 as d;
update t2,t3 set Z =param_scenario_costs;
drop table t1,t2,t3;
create table t1 (a int, b int);
create table t2 (a int, b int);
insert into t1 values (1,1),(2,1),(3,1);
insert into t2 values (1,1), (3,1);
update t1 left join t2  on t1.a=t2.a set t1.b=2, t2.b=2 where t1.b=1 and t2.b=1 or t2.a is NULL;
select t1.a, t1.b,t2.a, t2.b from t1 left join t2  on t1.a=t2.a where t1.b=1 and t2.b=1 or t2.a is NULL;
drop table t1,t2;

#
# Test reuse of same table
#

create table t1 (a int not null auto_increment primary key, b int not null);
insert into t1 (b) values (1),(2),(3),(4);
update t1, t1 as t2 set t1.b=t2.b+1 where t1.a=t2.a;
select * from t1;
drop table t1;

# Test multi-update and multi-delete with impossible where

create table t1(id1 smallint(5), field char(5));
create table t2(id2 smallint(5), field char(5));

insert into t1 values (1, 'a'), (2, 'aa');
insert into t2 values (1, 'b'), (2, 'bb');

select * from t1;
select * from t2;

update t2 inner join t1 on t1.id1=t2.id2
  set t2.field=t1.field
  where 0=1;
update t2, t1 set t2.field=t1.field
  where t1.id1=t2.id2 and 0=1;

delete t1, t2 from t2 inner join t1 on t1.id1=t2.id2
  where 0=1;
delete t1, t2 from t2,t1 
  where t1.id1=t2.id2 and 0=1;

drop table t1,t2;

#
# Test for bug #1820.
#

create table t1 ( a int not null, b int not null) ;
--disable_query_log
insert into t1 values (1,1),(2,2),(3,3),(4,4);
let $1=19;
set @d=4;
while ($1)
{
  eval insert into t1 select a+@d,b+@d from t1;
  eval set @d=@d*2;
  dec $1;
}

--enable_query_log
alter table t1 add index i1(a);
delete from t1 where a > 2000000;
create table t2 like t1;
insert into t2 select * from t1;

select 't2 rows before small delete', count(*) from t1;
delete t1,t2 from t1,t2 where t1.b=t2.a and t1.a < 2;
select 't2 rows after small delete', count(*) from t2;
select 't1 rows after small delete', count(*) from t1;

## Try deleting many rows 

delete t1,t2 from t1,t2 where t1.b=t2.a and t1.a < 100*1000;
select 't2 rows after big delete', count(*) from t2;
select 't1 rows after big delete', count(*) from t1;

drop table t1,t2;

#
# Test alias (this is not correct in 4.0)
#

CREATE TABLE t1 ( a int );
CREATE TABLE t2 ( a int );
DELETE t1 FROM t1, t2 AS t3;
DELETE t4 FROM t1, t1 AS t4;
DELETE t3 FROM t1 AS t3, t1 AS t4;
--error 1109
DELETE t1 FROM t1 AS t3, t2 AS t4;
INSERT INTO t1 values (1),(2);
INSERT INTO t2 values (1),(2);
DELETE t1 FROM t1 AS t2, t2 AS t1 where t1.a=t2.a and t1.a=1;
SELECT * from t1;
SELECT * from t2;
DELETE t2 FROM t1 AS t2, t2 AS t1 where t1.a=t2.a and t1.a=2;
SELECT * from t1;
SELECT * from t2;
DROP TABLE t1,t2;

#
# Test update with const tables
#
create table `t1` (`p_id` int(10) unsigned NOT NULL auto_increment, `p_code` varchar(20) NOT NULL default '', `p_active` tinyint(1) unsigned NOT NULL default '1', PRIMARY KEY (`p_id`) );
create table `t2` (`c2_id` int(10) unsigned NULL auto_increment, `c2_p_id` int(10) unsigned NOT NULL default '0', `c2_note` text NOT NULL, `c2_active` tinyint(1) unsigned NOT NULL default '1', PRIMARY KEY (`c2_id`), KEY `c2_p_id` (`c2_p_id`) );
insert into t1 values (0,'A01-Comp',1);
insert into t1 values (0,'B01-Comp',1);
insert into t2 values (0,1,'A Note',1);
update t1 left join t2 on p_id = c2_p_id set c2_note = 'asdf-1' where p_id = 2; 
select * from t1;
select * from t2;
drop table t1, t2;

#
# privilege check for multiupdate with other tables
#

connect (root,localhost,root,,test,$MASTER_MYPORT,$MASTER_MYSOCK);
connection root;
--disable_warnings
create database mysqltest;
--enable_warnings
create table mysqltest.t1 (a int, b int, primary key (a));
create table mysqltest.t2 (a int, b int, primary key (a));
create table mysqltest.t3 (a int, b int, primary key (a));
grant select on mysqltest.* to mysqltest_1@localhost;
grant update on mysqltest.t1 to mysqltest_1@localhost;
connect (user1,localhost,mysqltest_1,,mysqltest,$MASTER_MYPORT,$MASTER_MYSOCK);
connection user1;
update t1, t2 set t1.b=1 where t1.a=t2.a;
update t1, t2 set t1.b=(select t3.b from t3 where t1.a=t3.a) where t1.a=t2.a;
connection root;
revoke all privileges on mysqltest.t1 from mysqltest_1@localhost;
revoke all privileges on mysqltest.* from mysqltest_1@localhost;
delete from mysql.user where user=_binary'mysqltest_1';
drop database mysqltest;

#
# multi delete wrong table check
#
create table t1 (a int, primary key (a));
create table t2 (a int, primary key (a));
create table t3 (a int, primary key (a));
-- error 1109
delete t1,t3 from t1,t2 where t1.a=t2.a and t2.a=(select t3.a from t3 where t1.a=t3.a);
drop table t1, t2, t3;

#
# multi* unique updating table check
#
create table t1 (col1 int); 
create table t2 (col1 int);
-- error 1093
update t1,t2 set t1.col1 = (select max(col1) from t1) where t1.col1 = t2.col1;
-- error 1093
delete t1 from t1,t2 where t1.col1 < (select max(col1) from t1) and t1.col1 = t2.col1;
drop table t1,t2;

# Test for BUG#5837 - delete with outer join and const tables
--disable_warnings
create table t1 (
  aclid bigint not null primary key, 
  status tinyint(1) not null 
) engine = innodb;

create table t2 (
  refid bigint not null primary key, 
  aclid bigint, index idx_acl(aclid) 
) engine = innodb;
--enable_warnings
insert into t2 values(1,null);
delete t2, t1 from t2 left join t1 on (t2.aclid=t1.aclid) where t2.refid='1';
drop table t1, t2;

<<<<<<< HEAD
# End of 4.1 tests

#
# Test for bug #1980.
#
--disable_warnings
create table t1 ( c char(8) not null ) engine=innodb;
--enable_warnings

insert into t1 values ('0'),('1'),('2'),('3'),('4'),('5'),('6'),('7'),('8'),('9');
insert into t1 values ('A'),('B'),('C'),('D'),('E'),('F');

alter table t1 add b char(8) not null;
alter table t1 add a char(8) not null;
alter table t1 add primary key (a,b,c);
update t1 set a=c, b=c;

create table t2 like t1;
insert into t2 select * from t1;

delete t1,t2 from t2,t1 where t1.a<'B' and t2.b=t1.b;

drop table t1,t2;

--disable_warnings
create table t1 ( c char(8) not null ) engine=bdb;
--enable_warnings

insert into t1 values ('0'),('1'),('2'),('3'),('4'),('5'),('6'),('7'),('8'),('9');
insert into t1 values ('A'),('B'),('C'),('D'),('E'),('F');

alter table t1 add b char(8) not null;
alter table t1 add a char(8) not null;
alter table t1 add primary key (a,b,c);
update t1 set a=c, b=c;

create table t2 like t1;
insert into t2 select * from t1;

delete t1,t2 from t2,t1 where t1.a<'B' and t2.b=t1.b;

drop table t1,t2;

create table t1 (a int, b int);
insert into t1 values (1, 2), (2, 3), (3, 4);
create table t2 (a int);
insert into t2 values (10), (20), (30);
create view v1 as select a as b, a/10 as a from t2;

connect (locker,localhost,root,,test);
connection locker;
lock table t1 write;

connect (changer,localhost,root,,test);
connection changer;
send alter table t1 add column c int default 100 after a;

connect (updater,localhost,root,,test);
connection updater;
send update t1, v1 set t1.b=t1.a+t1.b+v1.b where t1.a=v1.a;

connection locker;
sleep 2;
unlock tables;

connection changer;
reap;

connection updater;
reap;
select * from t1;
select * from t2;
drop view v1;
drop table t1, t2;
=======
#
# Bug#19225: unchecked error leads to server crash
#
create table t1(a int);
create table t2(a int);
--error 1093
delete from t1,t2 using t1,t2 where t1.a=(select a from t1);
drop table t1, t2;
# End of 4.1 tests
>>>>>>> ae331d61
<|MERGE_RESOLUTION|>--- conflicted
+++ resolved
@@ -452,82 +452,6 @@
 delete t2, t1 from t2 left join t1 on (t2.aclid=t1.aclid) where t2.refid='1';
 drop table t1, t2;
 
-<<<<<<< HEAD
-# End of 4.1 tests
-
-#
-# Test for bug #1980.
-#
---disable_warnings
-create table t1 ( c char(8) not null ) engine=innodb;
---enable_warnings
-
-insert into t1 values ('0'),('1'),('2'),('3'),('4'),('5'),('6'),('7'),('8'),('9');
-insert into t1 values ('A'),('B'),('C'),('D'),('E'),('F');
-
-alter table t1 add b char(8) not null;
-alter table t1 add a char(8) not null;
-alter table t1 add primary key (a,b,c);
-update t1 set a=c, b=c;
-
-create table t2 like t1;
-insert into t2 select * from t1;
-
-delete t1,t2 from t2,t1 where t1.a<'B' and t2.b=t1.b;
-
-drop table t1,t2;
-
---disable_warnings
-create table t1 ( c char(8) not null ) engine=bdb;
---enable_warnings
-
-insert into t1 values ('0'),('1'),('2'),('3'),('4'),('5'),('6'),('7'),('8'),('9');
-insert into t1 values ('A'),('B'),('C'),('D'),('E'),('F');
-
-alter table t1 add b char(8) not null;
-alter table t1 add a char(8) not null;
-alter table t1 add primary key (a,b,c);
-update t1 set a=c, b=c;
-
-create table t2 like t1;
-insert into t2 select * from t1;
-
-delete t1,t2 from t2,t1 where t1.a<'B' and t2.b=t1.b;
-
-drop table t1,t2;
-
-create table t1 (a int, b int);
-insert into t1 values (1, 2), (2, 3), (3, 4);
-create table t2 (a int);
-insert into t2 values (10), (20), (30);
-create view v1 as select a as b, a/10 as a from t2;
-
-connect (locker,localhost,root,,test);
-connection locker;
-lock table t1 write;
-
-connect (changer,localhost,root,,test);
-connection changer;
-send alter table t1 add column c int default 100 after a;
-
-connect (updater,localhost,root,,test);
-connection updater;
-send update t1, v1 set t1.b=t1.a+t1.b+v1.b where t1.a=v1.a;
-
-connection locker;
-sleep 2;
-unlock tables;
-
-connection changer;
-reap;
-
-connection updater;
-reap;
-select * from t1;
-select * from t2;
-drop view v1;
-drop table t1, t2;
-=======
 #
 # Bug#19225: unchecked error leads to server crash
 #
@@ -537,4 +461,76 @@
 delete from t1,t2 using t1,t2 where t1.a=(select a from t1);
 drop table t1, t2;
 # End of 4.1 tests
->>>>>>> ae331d61
+
+#
+# Test for bug #1980.
+#
+--disable_warnings
+create table t1 ( c char(8) not null ) engine=innodb;
+--enable_warnings
+
+insert into t1 values ('0'),('1'),('2'),('3'),('4'),('5'),('6'),('7'),('8'),('9');
+insert into t1 values ('A'),('B'),('C'),('D'),('E'),('F');
+
+alter table t1 add b char(8) not null;
+alter table t1 add a char(8) not null;
+alter table t1 add primary key (a,b,c);
+update t1 set a=c, b=c;
+
+create table t2 like t1;
+insert into t2 select * from t1;
+
+delete t1,t2 from t2,t1 where t1.a<'B' and t2.b=t1.b;
+
+drop table t1,t2;
+
+--disable_warnings
+create table t1 ( c char(8) not null ) engine=bdb;
+--enable_warnings
+
+insert into t1 values ('0'),('1'),('2'),('3'),('4'),('5'),('6'),('7'),('8'),('9');
+insert into t1 values ('A'),('B'),('C'),('D'),('E'),('F');
+
+alter table t1 add b char(8) not null;
+alter table t1 add a char(8) not null;
+alter table t1 add primary key (a,b,c);
+update t1 set a=c, b=c;
+
+create table t2 like t1;
+insert into t2 select * from t1;
+
+delete t1,t2 from t2,t1 where t1.a<'B' and t2.b=t1.b;
+
+drop table t1,t2;
+
+create table t1 (a int, b int);
+insert into t1 values (1, 2), (2, 3), (3, 4);
+create table t2 (a int);
+insert into t2 values (10), (20), (30);
+create view v1 as select a as b, a/10 as a from t2;
+
+connect (locker,localhost,root,,test);
+connection locker;
+lock table t1 write;
+
+connect (changer,localhost,root,,test);
+connection changer;
+send alter table t1 add column c int default 100 after a;
+
+connect (updater,localhost,root,,test);
+connection updater;
+send update t1, v1 set t1.b=t1.a+t1.b+v1.b where t1.a=v1.a;
+
+connection locker;
+sleep 2;
+unlock tables;
+
+connection changer;
+reap;
+
+connection updater;
+reap;
+select * from t1;
+select * from t2;
+drop view v1;
+drop table t1, t2;