#
# Test bugs in the MyISAM code
#

# Initialise
--disable_warnings
drop table if exists t1,t2;
--enable_warnings
SET SQL_WARNINGS=1;

#
# Test problem with CHECK TABLE;
#

CREATE TABLE t1 (
  STRING_DATA char(255) default NULL,
  KEY string_data (STRING_DATA)
) ENGINE=MyISAM;

INSERT INTO t1 VALUES ('AAAAAAAAAAAAAAAAAAAAAAAAAAAAAAAAAAAAAAAAAAAAAAAAAAAAAAAAAAAAAAAAAAAAAAAAAAAAAAAAAAAAAAAAAAAAAAAAAAAAAAAAAAAAAAAAAAAAAAAAAAAAAAAAAAAAAAAAAAAAAAAAAAAAAAAAAAAAAAAAAAAAAAAAAAAAAAAAAAAAAAAAAAAAAAAAAAAAAAAAAAAAAAAAAAAAAAAAAAAAAAAAAAAAAAAAAAAAAAAAAAAAAAAAAAAAAAA');
INSERT INTO t1 VALUES ('DDDDDDDDDDDDDDDDDDDDDDDDDDDDDDDDDDDDDDDDDDDDDDDDDDDDDDDDDDDDDDDDDDDDDDDDDDDDDDDDDDDDDDDDDDDDDDDDDDDDDDDDDDDDDDDDDDDDDDDDDDDDDDDDDDDDDDDDDDDDDDDDDDDDDDDDDDDDDDDDDDDDDDDDDDDDDDDDDDDDDDDDDDDDDDDDDDDDDDDDDDDDDDDDDDDDDDDDDDDDDDDDDDDDDDDDDDDDDDDDDDDDDDDDDDDDDDD');
INSERT INTO t1 VALUES ('FFFFFFFFFFFFFFFFFFFFFFFFFFFFFFFFFFFFFFFFFFFFFFFFFFFFFFFFFFFFFFFFFFFFFFFFFFFFFFFFFFFFFFFFFFFFFFFFFFFFFFFFFFFFFFFFFFFFFFFFFFFFFFFFFFFFFFFFFFFFFFFFFFFFFFFFFFFFFFFFFFFFFFFFFFFFFFFFFFFFFFFFFFFFFFFFFFFFFFFFFFFFFFFFFFFFFFFFFFFFFFFFFFFFFFFFFFFFFFFFFFFFFFFFFFFFFFF');
INSERT INTO t1 VALUES ('FGGGGGGGGGGGGGGGGGGGGGGGGGGGGGGGGGGGGGGGGGGGGGGGGGGGGGGGGGGGGGGGGGGGGGGGGGGGGGGGGGGGGGGGGGGGGGGGGGGGGGGGGGGGGGGGGGGGGGGGGGGGGGGGGGGGGGGGGGGGGGGGGGGGGGGGGGGGGGGGGGGGGGGGGGGGGGGGGGGGGGGGGGGGGGGGGGGGGGGGGGGGGGGGGGGGGGGGGGGGGGGGGGGGGGGGGGGGGGGGGGGGGGGGGGGGGGG');
INSERT INTO t1 VALUES ('HHHHHHHHHHHHHHHHHHHHHHHHHHHHHHHHHHHHHHHHHHHHHHHHHHHHHHHHHHHHHHHHHHHHHHHHHHHHHHHHHHHHHHHHHHHHHHHHHHHHHHHHHHHHHHHHHHHHHHHHHHHHHHHHHHHHHHHHHHHHHHHHHHHHHHHHHHHHHHHHHHHHHHHHHHHHHHHHHHHHHHHHHHHHHHHHHHHHHHHHHHHHHHHHHHHHHHHHHHHHHHHHHHHHHHHHHHHHHHHHHHHHHHHHHHHHHHH');
INSERT INTO t1 VALUES ('WWWWWWWWWWWWWWWWWWWWWWWWWWWWWWWWWWWWWWWWWWWWWWWWWWWWWWWWWWWWWWWWWWWWWWWWWWWWWWWWWWWWWWWWWWWWWWWWWWWWWWWWWWWWWWWWWWWWWWWWWWWWWWWWWWWWWWWWWWWWWWWWWWWWWWWWWWWWWWWWWWWWWWWWWWWWWWWWWWWWWWWWWWWWWWWWWWWWWWWWWWWWWWWWWWWWWWWWWWWWWWWWWWWWWWWWWWWWWWWWWWWWWWWWWWWWWWW');
CHECK TABLE t1;
drop table t1;

#
# Test problem with rows that are 65517-65520 bytes long
#

create table t1 (a tinyint not null auto_increment, b blob not null, primary key (a));

let $1=100;
disable_query_log;
--disable_warnings
SET SQL_WARNINGS=0;
while ($1)
{
  eval insert into t1 (b) values(repeat(char(65+$1),65550-$1));
  dec $1;
}
SET SQL_WARNINGS=1;
--enable_warnings
enable_query_log;
check table t1;
repair table t1;
delete from t1 where (a & 1);
check table t1;
repair table t1;
check table t1;
drop table t1;

#
# Test bug: Two optimize in a row reset index cardinality
#

create table t1 (a int not null auto_increment, b int not null, primary key (a), index(b));
insert into t1 (b) values (1),(2),(2),(2),(2);
optimize table t1;
show index from t1;
optimize table t1;
show index from t1;
drop table t1;

#
# Test of how ORDER BY works when doing it on the whole table
#

create table t1 (a int not null, b int not null, c int not null, primary key (a),key(b)) engine=myisam;
insert into t1 values (3,3,3),(1,1,1),(2,2,2),(4,4,4);
explain select * from t1 order by a;
explain select * from t1 order by b;
explain select * from t1 order by c;
explain select a from t1 order by a;
explain select b from t1 order by b;
explain select a,b from t1 order by b;
explain select a,b from t1;
explain select a,b,c from t1;
drop table t1;

#
# Test of OPTIMIZE of locked and modified tables
#
CREATE TABLE t1 (a INT);
INSERT INTO  t1 VALUES (1), (2), (3);
LOCK TABLES t1 WRITE;
INSERT INTO  t1 VALUES (1), (2), (3);
OPTIMIZE TABLE t1;
DROP TABLE t1;

#
# Test of optimize, when only mi_sort_index (but not mi_repair*) is done
# in ha_myisam::repair, and index size is changed (decreased).
#

create table t1 ( t1 char(255), key(t1(250)));
insert t1 values ('137513751375137513751375137513751375137569516951695169516951695169516951695169');
insert t1 values ('178417841784178417841784178417841784178403420342034203420342034203420342034203');
insert t1 values ('213872387238723872387238723872387238723867376737673767376737673767376737673767');
insert t1 values ('242624262426242624262426242624262426242607890789078907890789078907890789078907');
insert t1 values ('256025602560256025602560256025602560256011701170117011701170117011701170117011');
insert t1 values ('276027602760276027602760276027602760276001610161016101610161016101610161016101');
insert t1 values ('281528152815281528152815281528152815281564956495649564956495649564956495649564');
insert t1 values ('292129212921292129212921292129212921292102100210021002100210021002100210021002');
insert t1 values ('380638063806380638063806380638063806380634483448344834483448344834483448344834');
insert t1 values ('411641164116411641164116411641164116411616301630163016301630163016301630163016');
insert t1 values ('420842084208420842084208420842084208420899889988998899889988998899889988998899');
insert t1 values ('438443844384438443844384438443844384438482448244824482448244824482448244824482');
insert t1 values ('443244324432443244324432443244324432443239613961396139613961396139613961396139');
insert t1 values ('485448544854485448544854485448544854485477847784778477847784778477847784778477');
insert t1 values ('494549454945494549454945494549454945494555275527552755275527552755275527552755');
insert t1 values ('538647864786478647864786478647864786478688918891889188918891889188918891889188');
insert t1 values ('565556555655565556555655565556555655565554845484548454845484548454845484548454');
insert t1 values ('607860786078607860786078607860786078607856665666566656665666566656665666566656');
insert t1 values ('640164016401640164016401640164016401640141274127412741274127412741274127412741');
insert t1 values ('719471947194719471947194719471947194719478717871787178717871787178717871787178');
insert t1 values ('742574257425742574257425742574257425742549604960496049604960496049604960496049');
insert t1 values ('887088708870887088708870887088708870887035963596359635963596359635963596359635');
insert t1 values ('917791779177917791779177917791779177917773857385738573857385738573857385738573');
insert t1 values ('933293329332933293329332933293329332933278987898789878987898789878987898789878');
insert t1 values ('963896389638963896389638963896389638963877807780778077807780778077807780778077');
delete from t1 where t1>'2';
insert t1 values ('70'), ('84'), ('60'), ('20'), ('76'), ('89'), ('49'), ('50'),
('88'), ('61'), ('42'), ('98'), ('39'), ('30'), ('25'), ('66'), ('61'), ('48'),
('80'), ('84'), ('98'), ('19'), ('91'), ('42'), ('47');
optimize table t1;
check table t1;
drop table t1;

#
# test of myisam with huge number of packed fields
#

create table t1 (i1 int, i2 int, i3 int, i4 int, i5 int, i6 int, i7 int, i8
int, i9 int, i10 int, i11 int, i12 int, i13 int, i14 int, i15 int, i16 int, i17
int, i18 int, i19 int, i20 int, i21 int, i22 int, i23 int, i24 int, i25 int,
i26 int, i27 int, i28 int, i29 int, i30 int, i31 int, i32 int, i33 int, i34
int, i35 int, i36 int, i37 int, i38 int, i39 int, i40 int, i41 int, i42 int,
i43 int, i44 int, i45 int, i46 int, i47 int, i48 int, i49 int, i50 int, i51
int, i52 int, i53 int, i54 int, i55 int, i56 int, i57 int, i58 int, i59 int,
i60 int, i61 int, i62 int, i63 int, i64 int, i65 int, i66 int, i67 int, i68
int, i69 int, i70 int, i71 int, i72 int, i73 int, i74 int, i75 int, i76 int,
i77 int, i78 int, i79 int, i80 int, i81 int, i82 int, i83 int, i84 int, i85
int, i86 int, i87 int, i88 int, i89 int, i90 int, i91 int, i92 int, i93 int,
i94 int, i95 int, i96 int, i97 int, i98 int, i99 int, i100 int, i101 int, i102
int, i103 int, i104 int, i105 int, i106 int, i107 int, i108 int, i109 int, i110
int, i111 int, i112 int, i113 int, i114 int, i115 int, i116 int, i117 int, i118
int, i119 int, i120 int, i121 int, i122 int, i123 int, i124 int, i125 int, i126
int, i127 int, i128 int, i129 int, i130 int, i131 int, i132 int, i133 int, i134
int, i135 int, i136 int, i137 int, i138 int, i139 int, i140 int, i141 int, i142
int, i143 int, i144 int, i145 int, i146 int, i147 int, i148 int, i149 int, i150
int, i151 int, i152 int, i153 int, i154 int, i155 int, i156 int, i157 int, i158
int, i159 int, i160 int, i161 int, i162 int, i163 int, i164 int, i165 int, i166
int, i167 int, i168 int, i169 int, i170 int, i171 int, i172 int, i173 int, i174
int, i175 int, i176 int, i177 int, i178 int, i179 int, i180 int, i181 int, i182
int, i183 int, i184 int, i185 int, i186 int, i187 int, i188 int, i189 int, i190
int, i191 int, i192 int, i193 int, i194 int, i195 int, i196 int, i197 int, i198
int, i199 int, i200 int, i201 int, i202 int, i203 int, i204 int, i205 int, i206
int, i207 int, i208 int, i209 int, i210 int, i211 int, i212 int, i213 int, i214
int, i215 int, i216 int, i217 int, i218 int, i219 int, i220 int, i221 int, i222
int, i223 int, i224 int, i225 int, i226 int, i227 int, i228 int, i229 int, i230
int, i231 int, i232 int, i233 int, i234 int, i235 int, i236 int, i237 int, i238
int, i239 int, i240 int, i241 int, i242 int, i243 int, i244 int, i245 int, i246
int, i247 int, i248 int, i249 int, i250 int, i251 int, i252 int, i253 int, i254
int, i255 int, i256 int, i257 int, i258 int, i259 int, i260 int, i261 int, i262
int, i263 int, i264 int, i265 int, i266 int, i267 int, i268 int, i269 int, i270
int, i271 int, i272 int, i273 int, i274 int, i275 int, i276 int, i277 int, i278
int, i279 int, i280 int, i281 int, i282 int, i283 int, i284 int, i285 int, i286
int, i287 int, i288 int, i289 int, i290 int, i291 int, i292 int, i293 int, i294
int, i295 int, i296 int, i297 int, i298 int, i299 int, i300 int, i301 int, i302
int, i303 int, i304 int, i305 int, i306 int, i307 int, i308 int, i309 int, i310
int, i311 int, i312 int, i313 int, i314 int, i315 int, i316 int, i317 int, i318
int, i319 int, i320 int, i321 int, i322 int, i323 int, i324 int, i325 int, i326
int, i327 int, i328 int, i329 int, i330 int, i331 int, i332 int, i333 int, i334
int, i335 int, i336 int, i337 int, i338 int, i339 int, i340 int, i341 int, i342
int, i343 int, i344 int, i345 int, i346 int, i347 int, i348 int, i349 int, i350
int, i351 int, i352 int, i353 int, i354 int, i355 int, i356 int, i357 int, i358
int, i359 int, i360 int, i361 int, i362 int, i363 int, i364 int, i365 int, i366
int, i367 int, i368 int, i369 int, i370 int, i371 int, i372 int, i373 int, i374
int, i375 int, i376 int, i377 int, i378 int, i379 int, i380 int, i381 int, i382
int, i383 int, i384 int, i385 int, i386 int, i387 int, i388 int, i389 int, i390
int, i391 int, i392 int, i393 int, i394 int, i395 int, i396 int, i397 int, i398
int, i399 int, i400 int, i401 int, i402 int, i403 int, i404 int, i405 int, i406
int, i407 int, i408 int, i409 int, i410 int, i411 int, i412 int, i413 int, i414
int, i415 int, i416 int, i417 int, i418 int, i419 int, i420 int, i421 int, i422
int, i423 int, i424 int, i425 int, i426 int, i427 int, i428 int, i429 int, i430
int, i431 int, i432 int, i433 int, i434 int, i435 int, i436 int, i437 int, i438
int, i439 int, i440 int, i441 int, i442 int, i443 int, i444 int, i445 int, i446
int, i447 int, i448 int, i449 int, i450 int, i451 int, i452 int, i453 int, i454
int, i455 int, i456 int, i457 int, i458 int, i459 int, i460 int, i461 int, i462
int, i463 int, i464 int, i465 int, i466 int, i467 int, i468 int, i469 int, i470
int, i471 int, i472 int, i473 int, i474 int, i475 int, i476 int, i477 int, i478
int, i479 int, i480 int, i481 int, i482 int, i483 int, i484 int, i485 int, i486
int, i487 int, i488 int, i489 int, i490 int, i491 int, i492 int, i493 int, i494
int, i495 int, i496 int, i497 int, i498 int, i499 int, i500 int, i501 int, i502
int, i503 int, i504 int, i505 int, i506 int, i507 int, i508 int, i509 int, i510
int, i511 int, i512 int, i513 int, i514 int, i515 int, i516 int, i517 int, i518
int, i519 int, i520 int, i521 int, i522 int, i523 int, i524 int, i525 int, i526
int, i527 int, i528 int, i529 int, i530 int, i531 int, i532 int, i533 int, i534
int, i535 int, i536 int, i537 int, i538 int, i539 int, i540 int, i541 int, i542
int, i543 int, i544 int, i545 int, i546 int, i547 int, i548 int, i549 int, i550
int, i551 int, i552 int, i553 int, i554 int, i555 int, i556 int, i557 int, i558
int, i559 int, i560 int, i561 int, i562 int, i563 int, i564 int, i565 int, i566
int, i567 int, i568 int, i569 int, i570 int, i571 int, i572 int, i573 int, i574
int, i575 int, i576 int, i577 int, i578 int, i579 int, i580 int, i581 int, i582
int, i583 int, i584 int, i585 int, i586 int, i587 int, i588 int, i589 int, i590
int, i591 int, i592 int, i593 int, i594 int, i595 int, i596 int, i597 int, i598
int, i599 int, i600 int, i601 int, i602 int, i603 int, i604 int, i605 int, i606
int, i607 int, i608 int, i609 int, i610 int, i611 int, i612 int, i613 int, i614
int, i615 int, i616 int, i617 int, i618 int, i619 int, i620 int, i621 int, i622
int, i623 int, i624 int, i625 int, i626 int, i627 int, i628 int, i629 int, i630
int, i631 int, i632 int, i633 int, i634 int, i635 int, i636 int, i637 int, i638
int, i639 int, i640 int, i641 int, i642 int, i643 int, i644 int, i645 int, i646
int, i647 int, i648 int, i649 int, i650 int, i651 int, i652 int, i653 int, i654
int, i655 int, i656 int, i657 int, i658 int, i659 int, i660 int, i661 int, i662
int, i663 int, i664 int, i665 int, i666 int, i667 int, i668 int, i669 int, i670
int, i671 int, i672 int, i673 int, i674 int, i675 int, i676 int, i677 int, i678
int, i679 int, i680 int, i681 int, i682 int, i683 int, i684 int, i685 int, i686
int, i687 int, i688 int, i689 int, i690 int, i691 int, i692 int, i693 int, i694
int, i695 int, i696 int, i697 int, i698 int, i699 int, i700 int, i701 int, i702
int, i703 int, i704 int, i705 int, i706 int, i707 int, i708 int, i709 int, i710
int, i711 int, i712 int, i713 int, i714 int, i715 int, i716 int, i717 int, i718
int, i719 int, i720 int, i721 int, i722 int, i723 int, i724 int, i725 int, i726
int, i727 int, i728 int, i729 int, i730 int, i731 int, i732 int, i733 int, i734
int, i735 int, i736 int, i737 int, i738 int, i739 int, i740 int, i741 int, i742
int, i743 int, i744 int, i745 int, i746 int, i747 int, i748 int, i749 int, i750
int, i751 int, i752 int, i753 int, i754 int, i755 int, i756 int, i757 int, i758
int, i759 int, i760 int, i761 int, i762 int, i763 int, i764 int, i765 int, i766
int, i767 int, i768 int, i769 int, i770 int, i771 int, i772 int, i773 int, i774
int, i775 int, i776 int, i777 int, i778 int, i779 int, i780 int, i781 int, i782
int, i783 int, i784 int, i785 int, i786 int, i787 int, i788 int, i789 int, i790
int, i791 int, i792 int, i793 int, i794 int, i795 int, i796 int, i797 int, i798
int, i799 int, i800 int, i801 int, i802 int, i803 int, i804 int, i805 int, i806
int, i807 int, i808 int, i809 int, i810 int, i811 int, i812 int, i813 int, i814
int, i815 int, i816 int, i817 int, i818 int, i819 int, i820 int, i821 int, i822
int, i823 int, i824 int, i825 int, i826 int, i827 int, i828 int, i829 int, i830
int, i831 int, i832 int, i833 int, i834 int, i835 int, i836 int, i837 int, i838
int, i839 int, i840 int, i841 int, i842 int, i843 int, i844 int, i845 int, i846
int, i847 int, i848 int, i849 int, i850 int, i851 int, i852 int, i853 int, i854
int, i855 int, i856 int, i857 int, i858 int, i859 int, i860 int, i861 int, i862
int, i863 int, i864 int, i865 int, i866 int, i867 int, i868 int, i869 int, i870
int, i871 int, i872 int, i873 int, i874 int, i875 int, i876 int, i877 int, i878
int, i879 int, i880 int, i881 int, i882 int, i883 int, i884 int, i885 int, i886
int, i887 int, i888 int, i889 int, i890 int, i891 int, i892 int, i893 int, i894
int, i895 int, i896 int, i897 int, i898 int, i899 int, i900 int, i901 int, i902
int, i903 int, i904 int, i905 int, i906 int, i907 int, i908 int, i909 int, i910
int, i911 int, i912 int, i913 int, i914 int, i915 int, i916 int, i917 int, i918
int, i919 int, i920 int, i921 int, i922 int, i923 int, i924 int, i925 int, i926
int, i927 int, i928 int, i929 int, i930 int, i931 int, i932 int, i933 int, i934
int, i935 int, i936 int, i937 int, i938 int, i939 int, i940 int, i941 int, i942
int, i943 int, i944 int, i945 int, i946 int, i947 int, i948 int, i949 int, i950
int, i951 int, i952 int, i953 int, i954 int, i955 int, i956 int, i957 int, i958
int, i959 int, i960 int, i961 int, i962 int, i963 int, i964 int, i965 int, i966
int, i967 int, i968 int, i969 int, i970 int, i971 int, i972 int, i973 int, i974
int, i975 int, i976 int, i977 int, i978 int, i979 int, i980 int, i981 int, i982
int, i983 int, i984 int, i985 int, i986 int, i987 int, i988 int, i989 int, i990
int, i991 int, i992 int, i993 int, i994 int, i995 int, i996 int, i997 int, i998
int, i999 int, i1000 int, b blob) row_format=dynamic;
insert into t1 values (1, 1, 1, 1, 1, 1, 1, 1, 1, 1, 1, 1, 1, 1, 1, 1, 1, 1, 1,
1, 1, 1, 1, 1, 1, 1, 1, 1, 1, 1, 1, 1, 1, 1, 1, 1, 1, 1, 1, 1, 1, 1, 1, 1, 1,
1, 1, 1, 1, 1, 1, 1, 1, 1, 1, 1, 1, 1, 1, 1, 1, 1, 1, 1, 1, 1, 1, 1, 1, 1, 1,
1, 1, 1, 1, 1, 1, 1, 1, 1, 1, 1, 1, 1, 1, 1, 1, 1, 1, 1, 1, 1, 1, 1, 1, 1, 1,
1, 1, 1, 1, 1, 1, 1, 1, 1, 1, 1, 1, 1, 1, 1, 1, 1, 1, 1, 1, 1, 1, 1, 1, 1, 1,
1, 1, 1, 1, 1, 1, 1, 1, 1, 1, 1, 1, 1, 1, 1, 1, 1, 1, 1, 1, 1, 1, 1, 1, 1, 1,
1, 1, 1, 1, 1, 1, 1, 1, 1, 1, 1, 1, 1, 1, 1, 1, 1, 1, 1, 1, 1, 1, 1, 1, 1, 1,
1, 1, 1, 1, 1, 1, 1, 1, 1, 1, 1, 1, 1, 1, 1, 1, 1, 1, 1, 1, 1, 1, 1, 1, 1, 1,
1, 1, 1, 1, 1, 1, 1, 1, 1, 1, 1, 1, 1, 1, 1, 1, 1, 1, 1, 1, 1, 1, 1, 1, 1, 1,
1, 1, 1, 1, 1, 1, 1, 1, 1, 1, 1, 1, 1, 1, 1, 1, 1, 1, 1, 1, 1, 1, 1, 1, 1, 1,
1, 1, 1, 1, 1, 1, 1, 1, 1, 1, 1, 1, 1, 1, 1, 1, 1, 1, 1, 1, 1, 1, 1, 1, 1, 1,
1, 1, 1, 1, 1, 1, 1, 1, 1, 1, 1, 1, 1, 1, 1, 1, 1, 1, 1, 1, 1, 1, 1, 1, 1, 1,
1, 1, 1, 1, 1, 1, 1, 1, 1, 1, 1, 1, 1, 1, 1, 1, 1, 1, 1, 1, 1, 1, 1, 1, 1, 1,
1, 1, 1, 1, 1, 1, 1, 1, 1, 1, 1, 1, 1, 1, 1, 1, 1, 1, 1, 1, 1, 1, 1, 1, 1, 1,
1, 1, 1, 1, 1, 1, 1, 1, 1, 1, 1, 1, 1, 1, 1, 1, 1, 1, 1, 1, 1, 1, 1, 1, 1, 1,
1, 1, 1, 1, 1, 1, 1, 1, 1, 1, 1, 1, 1, 1, 1, 1, 1, 1, 1, 1, 1, 1, 1, 1, 1, 1,
1, 1, 1, 1, 1, 1, 1, 1, 1, 1, 1, 1, 1, 1, 1, 1, 1, 1, 1, 1, 1, 1, 1, 1, 1, 1,
1, 1, 1, 1, 1, 1, 1, 1, 1, 1, 1, 1, 1, 1, 1, 1, 1, 1, 1, 1, 1, 1, 1, 1, 1, 1,
1, 1, 1, 1, 1, 1, 1, 1, 1, 1, 1, 1, 1, 1, 1, 1, 1, 1, 1, 1, 1, 1, 1, 1, 1, 1,
1, 1, 1, 1, 1, 1, 1, 1, 1, 1, 1, 1, 1, 1, 1, 1, 1, 1, 1, 1, 1, 1, 1, 1, 1, 1,
1, 1, 1, 1, 1, 1, 1, 1, 1, 1, 1, 1, 1, 1, 1, 1, 1, 1, 1, 1, 1, 1, 1, 1, 1, 1,
1, 1, 1, 1, 1, 1, 1, 1, 1, 1, 1, 1, 1, 1, 1, 1, 1, 1, 1, 1, 1, 1, 1, 1, 1, 1,
1, 1, 1, 1, 1, 1, 1, 1, 1, 1, 1, 1, 1, 1, 1, 1, 1, 1, 1, 1, 1, 1, 1, 1, 1, 1,
1, 1, 1, 1, 1, 1, 1, 1, 1, 1, 1, 1, 1, 1, 1, 1, 1, 1, 1, 1, 1, 1, 1, 1, 1, 1,
1, 1, 1, 1, 1, 1, 1, 1, 1, 1, 1, 1, 1, 1, 1, 1, 1, 1, 1, 1, 1, 1, 1, 1, 1, 1,
1, 1, 1, 1, 1, 1, 1, 1, 1, 1, 1, 1, 1, 1, 1, 1, 1, 1, 1, 1, 1, 1, 1, 1, 1, 1,
1, 1, 1, 1, 1, 1, 1, 1, 1, 1, 1, 1, 1, 1, 1, 1, 1, 1, 1, 1, 1, 1, 1, 1, 1, 1,
1, 1, 1, 1, 1, 1, 1, 1, 1, 1, 1, 1, 1, 1, 1, 1, 1, 1, 1, 1, 1, 1, 1, 1, 1, 1,
1, 1, 1, 1, 1, 1, 1, 1, 1, 1, 1, 1, 1, 1, 1, 1, 1, 1, 1, 1, 1, 1, 1, 1, 1, 1,
1, 1, 1, 1, 1, 1, 1, 1, 1, 1, 1, 1, 1, 1, 1, 1, 1, 1, 1, 1, 1, 1, 1, 1, 1, 1,
1, 1, 1, 1, 1, 1, 1, 1, 1, 1, 1, 1, 1, 1, 1, 1, 1, 1, 1, 1, 1, 1, 1, 1, 1, 1,
1, 1, 1, 1, 1, 1, 1, 1, 1, 1, 1, 1, 1, 1, 1, 1, 1, 1, 1, 1, 1, 1, 1, 1, 1, 1,
1, 1, 1, 1, 1, 1, 1, 1, 1, 1, 1, 1, 1, 1, 1, 1, 1, 1, 1, 1, 1, 1, 1, 1, 1, 1,
1, 1, 1, 1, 1, 1, 1, 1, 1, 1, 1, 1, 1, 1, 1, 1, 1, 1, 1, 1, 1, 1, 1, 1, 1, 1,
1, 1, 1, 1, 1, 1, 1, 1, 1, 1, 1, 1, 1, 1, 1, 1, 1, 1, 1, 1, 1, 1, 1, 1, 1, 1,
1, 1, 1, 1, 1, 1, 1, 1, 1, 1, 1, 1, 1, 1, 1, 1, 1, 1, 1, 1, 1, 1, 1, 1, 1, 1,
1, 1, 1, 1, 1, 1, 1, 1, 1, 1, 1, 1, 1, 1, 1, 1, 1, 1, 1, 1, 1, 1, 1, 1, 1, 1,
1, 1, 1, 1, 1, 1, 1, 1, 1, 1, 1, 1, 1, 1, 1, 1, 1, 1, 1, 1, 1, 1, 1, 1, 1, 1,
1, 1, 1, 1, 1, 1, 1, 1, 1, 1, 1, 1, 1, 1, 1, 1, 1, 1, 1, "Sergei");
update t1 set b=repeat('a',256);
update t1 set i1=0, i2=0, i3=0, i4=0, i5=0, i6=0, i7=0;
check table t1;
delete from t1 where i8=1;
select i1,i2 from t1;
check table t1;
drop table t1;

#
# Test of REPAIR that once failed
#
CREATE TABLE `t1` (
  `post_id` mediumint(8) unsigned NOT NULL auto_increment,
  `topic_id` mediumint(8) unsigned NOT NULL default '0',
  `post_time` datetime NOT NULL default '0000-00-00 00:00:00',
  `post_text` text NOT NULL,
  `icon_url` varchar(10) NOT NULL default '',
  `sign` tinyint(1) unsigned NOT NULL default '0',
  `post_edit` varchar(150) NOT NULL default '',
  `poster_login` varchar(35) NOT NULL default '',
  `ip` varchar(15) NOT NULL default '',
  PRIMARY KEY  (`post_id`),
  KEY `post_time` (`post_time`),
  KEY `ip` (`ip`),
  KEY `poster_login` (`poster_login`),
  KEY `topic_id` (`topic_id`),
  FULLTEXT KEY `post_text` (`post_text`)
) ENGINE=MyISAM;

INSERT INTO t1 (post_text) VALUES ('ceci est un test'),('ceci est un test'),('ceci est un test'),('ceci est un test'),('ceci est un test');

REPAIR TABLE t1;
CHECK TABLE t1;
drop table t1;

#
# Test of creating table with too long key
#

--error 1071
CREATE TABLE t1 (a varchar(255), b varchar(255), c varchar(255), d varchar(255), e varchar(255), KEY t1 (a, b, c, d, e));
CREATE TABLE t1 (a varchar(255), b varchar(255), c varchar(255), d varchar(255), e varchar(255));
--error 1071
ALTER TABLE t1 ADD INDEX t1 (a, b, c, d, e);
DROP TABLE t1;

#
# Test of cardinality of keys with NULL
#

CREATE TABLE t1 (a int not null, b int, c int, key(b), key(c), key(a,b), key(c,a));
INSERT into t1 values (0, null, 0), (0, null, 1), (0, null, 2), (0, null,3), (1,1,4);
create table t2 (a int not null, b int, c int, key(b), key(c), key(a));
INSERT into t2 values (1,1,1), (2,2,2);
optimize table t1;
show index from t1;
explain select * from t1,t2 where t1.a=t2.a;
explain select * from t1,t2 force index(a) where t1.a=t2.a;
explain select * from t1 force index(a),t2 force index(a) where t1.a=t2.a;
explain select * from t1,t2 where t1.b=t2.b;
explain select * from t1,t2 force index(c) where t1.a=t2.a;
explain select * from t1 where a=0 or a=2;
explain select * from t1 force index (a) where a=0 or a=2;
explain select * from t1 where c=1;
explain select * from t1 use index() where c=1;
drop table t1,t2;

#
# Test bug when updating a split dynamic row where keys are not changed
#

create table t1 (a int not null auto_increment primary key, b varchar(255));
insert into t1 (b) values (repeat('a',100)),(repeat('b',100)),(repeat('c',100));
update t1 set b=repeat(left(b,1),200) where a=1;
delete from t1 where (a & 1)= 0;
update t1 set b=repeat('e',200) where a=1;
flush tables;
check table t1;

#
# check updating with keys
#

disable_query_log;
let $1 = 100;
while ($1)
{
  eval insert into t1 (b) values (repeat(char(($1 & 32)+65), $1));
  dec $1;
}
enable_query_log;
update t1 set b=repeat(left(b,1),255) where a between 1 and 5;
update t1 set b=repeat(left(b,1),10) where a between 32 and 43;
update t1 set b=repeat(left(b,1),2) where a between 64 and 66;
update t1 set b=repeat(left(b,1),65) where a between 67 and 70;
check table t1;
insert into t1 (b) values (repeat('z',100));
update t1 set b="test" where left(b,1) > 'n';
check table t1;
drop table t1;

#
# two bugs in myisam-space-stripping feature
#
create table t1 ( a text not null, key a (a(20)));
insert into t1 values ('aaa   '),('aaa'),('aa');
check table t1;
repair table t1;
select concat(a,'.') from t1 where a='aaa';
select concat(a,'.') from t1 where binary a='aaa';
update t1 set a='bbb' where a='aaa';
select concat(a,'.') from t1;
drop table t1;

#
# Third bug in the same code (BUG#2295)
#

create table t1(a text not null, b text not null, c text not null, index (a(10),b(10),c(10)));
insert into t1 values('807780', '477', '165');
insert into t1 values('807780', '477', '162');
insert into t1 values('807780', '472', '162');
select * from t1 where a='807780' and b='477' and c='165';
drop table t1;

#
# space-stripping in _mi_prefix_search: BUG#5284
#
DROP TABLE IF EXISTS t1;
CREATE TABLE t1 (a varchar(150) NOT NULL, KEY (a)); 
INSERT t1 VALUES ("can \tcan"); 
INSERT t1 VALUES ("can   can"); 
INSERT t1 VALUES ("can"); 
SELECT * FROM t1;
CHECK TABLE t1;
DROP TABLE t1;

#
# Verify blob handling
#
create table t1 (a blob);
insert into t1 values('a '),('a');
select concat(a,'.') from t1 where a='a';
select concat(a,'.') from t1 where a='a ';
alter table t1 add key(a(2));
select concat(a,'.') from t1 where a='a';
select concat(a,'.') from t1 where a='a ';
drop table t1;

#
# Test text and unique
#
create table t1 (a int not null auto_increment primary key, b text not null, unique b (b(20)));
insert into t1 (b) values ('a'),('b'),('c');
select concat(b,'.') from t1;
update t1 set b='b ' where a=2;
--error 1062
update t1 set b='b  ' where a > 1;
--error 1062
insert into t1 (b) values ('b');
select * from t1;
delete from t1 where b='b';
select a,concat(b,'.') from t1;
drop table t1;

#
# Test keys with 0 segments. (Bug #3203)
#
create table t1 (a int not null);
create table t2 (a int not null, primary key (a));
insert into t1 values (1);
insert into t2 values (1),(2);
select sql_big_result distinct t1.a from t1,t2 order by t2.a;
select distinct t1.a from t1,t2 order by t2.a;
select sql_big_result distinct t1.a from t1,t2;
explain select sql_big_result distinct t1.a from t1,t2 order by t2.a;
explain select distinct t1.a from t1,t2 order by t2.a;
drop table t1,t2;

#
# Bug#14616 - Freshly imported table returns error 124 when using LIMIT
#
create table t1 (
  c1 varchar(32),
  key (c1)
) engine=myisam;
alter table t1 disable keys;
insert into t1 values ('a'), ('b');
select c1 from t1 order by c1 limit 1;
drop table t1;

#
# Bug #14400  Join could miss concurrently inserted row
#
# Partial key.
create table t1 (a int not null, primary key(a));
create table t2 (a int not null, b int not null, primary key(a,b));
insert into t1 values (1),(2),(3),(4),(5),(6);
insert into t2 values (1,1),(2,1);
lock tables t1 read local, t2 read local;
select straight_join * from t1,t2 force index (primary) where t1.a=t2.a;
connect (root,localhost,root,,test,$MASTER_MYPORT,master.sock);
insert into t2 values(2,0);
disconnect root;
connection default;
select straight_join * from t1,t2 force index (primary) where t1.a=t2.a;
drop table t1,t2;
#
# Full key.
CREATE TABLE t1 (c1 varchar(250) NOT NULL);
CREATE TABLE t2 (c1 varchar(250) NOT NULL, PRIMARY KEY (c1));
INSERT INTO t1 VALUES ('test000001'), ('test000002'), ('test000003');
INSERT INTO t2 VALUES ('test000002'), ('test000003'), ('test000004');
LOCK TABLES t1 READ LOCAL, t2 READ LOCAL;
SELECT t1.c1 AS t1c1, t2.c1 AS t2c1 FROM t1, t2
  WHERE t1.c1 = t2.c1 HAVING t1c1 != t2c1;
connect (con1,localhost,root,,);
connection con1;
INSERT INTO t2 VALUES ('test000001'), ('test000005');
disconnect con1;
connection default;
SELECT t1.c1 AS t1c1, t2.c1 AS t2c1 FROM t1, t2
  WHERE t1.c1 = t2.c1 HAVING t1c1 != t2c1;
DROP TABLE t1,t2;

# End of 4.0 tests

#
# Test RTREE index
#
--error 1235, 1289
CREATE TABLE t1 (`a` int(11) NOT NULL default '0', `b` int(11) NOT NULL default '0', UNIQUE KEY `a` USING RTREE (`a`,`b`)) ENGINE=MyISAM;
# INSERT INTO t1 VALUES (1,1),(1,1);
# DELETE FROM rt WHERE a<1;
# DROP TABLE IF EXISTS t1;

create table t1 (a int, b varchar(200), c text not null) checksum=1;
create table t2 (a int, b varchar(200), c text not null) checksum=0;
insert t1 values (1, "aaa", "bbb"), (NULL, "", "ccccc"), (0, NULL, "");
insert t2 select * from t1;
checksum table t1, t2, t3 quick;
checksum table t1, t2, t3;
checksum table t1, t2, t3 extended;
#show table status;
drop table t1,t2;

create table t1 (a int, key (a));
show keys from t1;
alter table t1 disable keys;
show keys from t1;
create table t2 (a int);
let $i=1000;
set @@rand_seed1=31415926,@@rand_seed2=2718281828;
--disable_query_log
while ($i)
{
  dec $i;
  insert t2 values (rand()*100000);
}
--enable_query_log
insert t1 select * from t2;
show keys from t1;
alter table t1 enable keys;
show keys from t1;
alter table t1 engine=heap;
alter table t1 disable keys;
show keys from t1;
drop table t1,t2;

#
# index search for NULL in blob. Bug #4816
#
create table t1 ( a tinytext, b char(1), index idx (a(1),b) );
insert into t1 values (null,''), (null,'');
explain select count(*) from t1 where a is null;
select count(*) from t1 where a is null;
drop table t1;

#
# Bug #8306: TRUNCATE leads to index corruption 
#
create table t1 (c1 int, index(c1));
create table t2 (c1 int, index(c1)) engine=merge union=(t1);
insert into t1 values (1);
# Close all tables.
flush tables;
# Open t2 and (implicitly) t1.
select * from t2;
# Truncate after flush works (unless another threads reopens t2 in between).
flush tables;
truncate table t1;
insert into t1 values (1);
# Close all tables.
flush tables;
# Open t2 and (implicitly) t1.
select * from t2;
# Truncate t1, wich was not recognized as open without the bugfix.
# Now, it should fail with a table-in-use error message.
--error 1105
truncate table t1;
# The insert used to fail on the crashed table.
insert into t1 values (1);
drop table t1,t2;

#
# bug9188 - Corruption Can't open file: 'table.MYI' (errno: 145)
#
create table t1 (c1 int, c2 varchar(4) not null default '',
                 key(c2(3))) default charset=utf8;
insert into t1 values (1,'A'), (2, 'B'), (3, 'A');
update t1 set c2='A  B' where c1=2;
check table t1;
drop table t1;


#
# Bug#12296 - CHECKSUM TABLE reports 0 for the table
# This happened if the first record was marked as deleted.
#
create table t1 (c1 int);
insert into t1 values (1),(2),(3),(4);
checksum table t1;
delete from t1 where c1 = 1;
create table t2 as select * from t1;
# The following returns 0 with the bug in place.
checksum table t1;
# The above should give the same number as the following.
checksum table t2;
drop table t1, t2;

#
# BUG#12232: New myisam_stats_method variable.
#

show variables like 'myisam_stats_method';

create table t1 (a int, key(a));
insert into t1 values (0),(1),(2),(3),(4);
insert into t1 select NULL from t1;

# default: NULLs considered inequal
analyze table t1; 
show index from t1;
insert into t1 values (11);
delete from t1 where a=11;
check table t1;
show index from t1;

# Set nulls to be equal:
set myisam_stats_method=nulls_equal;
show variables like 'myisam_stats_method';
insert into t1 values (11);
delete from t1 where a=11;

analyze table t1; 
show index from t1;

insert into t1 values (11);
delete from t1 where a=11;

check table t1;
show index from t1;

# Set nulls back to be equal 
set myisam_stats_method=DEFAULT;
show variables like 'myisam_stats_method';
insert into t1 values (11);
delete from t1 where a=11;

analyze table t1; 
show index from t1;

insert into t1 values (11);
delete from t1 where a=11;

check table t1;
show index from t1;

drop table t1;

# WL#2609, CSC#XXXX: MyISAM 
set myisam_stats_method=nulls_ignored;
show variables like 'myisam_stats_method';

create table t1 (
  a char(3), b char(4), c char(5), d char(6),
  key(a,b,c,d)
);
insert into t1 values ('bcd','def1', NULL, 'zz');
insert into t1 values ('bcd','def2', NULL, 'zz');
insert into t1 values ('bce','def1', 'yuu', NULL);
insert into t1 values ('bce','def2', NULL, 'quux');
analyze table t1;
show index from t1;
delete from t1;
analyze table t1;
show index from t1;

set myisam_stats_method=DEFAULT;
drop table t1;

# BUG#13814 - key value packed incorrectly for TINYBLOBs

create table t1(
  cip INT NOT NULL,
  time TIME NOT NULL,
  score INT NOT NULL DEFAULT 0,
  bob TINYBLOB
);

insert into t1 (cip, time) VALUES (1, '00:01'), (2, '00:02'), (3,'00:03');
insert into t1 (cip, bob, time) VALUES (4, 'a', '00:04'), (5, 'b', '00:05'), 
                                       (6, 'c', '00:06');
select * from t1 where bob is null and cip=1;
create index bug on t1 (bob(22), cip, time);
select * from t1 where bob is null and cip=1;
drop table t1;

#
# Bug#14980 - COUNT(*) incorrect on MyISAM table with certain INDEX
#
create table t1 (
  id1 int not null auto_increment,
  id2 int not null default '0',
  t text not null,
  primary key  (id1),
  key x (id2, t(32))
) engine=myisam;
insert into t1 (id2, t) values
(10, 'abc'), (10, 'abc'), (10, 'abc'),
(20, 'abc'), (20, 'abc'), (20, 'def'),
(10, 'abc'), (10, 'abc');
select count(*)   from t1 where id2 = 10;
select count(id1) from t1 where id2 = 10;
drop table t1;

#
# BUG##20357 - Got error 124 from storage engine using MIN and MAX functions
#              in queries
#
CREATE TABLE t1(a TINYINT, KEY(a)) ENGINE=MyISAM;
INSERT INTO t1 VALUES(1);
SELECT MAX(a) FROM t1 IGNORE INDEX(a);
ALTER TABLE t1 DISABLE KEYS;
SELECT MAX(a) FROM t1;
SELECT MAX(a) FROM t1 IGNORE INDEX(a);
DROP TABLE t1;

#
# BUG#18036 - update of table joined to self reports table as crashed
#
CREATE TABLE t1(a CHAR(9), b VARCHAR(7)) ENGINE=MyISAM;
INSERT INTO t1(a) VALUES('xxxxxxxxx'),('xxxxxxxxx');
UPDATE t1 AS ta1,t1 AS ta2 SET ta1.b='aaaaaa',ta2.b='bbbbbb';
SELECT * FROM t1;
DROP TABLE t1;

#
<<<<<<< HEAD
# Test varchar
#

let $default=`select @@storage_engine`;
set storage_engine=MyISAM;
source include/varchar.inc;

#
# Some errors/warnings on create
#

create table t1 (v varchar(65530), key(v));
drop table if exists t1;
create table t1 (v varchar(65536));
show create table t1;
drop table t1;
create table t1 (v varchar(65530) character set utf8);
show create table t1;
drop table t1;

# MyISAM specific varchar tests
--error 1118
create table t1 (v varchar(65535));

eval set storage_engine=$default;

#
# Test how DROP TABLE works if the index or data file doesn't exists

create table t1 (a int) engine=myisam;
system rm $MYSQLTEST_VARDIR/master-data/test/t1.MYI ;
drop table if exists t1;
create table t1 (a int) engine=myisam;
system rm $MYSQLTEST_VARDIR/master-data/test/t1.MYI ;
--error 1051,6
drop table t1;
create table t1 (a int) engine=myisam;
system rm $MYSQLTEST_VARDIR/master-data/test/t1.MYD ;
--error 1105,6,29
drop table t1;
--error 1051
drop table t1;

#
# Test concurrent insert
# First with static record length
#
set @save_concurrent_insert=@@concurrent_insert;
set global concurrent_insert=1;
create table t1 (a int);
insert into t1 values (1),(2),(3),(4),(5);
lock table t1 read local;
connect (con1,localhost,root,,);
connection con1;
# Insert in table without hole
insert into t1 values(6),(7);
connection default;
unlock tables;
delete from t1 where a>=3 and a<=4;
lock table t1 read local;
connection con1;
set global concurrent_insert=2;
# Insert in table with hole -> Should insert at end
insert into t1 values (8),(9);
connection default;
unlock tables;
# Insert into hole
insert into t1 values (10),(11),(12);
select * from t1;
check table t1;
drop table t1;
disconnect con1;

# Same test with dynamic record length
create table t1 (a int, b varchar(30) default "hello");
insert into t1 (a) values (1),(2),(3),(4),(5);
lock table t1 read local;
connect (con1,localhost,root,,);
connection con1;
# Insert in table without hole
insert into t1 (a) values(6),(7);
connection default;
unlock tables;
delete from t1 where a>=3 and a<=4;
lock table t1 read local;
connection con1;
set global concurrent_insert=2;
# Insert in table with hole -> Should insert at end
insert into t1 (a) values (8),(9);
connection default;
unlock tables;
# Insert into hole
insert into t1 (a) values (10),(11),(12);
select a from t1;
check table t1;
drop table t1;
disconnect con1;
set global concurrent_insert=@save_concurrent_insert;


# BUG#9622 - ANALYZE TABLE and ALTER TABLE .. ENABLE INDEX produce
# different statistics on the same table with NULL values.
create table t1 (a int, key(a));

insert into t1 values (1),(2),(3),(4),(NULL),(NULL),(NULL),(NULL);
analyze table t1;
show keys from t1;

alter table t1 disable keys;
alter table t1 enable keys;
show keys from t1;

drop table t1;

#
# Bug#10056 - PACK_KEYS option take values greater than 1 while creating table
#
create table t1 (c1 int) engine=myisam pack_keys=0;
create table t2 (c1 int) engine=myisam pack_keys=1;
create table t3 (c1 int) engine=myisam pack_keys=default;
--error 1064
create table t4 (c1 int) engine=myisam pack_keys=2;
drop table t1, t2, t3;
#
=======
# Bug#8283 - OPTIMIZE TABLE causes data loss
#
SET @@myisam_repair_threads=2;
SHOW VARIABLES LIKE 'myisam_repair%';
#
# Test OPTIMIZE. This creates a new data file.
CREATE TABLE t1 (
  `_id` int(11) NOT NULL default '0',
  `url` text,
  `email` text,
  `description` text,
  `loverlap` int(11) default NULL,
  `roverlap` int(11) default NULL,
  `lneighbor_id` int(11) default NULL,
  `rneighbor_id` int(11) default NULL,
  `length_` int(11) default NULL,
  `sequence` mediumtext,
  `name` text,
  `_obj_class` text NOT NULL,
  PRIMARY KEY  (`_id`),
  UNIQUE KEY `sequence_name_index` (`name`(50)),
  KEY (`length_`)
) ENGINE=MyISAM DEFAULT CHARSET=latin1;
#
INSERT INTO t1 VALUES
  (1,NULL,NULL,NULL,NULL,NULL,NULL,NULL,NULL,NULL,'sample1',''),
  (2,NULL,NULL,NULL,NULL,NULL,NULL,NULL,NULL,NULL,'sample2',''),
  (3,NULL,NULL,NULL,NULL,NULL,NULL,NULL,NULL,NULL,'sample3',''),
  (4,NULL,NULL,NULL,NULL,NULL,NULL,NULL,NULL,NULL,'sample4',''),
  (5,NULL,NULL,NULL,NULL,NULL,NULL,NULL,NULL,NULL,'sample5',''),
  (6,NULL,NULL,NULL,NULL,NULL,NULL,NULL,NULL,NULL,'sample6',''),
  (7,NULL,NULL,NULL,NULL,NULL,NULL,NULL,NULL,NULL,'sample7',''),
  (8,NULL,NULL,NULL,NULL,NULL,NULL,NULL,NULL,NULL,'sample8',''),
  (9,NULL,NULL,NULL,NULL,NULL,NULL,NULL,NULL,NULL,'sample9','');
#
SELECT _id FROM t1;
DELETE FROM t1 WHERE _id < 8;
--replace_column 6 # 7 # 8 # 9 # 11 # 12 # 13 # 14 # 15 # 16 #
SHOW TABLE STATUS LIKE 't1';
CHECK TABLE t1 EXTENDED;
OPTIMIZE TABLE t1;
CHECK TABLE t1 EXTENDED;
--replace_column 6 # 7 # 8 # 9 # 11 # 12 # 13 # 14 # 15 # 16 #
SHOW TABLE STATUS LIKE 't1';
SELECT _id FROM t1;
DROP TABLE t1;
#
# Test REPAIR QUICK. This retains the old data file.
CREATE TABLE t1 (
  `_id` int(11) NOT NULL default '0',
  `url` text,
  `email` text,
  `description` text,
  `loverlap` int(11) default NULL,
  `roverlap` int(11) default NULL,
  `lneighbor_id` int(11) default NULL,
  `rneighbor_id` int(11) default NULL,
  `length_` int(11) default NULL,
  `sequence` mediumtext,
  `name` text,
  `_obj_class` text NOT NULL,
  PRIMARY KEY  (`_id`),
  UNIQUE KEY `sequence_name_index` (`name`(50)),
  KEY (`length_`)
) ENGINE=MyISAM DEFAULT CHARSET=latin1;
#
INSERT INTO t1 VALUES
  (1,NULL,NULL,NULL,NULL,NULL,NULL,NULL,NULL,NULL,'sample1',''),
  (2,NULL,NULL,NULL,NULL,NULL,NULL,NULL,NULL,NULL,'sample2',''),
  (3,NULL,NULL,NULL,NULL,NULL,NULL,NULL,NULL,NULL,'sample3',''),
  (4,NULL,NULL,NULL,NULL,NULL,NULL,NULL,NULL,NULL,'sample4',''),
  (5,NULL,NULL,NULL,NULL,NULL,NULL,NULL,NULL,NULL,'sample5',''),
  (6,NULL,NULL,NULL,NULL,NULL,NULL,NULL,NULL,NULL,'sample6',''),
  (7,NULL,NULL,NULL,NULL,NULL,NULL,NULL,NULL,NULL,'sample7',''),
  (8,NULL,NULL,NULL,NULL,NULL,NULL,NULL,NULL,NULL,'sample8',''),
  (9,NULL,NULL,NULL,NULL,NULL,NULL,NULL,NULL,NULL,'sample9','');
#
SELECT _id FROM t1;
DELETE FROM t1 WHERE _id < 8;
--replace_column 6 # 7 # 8 # 9 # 11 # 12 # 13 # 14 # 15 # 16 #
SHOW TABLE STATUS LIKE 't1';
CHECK TABLE t1 EXTENDED;
REPAIR TABLE t1 QUICK;
CHECK TABLE t1 EXTENDED;
--replace_column 6 # 7 # 8 # 9 # 11 # 12 # 13 # 14 # 15 # 16 #
SHOW TABLE STATUS LIKE 't1';
SELECT _id FROM t1;
DROP TABLE t1;
#
SET @@myisam_repair_threads=1;
SHOW VARIABLES LIKE 'myisam_repair%';
>>>>>>> 679b5848
# Bug#8706 - temporary table with data directory option fails
#
connect (session1,localhost,root,,);
connect (session2,localhost,root,,);

connection session1;
disable_query_log;
eval create temporary table t1 (a int) engine=myisam data directory="$MYSQLTEST_VARDIR/tmp" select 9 a;
enable_query_log;
disable_result_log;
show create table t1;
enable_result_log;

connection session2;
disable_query_log;
eval create temporary table t1 (a int) engine=myisam data directory="$MYSQLTEST_VARDIR/tmp" select 99 a;
enable_query_log;
disable_result_log;
show create table t1;
enable_result_log;

connection default;
create table t1 (a int) engine=myisam select 42 a;

connection session1;
select * from t1;
disconnect session1;
connection session2;
select * from t1;
disconnect session2;
connection default;
select * from t1;
drop table t1;

# End of 4.1 tests<|MERGE_RESOLUTION|>--- conflicted
+++ resolved
@@ -755,7 +755,97 @@
 DROP TABLE t1;
 
 #
-<<<<<<< HEAD
+# Bug#8283 - OPTIMIZE TABLE causes data loss
+#
+SET @@myisam_repair_threads=2;
+SHOW VARIABLES LIKE 'myisam_repair%';
+#
+# Test OPTIMIZE. This creates a new data file.
+CREATE TABLE t1 (
+  `_id` int(11) NOT NULL default '0',
+  `url` text,
+  `email` text,
+  `description` text,
+  `loverlap` int(11) default NULL,
+  `roverlap` int(11) default NULL,
+  `lneighbor_id` int(11) default NULL,
+  `rneighbor_id` int(11) default NULL,
+  `length_` int(11) default NULL,
+  `sequence` mediumtext,
+  `name` text,
+  `_obj_class` text NOT NULL,
+  PRIMARY KEY  (`_id`),
+  UNIQUE KEY `sequence_name_index` (`name`(50)),
+  KEY (`length_`)
+) ENGINE=MyISAM DEFAULT CHARSET=latin1;
+#
+INSERT INTO t1 VALUES
+  (1,NULL,NULL,NULL,NULL,NULL,NULL,NULL,NULL,NULL,'sample1',''),
+  (2,NULL,NULL,NULL,NULL,NULL,NULL,NULL,NULL,NULL,'sample2',''),
+  (3,NULL,NULL,NULL,NULL,NULL,NULL,NULL,NULL,NULL,'sample3',''),
+  (4,NULL,NULL,NULL,NULL,NULL,NULL,NULL,NULL,NULL,'sample4',''),
+  (5,NULL,NULL,NULL,NULL,NULL,NULL,NULL,NULL,NULL,'sample5',''),
+  (6,NULL,NULL,NULL,NULL,NULL,NULL,NULL,NULL,NULL,'sample6',''),
+  (7,NULL,NULL,NULL,NULL,NULL,NULL,NULL,NULL,NULL,'sample7',''),
+  (8,NULL,NULL,NULL,NULL,NULL,NULL,NULL,NULL,NULL,'sample8',''),
+  (9,NULL,NULL,NULL,NULL,NULL,NULL,NULL,NULL,NULL,'sample9','');
+#
+SELECT _id FROM t1;
+DELETE FROM t1 WHERE _id < 8;
+--replace_column 6 # 7 # 8 # 9 # 11 # 12 # 13 # 14 # 15 # 16 #
+SHOW TABLE STATUS LIKE 't1';
+CHECK TABLE t1 EXTENDED;
+OPTIMIZE TABLE t1;
+CHECK TABLE t1 EXTENDED;
+--replace_column 6 # 7 # 8 # 9 # 11 # 12 # 13 # 14 # 15 # 16 #
+SHOW TABLE STATUS LIKE 't1';
+SELECT _id FROM t1;
+DROP TABLE t1;
+#
+# Test REPAIR QUICK. This retains the old data file.
+CREATE TABLE t1 (
+  `_id` int(11) NOT NULL default '0',
+  `url` text,
+  `email` text,
+  `description` text,
+  `loverlap` int(11) default NULL,
+  `roverlap` int(11) default NULL,
+  `lneighbor_id` int(11) default NULL,
+  `rneighbor_id` int(11) default NULL,
+  `length_` int(11) default NULL,
+  `sequence` mediumtext,
+  `name` text,
+  `_obj_class` text NOT NULL,
+  PRIMARY KEY  (`_id`),
+  UNIQUE KEY `sequence_name_index` (`name`(50)),
+  KEY (`length_`)
+) ENGINE=MyISAM DEFAULT CHARSET=latin1;
+#
+INSERT INTO t1 VALUES
+  (1,NULL,NULL,NULL,NULL,NULL,NULL,NULL,NULL,NULL,'sample1',''),
+  (2,NULL,NULL,NULL,NULL,NULL,NULL,NULL,NULL,NULL,'sample2',''),
+  (3,NULL,NULL,NULL,NULL,NULL,NULL,NULL,NULL,NULL,'sample3',''),
+  (4,NULL,NULL,NULL,NULL,NULL,NULL,NULL,NULL,NULL,'sample4',''),
+  (5,NULL,NULL,NULL,NULL,NULL,NULL,NULL,NULL,NULL,'sample5',''),
+  (6,NULL,NULL,NULL,NULL,NULL,NULL,NULL,NULL,NULL,'sample6',''),
+  (7,NULL,NULL,NULL,NULL,NULL,NULL,NULL,NULL,NULL,'sample7',''),
+  (8,NULL,NULL,NULL,NULL,NULL,NULL,NULL,NULL,NULL,'sample8',''),
+  (9,NULL,NULL,NULL,NULL,NULL,NULL,NULL,NULL,NULL,'sample9','');
+#
+SELECT _id FROM t1;
+DELETE FROM t1 WHERE _id < 8;
+--replace_column 6 # 7 # 8 # 9 # 11 # 12 # 13 # 14 # 15 # 16 #
+SHOW TABLE STATUS LIKE 't1';
+CHECK TABLE t1 EXTENDED;
+REPAIR TABLE t1 QUICK;
+CHECK TABLE t1 EXTENDED;
+--replace_column 6 # 7 # 8 # 9 # 11 # 12 # 13 # 14 # 15 # 16 #
+SHOW TABLE STATUS LIKE 't1';
+SELECT _id FROM t1;
+DROP TABLE t1;
+#
+SET @@myisam_repair_threads=1;
+SHOW VARIABLES LIKE 'myisam_repair%';
 # Test varchar
 #
 
@@ -880,99 +970,6 @@
 create table t4 (c1 int) engine=myisam pack_keys=2;
 drop table t1, t2, t3;
 #
-=======
-# Bug#8283 - OPTIMIZE TABLE causes data loss
-#
-SET @@myisam_repair_threads=2;
-SHOW VARIABLES LIKE 'myisam_repair%';
-#
-# Test OPTIMIZE. This creates a new data file.
-CREATE TABLE t1 (
-  `_id` int(11) NOT NULL default '0',
-  `url` text,
-  `email` text,
-  `description` text,
-  `loverlap` int(11) default NULL,
-  `roverlap` int(11) default NULL,
-  `lneighbor_id` int(11) default NULL,
-  `rneighbor_id` int(11) default NULL,
-  `length_` int(11) default NULL,
-  `sequence` mediumtext,
-  `name` text,
-  `_obj_class` text NOT NULL,
-  PRIMARY KEY  (`_id`),
-  UNIQUE KEY `sequence_name_index` (`name`(50)),
-  KEY (`length_`)
-) ENGINE=MyISAM DEFAULT CHARSET=latin1;
-#
-INSERT INTO t1 VALUES
-  (1,NULL,NULL,NULL,NULL,NULL,NULL,NULL,NULL,NULL,'sample1',''),
-  (2,NULL,NULL,NULL,NULL,NULL,NULL,NULL,NULL,NULL,'sample2',''),
-  (3,NULL,NULL,NULL,NULL,NULL,NULL,NULL,NULL,NULL,'sample3',''),
-  (4,NULL,NULL,NULL,NULL,NULL,NULL,NULL,NULL,NULL,'sample4',''),
-  (5,NULL,NULL,NULL,NULL,NULL,NULL,NULL,NULL,NULL,'sample5',''),
-  (6,NULL,NULL,NULL,NULL,NULL,NULL,NULL,NULL,NULL,'sample6',''),
-  (7,NULL,NULL,NULL,NULL,NULL,NULL,NULL,NULL,NULL,'sample7',''),
-  (8,NULL,NULL,NULL,NULL,NULL,NULL,NULL,NULL,NULL,'sample8',''),
-  (9,NULL,NULL,NULL,NULL,NULL,NULL,NULL,NULL,NULL,'sample9','');
-#
-SELECT _id FROM t1;
-DELETE FROM t1 WHERE _id < 8;
---replace_column 6 # 7 # 8 # 9 # 11 # 12 # 13 # 14 # 15 # 16 #
-SHOW TABLE STATUS LIKE 't1';
-CHECK TABLE t1 EXTENDED;
-OPTIMIZE TABLE t1;
-CHECK TABLE t1 EXTENDED;
---replace_column 6 # 7 # 8 # 9 # 11 # 12 # 13 # 14 # 15 # 16 #
-SHOW TABLE STATUS LIKE 't1';
-SELECT _id FROM t1;
-DROP TABLE t1;
-#
-# Test REPAIR QUICK. This retains the old data file.
-CREATE TABLE t1 (
-  `_id` int(11) NOT NULL default '0',
-  `url` text,
-  `email` text,
-  `description` text,
-  `loverlap` int(11) default NULL,
-  `roverlap` int(11) default NULL,
-  `lneighbor_id` int(11) default NULL,
-  `rneighbor_id` int(11) default NULL,
-  `length_` int(11) default NULL,
-  `sequence` mediumtext,
-  `name` text,
-  `_obj_class` text NOT NULL,
-  PRIMARY KEY  (`_id`),
-  UNIQUE KEY `sequence_name_index` (`name`(50)),
-  KEY (`length_`)
-) ENGINE=MyISAM DEFAULT CHARSET=latin1;
-#
-INSERT INTO t1 VALUES
-  (1,NULL,NULL,NULL,NULL,NULL,NULL,NULL,NULL,NULL,'sample1',''),
-  (2,NULL,NULL,NULL,NULL,NULL,NULL,NULL,NULL,NULL,'sample2',''),
-  (3,NULL,NULL,NULL,NULL,NULL,NULL,NULL,NULL,NULL,'sample3',''),
-  (4,NULL,NULL,NULL,NULL,NULL,NULL,NULL,NULL,NULL,'sample4',''),
-  (5,NULL,NULL,NULL,NULL,NULL,NULL,NULL,NULL,NULL,'sample5',''),
-  (6,NULL,NULL,NULL,NULL,NULL,NULL,NULL,NULL,NULL,'sample6',''),
-  (7,NULL,NULL,NULL,NULL,NULL,NULL,NULL,NULL,NULL,'sample7',''),
-  (8,NULL,NULL,NULL,NULL,NULL,NULL,NULL,NULL,NULL,'sample8',''),
-  (9,NULL,NULL,NULL,NULL,NULL,NULL,NULL,NULL,NULL,'sample9','');
-#
-SELECT _id FROM t1;
-DELETE FROM t1 WHERE _id < 8;
---replace_column 6 # 7 # 8 # 9 # 11 # 12 # 13 # 14 # 15 # 16 #
-SHOW TABLE STATUS LIKE 't1';
-CHECK TABLE t1 EXTENDED;
-REPAIR TABLE t1 QUICK;
-CHECK TABLE t1 EXTENDED;
---replace_column 6 # 7 # 8 # 9 # 11 # 12 # 13 # 14 # 15 # 16 #
-SHOW TABLE STATUS LIKE 't1';
-SELECT _id FROM t1;
-DROP TABLE t1;
-#
-SET @@myisam_repair_threads=1;
-SHOW VARIABLES LIKE 'myisam_repair%';
->>>>>>> 679b5848
 # Bug#8706 - temporary table with data directory option fails
 #
 connect (session1,localhost,root,,);
