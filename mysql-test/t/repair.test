--- conflicted
+++ resolved
@@ -46,7 +46,6 @@
 DROP TABLE t1;
 
 #
-<<<<<<< HEAD
 # BUG#22562 - REPAIR TABLE .. USE_FRM causes server crash on Windows and
 #             server hangs on Linux
 #
@@ -54,7 +53,9 @@
 USE mysql;
 REPAIR TABLE test.t1 USE_FRM;
 USE test;
-=======
+DROP TABLE t1;
+
+#
 # BUG#23175 - MYISAM crash/repair failed during repair
 #
 CREATE TABLE t1(a CHAR(255), KEY(a));
@@ -80,7 +81,6 @@
 REPAIR TABLE t1;
 SET myisam_repair_threads=@@global.myisam_repair_threads;
 SET myisam_sort_buffer_size=@@global.myisam_sort_buffer_size;
->>>>>>> 48cf65c0
 DROP TABLE t1;
 
 # End of 4.1 tests