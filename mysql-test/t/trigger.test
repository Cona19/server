--- conflicted
+++ resolved
@@ -959,15 +959,6 @@
 drop trigger t1_bi;
 connection default;
 
-<<<<<<< HEAD
-# Test for bug #16829 "Firing trigger with RETURN crashes the server"
-# RETURN is not supposed to be used anywhere except functions, so error
-# should be returned when one attempts to create trigger with RETURN.
-create table t1 (i int);
---error ER_SP_BADRETURN
-create trigger t1_bi before insert on t1 for each row return 0;
-insert into t1 values (1);
-=======
 #
 # Test for bug #13525 "Rename table does not keep info of triggers"
 #
@@ -1051,5 +1042,13 @@
 # Let us check that updates to .TRN files were rolled back too
 drop trigger t1_bi;
 drop trigger t1_ai;
->>>>>>> 0c15039e
+drop table t1;
+
+# Test for bug #16829 "Firing trigger with RETURN crashes the server"
+# RETURN is not supposed to be used anywhere except functions, so error
+# should be returned when one attempts to create trigger with RETURN.
+create table t1 (i int);
+--error ER_SP_BADRETURN
+create trigger t1_bi before insert on t1 for each row return 0;
+insert into t1 values (1);
 drop table t1;