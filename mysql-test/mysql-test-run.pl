#!/usr/bin/perl
# -*- cperl -*-

#
##############################################################################
#
#  mysql-test-run.pl
#
#  Tool used for executing a suite of .test files
#
#  See the "MySQL Test framework manual" for more information
#  http://dev.mysql.com/doc/mysqltest/en/index.html
#
#
##############################################################################

use strict;
use warnings;

BEGIN {
  # Check that mysql-test-run.pl is started from mysql-test/
  unless ( -f "mysql-test-run.pl" )
  {
    print "**** ERROR **** ",
      "You must start mysql-test-run from the mysql-test/ directory\n";
    exit(1);
  }
  # Check that lib exist
  unless ( -d "lib/" )
  {
    print "**** ERROR **** ",
      "Could not find the lib/ directory \n";
    exit(1);
  }
}

BEGIN {
  # Check backward compatibility support
  # By setting the environment variable MTR_VERSION
  # it's possible to use a previous version of
  # mysql-test-run.pl
  my $version= $ENV{MTR_VERSION} || 2;
  if ( $version == 1 )
  {
    print "=======================================================\n";
    print "  WARNING: Using mysql-test-run.pl version 1!  \n";
    print "=======================================================\n";
    # Should use exec() here on *nix but this appears not to work on Windows
    exit(system($^X, "lib/v1/mysql-test-run.pl", @ARGV) >> 8);
  }
  elsif ( $version == 2 )
  {
    # This is the current version, just continue
    ;
  }
  else
  {
    print "ERROR: Version $version of mysql-test-run does not exist!\n";
    exit(1);
  }
}

use lib "lib";

use Cwd;
use Getopt::Long;
use My::File::Path; # Patched version of File::Path
use File::Basename;
use File::Copy;
use File::Find;
use File::Temp qw / tempdir /;
use File::Spec::Functions qw / splitdir /;
use My::Platform;
use My::SafeProcess;
use My::ConfigFactory;
use My::Options;
use My::Find;
use My::SysInfo;
use My::CoreDump;
use mtr_cases;
use mtr_report;
use mtr_match;
use mtr_unique;
use IO::Socket::INET;
use IO::Select;

require "lib/mtr_process.pl";
require "lib/mtr_io.pl";
require "lib/mtr_gcov.pl";
require "lib/mtr_misc.pl";

$SIG{INT}= sub { mtr_error("Got ^C signal"); };

our $mysql_version_id;
our $glob_mysql_test_dir;
our $basedir;

our $path_charsetsdir;
our $path_client_bindir;
our $path_client_libdir;
our $path_language;

our $path_current_testlog;
our $path_testlog;

our $default_vardir;
our $opt_vardir;                # Path to use for var/ dir
my $path_vardir_trace;          # unix formatted opt_vardir for trace files
my $opt_tmpdir;                 # Path to use for tmp/ dir
my $opt_tmpdir_pid;

END {
  if ( defined $opt_tmpdir_pid and $opt_tmpdir_pid == $$ )
  {
    # Remove the tempdir this process has created
    mtr_verbose("Removing tmpdir '$opt_tmpdir");
    rmtree($opt_tmpdir);
  }
}

my $path_config_file;           # The generated config file, var/my.cnf

# Visual Studio produces executables in different sub-directories based on the
# configuration used to build them.  To make life easier, an environment
# variable or command-line option may be specified to control which set of
# executables will be used by the test suite.
our $opt_vs_config = $ENV{'MTR_VS_CONFIG'};

my $DEFAULT_SUITES= "main,binlog,federated,rpl,innodb,maria,parts";
my $opt_suites;

our $opt_verbose= 0;  # Verbose output, enable with --verbose
our $exe_mysql;
our $exe_mysqladmin;
our $exe_mysqltest;
our $exe_libtool;

our $opt_big_test= 0;
our $opt_staging_run= 0;

our @opt_combinations;

our @opt_extra_mysqld_opt;
our @opt_extra_mysqltest_opt;

my $opt_compress;
my $opt_ssl;
my $opt_skip_ssl;
our $opt_ssl_supported;
my $opt_ps_protocol;
my $opt_sp_protocol;
my $opt_cursor_protocol;
my $opt_view_protocol;

our $opt_debug;
our @opt_cases;                  # The test cases names in argv
our $opt_embedded_server;

# Options used when connecting to an already running server
my %opts_extern;
sub using_extern { return (keys %opts_extern > 0);};

our $opt_fast= 0;
our $opt_force;
our $opt_mem= $ENV{'MTR_MEM'};

our $opt_gcov;
our $opt_gcov_src_dir;
our $opt_gcov_exe= "gcov";
our $opt_gcov_err= "mysql-test-gcov.msg";
our $opt_gcov_msg= "mysql-test-gcov.err";

our $glob_debugger= 0;
our $opt_gdb;
our $opt_client_gdb;
our $opt_ddd;
our $opt_client_ddd;
our $opt_manual_gdb;
our $opt_manual_ddd;
our $opt_manual_debug;
our $opt_debugger;
our $opt_client_debugger;

my $config; # The currently running config
my $current_config_name; # The currently running config file template

our $opt_experimental;
our $experimental_test_cases;

my $baseport;
my $opt_build_thread= $ENV{'MTR_BUILD_THREAD'} || "auto";
my $build_thread= 0;

my $opt_record;
my $opt_report_features;

my $opt_skip_core;

our $opt_check_testcases= 1;
my $opt_mark_progress;

my $opt_sleep;

my $opt_testcase_timeout=    15; # minutes
my $opt_suite_timeout   =   300; # minutes
my $opt_shutdown_timeout=    10; # seconds
my $opt_start_timeout   =   180; # seconds

sub testcase_timeout { return $opt_testcase_timeout * 60; };
sub suite_timeout { return $opt_suite_timeout * 60; };
sub check_timeout { return $opt_testcase_timeout * 6; };

my $opt_start;
my $opt_start_dirty;
my $start_only;
my $opt_wait_all;
my $opt_repeat= 1;
my $opt_retry= 3;
my $opt_retry_failure= 2;

my $opt_strace_client;

our $opt_user = "root";

my $opt_valgrind= 0;
our $opt_valgrind_mysqld= 0;
my $opt_valgrind_mysqltest= 0;
my @default_valgrind_args= ("--show-reachable=yes");
my @valgrind_args;
my $opt_valgrind_path;
my $opt_callgrind;
my $opt_debug_sync_timeout= 300; # Default timeout for WAIT_FOR actions.

our $opt_warnings= 1;

our $opt_skip_ndbcluster= 0;

my $exe_ndbd;
my $exe_ndb_mgmd;
my $exe_ndb_waiter;

our $debug_compiled_binaries;

our %mysqld_variables;

my $source_dist= 0;

my $opt_max_save_core= $ENV{MTR_MAX_SAVE_CORE} || 5;
my $opt_max_save_datadir= $ENV{MTR_MAX_SAVE_DATADIR} || 20;
my $opt_max_test_fail= $ENV{MTR_MAX_TEST_FAIL} || 10;

my $opt_parallel= $ENV{MTR_PARALLEL} || 1;

# lock file to stop tests
my $opt_stop_file= $ENV{MTR_STOP_FILE};
# print messages when test suite is stopped (for buildbot)
my $opt_stop_keep_alive= $ENV{MTR_STOP_KEEP_ALIVE};

select(STDOUT);
$| = 1; # Automatically flush STDOUT

main();


sub main {
  # Default, verbosity on
  report_option('verbose', 0);

  # This is needed for test log evaluation in "gen-build-status-page"
  # in all cases where the calling tool does not log the commands
  # directly before it executes them, like "make test-force-pl" in RPM builds.
  mtr_report("Logging: $0 ", join(" ", @ARGV));

  command_line_setup();

  if ( $opt_gcov ) {
    gcov_prepare($basedir . "/" . $opt_gcov_src_dir);
  }

  if (!$opt_suites) {
    $opt_suites= $DEFAULT_SUITES;

    # Check for any extra suites to enable based on the path name
    my %extra_suites=
      (
       "mysql-5.1-new-ndb"              => "ndb_team",
       "mysql-5.1-new-ndb-merge"        => "ndb_team",
       "mysql-5.1-telco-6.2"            => "ndb_team",
       "mysql-5.1-telco-6.2-merge"      => "ndb_team",
       "mysql-5.1-telco-6.3"            => "ndb_team",
       "mysql-6.0-ndb"                  => "ndb_team",
      );

    foreach my $dir ( reverse splitdir($basedir) ) {
      my $extra_suite= $extra_suites{$dir};
      if (defined $extra_suite) {
	mtr_report("Found extra suite: $extra_suite");
	$opt_suites= "$extra_suite,$opt_suites";
	last;
      }
    }
  }

  mtr_report("Collecting tests...");
  my $tests= collect_test_cases($opt_suites, \@opt_cases);

  if ( $opt_report_features ) {
    # Put "report features" as the first test to run
    my $tinfo = My::Test->new
      (
       name           => 'report_features',
       # No result_file => Prints result
       path           => 'include/report-features.test',
       template_path  => "include/default_my.cnf",
       master_opt     => [],
       slave_opt      => [],
      );
    unshift(@$tests, $tinfo);
  }

  print "vardir: $opt_vardir\n";
  initialize_servers();

  #######################################################################
  my $num_tests= @$tests;
  if ( $opt_parallel eq "auto" ) {
    # Try to find a suitable value for number of workers
    my $sys_info= My::SysInfo->new();

    $opt_parallel= $sys_info->num_cpus();
    for my $limit (2000, 1500, 1000, 500){
      $opt_parallel-- if ($sys_info->min_bogomips() < $limit);
    }
    my $max_par= $ENV{MTR_MAX_PARALLEL} || 8;
    $opt_parallel= $max_par if ($opt_parallel > $max_par);
    $opt_parallel= $num_tests if ($opt_parallel > $num_tests);
    $opt_parallel= 1 if (IS_WINDOWS and $sys_info->isvm());
    $opt_parallel= 1 if ($opt_parallel < 1);
    mtr_report("Using parallel: $opt_parallel");
  }

  # Create server socket on any free port
  my $server = new IO::Socket::INET
    (
     LocalAddr => 'localhost',
     Proto => 'tcp',
     Listen => $opt_parallel,
    );
  mtr_error("Could not create testcase server port: $!") unless $server;
  my $server_port = $server->sockport();
  mtr_report("Using server port $server_port");

  # Create child processes
  my %children;
  for my $child_num (1..$opt_parallel){
    my $child_pid= My::SafeProcess::Base::_safe_fork();
    if ($child_pid == 0){
      $server= undef; # Close the server port in child
      $tests= {}; # Don't need the tests list in child

      # Use subdir of var and tmp unless only one worker
      if ($opt_parallel > 1) {
	set_vardir("$opt_vardir/$child_num");
	$opt_tmpdir= "$opt_tmpdir/$child_num";
      }

      run_worker($server_port, $child_num);
      exit(1);
    }

    $children{$child_pid}= 1;
  }
  #######################################################################

  mtr_report();
  mtr_print_thick_line();
  mtr_print_header();

  my ($fail, $completed, $extra_warnings)=
    run_test_server($server, $tests, $opt_parallel);

  # Send Ctrl-C to any children still running
  kill("INT", keys(%children));

  # Wait for childs to exit
  foreach my $pid (keys %children)
  {
    my $ret_pid= waitpid($pid, 0);
    if ($ret_pid != $pid){
      mtr_report("Unknown process $ret_pid exited");
    }
    else {
      delete $children{$ret_pid};
    }
  }

  if ( not defined @$completed ) {
    mtr_error("Test suite aborted");
  }

  if ( @$completed != $num_tests){

    if ($opt_force){
      # All test should have been run, print any that are still in $tests
      #foreach my $test ( @$tests ){
      #  $test->print_test();
      #}
    }

    # Not all tests completed, failure
    mtr_report();
    mtr_report("Only ", int(@$completed), " of $num_tests completed.");
    mtr_error("Not all tests completed");
  }

  mtr_print_line();

  if ( $opt_gcov ) {
    gcov_collect($basedir . "/" . $opt_gcov_src_dir, $opt_gcov_exe,
		 $opt_gcov_msg, $opt_gcov_err);
  }

  mtr_report_stats($fail, $completed, $extra_warnings);

  exit(0);
}


sub run_test_server ($$$) {
  my ($server, $tests, $childs) = @_;

  my $num_saved_cores= 0;  # Number of core files saved in vardir/log/ so far.
  my $num_saved_datadir= 0;  # Number of datadirs saved in vardir/log/ so far.
  my $num_failed_test= 0; # Number of tests failed so far
  my $test_failure= 0;    # Set true if test suite failed
  my $extra_warnings= []; # Warnings found during server shutdowns

  # Scheduler variables
  my $max_ndb= $childs / 2;
  $max_ndb = 4 if $max_ndb > 4;
  $max_ndb = 1 if $max_ndb < 1;
  my $num_ndb_tests= 0;

  my $completed= [];
  my %running;
  my $result;
  my $exe_mysqld= find_mysqld($basedir) || ""; # Used as hint to CoreDump

  my $suite_timeout_proc= My::SafeProcess->timer(suite_timeout());

  my $s= IO::Select->new();
  $s->add($server);
  while (1) {
    if ($opt_stop_file)
    {
      if (mtr_wait_lock_file($opt_stop_file, $opt_stop_keep_alive))
      {
        # We were waiting so restart timer process
        $suite_timeout_proc->kill();
        $suite_timeout_proc= My::SafeProcess->timer(suite_timeout());
      }
    }
    my @ready = $s->can_read(1); # Wake up once every second
    foreach my $sock (@ready) {
      if ($sock == $server) {
	# New client connected
	my $child= $sock->accept();
	mtr_verbose("Client connected");
	$s->add($child);
	print $child "HELLO\n";
      }
      else {
	my $line= <$sock>;
	if (!defined $line) {
	  # Client disconnected
	  mtr_verbose("Child closed socket");
	  $s->remove($sock);
	  if (--$childs == 0){
	    $suite_timeout_proc->kill();
	    return ($test_failure, $completed, $extra_warnings);
	  }
	  next;
	}
	chomp($line);

	if ($line eq 'TESTRESULT'){
	  $result= My::Test::read_test($sock);
	  # $result->print_test();

	  # Report test status
	  mtr_report_test($result);

	  if ( $result->is_failed() ) {

	    # Save the workers "savedir" in var/log
	    my $worker_savedir= $result->{savedir};
	    my $worker_savename= basename($worker_savedir);
	    my $savedir= "$opt_vardir/log/$worker_savename";

	    if ($opt_max_save_datadir > 0 &&
		$num_saved_datadir >= $opt_max_save_datadir)
	    {
	      mtr_report(" - skipping '$worker_savedir/'");
	      rmtree($worker_savedir);
	    }
	    else {
	      mtr_report(" - saving '$worker_savedir/' to '$savedir/'");
	      rename($worker_savedir, $savedir);
	      # Move any core files from e.g. mysqltest
	      foreach my $coref (glob("core*"), glob("*.dmp"))
	      {
		mtr_report(" - found '$coref', moving it to '$savedir'");
                move($coref, $savedir);
              }
	      if ($opt_max_save_core > 0) {
		# Limit number of core files saved
		find({ no_chdir => 1,
		       wanted => sub {
			 my $core_file= $File::Find::name;
			 my $core_name= basename($core_file);

			 if ($core_name =~ /^core/ or  # Starting with core
			     (IS_WINDOWS and $core_name =~ /\.dmp$/)){
                                                       # Ending with .dmp
			   mtr_report(" - found '$core_name'",
				      "($num_saved_cores/$opt_max_save_core)");

			   My::CoreDump->show($core_file, $exe_mysqld);

			   if ($num_saved_cores >= $opt_max_save_core) {
			     mtr_report(" - deleting it, already saved",
					"$opt_max_save_core");
			     unlink("$core_file");
			   }
			   ++$num_saved_cores;
			 }
		       }
		     },
		     $savedir);
	      }
	    }
	    $num_saved_datadir++;
	    $num_failed_test++ unless ($result->{retries} ||
                                       $result->{exp_fail});

            $test_failure= 1;
	    if ( !$opt_force ) {
	      # Test has failed, force is off
	      $suite_timeout_proc->kill();
	      push(@$completed, $result);
	      return (1, $completed, $extra_warnings);
	    }
	    elsif ($opt_max_test_fail > 0 and
		   $num_failed_test >= $opt_max_test_fail) {
	      $suite_timeout_proc->kill();
	      push(@$completed, $result);
	      mtr_report("Too many tests($num_failed_test) failed!",
			 "Terminating...");
	      return (1, $completed, $extra_warnings);
	    }
	  }

	  # Retry test run after test failure
	  my $retries= $result->{retries} || 2;
	  my $test_has_failed= $result->{failures} || 0;
	  if ($test_has_failed and $retries <= $opt_retry){
	    # Test should be run one more time unless it has failed
	    # too many times already
	    my $failures= $result->{failures};
	    if ($opt_retry > 1 and $failures >= $opt_retry_failure){
	      mtr_report("\nTest has failed $failures times,",
			 "no more retries!\n");
	    }
	    else {
	      mtr_report("\nRetrying test, attempt($retries/$opt_retry)...\n");
	      delete($result->{result});
	      $result->{retries}= $retries+1;
	      $result->write_test($sock, 'TESTCASE');
	      next;
	    }
	  }

	  # Repeat test $opt_repeat number of times
	  my $repeat= $result->{repeat} || 1;
	  # Don't repeat if test was skipped
	  if ($repeat < $opt_repeat && $result->{'result'} ne 'MTR_RES_SKIPPED')
	  {
	    $result->{retries}= 0;
	    $result->{rep_failures}++ if $result->{failures};
	    $result->{failures}= 0;
	    delete($result->{result});
	    $result->{repeat}= $repeat+1;
	    $result->write_test($sock, 'TESTCASE');
	    next;
	  }

	  # Remove from list of running
	  mtr_error("'", $result->{name},"' is not known to be running")
	    unless delete $running{$result->key()};

	  # Update scheduler variables
	  $num_ndb_tests-- if ($result->{ndb_test});

	  # Save result in completed list
	  push(@$completed, $result);

	}
	elsif ($line eq 'START'){
	  ; # Send first test
	}
	elsif ($line eq 'WARNINGS'){
          my $fake_test= My::Test::read_test($sock);
          my $test_list= join (" ", @{$fake_test->{testnames}});
          push @$extra_warnings, $test_list;
          mtr_report("***Warnings generated in error logs during shutdown ".
                     "after running tests: $test_list");
          $test_failure= 1;
          if ( !$opt_force ) {
            # Test failure due to warnings, force is off
            $suite_timeout_proc->kill();
            return (1, $completed, $extra_warnings);
          }
        } else {
	  mtr_error("Unknown response: '$line' from client");
	}

	# Find next test to schedule
	# - Try to use same configuration as worker used last time
	# - Limit number of parallel ndb tests

	my $next;
	my $second_best;
	for(my $i= 0; $i <= @$tests; $i++)
	{
	  my $t= $tests->[$i];

	  last unless defined $t;

	  if (run_testcase_check_skip_test($t)){
	    # Move the test to completed list
	    #mtr_report("skip - Moving test $i to completed");
	    push(@$completed, splice(@$tests, $i, 1));

	    # Since the test at pos $i was taken away, next
	    # test will also be at $i -> redo
	    redo;
	  }

	  # Limit number of parallell NDB tests
	  if ($t->{ndb_test} and $num_ndb_tests >= $max_ndb){
	    #mtr_report("Skipping, num ndb is already at max, $num_ndb_tests");
	    next;
	  }

	  # Prefer same configuration
	  if (defined $result and
	      $result->{template_path} eq $t->{template_path})
	  {
	    #mtr_report("Test uses same config => good match");
	    # Test uses same config => good match
	    $next= splice(@$tests, $i, 1);
	    last;
	  }

	  # Second best choice is the first that does not fulfill
	  # any of the above conditions
	  if (!defined $second_best){
	    #mtr_report("Setting second_best to $i");
	    $second_best= $i;
	  }
	}

	# Use second best choice if no other test has been found
	if (!$next and defined $second_best){
	  #mtr_report("Take second best choice $second_best");
	  mtr_error("Internal error, second best too large($second_best)")
	    if $second_best >  $#$tests;
	  $next= splice(@$tests, $second_best, 1);
	}

	if ($next) {
	  #$next->print_test();
	  $next->write_test($sock, 'TESTCASE');
	  $running{$next->key()}= $next;
	  $num_ndb_tests++ if ($next->{ndb_test});
	}
	else {
	  # No more test, tell child to exit
	  #mtr_report("Saying BYE to child");
	  print $sock "BYE\n";
	}
      }
    }

    # ----------------------------------------------------
    # Check if test suite timer expired
    # ----------------------------------------------------
    if ( ! $suite_timeout_proc->wait_one(0) )
    {
      mtr_report("Test suite timeout! Terminating...");
      return (1, $completed, $extra_warnings);
    }
  }
}


sub run_worker ($) {
  my ($server_port, $thread_num)= @_;

  $SIG{INT}= sub { exit(1); };

  # Connect to server
  my $server = new IO::Socket::INET
    (
     PeerAddr => 'localhost',
     PeerPort => $server_port,
     Proto    => 'tcp'
    );
  mtr_error("Could not connect to server at port $server_port: $!")
    unless $server;

  # --------------------------------------------------------------------------
  # Set worker name
  # --------------------------------------------------------------------------
  report_option('name',"worker[$thread_num]");

  # --------------------------------------------------------------------------
  # Set different ports per thread
  # --------------------------------------------------------------------------
  set_build_thread_ports($thread_num);

  # --------------------------------------------------------------------------
  # Turn off verbosity in workers, unless explicitly specified
  # --------------------------------------------------------------------------
  report_option('verbose', undef) if ($opt_verbose == 0);

  environment_setup();

  # Read hello from server which it will send when shared
  # resources have been setup
  my $hello= <$server>;

  setup_vardir();
  check_running_as_root();

  if ( using_extern() ) {
    create_config_file_for_extern(%opts_extern);
  }

  # Ask server for first test
  print $server "START\n";

  while(my $line= <$server>){
    chomp($line);
    if ($line eq 'TESTCASE'){
      my $test= My::Test::read_test($server);
      #$test->print_test();

      # Clear comment and logfile, to avoid
      # reusing them from previous test
      delete($test->{'comment'});
      delete($test->{'logfile'});

      $test->{worker} = $thread_num if $opt_parallel > 1;

      run_testcase($test, $server);
      #$test->{result}= 'MTR_RES_PASSED';
      # Send it back, now with results set
      #$test->print_test();
      $test->write_test($server, 'TESTRESULT');
    }
    elsif ($line eq 'BYE'){
      mtr_report("Server said BYE");
      # We need to gracefully shut down the servers to see any
      # Valgrind memory leak errors etc. since last server restart.
      if ($opt_warnings) {
        stop_servers(all_servers());
        if(check_warnings_post_shutdown($server)) {
          # Warnings appeared in log file(s) during final server shutdown.
          exit(1);
        }
      }
      exit(0);
    }
    else {
      mtr_error("Could not understand server, '$line'");
    }
  }

  stop_all_servers();

  exit(1);
}


sub ignore_option {
  my ($opt, $value)= @_;
  mtr_report("Ignoring option '$opt'");
}



# Setup any paths that are $opt_vardir related
sub set_vardir {
  my ($vardir)= @_;

  $opt_vardir= $vardir;

  $path_vardir_trace= $opt_vardir;
  # Chop off any "c:", DBUG likes a unix path ex: c:/src/... => /src/...
  $path_vardir_trace=~ s/^\w://;

  # Location of my.cnf that all clients use
  $path_config_file= "$opt_vardir/my.cnf";

  $path_testlog=         "$opt_vardir/log/mysqltest.log";
  $path_current_testlog= "$opt_vardir/log/current_test";

}


sub command_line_setup {
  my $opt_comment;
  my $opt_usage;
  my $opt_list_options;

  # Read the command line options
  # Note: Keep list, and the order, in sync with usage at end of this file
  Getopt::Long::Configure("pass_through");
  my %options=(
             # Control what engine/variation to run
             'embedded-server'          => \$opt_embedded_server,
             'ps-protocol'              => \$opt_ps_protocol,
             'sp-protocol'              => \$opt_sp_protocol,
             'view-protocol'            => \$opt_view_protocol,
             'cursor-protocol'          => \$opt_cursor_protocol,
             'ssl|with-openssl'         => \$opt_ssl,
             'skip-ssl'                 => \$opt_skip_ssl,
             'compress'                 => \$opt_compress,
             'vs-config=s'              => \$opt_vs_config,

	     # Max number of parallel threads to use
	     'parallel=s'               => \$opt_parallel,

             # Config file to use as template for all tests
	     'defaults-file=s'          => \&collect_option,
	     # Extra config file to append to all generated configs
	     'defaults-extra-file=s'    => \&collect_option,

             # Control what test suites or cases to run
             'force'                    => \$opt_force,
             'with-ndbcluster-only'     => \&collect_option,
             'skip-ndbcluster|skip-ndb' => \$opt_skip_ndbcluster,
             'suite|suites=s'           => \$opt_suites,
             'skip-rpl'                 => \&collect_option,
             'skip-test=s'              => \&collect_option,
             'do-test=s'                => \&collect_option,
             'start-from=s'             => \&collect_option,
             'big-test'                 => \$opt_big_test,
	     'combination=s'            => \@opt_combinations,
             'skip-combinations'        => \&collect_option,
             'experimental=s'           => \$opt_experimental,
	     'skip-im'                  => \&ignore_option,
             'staging-run'              => \$opt_staging_run,

             # Specify ports
	     'build-thread|mtr-build-thread=i' => \$opt_build_thread,

             # Test case authoring
             'record'                   => \$opt_record,
             'check-testcases!'         => \$opt_check_testcases,
             'mark-progress'            => \$opt_mark_progress,

             # Extra options used when starting mysqld
             'mysqld=s'                 => \@opt_extra_mysqld_opt,

             # Extra options used when starting mysqltest
             'mysqltest=s'              => \@opt_extra_mysqltest_opt,

             # Run test on running server
             'extern=s'                  => \%opts_extern, # Append to hash

             # Debugging
             'debug'                    => \$opt_debug,
             'gdb'                      => \$opt_gdb,
             'client-gdb'               => \$opt_client_gdb,
             'manual-gdb'               => \$opt_manual_gdb,
             'manual-debug'             => \$opt_manual_debug,
             'ddd'                      => \$opt_ddd,
             'client-ddd'               => \$opt_client_ddd,
             'manual-ddd'               => \$opt_manual_ddd,
	     'debugger=s'               => \$opt_debugger,
	     'client-debugger=s'        => \$opt_client_debugger,
             'strace-client:s'          => \$opt_strace_client,
             'max-save-core=i'          => \$opt_max_save_core,
             'max-save-datadir=i'       => \$opt_max_save_datadir,
             'max-test-fail=i'          => \$opt_max_test_fail,

             # Coverage, profiling etc
             'gcov'                     => \$opt_gcov,
             'gcov-src-dir=s'           => \$opt_gcov_src_dir,
             'valgrind|valgrind-all'    => \$opt_valgrind,
             'valgrind-mysqltest'       => \$opt_valgrind_mysqltest,
             'valgrind-mysqld'          => \$opt_valgrind_mysqld,
             'valgrind-options=s'       => sub {
	       my ($opt, $value)= @_;
	       # Deprecated option unless it's what we know pushbuild uses
	       if ($value eq "--gen-suppressions=all --show-reachable=yes") {
		 push(@valgrind_args, $_) for (split(' ', $value));
		 return;
	       }
	       die("--valgrind-options=s is deprecated. Use ",
		   "--valgrind-option=s, to be specified several",
		   " times if necessary");
	     },
             'valgrind-option=s'        => \@valgrind_args,
             'valgrind-path=s'          => \$opt_valgrind_path,
	     'callgrind'                => \$opt_callgrind,
	     'debug-sync-timeout=i'     => \$opt_debug_sync_timeout,

	     # Directories
             'tmpdir=s'                 => \$opt_tmpdir,
             'vardir=s'                 => \$opt_vardir,
             'mem'                      => \$opt_mem,
             'client-bindir=s'          => \$path_client_bindir,
             'client-libdir=s'          => \$path_client_libdir,

             # Misc
             'report-features'          => \$opt_report_features,
             'comment=s'                => \$opt_comment,
             'fast'                     => \$opt_fast,
             'reorder!'                 => \&collect_option,
             'enable-disabled'          => \&collect_option,
             'verbose+'                 => \$opt_verbose,
             'verbose-restart'          => \&report_option,
             'sleep=i'                  => \$opt_sleep,
             'start-dirty'              => \$opt_start_dirty,
             'start'                    => \$opt_start,
             'wait-all'                 => \$opt_wait_all,
	     'print-testcases'          => \&collect_option,
	     'repeat=i'                 => \$opt_repeat,
	     'retry=i'                  => \$opt_retry,
	     'retry-failure=i'          => \$opt_retry_failure,
             'timer!'                   => \&report_option,
             'user=s'                   => \$opt_user,
             'testcase-timeout=i'       => \$opt_testcase_timeout,
             'suite-timeout=i'          => \$opt_suite_timeout,
             'shutdown-timeout=i'       => \$opt_shutdown_timeout,
             'warnings!'                => \$opt_warnings,
	     'timestamp'                => \&report_option,
	     'timediff'                 => \&report_option,
             'stop-file=s'              => \$opt_stop_file,
             'stop-keep-alive=i'        => \$opt_stop_keep_alive,

             'help|h'                   => \$opt_usage,
             'list-options'             => \$opt_list_options,
            );

  GetOptions(%options) or usage("Can't read options");
  usage("") if $opt_usage;
  list_options(\%options) if $opt_list_options;

  # --------------------------------------------------------------------------
  # Setup verbosity
  # --------------------------------------------------------------------------
  if ($opt_verbose != 0){
    report_option('verbose', $opt_verbose);
  }

  if ( -d "../sql" )
  {
    $source_dist=  1;
  }

  # Find the absolute path to the test directory
  $glob_mysql_test_dir= cwd();
  if (IS_CYGWIN)
  {
    # Use mixed path format i.e c:/path/to/
    $glob_mysql_test_dir= mixed_path($glob_mysql_test_dir);
  }

  # In most cases, the base directory we find everything relative to,
  # is the parent directory of the "mysql-test" directory. For source
  # distributions, TAR binary distributions and some other packages.
  $basedir= dirname($glob_mysql_test_dir);

  # In the RPM case, binaries and libraries are installed in the
  # default system locations, instead of having our own private base
  # directory. And we install "/usr/share/mysql-test". Moving up one
  # more directory relative to "mysql-test" gives us a usable base
  # directory for RPM installs.
  if ( ! $source_dist and ! -d "$basedir/bin" )
  {
    $basedir= dirname($basedir);
  }
  # For .deb, it's like RPM, but installed in /usr/share/mysql/mysql-test.
  # So move up one more directory level yet.
  if ( ! $source_dist and ! -d "$basedir/bin" )
  {
    $basedir= dirname($basedir);
  }

  # Look for the client binaries directory
  if ($path_client_bindir)
  {
    # --client-bindir=path set on command line, check that the path exists
    $path_client_bindir= mtr_path_exists($path_client_bindir);
  }
  else
  {
    $path_client_bindir= mtr_path_exists("$basedir/client_release",
					 "$basedir/client_debug",
					 vs_config_dirs('client', ''),
					 "$basedir/client",
					 "$basedir/bin");
  }

  # Look for language files and charsetsdir, use same share
  $path_language=   mtr_path_exists("$basedir/share/mariadb/english",
                                    "$basedir/share/mysql/english",
                                    "$basedir/sql/share/english",
                                    "$basedir/share/english");

  my $path_share= dirname($path_language);
  $path_charsetsdir=   mtr_path_exists("$path_share/charsets");

  if (using_extern())
  {
    # Connect to the running mysqld and find out what it supports
    collect_mysqld_features_from_running_server();
  }
  else
  {
    # Run the mysqld to find out what features are available
    collect_mysqld_features();
  }

  if ( $opt_comment )
  {
    mtr_report();
    mtr_print_thick_line('#');
    mtr_report("# $opt_comment");
    mtr_print_thick_line('#');
  }

  if ( $opt_experimental )
  {
    # $^O on Windows considered not generic enough
    my $plat= (IS_WINDOWS) ? 'windows' : $^O;

    # read the list of experimental test cases from the file specified on
    # the command line
    open(FILE, "<", $opt_experimental) or mtr_error("Can't read experimental file: $opt_experimental");
    mtr_report("Using experimental file: $opt_experimental");
    $experimental_test_cases = [];
    while(<FILE>) {
      chomp;
      # remove comments (# foo) at the beginning of the line, or after a 
      # blank at the end of the line
      s/( +|^)#.*$//;
      # If @ platform specifier given, use this entry only if it contains
      # @<platform> or @!<xxx> where xxx != platform
      if (/\@.*/)
      {
	next if (/\@!$plat/);
	next unless (/\@$plat/ or /\@!/);
	# Then remove @ and everything after it
	s/\@.*$//;
      }
      # remove whitespace
      s/^ +//;              
      s/ +$//;
      # if nothing left, don't need to remember this line
      if ( $_ eq "" ) {
        next;
      }
      # remember what is left as the name of another test case that should be
      # treated as experimental
      print " - $_\n";
      push @$experimental_test_cases, $_;
    }
    close FILE;
  }

  foreach my $arg ( @ARGV )
  {
    if ( $arg =~ /^--skip-/ )
    {
      push(@opt_extra_mysqld_opt, $arg);
    }
    elsif ( $arg =~ /^--$/ )
    {
      # It is an effect of setting 'pass_through' in option processing
      # that the lone '--' separating options from arguments survives,
      # simply ignore it.
    }
    elsif ( $arg =~ /^-/ )
    {
      usage("Invalid option \"$arg\"");
    }
    else
    {
      push(@opt_cases, $arg);
    }
  }

  if ( @opt_cases )
  {
    # Run big tests if explicitely specified on command line
    $opt_big_test= 1;
  }

  # --------------------------------------------------------------------------
  # Find out type of logging that are being used
  # --------------------------------------------------------------------------
  foreach my $arg ( @opt_extra_mysqld_opt )
  {
    if ( $arg =~ /binlog[-_]format=(\S+)/ )
    {
      # Save this for collect phase
      collect_option('binlog-format', $1);
      mtr_report("Using binlog format '$1'");
    }
  }


  # --------------------------------------------------------------------------
  # Find out default storage engine being used(if any)
  # --------------------------------------------------------------------------
  foreach my $arg ( @opt_extra_mysqld_opt )
  {
    if ( $arg =~ /default-storage-engine=(\S+)/ )
    {
      # Save this for collect phase
      collect_option('default-storage-engine', $1);
      mtr_report("Using default engine '$1'")
    }
  }

  # --------------------------------------------------------------------------
  # Check if we should speed up tests by trying to run on tmpfs
  # --------------------------------------------------------------------------
  if ( defined $opt_mem)
  {
    mtr_error("Can't use --mem and --vardir at the same time ")
      if $opt_vardir;
    mtr_error("Can't use --mem and --tmpdir at the same time ")
      if $opt_tmpdir;

    # Search through list of locations that are known
    # to be "fast disks" to find a suitable location
    # Use --mem=<dir> as first location to look.
    my @tmpfs_locations= ($opt_mem, "/dev/shm", "/tmp");

    foreach my $fs (@tmpfs_locations)
    {
      if ( -d $fs )
      {
	my $template= "var_${opt_build_thread}_XXXX";
	$opt_mem= tempdir( $template, DIR => $fs, CLEANUP => 0);
	last;
      }
    }
  }

  # --------------------------------------------------------------------------
  # Set the "var/" directory, the base for everything else
  # --------------------------------------------------------------------------
  $default_vardir= "$glob_mysql_test_dir/var";
  if ( ! $opt_vardir )
  {
    $opt_vardir= $default_vardir;
  }

  # We make the path absolute, as the server will do a chdir() before usage
  unless ( $opt_vardir =~ m,^/, or
           (IS_WINDOWS and $opt_vardir =~ m,^[a-z]:/,i) )
  {
    # Make absolute path, relative test dir
    $opt_vardir= "$glob_mysql_test_dir/$opt_vardir";
  }

  set_vardir($opt_vardir);

  # --------------------------------------------------------------------------
  # Set the "tmp" directory
  # --------------------------------------------------------------------------
  if ( ! $opt_tmpdir )
  {
    $opt_tmpdir=       "$opt_vardir/tmp" unless $opt_tmpdir;

    if (check_socket_path_length("$opt_tmpdir/mysql_testsocket.sock"))
    {
      mtr_report("Too long tmpdir path '$opt_tmpdir'",
		 " creating a shorter one...");

      # Create temporary directory in standard location for temporary files
      $opt_tmpdir= tempdir( TMPDIR => 1, CLEANUP => 0 );
      mtr_report(" - using tmpdir: '$opt_tmpdir'\n");

      # Remember pid that created dir so it's removed by correct process
      $opt_tmpdir_pid= $$;
    }
  }
  $opt_tmpdir =~ s,/+$,,;       # Remove ending slash if any

  # --------------------------------------------------------------------------
  # fast option
  # --------------------------------------------------------------------------
  if ($opt_fast){
    $opt_shutdown_timeout= 0; # Kill processes instead of nice shutdown
  }

  # --------------------------------------------------------------------------
  # Check parallel value
  # --------------------------------------------------------------------------
  if ($opt_parallel ne "auto" && $opt_parallel < 1)
  {
    mtr_error("0 or negative parallel value makes no sense, use 'auto' or positive number");
  }

  # --------------------------------------------------------------------------
  # Record flag
  # --------------------------------------------------------------------------
  if ( $opt_record and ! @opt_cases )
  {
    mtr_error("Will not run in record mode without a specific test case");
  }

  if ( $opt_record ) {
    # Use only one worker with --record
    $opt_parallel= 1;
  }

  # --------------------------------------------------------------------------
  # Embedded server flag
  # --------------------------------------------------------------------------
  if ( $opt_embedded_server )
  {
    if ( IS_WINDOWS )
    {
      # Add the location for libmysqld.dll to the path.
      my $separator= ";";
      my $lib_mysqld=
        mtr_path_exists(vs_config_dirs('libmysqld',''));
      if ( IS_CYGWIN )
      {
	$lib_mysqld= posix_path($lib_mysqld);
	$separator= ":";
      }
      $ENV{'PATH'}= "$ENV{'PATH'}".$separator.$lib_mysqld;
    }
    $opt_skip_ndbcluster= 1;       # Turn off use of NDB cluster
    $opt_skip_ssl= 1;              # Turn off use of SSL

    # Turn off use of bin log
    push(@opt_extra_mysqld_opt, "--skip-log-bin");

    if ( using_extern() )
    {
      mtr_error("Can't use --extern with --embedded-server");
    }


    if ($opt_gdb)
    {
      mtr_warning("Silently converting --gdb to --client-gdb in embedded mode");
      $opt_client_gdb= $opt_gdb;
      $opt_gdb= undef;
    }

    if ($opt_ddd)
    {
      mtr_warning("Silently converting --ddd to --client-ddd in embedded mode");
      $opt_client_ddd= $opt_ddd;
      $opt_ddd= undef;
    }

    if ($opt_debugger)
    {
      mtr_warning("Silently converting --debugger to --client-debugger in embedded mode");
      $opt_client_debugger= $opt_debugger;
      $opt_debugger= undef;
    }

    if ( $opt_gdb || $opt_ddd || $opt_manual_gdb || $opt_manual_ddd ||
	 $opt_manual_debug || $opt_debugger )
    {
      mtr_error("You need to use the client debug options for the",
		"embedded server. Ex: --client-gdb");
    }
  }

  # --------------------------------------------------------------------------
  # Big test and staging_run flags
  # --------------------------------------------------------------------------
   if ( $opt_big_test )
   {
     $ENV{'BIG_TEST'}= 1;
   }
  $ENV{'STAGING_RUN'}= $opt_staging_run;

  # --------------------------------------------------------------------------
  # Gcov flag
  # --------------------------------------------------------------------------
  if ( $opt_gcov and ! $source_dist )
  {
    mtr_error("Coverage test needs the source - please use source dist");
  }

  # --------------------------------------------------------------------------
  # Check debug related options
  # --------------------------------------------------------------------------
  if ( $opt_gdb || $opt_client_gdb || $opt_ddd || $opt_client_ddd ||
       $opt_manual_gdb || $opt_manual_ddd || $opt_manual_debug ||
       $opt_debugger || $opt_client_debugger )
  {
    # Indicate that we are using debugger
    $glob_debugger= 1;
    $opt_retry= 1;
    $opt_retry_failure= 1;

    if ( using_extern() )
    {
      mtr_error("Can't use --extern when using debugger");
    }
    # Set one week timeout (check-testcase timeout will be 1/10th)
    $opt_testcase_timeout= 7 * 24 * 60;
    $opt_suite_timeout= 7 * 24 * 60;
    # One day to shutdown
    $opt_shutdown_timeout= 24 * 60;
    # One day for PID file creation (this is given in seconds not minutes)
    $opt_start_timeout= 24 * 60 * 60;
  }

  # --------------------------------------------------------------------------
  # Modified behavior with --start options
  # --------------------------------------------------------------------------
  if ($opt_start or $opt_start_dirty) {
    collect_option ('quick-collect', 1);
    $start_only= 1;
  }
  if ($opt_debug)
  {
    $opt_testcase_timeout= 60*60*24;  # Don't abort debugging with timeout
    $opt_suite_timeout= $opt_testcase_timeout;
    $opt_retry= 1;
    $opt_retry_failure= 1;
  }

  # --------------------------------------------------------------------------
  # Check use of wait-all
  # --------------------------------------------------------------------------

  if ($opt_wait_all && ! $start_only)
  {
    mtr_error("--wait-all can only be used with --start or --start-dirty");
  }

  # --------------------------------------------------------------------------
  # Check timeout arguments
  # --------------------------------------------------------------------------

  mtr_error("Invalid value '$opt_testcase_timeout' supplied ".
	    "for option --testcase-timeout")
    if ($opt_testcase_timeout <= 0);
  mtr_error("Invalid value '$opt_suite_timeout' supplied ".
	    "for option --testsuite-timeout")
    if ($opt_suite_timeout <= 0);

  # --------------------------------------------------------------------------
  # Check valgrind arguments
  # --------------------------------------------------------------------------
  if ( $opt_valgrind or $opt_valgrind_path or @valgrind_args)
  {
    mtr_report("Turning on valgrind for all executables");
    $opt_valgrind= 1;
    $opt_valgrind_mysqld= 1;
    $opt_valgrind_mysqltest= 1;

    # Increase the timeouts when running with valgrind
    $opt_testcase_timeout*= 10;
    $opt_suite_timeout*= 6;
    $opt_start_timeout*= 10;

  }
  elsif ( $opt_valgrind_mysqld )
  {
    mtr_report("Turning on valgrind for mysqld(s) only");
    $opt_valgrind= 1;
  }
  elsif ( $opt_valgrind_mysqltest )
  {
    mtr_report("Turning on valgrind for mysqltest and mysql_client_test only");
    $opt_valgrind= 1;
  }

  if ( $opt_callgrind )
  {
    mtr_report("Turning on valgrind with callgrind for mysqld(s)");
    $opt_valgrind= 1;
    $opt_valgrind_mysqld= 1;

    # Set special valgrind options unless options passed on command line
    push(@valgrind_args, "--trace-children=yes")
      unless @valgrind_args;
  }

  if ( $opt_valgrind )
  {
    # Set valgrind_options to default unless already defined
    push(@valgrind_args, @default_valgrind_args)
      unless @valgrind_args;

    # Make valgrind run in quiet mode so it only print errors
    push(@valgrind_args, "--quiet" );

    mtr_report("Running valgrind with options \"",
	       join(" ", @valgrind_args), "\"");
  }

  # InnoDB does not bother to do individual de-allocations at exit. Instead it
  # relies on a custom allocator to track every allocation, and frees all at
  # once during exit.
  # In XtraDB, an option use-sys-malloc is introduced (and on by default) to
  # disable this (for performance). But this exposes Valgrind to all the
  # missing de-allocations, so we need to disable it to at least get
  # meaningful leak checking for the rest of the server.
  if ($opt_valgrind_mysqld)
  {
    push(@opt_extra_mysqld_opt, "--loose-skip-innodb-use-sys-malloc");
  }

  mtr_report("Checking supported features...");

  check_ndbcluster_support(\%mysqld_variables);
  check_ssl_support(\%mysqld_variables);
  check_debug_support(\%mysqld_variables);

  executable_setup();

}


#
# To make it easier for different devs to work on the same host,
# an environment variable can be used to control all ports. A small
# number is to be used, 0 - 16 or similar.
#
# Note the MASTER_MYPORT has to be set the same in all 4.x and 5.x
# versions of this script, else a 4.0 test run might conflict with a
# 5.1 test run, even if different MTR_BUILD_THREAD is used. This means
# all port numbers might not be used in this version of the script.
#
# Also note the limitation of ports we are allowed to hand out. This
# differs between operating systems and configuration, see
# http://www.ncftp.com/ncftpd/doc/misc/ephemeral_ports.html
# But a fairly safe range seems to be 5001 - 32767
#
sub set_build_thread_ports($) {
  my $thread= shift || 0;

  if ( lc($opt_build_thread) eq 'auto' ) {
    my $found_free = 0;
    $build_thread = 300;	# Start attempts from here
    while (! $found_free)
    {
      $build_thread= mtr_get_unique_id($build_thread, 349);
      if ( !defined $build_thread ) {
        mtr_error("Could not get a unique build thread id");
      }
      $found_free= check_ports_free($build_thread);
      # If not free, release and try from next number
      if (! $found_free) {
        mtr_release_unique_id();
        $build_thread++;
      }
    }
  }
  else
  {
    $build_thread = $opt_build_thread + $thread - 1;
    if (! check_ports_free($build_thread)) {
      # Some port was not free(which one has already been printed)
      mtr_error("Some port(s) was not free")
    }
  }
  $ENV{MTR_BUILD_THREAD}= $build_thread;

  # Calculate baseport
  $baseport= $build_thread * 10 + 10000;
  if ( $baseport < 5001 or $baseport + 9 >= 32767 )
  {
    mtr_error("MTR_BUILD_THREAD number results in a port",
              "outside 5001 - 32767",
              "($baseport - $baseport + 9)");
  }

  mtr_report("Using MTR_BUILD_THREAD $build_thread,",
	     "with reserved ports $baseport..".($baseport+9));

}


sub collect_mysqld_features {
  my $found_variable_list_start= 0;
  my $use_tmpdir;
  if ( defined $opt_tmpdir and -d $opt_tmpdir){
    # Create the tempdir in $opt_tmpdir
    $use_tmpdir= $opt_tmpdir;
  }
  my $tmpdir= tempdir(CLEANUP => 0, # Directory removed by this function
		      DIR => $use_tmpdir);

  #
  # Execute "mysqld --no-defaults --help --verbose" to get a
  # list of all features and settings
  #
  # --no-defaults and --skip-grant-tables are to avoid loading
  # system-wide configs and plugins
  #
  # --datadir must exist, mysqld will chdir into it
  #
  my $args;
  mtr_init_args(\$args);
  mtr_add_arg($args, "--no-defaults");
  mtr_add_arg($args, "--datadir=%s", mixed_path($tmpdir));
  mtr_add_arg($args, "--language=%s", $path_language);
  mtr_add_arg($args, "--skip-grant-tables");
  my $euid= $>;
  if (!IS_WINDOWS and $euid == 0) {
    mtr_add_arg($args, "--user=root");
  }
  mtr_add_arg($args, "--verbose");
  mtr_add_arg($args, "--help");

  my $exe_mysqld= find_mysqld($basedir);
  my $cmd= join(" ", $exe_mysqld, @$args);
  my $list= `$cmd`;

  foreach my $line (split('\n', $list))
  {
    # First look for version
    if ( !$mysql_version_id )
    {
      # Look for version
      my $exe_name= basename($exe_mysqld);
      mtr_verbose("exe_name: $exe_name");
      if ( $line =~ /^\S*$exe_name\s\sVer\s([0-9]*)\.([0-9]*)\.([0-9]*)/ )
      {
	#print "Major: $1 Minor: $2 Build: $3\n";
	$mysql_version_id= $1*10000 + $2*100 + $3;
	#print "mysql_version_id: $mysql_version_id\n";
	mtr_report("MySQL Version $1.$2.$3");
      }
    }
    else
    {
      if (!$found_variable_list_start)
      {
	# Look for start of variables list
	if ( $line =~ /[\-]+\s[\-]+/ )
	{
	  $found_variable_list_start= 1;
	}
      }
      else
      {
	# Put variables into hash
	if ( $line =~ /^([\S]+)[ \t]+(.*?)\r?$/ )
	{
	  # print "$1=\"$2\"\n";
	  $mysqld_variables{$1}= $2;
	}
	else
	{
	  # The variable list is ended with a blank line
	  if ( $line =~ /^[\s]*$/ )
	  {
	    last;
	  }
	  else
	  {
	    # Send out a warning, we should fix the variables that has no
	    # space between variable name and it's value
	    # or should it be fixed width column parsing? It does not
	    # look like that in function my_print_variables in my_getopt.c
	    mtr_warning("Could not parse variable list line : $line");
	  }
	}
      }
    }
  }
  rmtree($tmpdir);
  mtr_error("Could not find version of MySQL") unless $mysql_version_id;
  mtr_error("Could not find variabes list") unless $found_variable_list_start;

}



sub collect_mysqld_features_from_running_server ()
{
  my $mysql= mtr_exe_exists("$path_client_bindir/mysql");

  my $args;
  mtr_init_args(\$args);

  mtr_add_arg($args, "--no-defaults");
  mtr_add_arg($args, "--user=%s", $opt_user);

  while (my ($option, $value)= each( %opts_extern )) {
    mtr_add_arg($args, "--$option=$value");
  }

  mtr_add_arg($args, "--silent"); # Tab separated output
  mtr_add_arg($args, "-e '%s'", "use mysql; SHOW VARIABLES");
  my $cmd= "$mysql " . join(' ', @$args);
  mtr_verbose("cmd: $cmd");

  my $list = `$cmd` or
    mtr_error("Could not connect to extern server using command: '$cmd'");
  foreach my $line (split('\n', $list ))
  {
    # Put variables into hash
    if ( $line =~ /^([\S]+)[ \t]+(.*?)\r?$/ )
    {
      # print "$1=\"$2\"\n";
      $mysqld_variables{$1}= $2;
    }
  }

  # "Convert" innodb flag
  $mysqld_variables{'innodb'}= "ON"
    if ($mysqld_variables{'have_innodb'} eq "YES");

  # Parse version
  my $version_str= $mysqld_variables{'version'};
  if ( $version_str =~ /^([0-9]*)\.([0-9]*)\.([0-9]*)/ )
  {
    #print "Major: $1 Minor: $2 Build: $3\n";
    $mysql_version_id= $1*10000 + $2*100 + $3;
    #print "mysql_version_id: $mysql_version_id\n";
    mtr_report("MySQL Version $1.$2.$3");
  }
  mtr_error("Could not find version of MySQL") unless $mysql_version_id;
}

sub find_mysqld {
  my ($mysqld_basedir)= @_;

  my @mysqld_names= ("mysqld", "mysqld-max-nt", "mysqld-max",
		     "mysqld-nt");

  if ( $opt_debug ){
    # Put mysqld-debug first in the list of binaries to look for
    mtr_verbose("Adding mysqld-debug first in list of binaries to look for");
    unshift(@mysqld_names, "mysqld-debug");
  }

  return my_find_bin($mysqld_basedir,
		     ["sql", "libexec", "sbin", "bin"],
		     [@mysqld_names]);
}


sub executable_setup () {

  #
  # Check if libtool is available in this distribution/clone
  # we need it when valgrinding or debugging non installed binary
  # Otherwise valgrind will valgrind the libtool wrapper or bash
  # and gdb will not find the real executable to debug
  #
  if ( -x "../libtool")
  {
    $exe_libtool= "../libtool";
    if ($opt_valgrind or $glob_debugger)
    {
      mtr_report("Using \"$exe_libtool\" when running valgrind or debugger");
    }
  }

  # Look for the client binaries
  $exe_mysqladmin=     mtr_exe_exists("$path_client_bindir/mysqladmin");
  $exe_mysql=          mtr_exe_exists("$path_client_bindir/mysql");

  if ( ! $opt_skip_ndbcluster )
  {
    $exe_ndbd=
      my_find_bin($basedir,
		  ["storage/ndb/src/kernel", "libexec", "sbin", "bin"],
		  "ndbd");

    $exe_ndb_mgmd=
      my_find_bin($basedir,
		  ["storage/ndb/src/mgmsrv", "libexec", "sbin", "bin"],
		  "ndb_mgmd");

    $exe_ndb_waiter=
      my_find_bin($basedir,
		  ["storage/ndb/tools/", "bin"],
		  "ndb_waiter");

  }

  # Look for mysqltest executable
  if ( $opt_embedded_server )
  {
    $exe_mysqltest=
      mtr_exe_exists(vs_config_dirs('libmysqld/examples','mysqltest_embedded'),
                     "$basedir/libmysqld/examples/mysqltest_embedded",
                     "$path_client_bindir/mysqltest_embedded");
  }
  else
  {
    $exe_mysqltest= mtr_exe_exists("$path_client_bindir/mysqltest");
  }

}


sub client_debug_arg($$) {
  my ($args, $client_name)= @_;

  if ( $opt_debug ) {
    mtr_add_arg($args,
		"--debug=d:t:A,%s/log/%s.trace",
		$path_vardir_trace, $client_name)
  }
}


sub mysql_fix_arguments () {

  return "" if ( IS_WINDOWS );

  my $exe=
    mtr_script_exists("$basedir/scripts/mysql_fix_privilege_tables",
		      "$path_client_bindir/mysql_fix_privilege_tables");
  my $args;
  mtr_init_args(\$args);
  mtr_add_arg($args, "--defaults-file=%s", $path_config_file);

  mtr_add_arg($args, "--basedir=%s", $basedir);
  mtr_add_arg($args, "--bindir=%s", $path_client_bindir);
  mtr_add_arg($args, "--verbose");
  return mtr_args2str($exe, @$args);
}


sub client_arguments ($;$) {
  my $client_name= shift;
  my $group_suffix= shift;
  my $client_exe= mtr_exe_exists("$path_client_bindir/$client_name");

  my $args;
  mtr_init_args(\$args);
  mtr_add_arg($args, "--defaults-file=%s", $path_config_file);
  if (defined($group_suffix)) {
    mtr_add_arg($args, "--defaults-group-suffix=%s", $group_suffix);
    client_debug_arg($args, "$client_name-$group_suffix");
  }
  else
  {
    client_debug_arg($args, $client_name);
  }
  return mtr_args2str($client_exe, @$args);
}


sub mysqlbinlog_arguments () {
  my $exe= mtr_exe_exists("$path_client_bindir/mysqlbinlog");

  my $args;
  mtr_init_args(\$args);
  mtr_add_arg($args, "--defaults-file=%s", $path_config_file);
  mtr_add_arg($args, "--local-load=%s", $opt_tmpdir);
  client_debug_arg($args, "mysqlbinlog");
  return mtr_args2str($exe, @$args);
}


sub mysqlslap_arguments () {
  my $exe= mtr_exe_maybe_exists("$path_client_bindir/mysqlslap");
  if ( $exe eq "" ) {
    # mysqlap was not found

    if (defined $mysql_version_id and $mysql_version_id >= 50100 ) {
      mtr_error("Could not find the mysqlslap binary");
    }
    return ""; # Don't care about mysqlslap
  }

  my $args;
  mtr_init_args(\$args);
  mtr_add_arg($args, "--defaults-file=%s", $path_config_file);
  client_debug_arg($args, "mysqlslap");
  return mtr_args2str($exe, @$args);
}


sub mysqldump_arguments ($) {
  my($group_suffix) = @_;
  my $exe= mtr_exe_exists("$path_client_bindir/mysqldump");

  my $args;
  mtr_init_args(\$args);
  mtr_add_arg($args, "--defaults-file=%s", $path_config_file);
  mtr_add_arg($args, "--defaults-group-suffix=%s", $group_suffix);
  client_debug_arg($args, "mysqldump-$group_suffix");
  return mtr_args2str($exe, @$args);
}


sub mysql_client_test_arguments(){
  my $exe;
  # mysql_client_test executable may _not_ exist
  if ( $opt_embedded_server ) {
    $exe= mtr_exe_maybe_exists(
            vs_config_dirs('libmysqld/examples','mysql_client_test_embedded'),
	      "$basedir/libmysqld/examples/mysql_client_test_embedded",
		"$basedir/bin/mysql_client_test_embedded");
  } else {
    $exe= mtr_exe_maybe_exists(vs_config_dirs('tests', 'mysql_client_test'),
			       "$basedir/tests/mysql_client_test",
			       "$basedir/bin/mysql_client_test");
  }

  my $args;
  mtr_init_args(\$args);
  if ( $opt_valgrind_mysqltest ) {
    valgrind_arguments($args, \$exe);
  }
  mtr_add_arg($args, "--defaults-file=%s", $path_config_file);
  mtr_add_arg($args, "--testcase");
  mtr_add_arg($args, "--vardir=$opt_vardir");
  client_debug_arg($args,"mysql_client_test");

  return mtr_args2str($exe, @$args);
}

sub tool_arguments ($$) {
  my($sedir, $tool_name) = @_;
  my $exe= my_find_bin($basedir,
		       [$sedir, "bin"],
		       $tool_name);

  my $args;
  mtr_init_args(\$args);
  client_debug_arg($args, $tool_name);
  return mtr_args2str($exe, @$args);
}

# This is not used to actually start a mysqld server, just to allow test
# scripts to run the mysqld binary to test invalid server startup options.
sub mysqld_client_arguments () {
  my $default_mysqld= default_mysqld();
  my $exe = find_mysqld($basedir);
  my $args;
  mtr_init_args(\$args);
  mtr_add_arg($args, "--no-defaults");
  mtr_add_arg($args, "--basedir=%s", $basedir);
  mtr_add_arg($args, "--character-sets-dir=%s", $default_mysqld->value("character-sets-dir"));
  mtr_add_arg($args, "--language=%s", $default_mysqld->value("language"));
  return mtr_args2str($exe, @$args);
}


sub have_maria_support () {
  my $maria_var= $mysqld_variables{'maria'};
  return defined $maria_var and $maria_var eq 'TRUE';
}


#
# Set environment to be used by childs of this process for
# things that are constant during the whole lifetime of mysql-test-run
#
sub environment_setup {

  umask(022);

  my @ld_library_paths;

  if ($path_client_libdir)
  {
    # Use the --client-libdir passed on commandline
    push(@ld_library_paths, "$path_client_libdir");
  }
  else
  {
    # Setup LD_LIBRARY_PATH so the libraries from this distro/clone
    # are used in favor of the system installed ones
    if ( $source_dist )
    {
      push(@ld_library_paths, "$basedir/libmysql/.libs/",
	   "$basedir/libmysql_r/.libs/",
	   "$basedir/zlib.libs/");
    }
    else
    {
      push(@ld_library_paths, "$basedir/lib");
    }
  }

  # --------------------------------------------------------------------------
  # Add the path where libndbclient can be found
  # --------------------------------------------------------------------------
  if ( !$opt_skip_ndbcluster )
  {
    push(@ld_library_paths,  "$basedir/storage/ndb/src/.libs");
  }

  # --------------------------------------------------------------------------
  # Add the path where mysqld will find udf_example.so
  # --------------------------------------------------------------------------
  my $lib_udf_example=
    mtr_file_exists(vs_config_dirs('sql', 'udf_example.dll'),
		    "$basedir/sql/.libs/udf_example.so",
                    "$basedir/lib/mariadb/plugin/udf_example.so",
                    "$basedir/lib/mysql/plugin/udf_example.so",);

  if ( $lib_udf_example )
  {
    push(@ld_library_paths, dirname($lib_udf_example));
  }

  $ENV{'UDF_EXAMPLE_LIB'}=
    ($lib_udf_example ? basename($lib_udf_example) : "");
  $ENV{'UDF_EXAMPLE_LIB_OPT'}= "--plugin-dir=".
    ($lib_udf_example ? dirname($lib_udf_example) : "");

  # --------------------------------------------------------------------------
  # Add the path where mysqld will find ha_example.so
  # --------------------------------------------------------------------------
  if ($mysql_version_id >= 50100) {
    my $plugin_filename;
    if (IS_WINDOWS)
    {
       $plugin_filename = "ha_example.dll";
    }
    else 
    {
       $plugin_filename = "ha_example.so";
    }
    my $lib_example_plugin=
      mtr_file_exists(vs_config_dirs('storage/example',$plugin_filename),
		      "$basedir/storage/example/.libs/".$plugin_filename,
                      "$basedir/lib/mariadb/plugin/".$plugin_filename,
                      "$basedir/lib/mysql/plugin/".$plugin_filename);
    $ENV{'EXAMPLE_PLUGIN'}=
      ($lib_example_plugin ? basename($lib_example_plugin) : "");
    $ENV{'EXAMPLE_PLUGIN_OPT'}= "--plugin-dir=".
      ($lib_example_plugin ? dirname($lib_example_plugin) : "");

    $ENV{'HA_EXAMPLE_SO'}="'".$plugin_filename."'";
    $ENV{'EXAMPLE_PLUGIN_LOAD'}="--plugin_load=EXAMPLE=".$plugin_filename;
  }

  # ----------------------------------------------------
  # Add the path where mysqld will find mypluglib.so
  # ----------------------------------------------------
  my $lib_simple_parser=
    mtr_file_exists(vs_config_dirs('plugin/fulltext', 'mypluglib.dll'),
		    "$basedir/plugin/fulltext/.libs/mypluglib.so",
                    "$basedir/lib/mariadb/plugin/mypluglib.so",
                    "$basedir/lib/mysql/plugin/mypluglib.so",);

  $ENV{'SIMPLE_PARSER'}=
    ($lib_simple_parser ? basename($lib_simple_parser) : "");
  $ENV{'SIMPLE_PARSER_OPT'}= "--plugin-dir=".
    ($lib_simple_parser ? dirname($lib_simple_parser) : "");

  # --------------------------------------------------------------------------
  # Valgrind need to be run with debug libraries otherwise it's almost
  # impossible to add correct supressions, that means if "/usr/lib/debug"
  # is available, it should be added to
  # LD_LIBRARY_PATH
  #
  # But pthread is broken in libc6-dbg on Debian <= 3.1 (see Debian
  # bug 399035, http://bugs.debian.org/cgi-bin/bugreport.cgi?bug=399035),
  # so don't change LD_LIBRARY_PATH on that platform.
  # --------------------------------------------------------------------------
  my $debug_libraries_path= "/usr/lib/debug";
  my $deb_version;
  if (  $opt_valgrind and -d $debug_libraries_path and
        (! -e '/etc/debian_version' or
	 ($deb_version=
	    mtr_grab_file('/etc/debian_version')) !~ /^[0-9]+\.[0-9]$/ or
         $deb_version > 3.1 ) )
  {
    push(@ld_library_paths, $debug_libraries_path);
  }

  $ENV{'LD_LIBRARY_PATH'}= join(":", @ld_library_paths,
				$ENV{'LD_LIBRARY_PATH'} ?
				split(':', $ENV{'LD_LIBRARY_PATH'}) : ());
  mtr_debug("LD_LIBRARY_PATH: $ENV{'LD_LIBRARY_PATH'}");

  $ENV{'DYLD_LIBRARY_PATH'}= join(":", @ld_library_paths,
				  $ENV{'DYLD_LIBRARY_PATH'} ?
				  split(':', $ENV{'DYLD_LIBRARY_PATH'}) : ());
  mtr_debug("DYLD_LIBRARY_PATH: $ENV{'DYLD_LIBRARY_PATH'}");

  # The environment variable used for shared libs on AIX
  $ENV{'SHLIB_PATH'}= join(":", @ld_library_paths,
                           $ENV{'SHLIB_PATH'} ?
                           split(':', $ENV{'SHLIB_PATH'}) : ());
  mtr_debug("SHLIB_PATH: $ENV{'SHLIB_PATH'}");

  # The environment variable used for shared libs on hp-ux
  $ENV{'LIBPATH'}= join(":", @ld_library_paths,
                        $ENV{'LIBPATH'} ?
                        split(':', $ENV{'LIBPATH'}) : ());
  mtr_debug("LIBPATH: $ENV{'LIBPATH'}");

  $ENV{'CHARSETSDIR'}=              $path_charsetsdir;
  $ENV{'UMASK'}=              "0660"; # The octal *string*
  $ENV{'UMASK_DIR'}=          "0770"; # The octal *string*

  #
  # MySQL tests can produce output in various character sets
  # (especially, ctype_xxx.test). To avoid confusing Perl
  # with output which is incompatible with the current locale
  # settings, we reset the current values of LC_ALL and LC_CTYPE to "C".
  # For details, please see
  # Bug#27636 tests fails if LC_* variables set to *_*.UTF-8
  #
  $ENV{'LC_ALL'}=             "C";
  $ENV{'LC_CTYPE'}=           "C";

  $ENV{'LC_COLLATE'}=         "C";
  $ENV{'USE_RUNNING_SERVER'}= using_extern();
  $ENV{'MYSQL_TEST_DIR'}=     $glob_mysql_test_dir;
  $ENV{'DEFAULT_MASTER_PORT'}= $mysqld_variables{'master-port'} || 3306;
  $ENV{'MYSQL_TMP_DIR'}=      $opt_tmpdir;
  $ENV{'MYSQLTEST_VARDIR'}=   $opt_vardir;

  #
  # Some stupid^H^H^H^H^H^Hignorant network providers set up "wildcard DNS"
  # servers that return some given web server address for any lookup of a
  # non-existent host name. This confuses test cases that want to test the
  # behaviour when connecting to a non-existing host, so we need to be able
  # to disable those tests when DNS is broken.
  #
  $ENV{HAVE_BROKEN_DNS}= defined(gethostbyname('invalid_hostname'));

  # ----------------------------------------------------
  # Setup env for NDB
  # ----------------------------------------------------
  if ( ! $opt_skip_ndbcluster )
  {
    $ENV{'NDB_MGM'}=
      my_find_bin($basedir,
		  ["storage/ndb/src/mgmclient", "bin"],
		  "ndb_mgm");

    $ENV{'NDB_TOOLS_DIR'}=
      my_find_dir($basedir,
		  ["storage/ndb/tools", "bin"]);

    $ENV{'NDB_EXAMPLES_DIR'}=
      my_find_dir($basedir,
		  ["storage/ndb/ndbapi-examples", "bin"]);

    $ENV{'NDB_EXAMPLES_BINARY'}=
      my_find_bin($basedir,
		  ["storage/ndb/ndbapi-examples/ndbapi_simple", "bin"],
		  "ndbapi_simple", NOT_REQUIRED);

    my $path_ndb_testrun_log= "$opt_vardir/log/ndb_testrun.log";
    $ENV{'NDB_TOOLS_OUTPUT'}=         $path_ndb_testrun_log;
    $ENV{'NDB_EXAMPLES_OUTPUT'}=      $path_ndb_testrun_log;
  }

  # ----------------------------------------------------
  # mysql clients
  # ----------------------------------------------------
  $ENV{'MYSQL_CHECK'}=              client_arguments("mysqlcheck");
  $ENV{'MYSQL_DUMP'}=               mysqldump_arguments(".1");
  $ENV{'MYSQL_DUMP_SLAVE'}=         mysqldump_arguments(".2");
  $ENV{'MYSQL_SLAP'}=               mysqlslap_arguments();
  $ENV{'MYSQL_IMPORT'}=             client_arguments("mysqlimport");
  $ENV{'MYSQL_SHOW'}=               client_arguments("mysqlshow");
  $ENV{'MYSQL_BINLOG'}=             mysqlbinlog_arguments();
  $ENV{'MYSQL'}=                    client_arguments("mysql");
  $ENV{'MYSQL_SLAVE'}=              client_arguments("mysql", ".2");
  $ENV{'MYSQL_UPGRADE'}=            client_arguments("mysql_upgrade");
  $ENV{'MYSQLADMIN'}=               native_path($exe_mysqladmin);
  $ENV{'MYSQL_CLIENT_TEST'}=        mysql_client_test_arguments();
  $ENV{'MYSQL_FIX_SYSTEM_TABLES'}=  mysql_fix_arguments();
  $ENV{'MYSQLD'}=                   mysqld_client_arguments();
  $ENV{'EXE_MYSQL'}=                $exe_mysql;

  # ----------------------------------------------------
  # bug25714 executable may _not_ exist in
  # some versions, test using it should be skipped
  # ----------------------------------------------------
  my $exe_bug25714=
      mtr_exe_maybe_exists(vs_config_dirs('tests', 'bug25714'),
                           "$basedir/tests/bug25714");
  $ENV{'MYSQL_BUG25714'}=  native_path($exe_bug25714);

  # ----------------------------------------------------
  # mysql_fix_privilege_tables.sql
  # ----------------------------------------------------
  my $file_mysql_fix_privilege_tables=
    mtr_file_exists("$basedir/scripts/mysql_fix_privilege_tables.sql",
		    "$basedir/share/mysql_fix_privilege_tables.sql",
		    "$basedir/share/mariadb/mysql_fix_privilege_tables.sql",
		    "$basedir/share/mysql/mysql_fix_privilege_tables.sql");
  $ENV{'MYSQL_FIX_PRIVILEGE_TABLES'}=  $file_mysql_fix_privilege_tables;

  # ----------------------------------------------------
  # my_print_defaults
  # ----------------------------------------------------
  my $exe_my_print_defaults=
    mtr_exe_exists(vs_config_dirs('extra', 'my_print_defaults'),
		   "$path_client_bindir/my_print_defaults",
		   "$basedir/extra/my_print_defaults");
  $ENV{'MYSQL_MY_PRINT_DEFAULTS'}= native_path($exe_my_print_defaults);

  # ----------------------------------------------------
  # myisam tools
  # ----------------------------------------------------
  $ENV{'MYISAMLOG'}= tool_arguments("storage/myisam", "myisamlog", );
  $ENV{'MYISAMCHK'}= tool_arguments("storage/myisam", "myisamchk");
  $ENV{'MYISAMPACK'}= tool_arguments("storage/myisam", "myisampack");
  $ENV{'MYISAM_FTDUMP'}= tool_arguments("storage/myisam", "myisam_ftdump");

  # ----------------------------------------------------
  # maria tools
  # ----------------------------------------------------
  if (have_maria_support())
  {
    $ENV{'MARIA_CHK'}= tool_arguments("storage/maria", "maria_chk");
    $ENV{'MARIA_PACK'}= tool_arguments("storage/maria", "maria_pack");
  }

  # ----------------------------------------------------
  # perror
  # ----------------------------------------------------
  my $exe_perror= mtr_exe_exists(vs_config_dirs('extra', 'perror'),
				 "$basedir/extra/perror",
				 "$path_client_bindir/perror");
  $ENV{'MY_PERROR'}= native_path($exe_perror);

  # Create an environment variable to make it possible
  # to detect that valgrind is being used from test cases
  $ENV{'VALGRIND_TEST'}= $opt_valgrind;

}



#
# Remove var and any directories in var/ created by previous
# tests
#
sub remove_stale_vardir () {

  mtr_report("Removing old var directory...");

  # Safety!
  mtr_error("No, don't remove the vardir when running with --extern")
    if using_extern();

  mtr_verbose("opt_vardir: $opt_vardir");
  if ( $opt_vardir eq $default_vardir )
  {
    #
    # Running with "var" in mysql-test dir
    #
    if ( -l $opt_vardir)
    {
      # var is a symlink

      if ( $opt_mem )
      {
	# Remove the directory which the link points at
	mtr_verbose("Removing " . readlink($opt_vardir));
	rmtree(readlink($opt_vardir));

	# Remove the "var" symlink
	mtr_verbose("unlink($opt_vardir)");
	unlink($opt_vardir);
      }
      else
      {
	# Some users creates a soft link in mysql-test/var to another area
	# - allow it, but remove all files in it

	mtr_report(" - WARNING: Using the 'mysql-test/var' symlink");

	# Make sure the directory where it points exist
	mtr_error("The destination for symlink $opt_vardir does not exist")
	  if ! -d readlink($opt_vardir);

	foreach my $bin ( glob("$opt_vardir/*") )
	{
	  mtr_verbose("Removing bin $bin");
	  rmtree($bin);
	}
      }
    }
    else
    {
      # Remove the entire "var" dir
      mtr_verbose("Removing $opt_vardir/");
      rmtree("$opt_vardir/");
    }

    if ( $opt_mem )
    {
      # A symlink from var/ to $opt_mem will be set up
      # remove the $opt_mem dir to assure the symlink
      # won't point at an old directory
      mtr_verbose("Removing $opt_mem");
      rmtree($opt_mem);
    }

  }
  else
  {
    #
    # Running with "var" in some other place
    #

    # Remove the var/ dir in mysql-test dir if any
    # this could be an old symlink that shouldn't be there
    mtr_verbose("Removing $default_vardir");
    rmtree($default_vardir);

    # Remove the "var" dir
    mtr_verbose("Removing $opt_vardir/");
    rmtree("$opt_vardir/");
  }
  # Remove the "tmp" dir
  mtr_verbose("Removing $opt_tmpdir/");
  rmtree("$opt_tmpdir/");
}



#
# Create var and the directories needed in var
#
sub setup_vardir() {
  mtr_report("Creating var directory '$opt_vardir'...");

  if ( $opt_vardir eq $default_vardir )
  {
    #
    # Running with "var" in mysql-test dir
    #
    if ( -l $opt_vardir )
    {
      #  it's a symlink

      # Make sure the directory where it points exist
      mtr_error("The destination for symlink $opt_vardir does not exist")
	if ! -d readlink($opt_vardir);
    }
    elsif ( $opt_mem )
    {
      # Runinng with "var" as a link to some "memory" location, normally tmpfs
      mtr_verbose("Creating $opt_mem");
      mkpath($opt_mem);

      mtr_report(" - symlinking 'var' to '$opt_mem'");
      symlink($opt_mem, $opt_vardir);
    }
  }

  if ( ! -d $opt_vardir )
  {
    mtr_verbose("Creating $opt_vardir");
    mkpath($opt_vardir);
  }

  # Ensure a proper error message if vardir couldn't be created
  unless ( -d $opt_vardir and -w $opt_vardir )
  {
    mtr_error("Writable 'var' directory is needed, use the " .
	      "'--vardir=<path>' option");
  }

  mkpath("$opt_vardir/log");
  mkpath("$opt_vardir/run");

  # Create var/tmp and tmp - they might be different
  mkpath("$opt_vardir/tmp");
  mkpath($opt_tmpdir) if ($opt_tmpdir ne "$opt_vardir/tmp");

  # On some operating systems, there is a limit to the length of a
  # UNIX domain socket's path far below PATH_MAX.
  # Don't allow that to happen
  if (check_socket_path_length("$opt_tmpdir/testsocket.sock")){
    mtr_error("Socket path '$opt_tmpdir' too long, it would be ",
	      "truncated and thus not possible to use for connection to ",
	      "MySQL Server. Set a shorter with --tmpdir=<path> option");
  }

  # copy all files from std_data into var/std_data
  # and make them world readable
  copytree("$glob_mysql_test_dir/std_data", "$opt_vardir/std_data", "0022");

  # Remove old log files
  foreach my $name (glob("r/*.progress r/*.log r/*.warnings"))
  {
    unlink($name);
  }
}


#
# Check if running as root
# i.e a file can be read regardless what mode we set it to
#
sub  check_running_as_root () {
  my $test_file= "$opt_vardir/test_running_as_root.txt";
  mtr_tofile($test_file, "MySQL");
  chmod(oct("0000"), $test_file);

  my $result="";
  if (open(FILE,"<",$test_file))
  {
    $result= join('', <FILE>);
    close FILE;
  }

  # Some filesystems( for example CIFS) allows reading a file
  # although mode was set to 0000, but in that case a stat on
  # the file will not return 0000
  my $file_mode= (stat($test_file))[2] & 07777;

  mtr_verbose("result: $result, file_mode: $file_mode");
  if ($result eq "MySQL" && $file_mode == 0)
  {
    mtr_warning("running this script as _root_ will cause some " .
                "tests to be skipped");
    $ENV{'MYSQL_TEST_ROOT'}= "1";
  }

  chmod(oct("0755"), $test_file);
  unlink($test_file);
}


sub check_ssl_support ($) {
  my $mysqld_variables= shift;

  if ($opt_skip_ssl)
  {
    mtr_report(" - skipping SSL");
    $opt_ssl_supported= 0;
    $opt_ssl= 0;
    return;
  }

  if ( ! $mysqld_variables->{'ssl'} )
  {
    if ( $opt_ssl)
    {
      mtr_error("Couldn't find support for SSL");
      return;
    }
    mtr_report(" - skipping SSL, mysqld not compiled with SSL");
    $opt_ssl_supported= 0;
    $opt_ssl= 0;
    return;
  }
  mtr_report(" - SSL connections supported");
  $opt_ssl_supported= 1;
}


sub check_debug_support ($) {
  my $mysqld_variables= shift;

  if ( ! $mysqld_variables->{'debug'} )
  {
    #mtr_report(" - binaries are not debug compiled");
    $debug_compiled_binaries= 0;

    if ( $opt_debug )
    {
      mtr_error("Can't use --debug, binaries does not support it");
    }
    return;
  }
  mtr_report(" - binaries are debug compiled");
  $debug_compiled_binaries= 1;
}


#
# Helper function to handle configuration-based subdirectories which Visual
# Studio uses for storing binaries.  If opt_vs_config is set, this returns
# a path based on that setting; if not, it returns paths for the default
# /release/ and /debug/ subdirectories.
#
# $exe can be undefined, if the directory itself will be used
#
sub vs_config_dirs ($$) {
  my ($path_part, $exe) = @_;

  $exe = "" if not defined $exe;

  # Don't look in these dirs when not on windows
  return () unless IS_WINDOWS;

  if ($opt_vs_config)
  {
    return ("$basedir/$path_part/$opt_vs_config/$exe");
  }

  return ("$basedir/$path_part/release/$exe",
          "$basedir/$path_part/relwithdebinfo/$exe",
          "$basedir/$path_part/debug/$exe");
}


sub check_ndbcluster_support ($) {
  my $mysqld_variables= shift;

  if ($opt_skip_ndbcluster)
  {
    mtr_report(" - skipping ndbcluster");
    return;
  }

  if ( ! $mysqld_variables{'ndb-connectstring'} )
  {
    #mtr_report(" - skipping ndbcluster, mysqld not compiled with ndbcluster");
    $opt_skip_ndbcluster= 2;
    return;
  }

  mtr_report(" - using ndbcluster when necessary, mysqld supports it");

  return;
}


sub ndbcluster_wait_started($$){
  my $cluster= shift;
  my $ndb_waiter_extra_opt= shift;
  my $path_waitlog= join('/', $opt_vardir, $cluster->name(), "ndb_waiter.log");

  my $args;
  mtr_init_args(\$args);
  mtr_add_arg($args, "--defaults-file=%s", $path_config_file);
  mtr_add_arg($args, "--defaults-group-suffix=%s", $cluster->suffix());
  mtr_add_arg($args, "--timeout=%d", $opt_start_timeout);

  if ($ndb_waiter_extra_opt)
  {
    mtr_add_arg($args, "$ndb_waiter_extra_opt");
  }

  # Start the ndb_waiter which will connect to the ndb_mgmd
  # and poll it for state of the ndbd's, will return when
  # all nodes in the cluster is started

  my $res= My::SafeProcess->run
    (
     name          => "ndb_waiter ".$cluster->name(),
     path          => $exe_ndb_waiter,
     args          => \$args,
     output        => $path_waitlog,
     error         => $path_waitlog,
     append        => 1,
    );

  # Check that ndb_mgmd(s) are still alive
  foreach my $ndb_mgmd ( in_cluster($cluster, ndb_mgmds()) )
  {
    my $proc= $ndb_mgmd->{proc};
    if ( ! $proc->wait_one(0) )
    {
      mtr_warning("$proc died");
      return 2;
    }
  }

  # Check that all started ndbd(s) are still alive
  foreach my $ndbd ( in_cluster($cluster, ndbds()) )
  {
    my $proc= $ndbd->{proc};
    next unless defined $proc;
    if ( ! $proc->wait_one(0) )
    {
      mtr_warning("$proc died");
      return 3;
    }
  }

  if ($res)
  {
    mtr_verbose("ndbcluster_wait_started failed");
    return 1;
  }
  return 0;
}


sub ndb_mgmd_wait_started($) {
  my ($cluster)= @_;

  my $retries= 100;
  while ($retries)
  {
    my $result= ndbcluster_wait_started($cluster, "--no-contact");
    if ($result == 0)
    {
      # ndb_mgmd is started
      mtr_verbose("ndb_mgmd is started");
      return 0;
    }
    elsif ($result > 1)
    {
      mtr_warning("Cluster process failed while waiting for start");
      return $result;
    }

    mtr_milli_sleep(100);
    $retries--;
  }

  return 1;
}


sub ndb_mgmd_start ($$) {
  my ($cluster, $ndb_mgmd)= @_;

  mtr_verbose("ndb_mgmd_start");

  my $dir= $ndb_mgmd->value("DataDir");
  mkpath($dir) unless -d $dir;

  my $args;
  mtr_init_args(\$args);
  mtr_add_arg($args, "--defaults-file=%s", $path_config_file);
  mtr_add_arg($args, "--defaults-group-suffix=%s", $cluster->suffix());
  mtr_add_arg($args, "--mycnf");
  mtr_add_arg($args, "--nodaemon");

  my $path_ndb_mgmd_log= "$dir/ndb_mgmd.log";

  $ndb_mgmd->{'proc'}= My::SafeProcess->new
    (
     name          => $ndb_mgmd->after('cluster_config.'),
     path          => $exe_ndb_mgmd,
     args          => \$args,
     output        => $path_ndb_mgmd_log,
     error         => $path_ndb_mgmd_log,
     append        => 1,
     verbose       => $opt_verbose,
    );
  mtr_verbose("Started $ndb_mgmd->{proc}");

  # FIXME Should not be needed
  # Unfortunately the cluster nodes will fail to start
  # if ndb_mgmd has not started properly
  if (ndb_mgmd_wait_started($cluster))
  {
    mtr_warning("Failed to wait for start of ndb_mgmd");
    return 1;
  }

  return 0;
}


sub ndbd_start {
  my ($cluster, $ndbd)= @_;

  mtr_verbose("ndbd_start");

  my $dir= $ndbd->value("DataDir");
  mkpath($dir) unless -d $dir;

  my $args;
  mtr_init_args(\$args);
  mtr_add_arg($args, "--defaults-file=%s", $path_config_file);
  mtr_add_arg($args, "--defaults-group-suffix=%s", $cluster->suffix());
  mtr_add_arg($args, "--nodaemon");

# > 5.0 { 'character-sets-dir' => \&fix_charset_dir },


  my $path_ndbd_log= "$dir/ndbd.log";
  my $proc= My::SafeProcess->new
    (
     name          => $ndbd->after('cluster_config.'),
     path          => $exe_ndbd,
     args          => \$args,
     output        => $path_ndbd_log,
     error         => $path_ndbd_log,
     append        => 1,
     verbose       => $opt_verbose,
    );
  mtr_verbose("Started $proc");

  $ndbd->{proc}= $proc;

  return;
}


sub ndbcluster_start ($) {
  my $cluster= shift;

  mtr_verbose("ndbcluster_start '".$cluster->name()."'");

  foreach my $ndb_mgmd ( in_cluster($cluster, ndb_mgmds()) )
  {
    next if started($ndb_mgmd);
    ndb_mgmd_start($cluster, $ndb_mgmd);
  }

  foreach my $ndbd ( in_cluster($cluster, ndbds()) )
  {
    next if started($ndbd);
    ndbd_start($cluster, $ndbd);
  }

  return 0;
}


sub create_config_file_for_extern {
  my %opts=
    (
     socket     => '/tmp/mysqld.sock',
     port       => 3306,
     user       => $opt_user,
     password   => '',
     @_
    );

  mtr_report("Creating my.cnf file for extern server...");
  my $F= IO::File->new($path_config_file, "w")
    or mtr_error("Can't write to $path_config_file: $!");

  print $F "[client]\n";
  while (my ($option, $value)= each( %opts )) {
    print $F "$option= $value\n";
    mtr_report(" $option= $value");
  }

  print $F <<EOF

# binlog reads from [client] and [mysqlbinlog]
[mysqlbinlog]
character-sets-dir= $path_charsetsdir

# mysql_fix_privilege_tables.sh don't read from [client]
[mysql_fix_privilege_tables]
socket            = $opts{'socket'}
port              = $opts{'port'}
user              = $opts{'user'}
password          = $opts{'password'}


EOF
;

  $F= undef; # Close file
}


#
# Kill processes left from previous runs, normally
# there should be none so make sure to warn
# if there is one
#
sub kill_leftovers ($) {
  my $rundir= shift;
  return unless ( -d $rundir );

  mtr_report("Checking leftover processes...");

  # Scan the "run" directory for process id's to kill
  opendir(RUNDIR, $rundir)
    or mtr_error("kill_leftovers, can't open dir \"$rundir\": $!");
  while ( my $elem= readdir(RUNDIR) )
  {
    # Only read pid from files that end with .pid
    if ( $elem =~ /.*[.]pid$/ )
    {
      my $pidfile= "$rundir/$elem";
      next unless -f $pidfile;
      my $pid= mtr_fromfile($pidfile);
      unlink($pidfile);
      unless ($pid=~ /^(\d+)/){
	# The pid was not a valid number
	mtr_warning("Got invalid pid '$pid' from '$elem'");
	next;
      }
      mtr_report(" - found old pid $pid in '$elem', killing it...");

      my $ret= kill("KILL", $pid);
      if ($ret == 0) {
	mtr_report("   process did not exist!");
	next;
      }

      my $check_counter= 100;
      while ($ret > 0 and $check_counter--) {
	mtr_milli_sleep(100);
	$ret= kill(0, $pid);
      }
      mtr_report($check_counter ? "   ok!" : "   failed!");
    }
    else
    {
      mtr_warning("Found non pid file '$elem' in '$rundir'")
	if -f "$rundir/$elem";
    }
  }
  closedir(RUNDIR);
}

#
# Check that all the ports that are going to
# be used are free
#
sub check_ports_free ($)
{
  my $bthread= shift;
  my $portbase = $bthread * 10 + 10000;
  for ($portbase..$portbase+9){
    if (mtr_ping_port($_)){
      mtr_report(" - 'localhost:$_' was not free");
      return 0; # One port was not free
    }
  }

  return 1; # All ports free
}


sub initialize_servers {

  if ( using_extern() )
  {
    # Running against an already started server, if the specified
    # vardir does not already exist it should be created
    if ( ! -d $opt_vardir )
    {
      setup_vardir();
    }
    else
    {
      mtr_verbose("No need to create '$opt_vardir' it already exists");
    }
  }
  else
  {
    # Kill leftovers from previous run
    # using any pidfiles found in var/run
    kill_leftovers("$opt_vardir/run");

    if ( ! $opt_start_dirty )
    {
      remove_stale_vardir();
      setup_vardir();

      mysql_install_db(default_mysqld(), "$opt_vardir/install.db");
    }
  }
}


#
# Remove all newline characters expect after semicolon
#
sub sql_to_bootstrap {
  my ($sql) = @_;
  my @lines= split(/\n/, $sql);
  my $result= "\n";
  my $delimiter= ';';

  foreach my $line (@lines) {

    # Change current delimiter if line starts with "delimiter"
    if ( $line =~ /^delimiter (.*)/ ) {
      my $new= $1;
      # Remove old delimiter from end of new
      $new=~ s/\Q$delimiter\E$//;
      $delimiter = $new;
      mtr_debug("changed delimiter to $delimiter");
      # No need to add the delimiter to result
      next;
    }

    # Add newline if line ends with $delimiter
    # and convert the current delimiter to semicolon
    if ( $line =~ /\Q$delimiter\E$/ ){
      $line =~ s/\Q$delimiter\E$/;/;
      $result.= "$line\n";
      mtr_debug("Added default delimiter");
      next;
    }

    # Remove comments starting with --
    if ( $line =~ /^\s*--/ ) {
      mtr_debug("Discarded $line");
      next;
    }

    # Replace @HOSTNAME with localhost
    $line=~ s/\'\@HOSTNAME\@\'/localhost/;

    # Default, just add the line without newline
    # but with a space as separator
    $result.= "$line ";

  }
  return $result;
}


sub default_mysqld {
  # Generate new config file from template
  my $config= My::ConfigFactory->new_config
    ( {
       basedir         => $basedir,
       template_path   => "include/default_my.cnf",
       vardir          => $opt_vardir,
       tmpdir          => $opt_tmpdir,
       baseport        => 0,
       user            => $opt_user,
       password        => '',
      }
    );

  my $mysqld= $config->group('mysqld.1')
    or mtr_error("Couldn't find mysqld.1 in default config");
  return $mysqld;
}


sub mysql_install_db {
  my ($mysqld, $datadir)= @_;

  my $install_datadir= $datadir || $mysqld->value('datadir');
  my $install_basedir= $mysqld->value('basedir');
  my $install_lang= $mysqld->value('language');
  my $install_chsdir= $mysqld->value('character-sets-dir');

  mtr_report("Installing system database...");

  my $args;
  mtr_init_args(\$args);
  mtr_add_arg($args, "--no-defaults");
  mtr_add_arg($args, "--bootstrap");
  mtr_add_arg($args, "--basedir=%s", $install_basedir);
  mtr_add_arg($args, "--datadir=%s", $install_datadir);
  mtr_add_arg($args, "--loose-skip-innodb");
  mtr_add_arg($args, "--loose-skip-pbxt");
  mtr_add_arg($args, "--loose-skip-ndbcluster");
  mtr_add_arg($args, "--loose-skip-maria");
  mtr_add_arg($args, "--disable-sync-frm");
  mtr_add_arg($args, "--loose-disable-debug");
  mtr_add_arg($args, "--tmpdir=%s", "$opt_vardir/tmp/");
  mtr_add_arg($args, "--core-file");

  if ( $opt_debug )
  {
    mtr_add_arg($args, "--debug=d:t:i:A,%s/log/bootstrap.trace",
		$path_vardir_trace);
  }

  mtr_add_arg($args, "--language=%s", $install_lang);
  mtr_add_arg($args, "--character-sets-dir=%s", $install_chsdir);

  # If DISABLE_GRANT_OPTIONS is defined when the server is compiled (e.g.,
  # configure --disable-grant-options), mysqld will not recognize the
  # --bootstrap or --skip-grant-tables options.  The user can set
  # MYSQLD_BOOTSTRAP to the full path to a mysqld which does accept
  # --bootstrap, to accommodate this.
  my $exe_mysqld_bootstrap =
    $ENV{'MYSQLD_BOOTSTRAP'} || find_mysqld($install_basedir);

  # MASV add only to bootstrap.test
  # Setup args for bootstrap.test
  #
  #mtr_init_args(\$cmd_args);
  #mtr_add_arg($cmd_args, "--loose-skip-maria")

  # ----------------------------------------------------------------------
  # export MYSQLD_BOOTSTRAP_CMD variable containing <path>/mysqld <args>
  # ----------------------------------------------------------------------
  $ENV{'MYSQLD_BOOTSTRAP_CMD'}= "$exe_mysqld_bootstrap " . join(" ", @$args);



  # ----------------------------------------------------------------------
  # Create the bootstrap.sql file
  # ----------------------------------------------------------------------
  my $bootstrap_sql_file= "$opt_vardir/tmp/bootstrap.sql";

  my $path_sql= my_find_file($install_basedir,
			     ["mysql", "sql/share", "share/mysql",
			      "share/mariadb", "share", "scripts"],
			     "mysql_system_tables.sql",
			     NOT_REQUIRED);

  if (-f $path_sql )
  {
    my $sql_dir= dirname($path_sql);
    # Use the mysql database for system tables
    mtr_tofile($bootstrap_sql_file, "use mysql\n");

    # Add the offical mysql system tables
    # for a production system
    mtr_appendfile_to_file("$sql_dir/mysql_system_tables.sql",
			   $bootstrap_sql_file);

    # Add the mysql system tables initial data
    # for a production system
    mtr_appendfile_to_file("$sql_dir/mysql_system_tables_data.sql",
			   $bootstrap_sql_file);

    # Add test data for timezone - this is just a subset, on a real
    # system these tables will be populated either by mysql_tzinfo_to_sql
    # or by downloading the timezone table package from our website
    mtr_appendfile_to_file("$sql_dir/mysql_test_data_timezone.sql",
			   $bootstrap_sql_file);

    # Fill help tables, just an empty file when running from bk repo
    # but will be replaced by a real fill_help_tables.sql when
    # building the source dist
    mtr_appendfile_to_file("$sql_dir/fill_help_tables.sql",
			   $bootstrap_sql_file);

  }
  else
  {
    # Install db from init_db.sql that exist in early 5.1 and 5.0
    # versions of MySQL
    my $init_file= "$install_basedir/mysql-test/lib/init_db.sql";
    mtr_report(" - from '$init_file'");
    my $text= mtr_grab_file($init_file) or
      mtr_error("Can't open '$init_file': $!");

    mtr_tofile($bootstrap_sql_file,
	       sql_to_bootstrap($text));
  }

  # Remove anonymous users
  mtr_tofile($bootstrap_sql_file,
	     "DELETE FROM mysql.user where user= '';\n");

  # Create mtr database
  mtr_tofile($bootstrap_sql_file,
	     "CREATE DATABASE mtr;\n");

  # Add help tables and data for warning detection and supression
  mtr_tofile($bootstrap_sql_file,
             sql_to_bootstrap(mtr_grab_file("include/mtr_warnings.sql")));

  # Add procedures for checking server is restored after testcase
  mtr_tofile($bootstrap_sql_file,
             sql_to_bootstrap(mtr_grab_file("include/mtr_check.sql")));

  # Log bootstrap command
  my $path_bootstrap_log= "$opt_vardir/log/bootstrap.log";
  mtr_tofile($path_bootstrap_log,
	     "$exe_mysqld_bootstrap " . join(" ", @$args) . "\n");

  # Create directories mysql and test
  mkpath("$install_datadir/mysql");
  mkpath("$install_datadir/test");

  if ( My::SafeProcess->run
       (
	name          => "bootstrap",
	path          => $exe_mysqld_bootstrap,
	args          => \$args,
	input         => $bootstrap_sql_file,
	output        => $path_bootstrap_log,
	error         => $path_bootstrap_log,
	append        => 1,
	verbose       => $opt_verbose,
       ) != 0)
  {
    mtr_error("Error executing mysqld --bootstrap\n" .
              "Could not install system database from $bootstrap_sql_file\n" .
	      "see $path_bootstrap_log for errors");
  }
}


sub run_testcase_check_skip_test($)
{
  my ($tinfo)= @_;

  # ----------------------------------------------------------------------
  # Skip some tests silently
  # ----------------------------------------------------------------------

  my $start_from= $mtr_cases::start_from;
  if ( $start_from )
  {
    if ($tinfo->{'name'} eq $start_from ||
        $tinfo->{'shortname'} eq $start_from)
    {
      ## Found parting test. Run this test and all tests after this one
      $mtr_cases::start_from= "";
    }
    else
    {
      $tinfo->{'result'}= 'MTR_RES_SKIPPED';
      return 1;
    }
  }

  # ----------------------------------------------------------------------
  # If marked to skip, just print out and return.
  # Note that a test case not marked as 'skip' can still be
  # skipped later, because of the test case itself in cooperation
  # with the mysqltest program tells us so.
  # ----------------------------------------------------------------------

  if ( $tinfo->{'skip'} )
  {
    mtr_report_test_skipped($tinfo) unless $start_only;
    return 1;
  }

  return 0;
}


sub run_query {
  my ($tinfo, $mysqld, $query)= @_;

  my $args;
  mtr_init_args(\$args);
  mtr_add_arg($args, "--defaults-file=%s", $path_config_file);
  mtr_add_arg($args, "--defaults-group-suffix=%s", $mysqld->after('mysqld'));

  mtr_add_arg($args, "-e %s", $query);

  my $res= My::SafeProcess->run
    (
     name          => "run_query -> ".$mysqld->name(),
     path          => $exe_mysql,
     args          => \$args,
     output        => '/dev/null',
     error         => '/dev/null'
    );

  return $res
}


sub do_before_run_mysqltest($)
{
  my $tinfo= shift;

  # Remove old files produced by mysqltest
  my $base_file= mtr_match_extension($tinfo->{result_file},
				     "result"); # Trim extension
  if (defined $base_file ){
    unlink("$base_file.reject");
    unlink("$base_file.progress");
    unlink("$base_file.log");
    unlink("$base_file.warnings");
  }

  if ( $mysql_version_id < 50000 ) {
    # Set environment variable NDB_STATUS_OK to 1
    # if script decided to run mysqltest cluster _is_ installed ok
    $ENV{'NDB_STATUS_OK'} = "1";
  } elsif ( $mysql_version_id < 50100 ) {
    # Set environment variable NDB_STATUS_OK to YES
    # if script decided to run mysqltest cluster _is_ installed ok
    $ENV{'NDB_STATUS_OK'} = "YES";
  }
}


#
# Check all server for sideffects
#
# RETURN VALUE
#  0 ok
#  1 Check failed
#  >1 Fatal errro

sub check_testcase($$)
{
  my ($tinfo, $mode)= @_;
  my $tname= $tinfo->{name};

  # Start the mysqltest processes in parallel to save time
  # also makes it possible to wait for any process to exit during the check
  my %started;
  foreach my $mysqld ( mysqlds() )
  {
    if ( defined $mysqld->{'proc'} )
    {
      my $proc= start_check_testcase($tinfo, $mode, $mysqld);
      $started{$proc->pid()}= $proc;
    }
  }

  # Return immediately if no check proceess was started
  return 0 unless ( keys %started );

  my $timeout_proc= My::SafeProcess->timer(check_timeout());

  while (1){
    my $result;
    my $proc= My::SafeProcess->wait_any();
    mtr_report("Got $proc");

    if ( delete $started{$proc->pid()} ) {

      my $err_file= $proc->user_data();
      my $base_file= mtr_match_extension($err_file, "err"); # Trim extension

      # One check testcase process returned
      my $res= $proc->exit_status();

      if ( $res == 0){
	# Check completed without problem

	# Remove the .err file the check generated
	unlink($err_file);

	# Remove the .result file the check generated
	if ( $mode eq 'after' ){
	  unlink("$base_file.result");
	}

	if ( keys(%started) == 0){
	  # All checks completed

	  $timeout_proc->kill();

	  return 0;
	}
	# Wait for next process to exit
	next;
      }
      else
      {
	if ( $mode eq "after" and $res == 1 )
	{
	  # Test failed, grab the report mysqltest has created
	  my $report= mtr_grab_file($err_file);
	  $tinfo->{check}.=
	    "\nMTR's internal check of the test case '$tname' failed.
This means that the test case does not preserve the state that existed
before the test case was executed.  Most likely the test case did not
do a proper clean-up.
This is the diff of the states of the servers before and after the
test case was executed:\n";
	  $tinfo->{check}.= $report;

	  # Check failed, mark the test case with that info
	  $tinfo->{'check_testcase_failed'}= 1;
	  $result= 1;
	}
	elsif ( $res )
	{
	  my $report= mtr_grab_file($err_file);
	  $tinfo->{comment}.=
	    "Could not execute 'check-testcase' $mode ".
	      "testcase '$tname' (res: $res):\n";
	  $tinfo->{comment}.= $report;

	  $result= 2;
	}
        else
        {
          # Remove the .result file the check generated
          unlink("$base_file.result");
        }
	# Remove the .err file the check generated
	unlink($err_file);

      }
    }
    elsif ( $proc eq $timeout_proc ) {
      $tinfo->{comment}.= "Timeout $timeout_proc for ".
	"'check-testcase' expired after ".check_timeout().
	  " seconds";
      $result= 4;
    }
    else {
      # Unknown process returned, most likley a crash, abort everything
      $tinfo->{comment}=
	"The server $proc crashed while running ".
	"'check testcase $mode test'".
	get_log_from_proc($proc, $tinfo->{name});
      $result= 3;
    }

    # Kill any check processes still running
    map($_->kill(), values(%started));

    $timeout_proc->kill();

    return $result;
  }

  mtr_error("INTERNAL_ERROR: check_testcase");
}


# Start run mysqltest on one server
#
# RETURN VALUE
#  0 OK
#  1 Check failed
#
sub start_run_one ($$) {
  my ($mysqld, $run)= @_;

  my $name= "$run-".$mysqld->name();

  my $args;
  mtr_init_args(\$args);

  mtr_add_arg($args, "--defaults-file=%s", $path_config_file);
  mtr_add_arg($args, "--defaults-group-suffix=%s", $mysqld->after('mysqld'));

  mtr_add_arg($args, "--silent");
  mtr_add_arg($args, "--skip-safemalloc");
  mtr_add_arg($args, "--test-file=%s", "include/$run.test");

  my $errfile= "$opt_vardir/tmp/$name.err";
  my $proc= My::SafeProcess->new
    (
     name          => $name,
     path          => $exe_mysqltest,
     error         => $errfile,
     output        => $errfile,
     args          => \$args,
     user_data     => $errfile,
     verbose       => $opt_verbose,
    );
  mtr_verbose("Started $proc");
  return $proc;
}


#
# Run script on all servers, collect results
#
# RETURN VALUE
#  0 ok
#  1 Failure

sub run_on_all($$)
{
  my ($tinfo, $run)= @_;

  # Start the mysqltest processes in parallel to save time
  # also makes it possible to wait for any process to exit during the check
  # and to have a timeout process
  my %started;
  foreach my $mysqld ( mysqlds() )
  {
    if ( defined $mysqld->{'proc'} )
    {
      my $proc= start_run_one($mysqld, $run);
      $started{$proc->pid()}= $proc;
    }
  }

  # Return immediately if no check proceess was started
  return 0 unless ( keys %started );

  my $timeout_proc= My::SafeProcess->timer(check_timeout());

  while (1){
    my $result;
    my $proc= My::SafeProcess->wait_any();
    mtr_report("Got $proc");

    if ( delete $started{$proc->pid()} ) {

      # One mysqltest process returned
      my $err_file= $proc->user_data();
      my $res= $proc->exit_status();

      # Append the report from .err file
      $tinfo->{comment}.= " == $err_file ==\n";
      $tinfo->{comment}.= mtr_grab_file($err_file);
      $tinfo->{comment}.= "\n";

      # Remove the .err file
      unlink($err_file);

      if ( keys(%started) == 0){
	# All completed
	$timeout_proc->kill();
	return 0;
      }

      # Wait for next process to exit
      next;
    }
    elsif ( $proc eq $timeout_proc ) {
      $tinfo->{comment}.= "Timeout $timeout_proc for '$run' ".
	"expired after ". check_timeout().
	  " seconds";
    }
    else {
      # Unknown process returned, most likley a crash, abort everything
      $tinfo->{comment}.=
	"The server $proc crashed while running '$run'".
	get_log_from_proc($proc, $tinfo->{name});
    }

    # Kill any check processes still running
    map($_->kill(), values(%started));

    $timeout_proc->kill();

    return 1;
  }
  mtr_error("INTERNAL_ERROR: run_on_all");
}


sub mark_log {
  my ($log, $tinfo)= @_;
  my $log_msg= "CURRENT_TEST: $tinfo->{name}\n";
  pre_write_errorlog($log, $tinfo->{name});
  mtr_tofile($log, $log_msg);
}


sub find_testcase_skipped_reason($)
{
  my ($tinfo)= @_;

  # Set default message
  $tinfo->{'comment'}= "Detected by testcase(no log file)";

  # Open the test log file
  my $F= IO::File->new($path_current_testlog)
    or return;
  my $reason;

  while ( my $line= <$F> )
  {
    # Look for "reason: <reason for skipping test>"
    if ( $line =~ /reason: (.*)/ )
    {
      $reason= $1;
    }
  }

  if ( ! $reason )
  {
    mtr_warning("Could not find reason for skipping test in $path_current_testlog");
    $reason= "Detected by testcase(reason unknown) ";
  }
  $tinfo->{'comment'}= $reason;
}


sub find_analyze_request
{
  # Open the test log file
  my $F= IO::File->new($path_current_testlog)
    or return;
  my $analyze;

  while ( my $line= <$F> )
  {
    # Look for "reason: <reason for skipping test>"
    if ( $line =~ /analyze: (.*)/ )
    {
      $analyze= $1;
    }
  }

  return $analyze;
}


# The test can leave a file in var/tmp/ to signal
# that all servers should be restarted
sub restart_forced_by_test
{
  my $restart = 0;
  foreach my $mysqld ( mysqlds() )
  {
    my $datadir = $mysqld->value('datadir');
    my $force_restart_file = "$datadir/mtr/force_restart";
    if ( -f $force_restart_file )
    {
      mtr_verbose("Restart of servers forced by test");
      $restart = 1;
      last;
    }
  }
  return $restart;
}


# Return timezone value of tinfo or default value
sub timezone {
  my ($tinfo)= @_;
  return $tinfo->{timezone} || "GMT-3";
}


# Storage for changed environment variables
my %old_env;

#
# Run a single test case
#
# RETURN VALUE
#  0 OK
#  > 0 failure
#

sub run_testcase ($$) {
  my ($tinfo, $server_socket)= @_;

  mtr_verbose("Running test:", $tinfo->{name});

  # Allow only alpanumerics pluss _ - + . in combination names
  my $combination= $tinfo->{combination};
  if ($combination && $combination !~ /^\w[-\w\.\+]+$/)
  {
    mtr_error("Combination '$combination' contains illegal characters");
  }
  # -------------------------------------------------------
  # Init variables that can change between each test case
  # -------------------------------------------------------
  my $timezone= timezone($tinfo);
  $ENV{'TZ'}= $timezone;
  mtr_verbose("Setting timezone: $timezone");

  if ( ! using_extern() )
  {
    my @restart= servers_need_restart($tinfo);
    if ( @restart != 0) {
      # Remember that we restarted for this test case (count restarts)
      $tinfo->{'restarted'}= 1;
      stop_servers(@restart );
      if ($opt_warnings) {
        check_warnings_post_shutdown($server_socket);
      }
    }

    if ( started(all_servers()) == 0 )
    {

      # Remove old datadirs
      clean_datadir() unless $opt_start_dirty;

      # Restore old ENV
      while (my ($option, $value)= each( %old_env )) {
	if (defined $value){
	  mtr_verbose("Restoring $option to $value");
	  $ENV{$option}= $value;

	} else {
	  mtr_verbose("Removing $option");
	  delete($ENV{$option});
	}
      }
      %old_env= ();

      mtr_verbose("Generating my.cnf from '$tinfo->{template_path}'");

      # Generate new config file from template
      $config= My::ConfigFactory->new_config
	( {
	   basedir         => $basedir,
	   template_path   => $tinfo->{template_path},
	   extra_template_path => $tinfo->{extra_template_path},
	   vardir          => $opt_vardir,
	   tmpdir          => $opt_tmpdir,
	   baseport        => $baseport,
	   #hosts          => [ 'host1', 'host2' ],
	   user            => $opt_user,
	   password        => '',
	   ssl             => $opt_ssl_supported,
	   embedded        => $opt_embedded_server,
	  }
	);

      # Write the new my.cnf
      $config->save($path_config_file);

      # Remember current config so a restart can occur when a test need
      # to use a different one
      $current_config_name= $tinfo->{template_path};

      #
      # Set variables in the ENV section
      #
      foreach my $option ($config->options_in_group("ENV"))
      {
	# Save old value to restore it before next time
	$old_env{$option->name()}= $ENV{$option->name()};

	mtr_verbose($option->name(), "=",$option->value());
	$ENV{$option->name()}= $option->value();
      }
    }

    # Write start of testcase to log
    mark_log($path_current_testlog, $tinfo);

    if (start_servers($tinfo))
    {
      report_failure_and_restart($tinfo);
      return 1;
    }
  }

  # --------------------------------------------------------------------
  # If --start or --start-dirty given, stop here to let user manually
  # run tests
  # If --wait-all is also given, do the same, but don't die if one
  # server exits
  # ----------------------------------------------------------------------

  if ( $start_only )
  {
    mtr_print("\nStarted", started(all_servers()));
    mtr_print("Using config for test", $tinfo->{name});
    mtr_print("Port and socket path for server(s):");
    foreach my $mysqld ( mysqlds() )
    {
      mtr_print ($mysqld->name() . "  " . $mysqld->value('port') .
	      "  " . $mysqld->value('socket'));
    }
    mtr_print("Waiting for server(s) to exit...");
    if ( $opt_wait_all ) {
      My::SafeProcess->wait_all();
      mtr_print( "All servers exited" );
      exit(1);
    }
    else {
      my $proc= My::SafeProcess->wait_any();
      if ( grep($proc eq $_, started(all_servers())) )
      {
        mtr_print("Server $proc died");
        exit(1);
      }
      mtr_print("Unknown process $proc died");
      exit(1);
    }
  }

  my $test_timeout_proc= My::SafeProcess->timer(testcase_timeout());

  do_before_run_mysqltest($tinfo);

  if ( $opt_check_testcases and check_testcase($tinfo, "before") ){
    # Failed to record state of server or server crashed
    report_failure_and_restart($tinfo);

    # Stop the test case timer
    $test_timeout_proc->kill();

    return 1;
  }

  my $test= start_mysqltest($tinfo);
  # Set only when we have to keep waiting after expectedly died server
  my $keep_waiting_proc = 0;

  while (1)
  {
    my $proc;
    if ($keep_waiting_proc)
    {
      # Any other process exited?
      $proc = My::SafeProcess->check_any();
      if ($proc)
      {
	mtr_verbose ("Found exited process $proc");
	# If that was the timeout, cancel waiting
	if ( $proc eq $test_timeout_proc )
	{
	  $keep_waiting_proc = 0;
	}
      }
      else
      {
	$proc = $keep_waiting_proc;
      }
    }
    else
    {
      $proc= My::SafeProcess->wait_any();
    }

    # Will be restored if we need to keep waiting
    $keep_waiting_proc = 0;

    unless ( defined $proc )
    {
      mtr_error("wait_any failed");
    }
    mtr_verbose("Got $proc");

    # ----------------------------------------------------
    # Was it the test program that exited
    # ----------------------------------------------------
    if ($proc eq $test)
    {
      # Stop the test case timer
      $test_timeout_proc->kill();

      my $res= $test->exit_status();

      if ($res == 0 and $opt_warnings and check_warnings($tinfo) )
      {
	# Test case suceeded, but it has produced unexpected
	# warnings, continue in $res == 1
	$res= 1;
      }

      if ( $res == 0 )
      {
	my $check_res;
	if ( restart_forced_by_test() )
	{
	  stop_all_servers($opt_shutdown_timeout);
	}
	elsif ( $opt_check_testcases and
	     $check_res= check_testcase($tinfo, "after"))
	{
	  if ($check_res == 1) {
	    # Test case had sideeffects, not fatal error, just continue
            if ($opt_warnings) {
              # Checking error logs for warnings, so need to stop server
              # gracefully so that memory leaks etc. can be properly detected.
              stop_servers(all_servers());
              check_warnings_post_shutdown($server_socket);
              # Even if we got warnings here, we should not fail this
              # particular test, as the warnings may be caused by an earlier
              # test.
            } else {
              # Not checking warnings, so can do a hard shutdown.
	      stop_all_servers($opt_shutdown_timeout);
            }
	    mtr_report("Resuming tests...\n");
	  }
	  else {
	    # Test case check failed fatally, probably a server crashed
	    report_failure_and_restart($tinfo);
	    return 1;
	  }
	}
	mtr_report_test_passed($tinfo);
      }
      elsif ( $res == 62 )
      {
	# Testcase itself tell us to skip this one
	$tinfo->{skip_detected_by_test}= 1;
	# Try to get reason from test log file
	find_testcase_skipped_reason($tinfo);
	mtr_report_test_skipped($tinfo);
      }
      elsif ( $res == 65 )
      {
	# Testprogram killed by signal
	$tinfo->{comment}=
	  "testprogram crashed(returned code $res)";
	report_failure_and_restart($tinfo);
      }
      elsif ( $res == 1 )
      {
	# Check if the test tool requests that
	# an analyze script should be run
	my $analyze= find_analyze_request();
	if ($analyze){
	  run_on_all($tinfo, "analyze-$analyze");
	}

	# Test case failure reported by mysqltest
	report_failure_and_restart($tinfo);
      }
      else
      {
	# mysqltest failed, probably crashed
	$tinfo->{comment}=
	  "mysqltest failed with unexpected return code $res";
	report_failure_and_restart($tinfo);
      }

      # Save info from this testcase run to mysqltest.log
      if( -f $path_current_testlog)
      {
	mtr_appendfile_to_file($path_current_testlog, $path_testlog);
	unlink($path_current_testlog);
      }

      return ($res == 62) ? 0 : $res;

    }

    # ----------------------------------------------------
    # Check if it was an expected crash
    # ----------------------------------------------------
    my $check_crash = check_expected_crash_and_restart($proc);
    if ($check_crash)
    {
      # Keep waiting if it returned 2, if 1 don't wait or stop waiting.
      $keep_waiting_proc = 0 if $check_crash == 1;
      $keep_waiting_proc = $proc if $check_crash == 2;
      next;
    }

    # ----------------------------------------------------
    # Stop the test case timer
    # ----------------------------------------------------
    $test_timeout_proc->kill();

    # ----------------------------------------------------
    # Check if it was a server that died
    # ----------------------------------------------------
    if ( grep($proc eq $_, started(all_servers())) )
    {
      # Server failed, probably crashed
      $tinfo->{comment}=
	"Server $proc failed during test run" .
	get_log_from_proc($proc, $tinfo->{name});

      # ----------------------------------------------------
      # It's not mysqltest that has exited, kill it
      # ----------------------------------------------------
      $test->kill();

      report_failure_and_restart($tinfo);
      return 1;
    }

    # Try to dump core for mysqltest and all servers
    foreach my $proc ($test, started(all_servers())) 
    {
      mtr_print("Trying to dump core for $proc");
      if ($proc->dump_core())
      {
	$proc->wait_one(20);
      }
    }

    # ----------------------------------------------------
    # It's not mysqltest that has exited, kill it
    # ----------------------------------------------------
    $test->kill();

    # ----------------------------------------------------
    # Check if testcase timer expired
    # ----------------------------------------------------
    if ( $proc eq $test_timeout_proc )
    {
      my $log_file_name= $opt_vardir."/log/".$tinfo->{shortname}.".log";
      $tinfo->{comment}=
        "Test case timeout after ".testcase_timeout().
	  " seconds\n\n";
      # Add 20 last executed commands from test case log file
      if  (-e $log_file_name)
      {
        $tinfo->{comment}.=
	   "== $log_file_name == \n".
	     mtr_lastlinesfromfile($log_file_name, 20)."\n";
      }
      $tinfo->{'timeout'}= testcase_timeout(); # Mark as timeout
      run_on_all($tinfo, 'analyze-timeout');

      report_failure_and_restart($tinfo);
      return 1;
    }

    mtr_error("Unhandled process $proc exited");
  }
  mtr_error("Should never come here");
}


# We want to preserve the error log between server restarts, as it may contain
# valuable debugging information even if there is no test failure recorded.
sub _preserve_error_log_names {
  my ($mysqld)= @_;
  my $error_log_file= $mysqld->value('#log-error');
  my $error_log_dir= dirname($error_log_file);
  my $save_name= $error_log_dir ."/../". $mysqld->name() .".error.log";
  return ($error_log_file, $save_name);
}

sub preserve_error_log {
  my ($mysqld)= @_;
  my ($error_log_file, $save_name)= _preserve_error_log_names($mysqld);
  my $res= rename($error_log_file, $save_name);
  # Ignore any errors, as it's just a best-effort to keep the log if possible.
}

sub restore_error_log {
  my ($mysqld)= @_;
  my ($error_log_file, $save_name)= _preserve_error_log_names($mysqld);
  my $res= rename($save_name, $error_log_file);
}

# Keep track of last position in mysqld error log where we scanned for
# warnings, so we can attribute any warnings found to the correct test
# suite or server restart.
my $last_warning_position= { };

# Called just before a mysqld server is started or a testcase is run,
# to keep track of which tests have been run since last restart, and
# of when the error log is reset.
#
# Second argument $test_name is test name, or undef for server restart.
sub pre_write_errorlog {
  my ($error_log, $test_name)= @_;

  if (! -e $error_log) {
    # If the error log is moved away, reset the warning parse position.
    delete $last_warning_position->{$error_log};
  }

  if (defined($test_name)) {
    $last_warning_position->{$error_log}{test_names}= []
      unless exists($last_warning_position->{$error_log}{test_names});
    push @{$last_warning_position->{$error_log}{test_names}}, $test_name;
  } else {
    # Server restart, so clear the list of tests run since last restart.
    # (except the last one (if any), which is the test about to be run).
    if (defined($last_warning_position->{$error_log}{test_names}) &&
        @{$last_warning_position->{$error_log}{test_names}}) {
      $last_warning_position->{$error_log}{test_names}=
        [$last_warning_position->{$error_log}{test_names}[-1]];
    } else {
      $last_warning_position->{$error_log}{test_names}= [];
    }
  }
}

# Extract server log from after the last occurrence of named test
# Return as an array of lines
<<<<<<< HEAD
#

sub extract_server_log ($$) {
  my ($error_log, $tname) = @_;

  # Open the servers .err log file and read all lines
  # belonging to current tets into @lines
  my $Ferr = IO::File->new($error_log)
    or mtr_error("Could not open file '$error_log' for reading: $!");

  my @lines;
  my $found_test= 0;		# Set once we've found the log of this test
  while ( my $line = <$Ferr> )
  {
    if ($found_test)
    {
      # If test wasn't last after all, discard what we found, test again.
      if ( $line =~ /^CURRENT_TEST:/)
      {
	@lines= ();
	$found_test= $line =~ /^CURRENT_TEST: $tname/;
      }
      else
      {
	push(@lines, $line);
      }
    }
    else
    {
      # Search for beginning of test, until found
      $found_test= 1 if ($line =~ /^CURRENT_TEST: $tname/);
    }
  }
  $Ferr = undef; # Close error log file

  return @lines;
}

# Get log from server identified from its $proc object, from named test
# Return as a single string
#

sub get_log_from_proc ($$) {
  my ($proc, $name)= @_;
  my $srv_log= "";

  foreach my $mysqld (mysqlds()) {
    if ($mysqld->{proc} eq $proc) {
      my @srv_lines= extract_server_log($mysqld->value('#log-error'), $name);
      $srv_log= "\nServer log from this test:\n" . join ("", @srv_lines);
      last;
    }
  }
  return $srv_log;
}

=======
>>>>>>> fb8a529d
#

sub extract_server_log ($$) {
  my ($error_log, $tname) = @_;

  # Open the servers .err log file and read all lines
  # belonging to current test into @lines
  my $Ferr = IO::File->new($error_log)
    or return [];
  my $last_pos= $last_warning_position->{$error_log}{seek_pos};
  $Ferr->seek($last_pos, 0) if defined($last_pos);
  # If the seek fails, we will parse the whole error log, at least we will not
  # miss any warnings.

  my @lines= <$Ferr>;
  $last_warning_position->{$error_log}{seek_pos}= $Ferr->tell();
  $Ferr = undef; # Close error log file

  # mysql_client_test.test sends a COM_DEBUG packet to the server
  # to provoke a SAFEMALLOC leak report, ignore any warnings
  # between "Begin/end safemalloc memory dump"
  if ( grep(/Begin safemalloc memory dump:/, @lines) > 0)
  {
    my $discard_lines= 1;
    foreach my $line ( @lines )
    {
      if ($line =~ /Begin safemalloc memory dump:/){
	$discard_lines = 1;
      } elsif ($line =~ /End safemalloc memory dump./){
	$discard_lines = 0;
      }

      if ($discard_lines){
	$line = "ignored";
      }
    }
  }
  return @lines;
}

# Get log from server identified from its $proc object, from named test
# Return as a single string
#

sub get_log_from_proc ($$) {
  my ($proc, $name)= @_;
  my $srv_log= "";

  foreach my $mysqld (mysqlds()) {
    if ($mysqld->{proc} eq $proc) {
      my @srv_lines= extract_server_log($mysqld->value('#log-error'), $name);
      $srv_log= "\nServer log from this test:\n" . join ("", @srv_lines);
      last;
    }
  }
  return $srv_log;
}

# Perform a rough examination of the servers
# error log and write all lines that look
# suspicious into $error_log.warnings
#
sub extract_warning_lines ($$) {
  my ($error_log, $tname) = @_;

  my @lines= extract_server_log($error_log, $tname);

# Write all suspicious lines to $error_log.warnings file
  my $warning_log = "$error_log.warnings";
  my $Fwarn = IO::File->new($warning_log, "w")
    or die("Could not open file '$warning_log' for writing: $!");
  print $Fwarn "Suspicious lines from $error_log\n";

  my @patterns =
    (
     qr/^Warning:|mysqld: Warning|\[Warning\]/,
     qr/^Error:|\[ERROR\]/,
     qr/^==\d*==/, # valgrind errors
     qr/InnoDB: Warning|InnoDB: Error/,
     qr/^safe_mutex:|allocated at line/,
     qr/missing DBUG_RETURN/,
     qr/Attempting backtrace/,
     qr/Assertion .* failed/,
    );
  # These are taken from the include/mtr_warnings.sql global suppression
  # list. They occur delayed, so they can be parsed during shutdown rather
  # than during the per-test check.
  #
  # ToDo: having the warning suppressions inside the mysqld we are trying to
  # check is in any case horrible. We should change it to all be done here
  # within the Perl code, which is both simpler, easier, faster, and more
  # robust. We could still have individual test cases put in suppressions by
  # parsing statically or by writing dynamically to a CSV table read by the
  # Perl code.
  my @antipatterns =
    (
     qr/error .*connecting to master/,
     qr/InnoDB: Error: in ALTER TABLE `test`.`t[12]`/,
     qr/InnoDB: Error: table `test`.`t[12]` does not exist in the InnoDB internal/,
     qr/Slave: Unknown table 't1' Error_code: 1051/,
     qr/Slave SQL:.*(Error_code: [[:digit:]]+|Query:.*)/,
     qr/slave SQL thread aborted/,
     qr/unknown option '--loose-/,
     qr/unknown variable 'loose-/,
     qr/Now setting lower_case_table_names to [02]/,
     qr/Setting lower_case_table_names=2/,
     qr/deprecated/,
     qr/Slave SQL thread retried transaction/,
     qr/Slave \(additional info\)/,
     qr/Incorrect information in file/,
     qr/Slave I\/O: Get master SERVER_ID failed with error:.*/,
     qr/Slave I\/O: Get master clock failed with error:.*/,
     qr/Slave I\/O: Get master COLLATION_SERVER failed with error:.*/,
     qr/Slave I\/O: Get master TIME_ZONE failed with error:.*/,
     qr/Slave I\/O: error reconnecting to master '.*' - retry-time: [1-3]  retries/,
    );

  my $match_count= 0;
  LINE: foreach my $line ( @lines )
  {
    PAT: foreach my $pat ( @patterns )
    {
      if ( $line =~ /$pat/ )
      {
        foreach my $apat (@antipatterns)
        {
          next LINE if $line =~ $apat;
        }
	print $Fwarn $line;
        ++$match_count;
	last PAT;
      }
    }
  }
  $Fwarn = undef; # Close file

  if ($match_count > 0 &&
      defined($last_warning_position->{$error_log}{test_names})) {
    return $last_warning_position->{$error_log}{test_names};
  } else {
    return [];
  }
}


# Run include/check-warnings.test
#
# RETURN VALUE
#  0 OK
#  1 Check failed
#
sub start_check_warnings ($$) {
  my $tinfo=    shift;
  my $mysqld=   shift;

  my $name= "warnings-".$mysqld->name();

  my $log_error= $mysqld->value('#log-error');
  # To be communicated to the test
  $ENV{MTR_LOG_ERROR}= $log_error;
  extract_warning_lines($log_error, $tinfo->{name});

  my $args;
  mtr_init_args(\$args);

  mtr_add_arg($args, "--defaults-file=%s", $path_config_file);
  mtr_add_arg($args, "--defaults-group-suffix=%s", $mysqld->after('mysqld'));

  mtr_add_arg($args, "--skip-safemalloc");
  mtr_add_arg($args, "--test-file=%s", "include/check-warnings.test");
  mtr_add_arg($args, "--verbose");

  if ( $opt_embedded_server )
  {

    # Get the args needed for the embedded server
    # and append them to args prefixed
    # with --sever-arg=

    my $mysqld=  $config->group('embedded')
      or mtr_error("Could not get [embedded] section");

    my $mysqld_args;
    mtr_init_args(\$mysqld_args);
    my $extra_opts= get_extra_opts($mysqld, $tinfo);
    mysqld_arguments($mysqld_args, $mysqld, $extra_opts);
    mtr_add_arg($args, "--server-arg=%s", $_) for @$mysqld_args;
  }

  my $errfile= "$opt_vardir/tmp/$name.err";
  my $proc= My::SafeProcess->new
    (
     name          => $name,
     path          => $exe_mysqltest,
     error         => $errfile,
     output        => $errfile,
     args          => \$args,
     user_data     => $errfile,
     verbose       => $opt_verbose,
    );
  mtr_verbose("Started $proc");
  return $proc;
}


#
# Loop through our list of processes and check the error log
# for unexpected errors and warnings
#
sub check_warnings ($) {
  my ($tinfo)= @_;
  my $res= 0;

  my $tname= $tinfo->{name};

  # Clear previous warnings
  delete($tinfo->{warnings});

  # Start the mysqltest processes in parallel to save time
  # also makes it possible to wait for any process to exit during the check
  my %started;
  foreach my $mysqld ( mysqlds() )
  {
    if ( defined $mysqld->{'proc'} )
    {
      my $proc= start_check_warnings($tinfo, $mysqld);
      $started{$proc->pid()}= $proc;
    }
  }

  # Return immediately if no check proceess was started
  return 0 unless ( keys %started );

  my $timeout_proc= My::SafeProcess->timer(check_timeout());

  while (1){
    my $result= 0;
    my $proc= My::SafeProcess->wait_any();
    mtr_report("Got $proc");

    if ( delete $started{$proc->pid()} ) {
      # One check warning process returned
      my $res= $proc->exit_status();
      my $err_file= $proc->user_data();

      if ( $res == 0 or $res == 62 ){

	if ( $res == 0 ) {
	  # Check completed with problem
	  my $report= mtr_grab_file($err_file);
	  # Log to var/log/warnings file
	  mtr_tofile("$opt_vardir/log/warnings",
		     $tname."\n".$report);

	  $tinfo->{'warnings'}.= $report;
	  $result= 1;
	}

	if ( $res == 62 ) {
	  # Test case was ok and called "skip"
	  # Remove the .err file the check generated
	  unlink($err_file);
	}

	if ( keys(%started) == 0){
	  # All checks completed

	  $timeout_proc->kill();

	  return $result;
	}
	# Wait for next process to exit
	next;
      }
      else
      {
	my $report= mtr_grab_file($err_file);
	$tinfo->{comment}.=
	  "Could not execute 'check-warnings' for ".
	    "testcase '$tname' (res: $res):\n";
	$tinfo->{comment}.= $report;

	$result= 2;
      }
    }
    elsif ( $proc eq $timeout_proc ) {
      $tinfo->{comment}.= "Timeout $timeout_proc for ".
	"'check warnings' expired after ".check_timeout().
	  " seconds";
      $result= 4;
    }
    else {
      # Unknown process returned, most likley a crash, abort everything
      $tinfo->{comment}=
	"The server $proc crashed while running 'check warnings'".
	get_log_from_proc($proc, $tinfo->{name});
      $result= 3;
    }

    # Kill any check processes still running
    map($_->kill(), values(%started));

    $timeout_proc->kill();

    return $result;
  }

  mtr_error("INTERNAL_ERROR: check_warnings");
}

# Check for warnings generated during shutdown of a mysqld server.
# If any, report them to master server, and return true; else just return
# false.

sub check_warnings_post_shutdown {
  my ($server_socket)= @_;
  my $testname_hash= { };
  foreach my $mysqld ( mysqlds())
  {
    my $testlist= extract_warning_lines($mysqld->value('#log-error'), "");
    $testname_hash->{$_}= 1 for @$testlist;
  }
  my @warning_tests= keys(%$testname_hash);
  if (@warning_tests) {
    my $fake_test= My::Test->new(testnames => \@warning_tests);
    $fake_test->write_test($server_socket, 'WARNINGS');
  }
}

#
# Loop through our list of processes and look for and entry
# with the provided pid, if found check for the file indicating
# expected crash and restart it.
#
sub check_expected_crash_and_restart {
  my ($proc)= @_;

  foreach my $mysqld ( mysqlds() )
  {
    next unless ( $mysqld->{proc} eq $proc );

    # Check if crash expected by looking at the .expect file
    # in var/tmp
    my $expect_file= "$opt_vardir/tmp/".$mysqld->name().".expect";
    if ( -f $expect_file )
    {
      mtr_verbose("Crash was expected, file '$expect_file' exists");

      for (my $waits = 0;  $waits < 50;  $waits++)
      {
	# If last line in expect file starts with "wait"
	# sleep a little and try again, thus allowing the
	# test script to control when the server should start
	# up again. Keep trying for up to 5s at a time.
	my $last_line= mtr_lastlinesfromfile($expect_file, 1);
	if ($last_line =~ /^wait/ )
	{
	  mtr_verbose("Test says wait before restart") if $waits == 0;
	  mtr_milli_sleep(100);
	  next;
	}

	unlink($expect_file);

	# Start server with same settings as last time
	mysqld_start($mysqld, $mysqld->{'started_opts'});

	return 1;
      }
      # Loop ran through: we should keep waiting after a re-check
      return 2;
    }
  }

  # Not an expected crash
  return 0;
}


# Remove all files and subdirectories of a directory
sub clean_dir {
  my ($dir)= @_;
  mtr_verbose("clean_dir: $dir");
  finddepth(
	  { no_chdir => 1,
	    wanted => sub {
	      if (-d $_){
		# A dir
		if ($_ eq $dir){
		  # The dir to clean
		  return;
		} else {
		  mtr_verbose("rmdir: '$_'");
		  rmdir($_) or mtr_warning("rmdir($_) failed: $!");
		}
	      } else {
		# Hopefully a file
		mtr_verbose("unlink: '$_'");
		unlink($_) or mtr_warning("unlink($_) failed: $!");
	      }
	    }
	  },
	    $dir);
}


sub clean_datadir {

  mtr_verbose("Cleaning datadirs...");

  if (started(all_servers()) != 0){
    mtr_error("Trying to clean datadir before all servers stopped");
  }

  foreach my $cluster ( clusters() )
  {
    my $cluster_dir= "$opt_vardir/".$cluster->{name};
    mtr_verbose(" - removing '$cluster_dir'");
    rmtree($cluster_dir);

  }

  foreach my $mysqld ( mysqlds() )
  {
    my $mysqld_dir= dirname($mysqld->value('datadir'));
    preserve_error_log($mysqld);
    if (-d $mysqld_dir ) {
      mtr_verbose(" - removing '$mysqld_dir'");
      rmtree($mysqld_dir);
    }
  }

  # Remove all files in tmp and var/tmp
  clean_dir("$opt_vardir/tmp");
  if ($opt_tmpdir ne "$opt_vardir/tmp"){
    clean_dir($opt_tmpdir);
  }
}


#
# Save datadir before it's removed
#
sub save_datadir_after_failure($$) {
  my ($dir, $savedir)= @_;

  mtr_report(" - saving '$dir'");
  my $dir_name= basename($dir);
  rename("$dir", "$savedir/$dir_name");
}


sub remove_ndbfs_from_ndbd_datadir {
  my ($ndbd_datadir)= @_;
  # Remove the ndb_*_fs directory from ndbd.X/ dir
  foreach my $ndbfs_dir ( glob("$ndbd_datadir/ndb_*_fs") )
  {
    next unless -d $ndbfs_dir; # Skip if not a directory
    rmtree($ndbfs_dir);
  }
}


sub after_failure ($) {
  my ($tinfo)= @_;

  mtr_report("Saving datadirs...");

  my $save_dir= "$opt_vardir/log/";
  $save_dir.= $tinfo->{name};
  # Add combination name if any
  $save_dir.= "-$tinfo->{combination}"
    if defined $tinfo->{combination};

  # Save savedir  path for server
  $tinfo->{savedir}= $save_dir;

  mkpath($save_dir) if ! -d $save_dir;

  # Save the used my.cnf file
  copy($path_config_file, $save_dir);

  # Copy the tmp dir
  copytree("$opt_vardir/tmp/", "$save_dir/tmp/");

  if ( clusters() ) {
    foreach my $cluster ( clusters() ) {
      my $cluster_dir= "$opt_vardir/".$cluster->{name};

      # Remove the fileystem of each ndbd
      foreach my $ndbd ( in_cluster($cluster, ndbds()) )
      {
        my $ndbd_datadir= $ndbd->value("DataDir");
        remove_ndbfs_from_ndbd_datadir($ndbd_datadir);
      }

      save_datadir_after_failure($cluster_dir, $save_dir);
    }
  }
  else {
    foreach my $mysqld ( mysqlds() ) {
      my $data_dir= $mysqld->value('datadir');
      save_datadir_after_failure(dirname($data_dir), $save_dir);
    }
  }
}


sub report_failure_and_restart ($) {
  my $tinfo= shift;

  stop_all_servers();

  $tinfo->{'result'}= 'MTR_RES_FAILED';

  my $test_failures= $tinfo->{'failures'} || 0;
  $tinfo->{'failures'}=  $test_failures + 1;


  if ( $tinfo->{comment} )
  {
    # The test failure has been detected by mysql-test-run.pl
    # when starting the servers or due to other error, the reason for
    # failing the test is saved in "comment"
    ;
  }

  if ( !defined $tinfo->{logfile} )
  {
    my $logfile= $path_current_testlog;
    if ( defined $logfile )
    {
      if ( -f $logfile )
      {
	# Test failure was detected by test tool and its report
	# about what failed has been saved to file. Save the report
	# in tinfo
	$tinfo->{logfile}= mtr_fromfile($logfile);
      }
      else
      {
	# The test tool report didn't exist, display an
	# error message
	$tinfo->{logfile}= "Could not open test tool report '$logfile'";
      }
    }
  }

  after_failure($tinfo);

  mtr_report_test($tinfo);

}


sub run_sh_script {
  my ($script)= @_;

  return 0 unless defined $script;

  mtr_verbose("Running '$script'");
  my $ret= system("/bin/sh $script") >> 8;
  return $ret;
}


sub mysqld_stop {
  my $mysqld= shift or die "usage: mysqld_stop(<mysqld>)";

  my $args;
  mtr_init_args(\$args);

  mtr_add_arg($args, "--no-defaults");
  mtr_add_arg($args, "--character-sets-dir=%s", $mysqld->value('character-sets-dir'));
  mtr_add_arg($args, "--user=%s", $opt_user);
  mtr_add_arg($args, "--password=");
  mtr_add_arg($args, "--port=%d", $mysqld->value('port'));
  mtr_add_arg($args, "--host=%s", $mysqld->value('#host'));
  mtr_add_arg($args, "--connect_timeout=20");
  mtr_add_arg($args, "--protocol=tcp");

  mtr_add_arg($args, "shutdown");

  My::SafeProcess->run
    (
     name          => "mysqladmin shutdown ".$mysqld->name(),
     path          => $exe_mysqladmin,
     args          => \$args,
     error         => "/dev/null",

    );
}


sub mysqld_arguments ($$$) {
  my $args=              shift;
  my $mysqld=            shift;
  my $extra_opts=        shift;

  mtr_add_arg($args, "--defaults-file=%s",  $path_config_file);

  # When mysqld is run by a root user(euid is 0), it will fail
  # to start unless we specify what user to run as, see BUG#30630
  my $euid= $>;
  if (!IS_WINDOWS and $euid == 0 and
      (grep(/^--user/, @$extra_opts)) == 0) {
    mtr_add_arg($args, "--user=root");
  }

  if ( $opt_valgrind_mysqld )
  {
    mtr_add_arg($args, "--skip-safemalloc");

    if ( $mysql_version_id < 50100 )
    {
      mtr_add_arg($args, "--skip-bdb");
    }
  }

  mtr_add_arg($args, "%s--disable-sync-frm");

  if (!using_extern() and $mysql_version_id >= 50106 )
  {
    # Turn on logging to file and tables
    mtr_add_arg($args, "%s--log-output=table,file");
  }

  # Check if "extra_opt" contains skip-log-bin
  my $skip_binlog= grep(/^(--|--loose-)skip-log-bin/, @$extra_opts);

  # Indicate to mysqld it will be debugged in debugger
  if ( $glob_debugger )
  {
    mtr_add_arg($args, "--gdb");
  }

  my $found_skip_core= 0;
  foreach my $arg ( @$extra_opts )
  {
    # Allow --skip-core-file to be set in <testname>-[master|slave].opt file
    if ($arg eq "--skip-core-file")
    {
      $found_skip_core= 1;
    }
    elsif ($skip_binlog and mtr_match_prefix($arg, "--binlog-format"))
    {
      ; # Dont add --binlog-format when running without binlog
    }
    elsif ($arg eq "--loose-skip-log-bin" and
           $mysqld->option("log-slave-updates"))
    {
      ; # Dont add --skip-log-bin when mysqld have --log-slave-updates in config
    }
    else
    {
      mtr_add_arg($args, "%s", $arg);
    }
  }
  $opt_skip_core = $found_skip_core;
  if ( !$found_skip_core )
  {
    mtr_add_arg($args, "%s", "--core-file");
  }

  # Enable the debug sync facility, set default wait timeout.
  # Facility stays disabled if timeout value is zero.
  mtr_add_arg($args, "--loose-debug-sync-timeout=%s",
              $opt_debug_sync_timeout);

  return $args;
}



sub mysqld_start ($$) {
  my $mysqld=            shift;
  my $extra_opts=        shift;

  mtr_verbose(My::Options::toStr("mysqld_start", @$extra_opts));

  my $exe= find_mysqld($mysqld->value('basedir'));
  my $wait_for_pid_file= 1;

  mtr_error("Internal error: mysqld should never be started for embedded")
    if $opt_embedded_server;

  my $args;
  mtr_init_args(\$args);

  if ( $opt_valgrind_mysqld )
  {
    valgrind_arguments($args, \$exe);
  }

  mtr_add_arg($args, "--defaults-group-suffix=%s", $mysqld->after('mysqld'));
  mysqld_arguments($args,$mysqld,$extra_opts);

  if ( $opt_debug )
  {
    mtr_add_arg($args, "--debug=d:t:i:A,%s/log/%s.trace",
		$path_vardir_trace, $mysqld->name());
  }

  if (IS_WINDOWS)
  {
    # Trick the server to send output to stderr, with --console
    if (!(grep(/^--log-error/, @$args))) {
      mtr_add_arg($args, "--console");
    }
  }

  if ( $opt_gdb || $opt_manual_gdb )
  {
    gdb_arguments(\$args, \$exe, $mysqld->name());
  }
  elsif ( $opt_ddd || $opt_manual_ddd )
  {
    ddd_arguments(\$args, \$exe, $mysqld->name());
  }
  elsif ( $opt_debugger )
  {
    debugger_arguments(\$args, \$exe, $mysqld->name());
  }
  elsif ( $opt_manual_debug )
  {
     print "\nStart " .$mysqld->name()." in your debugger\n" .
           "dir: $glob_mysql_test_dir\n" .
           "exe: $exe\n" .
	   "args:  " . join(" ", @$args)  . "\n\n" .
	   "Waiting ....\n";

     # Indicate the exe should not be started
    $exe= undef;
  }
  else
  {
    # Default to not wait until pid file has been created
    $wait_for_pid_file= 0;
  }

  # Remove the old pidfile if any
  unlink($mysqld->value('pid-file'));

  my $output= $mysqld->value('#log-error');
  if ( $opt_valgrind and $opt_debug )
  {
    # When both --valgrind and --debug is selected, send
    # all output to the trace file, making it possible to
    # see the exact location where valgrind complains

    # Write a message about this to the normal log file
    my $trace_name= "$opt_vardir/log/".$mysqld->name().".trace";
    mtr_tofile($output,
	       "NOTE: When running with --valgrind --debug the output from",
	       "mysqld(where the valgrind messages shows up) is stored ",
	       "together with the trace file to make it ",
	       "easier to find the exact position of valgrind errors.",
	       "See trace file $trace_name.\n");
    $output= $trace_name;

  }

  if ( defined $exe )
  {
    pre_write_errorlog($output);
    $mysqld->{'proc'}= My::SafeProcess->new
      (
       name          => $mysqld->name(),
       path          => $exe,
       args          => \$args,
       output        => $output,
       error         => $output,
       append        => 1,
       verbose       => $opt_verbose,
       nocore        => $opt_skip_core,
       host          => undef,
       shutdown      => sub { mysqld_stop($mysqld) },
      );
    mtr_verbose("Started $mysqld->{proc}");
  }

  if ( $wait_for_pid_file &&
       !sleep_until_file_created($mysqld->value('pid-file'),
				 $opt_start_timeout,
				 $mysqld->{'proc'}))
  {
    my $mname= $mysqld->name();
    mtr_error("Failed to start mysqld $mname with command $exe");
  }

  # Remember options used when starting
  $mysqld->{'started_opts'}= $extra_opts;

  return;
}


sub stop_all_servers () {
  my $shutdown_timeout = $_[0] or 0;

  mtr_verbose("Stopping all servers...");

  # Kill all started servers
  My::SafeProcess::shutdown($shutdown_timeout,
			    started(all_servers()));

  # Remove pidfiles
  foreach my $server ( all_servers() )
  {
    my $pid_file= $server->if_exist('pid-file');
    unlink($pid_file) if defined $pid_file;
  }

  # Mark servers as stopped
  map($_->{proc}= undef, all_servers());

}


# Find out if server should be restarted for this test
sub server_need_restart {
  my ($tinfo, $server)= @_;

  if ( using_extern() )
  {
    mtr_verbose_restart($server, "no restart for --extern server");
    return 0;
  }

  if ( $tinfo->{'force_restart'} ) {
    mtr_verbose_restart($server, "forced in .opt file");
    return 1;
  }

  if ( $tinfo->{template_path} ne $current_config_name)
  {
    mtr_verbose_restart($server, "using different config file");
    return 1;
  }

  if ( $tinfo->{'master_sh'}  || $tinfo->{'slave_sh'} )
  {
    mtr_verbose_restart($server, "sh script to run");
    return 1;
  }

  if ( ! started($server) )
  {
    mtr_verbose_restart($server, "not started");
    return 1;
  }

  my $started_tinfo= $server->{'started_tinfo'};
  if ( defined $started_tinfo )
  {

    # Check if timezone of  test that server was started
    # with differs from timezone of next test
    if ( timezone($started_tinfo) ne timezone($tinfo) )
    {
      mtr_verbose_restart($server, "different timezone");
      return 1;
    }
  }

  # Temporary re-enable the "always restart slave" hack
  # this should be removed asap, but will require that each rpl
  # testcase cleanup better after itself - ie. stop and reset
  # replication
  # Use the "#!use-slave-opt" marker to detect that this is a "slave"
  # server
  if ( $server->option("#!use-slave-opt") ){
    mtr_verbose_restart($server, "Always restart slave(s)");
    return 1;
  }

  my $is_mysqld= grep ($server eq $_, mysqlds());
  if ($is_mysqld)
  {

    # Check that running process was started with same options
    # as the current test requires
    my $extra_opts= get_extra_opts($server, $tinfo);
    my $started_opts= $server->{'started_opts'};

    if (!My::Options::same($started_opts, $extra_opts) )
    {
      my $use_dynamic_option_switch= 0;
      if (!$use_dynamic_option_switch)
      {
	mtr_verbose_restart($server, "running with different options '" .
			    join(" ", @{$extra_opts}) . "' != '" .
			    join(" ", @{$started_opts}) . "'" );
	return 1;
      }

      mtr_verbose(My::Options::toStr("started_opts", @$started_opts));
      mtr_verbose(My::Options::toStr("extra_opts", @$extra_opts));

      # Get diff and check if dynamic switch is possible
      my @diff_opts= My::Options::diff($started_opts, $extra_opts);
      mtr_verbose(My::Options::toStr("diff_opts", @diff_opts));

      my $query= My::Options::toSQL(@diff_opts);
      mtr_verbose("Attempting dynamic switch '$query'");
      if (run_query($tinfo, $server, $query)){
	mtr_verbose("Restart: running with different options '" .
		    join(" ", @{$extra_opts}) . "' != '" .
		    join(" ", @{$started_opts}) . "'" );
	return 1;
      }

      # Remember the dynamically set options
      $server->{'started_opts'}= $extra_opts;
    }
  }

  # Default, no restart
  return 0;
}


sub servers_need_restart($) {
  my ($tinfo)= @_;
  return grep { server_need_restart($tinfo, $_); } all_servers();
}



#
# Return list of specific servers
#  - there is no servers in an empty config
#
sub _like   { return $config ? $config->like($_[0]) : (); }
sub mysqlds { return _like('mysqld.'); }
sub ndbds   { return _like('cluster_config.ndbd.');}
sub ndb_mgmds { return _like('cluster_config.ndb_mgmd.'); }
sub clusters  { return _like('mysql_cluster.'); }
sub all_servers { return ( mysqlds(), ndb_mgmds(), ndbds() ); }


#
# Filter a list of servers and return only those that are part
# of the specified cluster
#
sub in_cluster {
  my ($cluster)= shift;
  # Return only processes for a specific cluster
  return grep { $_->suffix() eq $cluster->suffix() } @_;
}



#
# Filter a list of servers and return the SafeProcess
# for only those that are started or stopped
#
sub started { return grep(defined $_, map($_->{proc}, @_));  }
sub stopped { return grep(!defined $_, map($_->{proc}, @_)); }


sub envsubst {
  my $string= shift;

  if ( ! defined $ENV{$string} )
  {
    mtr_error(".opt file references '$string' which is not set");
  }

  return $ENV{$string};
}


sub get_extra_opts {
  my ($mysqld, $tinfo)= @_;

  my $opts=
    $mysqld->option("#!use-slave-opt") ?
      $tinfo->{slave_opt} : $tinfo->{master_opt};

  # Expand environment variables
  foreach my $opt ( @$opts )
  {
    $opt =~ s/\$\{(\w+)\}/envsubst($1)/ge;
    $opt =~ s/\$(\w+)/envsubst($1)/ge;
  }
  return $opts;
}


sub stop_servers($$) {
  my (@servers)= @_;

  if ( join('|', @servers) eq join('|', all_servers()) )
  {
    # All servers are going down, use some kind of order to
    # avoid too many warnings in the log files

   mtr_report("Restarting all servers");

    #  mysqld processes
    My::SafeProcess::shutdown( $opt_shutdown_timeout, started(mysqlds()) );

    # cluster processes
    My::SafeProcess::shutdown( $opt_shutdown_timeout,
			       started(ndbds(), ndb_mgmds()) );
  }
  else
  {
    mtr_report("Restarting ", started(@servers));

     # Stop only some servers
    My::SafeProcess::shutdown( $opt_shutdown_timeout,
			       started(@servers) );
  }

  foreach my $server (@servers)
  {
    # Mark server as stopped
    $server->{proc}= undef;

    # Forget history
    delete $server->{'started_tinfo'};
    delete $server->{'started_opts'};
    delete $server->{'started_cnf'};
  }
}


#
# start_servers
#
# Start servers not already started
#
# RETURN
#  0 OK
#  1 Start failed
#
sub start_servers($) {
  my ($tinfo)= @_;

  # Start clusters
  foreach my $cluster ( clusters() )
  {
    ndbcluster_start($cluster);
  }

  # Start mysqlds
  foreach my $mysqld ( mysqlds() )
  {
    if ( $mysqld->{proc} )
    {
      # Already started

      # Write start of testcase to log file
      mark_log($mysqld->value('#log-error'), $tinfo);

      next;
    }

    my $datadir= $mysqld->value('datadir');
    if ($opt_start_dirty)
    {
      # Don't delete anything if starting dirty
      ;
    }
    else
    {

      my @options= ('log-bin', 'relay-log');
      foreach my $option_name ( @options )  {
	next unless $mysqld->option($option_name);

	my $file_name= $mysqld->value($option_name);
	next unless
	  defined $file_name and
	    -e $file_name;

	mtr_debug(" -removing '$file_name'");
	unlink($file_name) or die ("unable to remove file '$file_name'");
      }

      if (-d $datadir ) {
        preserve_error_log($mysqld);
	mtr_verbose(" - removing '$datadir'");
	rmtree($datadir);
      }
    }

    my $mysqld_basedir= $mysqld->value('basedir');
    if ( $basedir eq $mysqld_basedir )
    {
      if (! $opt_start_dirty)	# If dirty, keep possibly grown system db
      {
	# Copy datadir from installed system db
	for my $path ( "$opt_vardir", "$opt_vardir/..") {
	  my $install_db= "$path/install.db";
	  copytree($install_db, $datadir)
	    if -d $install_db;
	}
	mtr_error("Failed to copy system db to '$datadir'")
	  unless -d $datadir;
      }
    }
    else
    {
      mysql_install_db($mysqld); # For versional testing

      mtr_error("Failed to install system db to '$datadir'")
	unless -d $datadir;

    }
    restore_error_log($mysqld);

    # Create the servers tmpdir
    my $tmpdir= $mysqld->value('tmpdir');
    mkpath($tmpdir) unless -d $tmpdir;

    # Write start of testcase to log file
    mark_log($mysqld->value('#log-error'), $tinfo);

    # Run <tname>-master.sh
    if ($mysqld->option('#!run-master-sh') and
       run_sh_script($tinfo->{master_sh}) )
    {
      $tinfo->{'comment'}= "Failed to execute '$tinfo->{master_sh}'";
      return 1;
    }

    # Run <tname>-slave.sh
    if ($mysqld->option('#!run-slave-sh') and
	run_sh_script($tinfo->{slave_sh}))
    {
      $tinfo->{'comment'}= "Failed to execute '$tinfo->{slave_sh}'";
      return 1;
    }

    if (!$opt_embedded_server)
    {
      my $extra_opts= get_extra_opts($mysqld, $tinfo);
      mysqld_start($mysqld,$extra_opts);

      # Save this test case information, so next can examine it
      $mysqld->{'started_tinfo'}= $tinfo;
    }

  }

  # Wait for clusters to start
  foreach my $cluster ( clusters() )
  {
    if (ndbcluster_wait_started($cluster, ""))
    {
      # failed to start
      $tinfo->{'comment'}= "Start of '".$cluster->name()."' cluster failed";
      return 1;
    }
  }

  # Wait for mysqlds to start
  foreach my $mysqld ( mysqlds() )
  {
    next if !started($mysqld);

    if (sleep_until_file_created($mysqld->value('pid-file'),
				 $opt_start_timeout,
				 $mysqld->{'proc'}) == 0) {
      $tinfo->{comment}=
	"Failed to start ".$mysqld->name();

      my $logfile= $mysqld->value('#log-error');
      if ( defined $logfile and -f $logfile )
      {
        my @srv_lines= extract_server_log($logfile, $tinfo->{name});
	$tinfo->{logfile}= "Server log is:\n" . join ("", @srv_lines);
      }
      else
      {
	$tinfo->{logfile}= "Could not open server logfile: '$logfile'";
      }
      return 1;
    }
  }
  return 0;
}


#
# Run include/check-testcase.test
# Before a testcase, run in record mode and save result file to var/tmp
# After testcase, run and compare with the recorded file, they should be equal!
#
# RETURN VALUE
#  The newly started process
#
sub start_check_testcase ($$$) {
  my $tinfo=    shift;
  my $mode=     shift;
  my $mysqld=   shift;

  my $name= "check-".$mysqld->name();
  # Replace dots in name with underscore to avoid that mysqltest
  # misinterpret's what the filename extension is :(
  $name=~ s/\./_/g;

  my $args;
  mtr_init_args(\$args);

  mtr_add_arg($args, "--defaults-file=%s", $path_config_file);
  mtr_add_arg($args, "--defaults-group-suffix=%s", $mysqld->after('mysqld'));

  mtr_add_arg($args, "--skip-safemalloc");

  mtr_add_arg($args, "--result-file=%s", "$opt_vardir/tmp/$name.result");
  mtr_add_arg($args, "--test-file=%s", "include/check-testcase.test");
  mtr_add_arg($args, "--verbose");

  if ( $mode eq "before" )
  {
    mtr_add_arg($args, "--record");
  }
  my $errfile= "$opt_vardir/tmp/$name.err";
  my $proc= My::SafeProcess->new
    (
     name          => $name,
     path          => $exe_mysqltest,
     error         => $errfile,
     output        => $errfile,
     args          => \$args,
     user_data     => $errfile,
     verbose       => $opt_verbose,
    );

  mtr_report("Started $proc");
  return $proc;
}


sub run_mysqltest ($) {
  my $proc= start_mysqltest(@_);
  $proc->wait();
}


sub start_mysqltest ($) {
  my ($tinfo)= @_;
  my $exe= $exe_mysqltest;
  my $args;

  mtr_init_args(\$args);

  mtr_add_arg($args, "--defaults-file=%s", $path_config_file);
  mtr_add_arg($args, "--silent");
  mtr_add_arg($args, "--skip-safemalloc");
  mtr_add_arg($args, "--tmpdir=%s", $opt_tmpdir);
  mtr_add_arg($args, "--character-sets-dir=%s", $path_charsetsdir);
  mtr_add_arg($args, "--logdir=%s/log", $opt_vardir);

  # Log line number and time  for each line in .test file
  mtr_add_arg($args, "--mark-progress")
    if $opt_mark_progress;

  mtr_add_arg($args, "--database=test");

  if ( $opt_ps_protocol )
  {
    mtr_add_arg($args, "--ps-protocol");
  }

  if ( $opt_sp_protocol )
  {
    mtr_add_arg($args, "--sp-protocol");
  }

  if ( $opt_view_protocol )
  {
    mtr_add_arg($args, "--view-protocol");
  }

  if ( $opt_cursor_protocol )
  {
    mtr_add_arg($args, "--cursor-protocol");
  }

  if ( $opt_strace_client )
  {
    $exe=  $opt_strace_client || "strace";
    mtr_add_arg($args, "-o");
    mtr_add_arg($args, "%s/log/mysqltest.strace", $opt_vardir);
    mtr_add_arg($args, "$exe_mysqltest");
  }

  mtr_add_arg($args, "--timer-file=%s/log/timer", $opt_vardir);

  if ( $opt_compress )
  {
    mtr_add_arg($args, "--compress");
  }

  if ( $opt_sleep )
  {
    mtr_add_arg($args, "--sleep=%d", $opt_sleep);
  }

  if ( $opt_ssl )
  {
    # Turn on SSL for _all_ test cases if option --ssl was used
    mtr_add_arg($args, "--ssl");
  }

  foreach my $arg ( @opt_extra_mysqltest_opt )
  {
    mtr_add_arg($args, "%s", $arg);
  }

  if ( $opt_embedded_server )
  {

    # Get the args needed for the embedded server
    # and append them to args prefixed
    # with --sever-arg=

    my $mysqld=  $config->group('embedded')
      or mtr_error("Could not get [embedded] section");

    my $mysqld_args;
    mtr_init_args(\$mysqld_args);
    my $extra_opts= get_extra_opts($mysqld, $tinfo);
    mysqld_arguments($mysqld_args, $mysqld, $extra_opts);
    mtr_add_arg($args, "--server-arg=%s", $_) for @$mysqld_args;

    if (IS_WINDOWS)
    {
      # Trick the server to send output to stderr, with --console
      if (!(grep(/^--server-arg=--log-error/, @$args))) {
        mtr_add_arg($args, "--server-arg=--console");
      }
    }
  }

  foreach my $arg ( @opt_extra_mysqltest_opt )
  {
    mtr_add_arg($args, "%s", $arg);
  }

  # ----------------------------------------------------------------------
  # export MYSQL_TEST variable containing <path>/mysqltest <args>
  # ----------------------------------------------------------------------
  $ENV{'MYSQL_TEST'}= mtr_args2str($exe_mysqltest, @$args);

  # ----------------------------------------------------------------------
  # Add arguments that should not go into the MYSQL_TEST env var
  # ----------------------------------------------------------------------
  if ( $opt_valgrind_mysqltest )
  {
    # Prefix the Valgrind options to the argument list.
    # We do this here, since we do not want to Valgrind the nested invocations
    # of mysqltest; that would mess up the stderr output causing test failure.
    my @args_saved = @$args;
    mtr_init_args(\$args);
    valgrind_arguments($args, \$exe);
    mtr_add_arg($args, "%s", $_) for @args_saved;
  }

  mtr_add_arg($args, "--test-file=%s", $tinfo->{'path'});

  # Number of lines of resut to include in failure report
  mtr_add_arg($args, "--tail-lines=20");

  if ( defined $tinfo->{'result_file'} ) {
    mtr_add_arg($args, "--result-file=%s", $tinfo->{'result_file'});
  }

  client_debug_arg($args, "mysqltest");

  if ( $opt_record )
  {
    mtr_add_arg($args, "--record");

    # When recording to a non existing result file
    # the name of that file is in "record_file"
    if ( defined $tinfo->{'record_file'} ) {
      mtr_add_arg($args, "--result-file=%s", $tinfo->{record_file});
    }
  }

  if ( $opt_client_gdb )
  {
    gdb_arguments(\$args, \$exe, "client");
  }
  elsif ( $opt_client_ddd )
  {
    ddd_arguments(\$args, \$exe, "client");
  }
  elsif ( $opt_client_debugger )
  {
    debugger_arguments(\$args, \$exe, "client");
  }

  my $proc= My::SafeProcess->new
    (
     name          => "mysqltest",
     path          => $exe,
     args          => \$args,
     append        => 1,
     error         => $path_current_testlog,
     verbose       => $opt_verbose,
    );
  mtr_verbose("Started $proc");
  return $proc;
}


#
# Modify the exe and args so that program is run in gdb in xterm
#
sub gdb_arguments {
  my $args= shift;
  my $exe=  shift;
  my $type= shift;

  # Write $args to gdb init file
  my $str= join(" ", @$$args);
  my $gdb_init_file= "$opt_vardir/tmp/gdbinit.$type";

  # Remove the old gdbinit file
  unlink($gdb_init_file);

  if ( $type eq "client" )
  {
    # write init file for client
    mtr_tofile($gdb_init_file,
	       "set args $str\n" .
	       "break main\n");
  }
  else
  {
    # write init file for mysqld
    mtr_tofile($gdb_init_file,
	       "set args $str\n" .
	       "break mysql_parse\n" .
	       "commands 1\n" .
	       "disable 1\n" .
	       "end\n" .
	       "run");
  }

  if ( $opt_manual_gdb )
  {
     print "\nTo start gdb for $type, type in another window:\n";
     print "gdb -cd $glob_mysql_test_dir -x $gdb_init_file $$exe\n";

     # Indicate the exe should not be started
     $$exe= undef;
     return;
  }

  $$args= [];
  mtr_add_arg($$args, "-title");
  mtr_add_arg($$args, "$type");
  mtr_add_arg($$args, "-e");

  if ( $exe_libtool )
  {
    mtr_add_arg($$args, $exe_libtool);
    mtr_add_arg($$args, "--mode=execute");
  }

  mtr_add_arg($$args, "gdb");
  mtr_add_arg($$args, "-x");
  mtr_add_arg($$args, "$gdb_init_file");
  mtr_add_arg($$args, "$$exe");

  $$exe= "xterm";
}


#
# Modify the exe and args so that program is run in ddd
#
sub ddd_arguments {
  my $args= shift;
  my $exe=  shift;
  my $type= shift;

  # Write $args to ddd init file
  my $str= join(" ", @$$args);
  my $gdb_init_file= "$opt_vardir/tmp/gdbinit.$type";

  # Remove the old gdbinit file
  unlink($gdb_init_file);

  if ( $type eq "client" )
  {
    # write init file for client
    mtr_tofile($gdb_init_file,
	       "set args $str\n" .
	       "break main\n");
  }
  else
  {
    # write init file for mysqld
    mtr_tofile($gdb_init_file,
	       "file $$exe\n" .
	       "set args $str\n" .
	       "break mysql_parse\n" .
	       "commands 1\n" .
	       "disable 1\n" .
	       "end");
  }

  if ( $opt_manual_ddd )
  {
     print "\nTo start ddd for $type, type in another window:\n";
     print "ddd -cd $glob_mysql_test_dir -x $gdb_init_file $$exe\n";

     # Indicate the exe should not be started
     $$exe= undef;
     return;
  }

  my $save_exe= $$exe;
  $$args= [];
  if ( $exe_libtool )
  {
    $$exe= $exe_libtool;
    mtr_add_arg($$args, "--mode=execute");
    mtr_add_arg($$args, "ddd");
  }
  else
  {
    $$exe= "ddd";
  }
  mtr_add_arg($$args, "--command=$gdb_init_file");
  mtr_add_arg($$args, "$save_exe");
}


#
# Modify the exe and args so that program is run in the selected debugger
#
sub debugger_arguments {
  my $args= shift;
  my $exe=  shift;
  my $debugger= $opt_debugger || $opt_client_debugger;

  if ( $debugger =~ /vcexpress|vc|devenv/ )
  {
    # vc[express] /debugexe exe arg1 .. argn

    # Add /debugexe and name of the exe before args
    unshift(@$$args, "/debugexe");
    unshift(@$$args, "$$exe");

    # Set exe to debuggername
    $$exe= $debugger;

  }
  elsif ( $debugger =~ /windbg/ )
  {
    # windbg exe arg1 .. argn

    # Add name of the exe before args
    unshift(@$$args, "$$exe");

    # Set exe to debuggername
    $$exe= $debugger;

  }
  elsif ( $debugger eq "dbx" )
  {
    # xterm -e dbx -r exe arg1 .. argn

    unshift(@$$args, $$exe);
    unshift(@$$args, "-r");
    unshift(@$$args, $debugger);
    unshift(@$$args, "-e");

    $$exe= "xterm";

  }
  else
  {
    mtr_error("Unknown argument \"$debugger\" passed to --debugger");
  }
}


#
# Modify the exe and args so that program is run in valgrind
#
sub valgrind_arguments {
  my $args= shift;
  my $exe=  shift;

  if ( $opt_callgrind)
  {
    mtr_add_arg($args, "--tool=callgrind");
    mtr_add_arg($args, "--base=$opt_vardir/log");
  }
  else
  {
    mtr_add_arg($args, "--tool=memcheck"); # From >= 2.1.2 needs this option
    mtr_add_arg($args, "--leak-check=yes");
    mtr_add_arg($args, "--num-callers=16");
    mtr_add_arg($args, "--suppressions=%s/valgrind.supp", $glob_mysql_test_dir)
      if -f "$glob_mysql_test_dir/valgrind.supp";
  }

  # Add valgrind options, can be overriden by user
  mtr_add_arg($args, '%s', $_) for (@valgrind_args);

  mtr_add_arg($args, $$exe);

  $$exe= $opt_valgrind_path || "valgrind";

  if ($exe_libtool)
  {
    # Add "libtool --mode-execute" before the test to execute
    # if running in valgrind(to avoid valgrinding bash)
    unshift(@$args, "--mode=execute", $$exe);
    $$exe= $exe_libtool;
  }
}


#
# Usage
#
sub usage ($) {
  my ($message)= @_;

  if ( $message )
  {
    print STDERR "$message\n";
  }

  print <<HERE;

$0 [ OPTIONS ] [ TESTCASE ]

Options to control what engine/variation to run

  embedded-server       Use the embedded server, i.e. no mysqld daemons
  ps-protocol           Use the binary protocol between client and server
  cursor-protocol       Use the cursor protocol between client and server
                        (implies --ps-protocol)
  view-protocol         Create a view to execute all non updating queries
  sp-protocol           Create a stored procedure to execute all queries
  compress              Use the compressed protocol between client and server
  ssl                   Use ssl protocol between client and server
  skip-ssl              Dont start server with support for ssl connections
  vs-config             Visual Studio configuration used to create executables
                        (default: MTR_VS_CONFIG environment variable)
  parallel=#            How many parallell test should be run
  defaults-file=<config template> Use fixed config template for all
                        tests
  defaults_extra_file=<config template> Extra config template to add to
                        all generated configs
  combination=<opt>     Use at least twice to run tests with specified
                        options to mysqld
  skip-combinations     Ignore combination file (or options)

Options to control directories to use
  tmpdir=DIR            The directory where temporary files are stored
                        (default: ./var/tmp).
  vardir=DIR            The directory where files generated from the test run
                        is stored (default: ./var). Specifying a ramdisk or
                        tmpfs will speed up tests.
  mem                   Run testsuite in "memory" using tmpfs or ramdisk
                        Attempts to find a suitable location
                        using a builtin list of standard locations
                        for tmpfs (/dev/shm)
                        The option can also be set using environment
                        variable MTR_MEM=[DIR]
  client-bindir=PATH    Path to the directory where client binaries are located
  client-libdir=PATH    Path to the directory where client libraries are located


Options to control what test suites or cases to run

  force                 Continue to run the suite after failure
  with-ndbcluster-only  Run only tests that include "ndb" in the filename
  skip-ndb[cluster]     Skip all tests that need cluster
  do-test=PREFIX or REGEX
                        Run test cases which name are prefixed with PREFIX
                        or fulfills REGEX
  skip-test=PREFIX or REGEX
                        Skip test cases which name are prefixed with PREFIX
                        or fulfills REGEX
  start-from=PREFIX     Run test cases starting test prefixed with PREFIX where
                        prefix may be suite.testname or just testname
  suite[s]=NAME1,..,NAMEN
                        Collect tests in suites from the comma separated
                        list of suite names.
                        The default is: "$DEFAULT_SUITES"
  skip-rpl              Skip the replication test cases.
  big-test              Also run tests marked as "big"
  staging-run           Run a limited number of tests (no slow tests). Used
                        for running staging trees with valgrind.
  enable-disabled       Run also tests marked as disabled
  print-testcases       Don't run the tests but print details about all the
                        selected tests, in the order they would be run.

Options that specify ports

  mtr-build-thread=#    Specify unique number to calculate port number(s) from.
  build-thread=#        Can be set in environment variable MTR_BUILD_THREAD.
                        Set  MTR_BUILD_THREAD="auto" to automatically aquire
                        a build thread id that is unique to current host

Options for test case authoring

  record TESTNAME       (Re)genereate the result file for TESTNAME
  check-testcases       Check testcases for sideeffects
  mark-progress         Log line number and elapsed time to <testname>.progress

Options that pass on options

  mysqld=ARGS           Specify additional arguments to "mysqld"
  mysqltest=ARGS        Specify additional arguments to "mysqltest"

Options to run test on running server

  extern option=value   Run only the tests against an already started server
                        the options to use for connection to the extern server
                        must be specified using name-value pair notation
                        For example:
                         ./$0 --extern socket=/tmp/mysqld.sock

Options for debugging the product

  client-ddd            Start mysqltest client in ddd
  client-debugger=NAME  Start mysqltest in the selected debugger
  client-gdb            Start mysqltest client in gdb
  ddd                   Start mysqld in ddd
  debug                 Dump trace output for all servers and client programs
  debugger=NAME         Start mysqld in the selected debugger
  gdb                   Start the mysqld(s) in gdb
  manual-debug          Let user manually start mysqld in debugger, before
                        running test(s)
  manual-gdb            Let user manually start mysqld in gdb, before running
                        test(s)
  manual-ddd            Let user manually start mysqld in ddd, before running
                        test(s)
  strace-client=[path]  Create strace output for mysqltest client, optionally
                        specifying name and path to the trace program to use.
                        Example: $0 --strace-client=ktrace
  max-save-core         Limit the number of core files saved (to avoid filling
                        up disks for heavily crashing server). Defaults to
                        $opt_max_save_core, set to 0 for no limit. Set
                        it's default with MTR_MAX_SAVE_CORE
  max-save-datadir      Limit the number of datadir saved (to avoid filling
                        up disks for heavily crashing server). Defaults to
                        $opt_max_save_datadir, set to 0 for no limit. Set
                        it's default with MTR_MAX_SAVE_DATDIR
  max-test-fail         Limit the number of test failurs before aborting
                        the current test run. Defaults to
                        $opt_max_test_fail, set to 0 for no limit. Set
                        it's default with MTR_MAX_TEST_FAIL

Options for valgrind

  valgrind              Run the "mysqltest" and "mysqld" executables using
                        valgrind with default options
  valgrind-all          Synonym for --valgrind
  valgrind-mysqltest    Run the "mysqltest" and "mysql_client_test" executable
                        with valgrind
  valgrind-mysqld       Run the "mysqld" executable with valgrind
  valgrind-options=ARGS Deprecated, use --valgrind-option
  valgrind-option=ARGS  Option to give valgrind, replaces default option(s),
                        can be specified more then once
  valgrind-path=<EXE>   Path to the valgrind executable
  callgrind             Instruct valgrind to use callgrind

Misc options
  user=USER             User for connecting to mysqld(default: $opt_user)
  comment=STR           Write STR to the output
  notimer               Don't show test case execution time
  verbose               More verbose output(use multiple times for even more)
  verbose-restart       Write when and why servers are restarted
  start                 Only initialize and start the servers, using the
                        startup settings for the first specified test case
                        Example:
                         $0 --start alias &
  start-dirty           Only start the servers (without initialization) for
                        the first specified test case
  wait-all              If --start or --start-dirty option is used, wait for all
                        servers to exit before finishing the process
  fast                  Run as fast as possible, dont't wait for servers
                        to shutdown etc.
  parallel=N            Run tests in N parallel threads (default=1)
                        Use parallel=auto for auto-setting of N
  repeat=N              Run each test N number of times
  retry=N               Retry tests that fail N times, limit number of failures
                        to $opt_retry_failure
  retry-failure=N       Limit number of retries for a failed test
  reorder               Reorder tests to get fewer server restarts
  help                  Get this help text

  testcase-timeout=MINUTES Max test case run time (default $opt_testcase_timeout)
  suite-timeout=MINUTES Max test suite run time (default $opt_suite_timeout)
  shutdown-timeout=SECONDS Max number of seconds to wait for server shutdown
                        before killing servers (default $opt_shutdown_timeout)
  warnings              Scan the log files for warnings. Use --nowarnings
                        to turn off.

  stop-file=file        (also MTR_STOP_FILE environment variable) if this
                        file detected mysql test will not start new tests
                        until the file will be removed.
  stop-keep-alive=sec   (also MTR_STOP_KEEP_ALIVE environment variable)
                        works with stop-file, print messages every sec
                        seconds when mysql test is waiting to removing
                        the file (for buildbot)

  sleep=SECONDS         Passed to mysqltest, will be used as fixed sleep time
  debug-sync-timeout=NUM Set default timeout for WAIT_FOR debug sync
                        actions. Disable facility with NUM=0.
  gcov                  Collect coverage information after the test.
                        The result is a gcov file per source and header file.
  gcov-src-dir=subdir   Colllect coverage only within the given subdirectory.
                        For example, if you're only developing the SQL layer, 
                        it makes sense to use --gcov-src-dir=sql
  experimental=<file>   Refer to list of tests considered experimental;
                        failures will be marked exp-fail instead of fail.
  report-features       First run a "test" that reports mysql features
  timestamp             Print timestamp before each test report line
  timediff              With --timestamp, also print time passed since
                        *previous* test started

HERE
  exit(1);

}


sub list_options ($) {
  my $hash= shift;

  for (keys %$hash) {
    s/(=.*|!)$//;
    s/\|/\n--/g;
    print "--$_\n";
  }

  exit(1);
}<|MERGE_RESOLUTION|>--- conflicted
+++ resolved
@@ -201,10 +201,10 @@
 
 my $opt_sleep;
 
-my $opt_testcase_timeout=    15; # minutes
-my $opt_suite_timeout   =   300; # minutes
-my $opt_shutdown_timeout=    10; # seconds
-my $opt_start_timeout   =   180; # seconds
+my $opt_testcase_timeout=     15; # 15 minutes
+my $opt_suite_timeout   =    360; # 6 hours
+my $opt_shutdown_timeout=     10; # 10 seconds
+my $opt_start_timeout   =    180; # 180 seconds
 
 sub testcase_timeout { return $opt_testcase_timeout * 60; };
 sub suite_timeout { return $opt_suite_timeout * 60; };
@@ -215,7 +215,7 @@
 my $start_only;
 my $opt_wait_all;
 my $opt_repeat= 1;
-my $opt_retry= 3;
+my $opt_retry= 1;
 my $opt_retry_failure= 2;
 
 my $opt_strace_client;
@@ -612,8 +612,9 @@
           my $fake_test= My::Test::read_test($sock);
           my $test_list= join (" ", @{$fake_test->{testnames}});
           push @$extra_warnings, $test_list;
+          my $report= $fake_test->{'warnings'};
           mtr_report("***Warnings generated in error logs during shutdown ".
-                     "after running tests: $test_list");
+                     "after running tests: $test_list\n\n$report");
           $test_failure= 1;
           if ( !$opt_force ) {
             # Test failure due to warnings, force is off
@@ -1318,6 +1319,8 @@
   {
     # Indicate that we are using debugger
     $glob_debugger= 1;
+    $opt_testcase_timeout= 60*60*24;  # Don't abort debugging with timeout
+    $opt_suite_timeout= $opt_testcase_timeout;
     $opt_retry= 1;
     $opt_retry_failure= 1;
 
@@ -2150,7 +2153,6 @@
   # Create an environment variable to make it possible
   # to detect that valgrind is being used from test cases
   $ENV{'VALGRIND_TEST'}= $opt_valgrind;
-
 }
 
 
@@ -2907,8 +2909,8 @@
   my $bootstrap_sql_file= "$opt_vardir/tmp/bootstrap.sql";
 
   my $path_sql= my_find_file($install_basedir,
-			     ["mysql", "sql/share", "share/mysql",
-			      "share/mariadb", "share", "scripts"],
+			     ["mysql", "sql/share", "share/mariadb",
+			      "share/mysql", "share", "scripts"],
 			     "mysql_system_tables.sql",
 			     NOT_REQUIRED);
 
@@ -3854,14 +3856,13 @@
 
 # Extract server log from after the last occurrence of named test
 # Return as an array of lines
-<<<<<<< HEAD
 #
 
 sub extract_server_log ($$) {
   my ($error_log, $tname) = @_;
 
   # Open the servers .err log file and read all lines
-  # belonging to current tets into @lines
+  # belonging to current test into @lines
   my $Ferr = IO::File->new($error_log)
     or mtr_error("Could not open file '$error_log' for reading: $!");
 
@@ -3911,15 +3912,16 @@
   return $srv_log;
 }
 
-=======
->>>>>>> fb8a529d
-#
-
-sub extract_server_log ($$) {
-  my ($error_log, $tname) = @_;
+#
+# Perform a rough examination of the servers
+# error log and write all lines that look
+# suspicious into $error_log.warnings
+#
+sub extract_warning_lines ($) {
+  my ($error_log) = @_;
 
   # Open the servers .err log file and read all lines
-  # belonging to current test into @lines
+  # belonging to current tets into @lines
   my $Ferr = IO::File->new($error_log)
     or return [];
   my $last_pos= $last_warning_position->{$error_log}{seek_pos};
@@ -3950,37 +3952,8 @@
       }
     }
   }
-  return @lines;
-}
-
-# Get log from server identified from its $proc object, from named test
-# Return as a single string
-#
-
-sub get_log_from_proc ($$) {
-  my ($proc, $name)= @_;
-  my $srv_log= "";
-
-  foreach my $mysqld (mysqlds()) {
-    if ($mysqld->{proc} eq $proc) {
-      my @srv_lines= extract_server_log($mysqld->value('#log-error'), $name);
-      $srv_log= "\nServer log from this test:\n" . join ("", @srv_lines);
-      last;
-    }
-  }
-  return $srv_log;
-}
-
-# Perform a rough examination of the servers
-# error log and write all lines that look
-# suspicious into $error_log.warnings
-#
-sub extract_warning_lines ($$) {
-  my ($error_log, $tname) = @_;
-
-  my @lines= extract_server_log($error_log, $tname);
-
-# Write all suspicious lines to $error_log.warnings file
+
+  # Write all suspicious lines to $error_log.warnings file
   my $warning_log = "$error_log.warnings";
   my $Fwarn = IO::File->new($warning_log, "w")
     or die("Could not open file '$warning_log' for writing: $!");
@@ -4028,9 +4001,11 @@
      qr/Slave I\/O: Get master COLLATION_SERVER failed with error:.*/,
      qr/Slave I\/O: Get master TIME_ZONE failed with error:.*/,
      qr/Slave I\/O: error reconnecting to master '.*' - retry-time: [1-3]  retries/,
+     qr/Error reading packet/,
+     qr/Slave: Can't drop database.* database doesn't exist/,
     );
 
-  my $match_count= 0;
+  my $matched_lines= [];
   LINE: foreach my $line ( @lines )
   {
     PAT: foreach my $pat ( @patterns )
@@ -4042,18 +4017,18 @@
           next LINE if $line =~ $apat;
         }
 	print $Fwarn $line;
-        ++$match_count;
+        push @$matched_lines, $line;
 	last PAT;
       }
     }
   }
   $Fwarn = undef; # Close file
 
-  if ($match_count > 0 &&
+  if (scalar(@$matched_lines) > 0 &&
       defined($last_warning_position->{$error_log}{test_names})) {
-    return $last_warning_position->{$error_log}{test_names};
+    return ($last_warning_position->{$error_log}{test_names}, $matched_lines);
   } else {
-    return [];
+    return ([], $matched_lines);
   }
 }
 
@@ -4073,7 +4048,7 @@
   my $log_error= $mysqld->value('#log-error');
   # To be communicated to the test
   $ENV{MTR_LOG_ERROR}= $log_error;
-  extract_warning_lines($log_error, $tinfo->{name});
+  extract_warning_lines($log_error);
 
   my $args;
   mtr_init_args(\$args);
@@ -4230,14 +4205,18 @@
 sub check_warnings_post_shutdown {
   my ($server_socket)= @_;
   my $testname_hash= { };
+  my $report= '';
   foreach my $mysqld ( mysqlds())
   {
-    my $testlist= extract_warning_lines($mysqld->value('#log-error'), "");
+    my ($testlist, $match_lines)=
+        extract_warning_lines($mysqld->value('#log-error'));
     $testname_hash->{$_}= 1 for @$testlist;
+    $report.= join('', @$match_lines);
   }
   my @warning_tests= keys(%$testname_hash);
   if (@warning_tests) {
     my $fake_test= My::Test->new(testnames => \@warning_tests);
+    $fake_test->{'warnings'}= $report;
     $fake_test->write_test($server_socket, 'WARNINGS');
   }
 }
