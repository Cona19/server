--- conflicted
+++ resolved
@@ -2914,13 +2914,8 @@
     if ((org_options & OPTION_NOT_AUTOCOMMIT))
     {
       /* We changed to auto_commit mode */
-<<<<<<< HEAD
-      thd->options&= ~(ulong) OPTION_BEGIN;
+      thd->options&= ~OPTION_BEGIN;
       thd->transaction.all.modified_non_trans_table= FALSE;
-=======
-      thd->options&= ~OPTION_BEGIN;
-      thd->no_trans_update.all= FALSE;
->>>>>>> 22bf0987
       thd->server_status|= SERVER_STATUS_AUTOCOMMIT;
       if (ha_commit(thd))
 	return 1;
