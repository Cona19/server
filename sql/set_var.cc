/* Copyright (C) 2000-2003 MySQL AB

   This program is free software; you can redistribute it and/or modify
   it under the terms of the GNU General Public License as published by
   the Free Software Foundation; either version 2 of the License, or
   (at your option) any later version.

   This program is distributed in the hope that it will be useful,
   but WITHOUT ANY WARRANTY; without even the implied warranty of
   MERCHANTABILITY or FITNESS FOR A PARTICULAR PURPOSE.  See the
   GNU General Public License for more details.

   You should have received a copy of the GNU General Public License
   along with this program; if not, write to the Free Software
   Foundation, Inc., 59 Temple Place, Suite 330, Boston, MA  02111-1307  USA */

/*
  Handling of MySQL SQL variables

  To add a new variable, one has to do the following:

  - Use one of the 'sys_var... classes from set_var.h or write a specific
    one for the variable type.
  - Define it in the 'variable definition list' in this file.
  - If the variable is thread specific, add it to 'system_variables' struct.
    If not, add it to mysqld.cc and an declaration in 'mysql_priv.h'
  - If the variable should be changed from the command line, add a definition
    of it in the my_option structure list in mysqld.cc
  - Don't forget to initialize new fields in global_system_variables and
    max_system_variables!
  - If the variable should show up in 'show variables' add it to the
    init_vars[] struct in this file

  NOTES:
    - Be careful with var->save_result: sys_var::check() only updates
    ulonglong_value; so other members of the union are garbage then; to use
    them you must first assign a value to them (in specific ::check() for
    example).

  TODO:
    - Add full support for the variable character_set (for 4.1)

    - When updating myisam_delay_key_write, we should do a 'flush tables'
      of all MyISAM tables to ensure that they are reopen with the
      new attribute.
*/

#ifdef USE_PRAGMA_IMPLEMENTATION
#pragma implementation				// gcc: Class implementation
#endif

#include "mysql_priv.h"
#include <mysql.h>
#include "slave.h"
#include <my_getopt.h>
#include <thr_alarm.h>
#include <myisam.h>
#include <my_dir.h>
#ifdef WITH_MARIA_STORAGE_ENGINE
#include <maria.h>
#endif

#include "events.h"

/* WITH_INNOBASE_STORAGE_ENGINE */
extern uint innobase_flush_log_at_trx_commit;
extern ulong innobase_fast_shutdown;
extern long innobase_mirrored_log_groups, innobase_log_files_in_group;
extern longlong innobase_log_file_size;
extern long innobase_log_buffer_size;
extern longlong innobase_buffer_pool_size;
extern long innobase_additional_mem_pool_size;
extern long innobase_file_io_threads, innobase_lock_wait_timeout;
extern long innobase_force_recovery;
extern long innobase_open_files;
extern char *innobase_data_home_dir, *innobase_data_file_path;
extern char *innobase_log_group_home_dir, *innobase_log_arch_dir;
extern char *innobase_unix_file_flush_method;
/* The following variables have to be my_bool for SHOW VARIABLES to work */
extern my_bool innobase_log_archive,
               innobase_use_doublewrite,
               innobase_use_checksums,
               innobase_file_per_table,
               innobase_locks_unsafe_for_binlog;

extern "C" {
extern ulong srv_max_buf_pool_modified_pct;
extern ulong srv_max_purge_lag;
extern ulong srv_auto_extend_increment;
extern ulong srv_n_spin_wait_rounds;
extern ulong srv_n_free_tickets_to_enter;
extern ulong srv_thread_sleep_delay;
extern ulong srv_thread_concurrency;
extern ulong srv_commit_concurrency;
extern ulong srv_flush_log_at_trx_commit;
}

/* WITH_NDBCLUSTER_STORAGE_ENGINE */
extern ulong ndb_cache_check_time;
extern ulong ndb_extra_logging;
#ifdef HAVE_NDB_BINLOG
extern ulong ndb_report_thresh_binlog_epoch_slip;
extern ulong ndb_report_thresh_binlog_mem_usage;
#endif



static HASH system_variable_hash;
const char *bool_type_names[]= { "OFF", "ON", NullS };
TYPELIB bool_typelib=
{
  array_elements(bool_type_names)-1, "", bool_type_names, NULL
};

const char *delay_key_write_type_names[]= { "OFF", "ON", "ALL", NullS };
TYPELIB delay_key_write_typelib=
{
  array_elements(delay_key_write_type_names)-1, "",
  delay_key_write_type_names, NULL
};

static int sys_check_charset(THD *thd, set_var *var);
static bool sys_update_charset(THD *thd, set_var *var);
static void sys_set_default_charset(THD *thd, enum_var_type type);
static int  sys_check_ftb_syntax(THD *thd,  set_var *var);
static bool sys_update_ftb_syntax(THD *thd, set_var * var);
static void sys_default_ftb_syntax(THD *thd, enum_var_type type);
static bool sys_update_init_connect(THD*, set_var*);
static void sys_default_init_connect(THD*, enum_var_type type);
static bool sys_update_init_slave(THD*, set_var*);
static void sys_default_init_slave(THD*, enum_var_type type);
static bool set_option_bit(THD *thd, set_var *var);
static bool set_option_autocommit(THD *thd, set_var *var);
static int  check_log_update(THD *thd, set_var *var);
static bool set_log_update(THD *thd, set_var *var);
static int  check_pseudo_thread_id(THD *thd, set_var *var);
void fix_binlog_format_after_update(THD *thd, enum_var_type type);
static void fix_low_priority_updates(THD *thd, enum_var_type type);
static int check_tx_isolation(THD *thd, set_var *var);
static void fix_tx_isolation(THD *thd, enum_var_type type);
static int check_completion_type(THD *thd, set_var *var);
static void fix_completion_type(THD *thd, enum_var_type type);
static void fix_net_read_timeout(THD *thd, enum_var_type type);
static void fix_net_write_timeout(THD *thd, enum_var_type type);
static void fix_net_retry_count(THD *thd, enum_var_type type);
static void fix_max_join_size(THD *thd, enum_var_type type);
static void fix_query_cache_size(THD *thd, enum_var_type type);
static void fix_query_cache_min_res_unit(THD *thd, enum_var_type type);
static void fix_myisam_max_sort_file_size(THD *thd, enum_var_type type);
static void fix_maria_max_sort_file_size(THD *thd, enum_var_type type);
static void fix_max_binlog_size(THD *thd, enum_var_type type);
static void fix_max_relay_log_size(THD *thd, enum_var_type type);
static void fix_max_connections(THD *thd, enum_var_type type);
static int check_max_delayed_threads(THD *thd, set_var *var);
static void fix_thd_mem_root(THD *thd, enum_var_type type);
static void fix_trans_mem_root(THD *thd, enum_var_type type);
static void fix_server_id(THD *thd, enum_var_type type);
static KEY_CACHE *create_key_cache(const char *name, uint length);
void fix_sql_mode_var(THD *thd, enum_var_type type);
static byte *get_error_count(THD *thd);
static byte *get_warning_count(THD *thd);
static byte *get_tmpdir(THD *thd);
static int  sys_check_log_path(THD *thd,  set_var *var);
static bool sys_update_general_log_path(THD *thd, set_var * var);
static void sys_default_general_log_path(THD *thd, enum_var_type type);
static bool sys_update_slow_log_path(THD *thd, set_var * var);
static void sys_default_slow_log_path(THD *thd, enum_var_type type);

/*
  Variable definition list

  These are variables that can be set from the command line, in
  alphabetic order.

  The variables are linked into the list. A variable is added to
  it in the constructor (see sys_var class for details).
*/

sys_var *sys_var::first= NULL;
uint sys_var::sys_vars= 0;

sys_var_thd_ulong	sys_auto_increment_increment("auto_increment_increment",
                                                     &SV::auto_increment_increment);
sys_var_thd_ulong	sys_auto_increment_offset("auto_increment_offset",
                                                  &SV::auto_increment_offset);

sys_var_bool_ptr	sys_automatic_sp_privileges("automatic_sp_privileges",
					      &sp_automatic_privileges);

sys_var_const_str       sys_basedir("basedir", mysql_home);
sys_var_long_ptr	sys_binlog_cache_size("binlog_cache_size",
					      &binlog_cache_size);
sys_var_thd_binlog_format sys_binlog_format("binlog_format",
                                            &SV::binlog_format);
sys_var_thd_ulong	sys_bulk_insert_buff_size("bulk_insert_buffer_size",
						  &SV::bulk_insert_buff_size);
sys_var_character_set_server	sys_character_set_server("character_set_server");
sys_var_const_str       sys_charset_system("character_set_system",
                                           (char *)my_charset_utf8_general_ci.name);
sys_var_character_set_database	sys_character_set_database("character_set_database");
sys_var_character_set_client  sys_character_set_client("character_set_client");
sys_var_character_set_connection  sys_character_set_connection("character_set_connection");
sys_var_character_set_results sys_character_set_results("character_set_results");
sys_var_character_set_filesystem  sys_character_set_filesystem("character_set_filesystem");
sys_var_thd_ulong	sys_completion_type("completion_type",
					 &SV::completion_type,
					 check_completion_type,
					 fix_completion_type);
sys_var_collation_connection sys_collation_connection("collation_connection");
sys_var_collation_database sys_collation_database("collation_database");
sys_var_collation_server sys_collation_server("collation_server");
sys_var_long_ptr	sys_concurrent_insert("concurrent_insert",
                                              &myisam_concurrent_insert);
sys_var_long_ptr	sys_connect_timeout("connect_timeout",
					    &connect_timeout);
sys_var_const_str       sys_datadir("datadir", mysql_real_data_home);
#ifndef DBUG_OFF
sys_var_thd_dbug        sys_dbug("debug");
#endif
sys_var_enum		sys_delay_key_write("delay_key_write",
					    &delay_key_write_options,
					    &delay_key_write_typelib,
					    fix_delay_key_write);
sys_var_long_ptr	sys_delayed_insert_limit("delayed_insert_limit",
						 &delayed_insert_limit);
sys_var_long_ptr	sys_delayed_insert_timeout("delayed_insert_timeout",
						   &delayed_insert_timeout);
sys_var_long_ptr	sys_delayed_queue_size("delayed_queue_size",
					       &delayed_queue_size);

sys_var_event_scheduler sys_event_scheduler("event_scheduler");
sys_var_long_ptr	sys_expire_logs_days("expire_logs_days",
					     &expire_logs_days);
sys_var_bool_ptr	sys_flush("flush", &myisam_flush);
sys_var_long_ptr	sys_flush_time("flush_time", &flush_time);
sys_var_str             sys_ft_boolean_syntax("ft_boolean_syntax",
                                         sys_check_ftb_syntax,
                                         sys_update_ftb_syntax,
                                         sys_default_ftb_syntax,
                                         ft_boolean_syntax);
sys_var_str             sys_init_connect("init_connect", 0,
                                         sys_update_init_connect,
                                         sys_default_init_connect,0);
sys_var_str             sys_init_slave("init_slave", 0,
                                       sys_update_init_slave,
                                       sys_default_init_slave,0);
sys_var_thd_ulong	sys_interactive_timeout("interactive_timeout",
						&SV::net_interactive_timeout);
sys_var_thd_ulong	sys_join_buffer_size("join_buffer_size",
					     &SV::join_buff_size);
sys_var_key_buffer_size	sys_key_buffer_size("key_buffer_size");
sys_var_key_cache_long  sys_key_cache_block_size("key_cache_block_size",
						 offsetof(KEY_CACHE,
							  param_block_size));
sys_var_key_cache_long	sys_key_cache_division_limit("key_cache_division_limit",
						     offsetof(KEY_CACHE,
							      param_division_limit));
sys_var_key_cache_long  sys_key_cache_age_threshold("key_cache_age_threshold",
						     offsetof(KEY_CACHE,
							      param_age_threshold));
sys_var_bool_ptr	sys_local_infile("local_infile",
					 &opt_local_infile);
sys_var_trust_routine_creators
sys_trust_routine_creators("log_bin_trust_routine_creators",
                           &trust_function_creators);
sys_var_bool_ptr       
sys_trust_function_creators("log_bin_trust_function_creators",
                            &trust_function_creators);
sys_var_bool_ptr
  sys_log_queries_not_using_indexes("log_queries_not_using_indexes",
                                    &opt_log_queries_not_using_indexes);
sys_var_thd_ulong	sys_log_warnings("log_warnings", &SV::log_warnings);
sys_var_thd_ulong	sys_long_query_time("long_query_time",
					     &SV::long_query_time);
sys_var_thd_bool	sys_low_priority_updates("low_priority_updates",
						 &SV::low_priority_updates,
						 fix_low_priority_updates);
#ifndef TO_BE_DELETED	/* Alias for the low_priority_updates */
sys_var_thd_bool	sys_sql_low_priority_updates("sql_low_priority_updates",
						     &SV::low_priority_updates,
						     fix_low_priority_updates);
#endif
sys_var_thd_ulong	sys_max_allowed_packet("max_allowed_packet",
					       &SV::max_allowed_packet);
sys_var_long_ptr	sys_max_binlog_cache_size("max_binlog_cache_size",
						  &max_binlog_cache_size);
sys_var_long_ptr	sys_max_binlog_size("max_binlog_size",
					    &max_binlog_size,
                                            fix_max_binlog_size);
sys_var_long_ptr	sys_max_connections("max_connections",
					    &max_connections,
                                            fix_max_connections);
sys_var_long_ptr	sys_max_connect_errors("max_connect_errors",
					       &max_connect_errors);
sys_var_thd_ulong       sys_max_insert_delayed_threads("max_insert_delayed_threads",
						       &SV::max_insert_delayed_threads,
                                                       check_max_delayed_threads,
                                                       fix_max_connections);
sys_var_thd_ulong	sys_max_delayed_threads("max_delayed_threads",
						&SV::max_insert_delayed_threads,
                                                check_max_delayed_threads,
                                                fix_max_connections);
sys_var_thd_ulong	sys_max_error_count("max_error_count",
					    &SV::max_error_count);
sys_var_thd_ulonglong	sys_max_heap_table_size("max_heap_table_size",
						&SV::max_heap_table_size);
sys_var_thd_ulong       sys_pseudo_thread_id("pseudo_thread_id",
					     &SV::pseudo_thread_id,
                                             check_pseudo_thread_id, 0);
sys_var_thd_ha_rows	sys_max_join_size("max_join_size",
					  &SV::max_join_size,
					  fix_max_join_size);
sys_var_thd_ulong	sys_max_seeks_for_key("max_seeks_for_key",
					      &SV::max_seeks_for_key);
sys_var_thd_ulong   sys_max_length_for_sort_data("max_length_for_sort_data",
                                                 &SV::max_length_for_sort_data);
#ifndef TO_BE_DELETED	/* Alias for max_join_size */
sys_var_thd_ha_rows	sys_sql_max_join_size("sql_max_join_size",
					      &SV::max_join_size,
					      fix_max_join_size);
#endif
static sys_var_long_ptr_global
sys_max_prepared_stmt_count("max_prepared_stmt_count",
                            &max_prepared_stmt_count,
                            &LOCK_prepared_stmt_count);
sys_var_long_ptr	sys_max_relay_log_size("max_relay_log_size",
                                               &max_relay_log_size,
                                               fix_max_relay_log_size);
sys_var_thd_ulong	sys_max_sort_length("max_sort_length",
					    &SV::max_sort_length);
sys_var_thd_ulong	sys_max_sp_recursion_depth("max_sp_recursion_depth",
                                                   &SV::max_sp_recursion_depth);
sys_var_max_user_conn   sys_max_user_connections("max_user_connections");
sys_var_thd_ulong	sys_max_tmp_tables("max_tmp_tables",
					   &SV::max_tmp_tables);
sys_var_long_ptr	sys_max_write_lock_count("max_write_lock_count",
						 &max_write_lock_count);
sys_var_thd_ulong       sys_multi_range_count("multi_range_count",
                                              &SV::multi_range_count);
sys_var_long_ptr	sys_myisam_data_pointer_size("myisam_data_pointer_size",
                                                    &myisam_data_pointer_size);
sys_var_thd_ulonglong	sys_myisam_max_sort_file_size("myisam_max_sort_file_size", &SV::myisam_max_sort_file_size, fix_myisam_max_sort_file_size, 1);
sys_var_thd_ulong       sys_myisam_repair_threads("myisam_repair_threads", &SV::myisam_repair_threads);
sys_var_thd_ulong	sys_myisam_sort_buffer_size("myisam_sort_buffer_size", &SV::myisam_sort_buff_size);
sys_var_bool_ptr	sys_myisam_use_mmap("myisam_use_mmap", 
                                            &opt_myisam_use_mmap);

sys_var_thd_enum        sys_myisam_stats_method("myisam_stats_method",
                                                &SV::myisam_stats_method,
                                                &myisam_stats_method_typelib,
                                                NULL);

sys_var_thd_ulonglong	sys_maria_max_sort_file_size("maria_max_sort_file_size", &SV::maria_max_sort_file_size, fix_maria_max_sort_file_size, 1);
sys_var_thd_ulong       sys_maria_repair_threads("maria_repair_threads", &SV::maria_repair_threads);
sys_var_thd_ulong	sys_maria_sort_buffer_size("maria_sort_buffer_size", &SV::maria_sort_buff_size);
sys_var_thd_enum        sys_maria_stats_method("maria_stats_method",
                                                &SV::maria_stats_method,
                                                &myisam_stats_method_typelib,
                                                NULL);

sys_var_thd_ulong	sys_net_buffer_length("net_buffer_length",
					      &SV::net_buffer_length);
sys_var_thd_ulong	sys_net_read_timeout("net_read_timeout",
					     &SV::net_read_timeout,
					     0, fix_net_read_timeout);
sys_var_thd_ulong	sys_net_write_timeout("net_write_timeout",
					      &SV::net_write_timeout,
					      0, fix_net_write_timeout);
sys_var_thd_ulong	sys_net_retry_count("net_retry_count",
					    &SV::net_retry_count,
					    0, fix_net_retry_count);
sys_var_thd_bool	sys_new_mode("new", &SV::new_mode);
sys_var_thd_bool	sys_old_alter_table("old_alter_table",
					    &SV::old_alter_table);
sys_var_thd_bool	sys_old_passwords("old_passwords", &SV::old_passwords);
sys_var_thd_ulong       sys_optimizer_prune_level("optimizer_prune_level",
                                                  &SV::optimizer_prune_level);
sys_var_thd_ulong       sys_optimizer_search_depth("optimizer_search_depth",
                                                   &SV::optimizer_search_depth);
sys_var_thd_ulong       sys_preload_buff_size("preload_buffer_size",
                                              &SV::preload_buff_size);
sys_var_thd_ulong	sys_read_buff_size("read_buffer_size",
					   &SV::read_buff_size);
sys_var_bool_ptr	sys_readonly("read_only", &opt_readonly);
sys_var_thd_ulong	sys_read_rnd_buff_size("read_rnd_buffer_size",
					       &SV::read_rnd_buff_size);
sys_var_thd_ulong	sys_div_precincrement("div_precision_increment",
                                              &SV::div_precincrement);
#ifdef HAVE_REPLICATION
sys_var_bool_ptr	sys_relay_log_purge("relay_log_purge",
                                            &relay_log_purge);
#endif
sys_var_long_ptr	sys_rpl_recovery_rank("rpl_recovery_rank",
					      &rpl_recovery_rank);
sys_var_long_ptr	sys_query_cache_size("query_cache_size",
					     &query_cache_size,
					     fix_query_cache_size);

sys_var_thd_ulong	sys_range_alloc_block_size("range_alloc_block_size",
						   &SV::range_alloc_block_size);
sys_var_thd_ulong	sys_query_alloc_block_size("query_alloc_block_size",
						   &SV::query_alloc_block_size,
						   0, fix_thd_mem_root);
sys_var_thd_ulong	sys_query_prealloc_size("query_prealloc_size",
						&SV::query_prealloc_size,
						0, fix_thd_mem_root);
sys_var_readonly        sys_tmpdir("tmpdir", OPT_GLOBAL, SHOW_CHAR, get_tmpdir);
sys_var_thd_ulong	sys_trans_alloc_block_size("transaction_alloc_block_size",
						   &SV::trans_alloc_block_size,
						   0, fix_trans_mem_root);
sys_var_thd_ulong	sys_trans_prealloc_size("transaction_prealloc_size",
						&SV::trans_prealloc_size,
						0, fix_trans_mem_root);

#ifdef HAVE_QUERY_CACHE
sys_var_long_ptr	sys_query_cache_limit("query_cache_limit",
					      &query_cache.query_cache_limit);
sys_var_long_ptr        sys_query_cache_min_res_unit("query_cache_min_res_unit",
						     &query_cache_min_res_unit,
						     fix_query_cache_min_res_unit);
sys_var_thd_enum	sys_query_cache_type("query_cache_type",
					     &SV::query_cache_type,
					     &query_cache_type_typelib);
sys_var_thd_bool
sys_query_cache_wlock_invalidate("query_cache_wlock_invalidate",
				 &SV::query_cache_wlock_invalidate);
#endif /* HAVE_QUERY_CACHE */
sys_var_bool_ptr	sys_secure_auth("secure_auth", &opt_secure_auth);
sys_var_long_ptr	sys_server_id("server_id", &server_id, fix_server_id);
sys_var_bool_ptr	sys_slave_compressed_protocol("slave_compressed_protocol",
						      &opt_slave_compressed_protocol);
#ifdef HAVE_REPLICATION
sys_var_long_ptr	sys_slave_net_timeout("slave_net_timeout",
					      &slave_net_timeout);
sys_var_long_ptr	sys_slave_trans_retries("slave_transaction_retries",
                                                &slave_trans_retries);
#endif
sys_var_long_ptr	sys_slow_launch_time("slow_launch_time",
					     &slow_launch_time);
sys_var_thd_ulong	sys_sort_buffer("sort_buffer_size",
					&SV::sortbuff_size);
sys_var_thd_sql_mode    sys_sql_mode("sql_mode",
                                     &SV::sql_mode);
#ifdef HAVE_OPENSSL
extern char *opt_ssl_ca, *opt_ssl_capath, *opt_ssl_cert, *opt_ssl_cipher,
            *opt_ssl_key;
sys_var_const_str_ptr	sys_ssl_ca("ssl_ca", &opt_ssl_ca);
sys_var_const_str_ptr	sys_ssl_capath("ssl_capath", &opt_ssl_capath);
sys_var_const_str_ptr	sys_ssl_cert("ssl_cert", &opt_ssl_cert);
sys_var_const_str_ptr	sys_ssl_cipher("ssl_cipher", &opt_ssl_cipher);
sys_var_const_str_ptr	sys_ssl_key("ssl_key", &opt_ssl_key);
#else
sys_var_const_str	sys_ssl_ca("ssl_ca", NULL);
sys_var_const_str	sys_ssl_capath("ssl_capath", NULL);
sys_var_const_str	sys_ssl_cert("ssl_cert", NULL);
sys_var_const_str	sys_ssl_cipher("ssl_cipher", NULL);
sys_var_const_str	sys_ssl_key("ssl_key", NULL);
#endif
sys_var_thd_enum
sys_updatable_views_with_limit("updatable_views_with_limit",
                               &SV::updatable_views_with_limit,
                               &updatable_views_with_limit_typelib);

sys_var_thd_table_type  sys_table_type("table_type",
				       &SV::table_type);
sys_var_thd_storage_engine sys_storage_engine("storage_engine",
				       &SV::table_type);
#ifdef HAVE_REPLICATION
sys_var_sync_binlog_period sys_sync_binlog_period("sync_binlog", &sync_binlog_period);
#endif
sys_var_bool_ptr	sys_sync_frm("sync_frm", &opt_sync_frm);
sys_var_const_str	sys_system_time_zone("system_time_zone",
                                             system_time_zone);
sys_var_long_ptr	sys_table_def_size("table_definition_cache",
                                           &table_def_size);
sys_var_long_ptr	sys_table_cache_size("table_open_cache",
					     &table_cache_size);
sys_var_long_ptr	sys_table_lock_wait_timeout("table_lock_wait_timeout",
                                                    &table_lock_wait_timeout);
sys_var_long_ptr	sys_thread_cache_size("thread_cache_size",
					      &thread_cache_size);
sys_var_thd_enum	sys_tx_isolation("tx_isolation",
					 &SV::tx_isolation,
					 &tx_isolation_typelib,
					 fix_tx_isolation,
					 check_tx_isolation);
sys_var_thd_ulonglong	sys_tmp_table_size("tmp_table_size",
					   &SV::tmp_table_size);
sys_var_bool_ptr  sys_timed_mutexes("timed_mutexes",
                                    &timed_mutexes);
sys_var_const_str	sys_version("version", server_version);
sys_var_const_str	sys_version_comment("version_comment",
                                            MYSQL_COMPILATION_COMMENT);
sys_var_const_str	sys_version_compile_machine("version_compile_machine",
                                                    MACHINE_TYPE);
sys_var_const_str	sys_version_compile_os("version_compile_os",
                                               SYSTEM_TYPE);
sys_var_thd_ulong	sys_net_wait_timeout("wait_timeout",
					     &SV::net_wait_timeout);
#ifdef WITH_INNOBASE_STORAGE_ENGINE
sys_var_long_ptr	sys_innodb_fast_shutdown("innodb_fast_shutdown",
						 &innobase_fast_shutdown);
sys_var_long_ptr        sys_innodb_max_dirty_pages_pct("innodb_max_dirty_pages_pct",
                                                        &srv_max_buf_pool_modified_pct);
sys_var_long_ptr	sys_innodb_max_purge_lag("innodb_max_purge_lag",
							&srv_max_purge_lag);
sys_var_thd_bool	sys_innodb_table_locks("innodb_table_locks",
                                               &SV::innodb_table_locks);
sys_var_thd_bool	sys_innodb_support_xa("innodb_support_xa",
                                               &SV::innodb_support_xa);
sys_var_long_ptr	sys_innodb_autoextend_increment("innodb_autoextend_increment",
							&srv_auto_extend_increment);
sys_var_long_ptr	sys_innodb_sync_spin_loops("innodb_sync_spin_loops",
                                             &srv_n_spin_wait_rounds);
sys_var_long_ptr  sys_innodb_concurrency_tickets("innodb_concurrency_tickets",
                                             &srv_n_free_tickets_to_enter);
sys_var_long_ptr  sys_innodb_thread_sleep_delay("innodb_thread_sleep_delay",
                                                &srv_thread_sleep_delay);
sys_var_long_ptr  sys_innodb_thread_concurrency("innodb_thread_concurrency",
                                                &srv_thread_concurrency);
sys_var_long_ptr  sys_innodb_commit_concurrency("innodb_commit_concurrency",
                                                &srv_commit_concurrency);
sys_var_long_ptr  sys_innodb_flush_log_at_trx_commit(
                                        "innodb_flush_log_at_trx_commit",
                                        &srv_flush_log_at_trx_commit);
#endif
/* Condition pushdown to storage engine */
sys_var_thd_bool
sys_engine_condition_pushdown("engine_condition_pushdown",
			      &SV::engine_condition_pushdown);

/* ndb thread specific variable settings */
sys_var_thd_ulong
sys_ndb_autoincrement_prefetch_sz("ndb_autoincrement_prefetch_sz",
				  &SV::ndb_autoincrement_prefetch_sz);
sys_var_thd_bool
sys_ndb_force_send("ndb_force_send", &SV::ndb_force_send);
#ifdef HAVE_NDB_BINLOG
sys_var_long_ptr
sys_ndb_report_thresh_binlog_epoch_slip("ndb_report_thresh_binlog_epoch_slip",
                                        &ndb_report_thresh_binlog_epoch_slip);
sys_var_long_ptr
sys_ndb_report_thresh_binlog_mem_usage("ndb_report_thresh_binlog_mem_usage",
                                       &ndb_report_thresh_binlog_mem_usage);
#endif
sys_var_thd_bool
sys_ndb_use_exact_count("ndb_use_exact_count", &SV::ndb_use_exact_count);
sys_var_thd_bool
sys_ndb_use_transactions("ndb_use_transactions", &SV::ndb_use_transactions);
sys_var_long_ptr
sys_ndb_cache_check_time("ndb_cache_check_time", &ndb_cache_check_time);
sys_var_thd_bool
sys_ndb_index_stat_enable("ndb_index_stat_enable",
                          &SV::ndb_index_stat_enable);
sys_var_thd_ulong
sys_ndb_index_stat_cache_entries("ndb_index_stat_cache_entries",
                                 &SV::ndb_index_stat_cache_entries);
sys_var_thd_ulong
sys_ndb_index_stat_update_freq("ndb_index_stat_update_freq",
                               &SV::ndb_index_stat_update_freq);
sys_var_long_ptr
sys_ndb_extra_logging("ndb_extra_logging", &ndb_extra_logging);
sys_var_thd_bool
sys_ndb_use_copying_alter_table("ndb_use_copying_alter_table", &SV::ndb_use_copying_alter_table);

/* Time/date/datetime formats */

sys_var_thd_date_time_format sys_time_format("time_format",
					     &SV::time_format,
					     MYSQL_TIMESTAMP_TIME);
sys_var_thd_date_time_format sys_date_format("date_format",
					     &SV::date_format,
					     MYSQL_TIMESTAMP_DATE);
sys_var_thd_date_time_format sys_datetime_format("datetime_format",
						 &SV::datetime_format,
						 MYSQL_TIMESTAMP_DATETIME);

/* Variables that are bits in THD */

sys_var_thd_bit sys_autocommit("autocommit", 0,
                               set_option_autocommit,
                               OPTION_NOT_AUTOCOMMIT,
                               1);
static sys_var_thd_bit	sys_big_tables("big_tables", 0,
				       set_option_bit,
				       OPTION_BIG_TABLES);
#ifndef TO_BE_DELETED	/* Alias for big_tables */
static sys_var_thd_bit	sys_sql_big_tables("sql_big_tables", 0,
					   set_option_bit,
					   OPTION_BIG_TABLES);
#endif
static sys_var_thd_bit	sys_big_selects("sql_big_selects", 0,
					set_option_bit,
					OPTION_BIG_SELECTS);
static sys_var_thd_bit	sys_log_off("sql_log_off",
				    check_log_update,
				    set_option_bit,
				    OPTION_LOG_OFF);
static sys_var_thd_bit	sys_log_update("sql_log_update",
                                       check_log_update,
				       set_log_update,
				       OPTION_BIN_LOG);
static sys_var_thd_bit	sys_log_binlog("sql_log_bin",
                                       check_log_update,
				       set_option_bit,
				       OPTION_BIN_LOG);
static sys_var_thd_bit	sys_sql_warnings("sql_warnings", 0,
					 set_option_bit,
					 OPTION_WARNINGS);
static sys_var_thd_bit	sys_sql_notes("sql_notes", 0,
					 set_option_bit,
					 OPTION_SQL_NOTES);
static sys_var_thd_bit	sys_auto_is_null("sql_auto_is_null", 0,
					 set_option_bit,
					 OPTION_AUTO_IS_NULL);
static sys_var_thd_bit	sys_safe_updates("sql_safe_updates", 0,
					 set_option_bit,
					 OPTION_SAFE_UPDATES);
static sys_var_thd_bit	sys_buffer_results("sql_buffer_result", 0,
					   set_option_bit,
					   OPTION_BUFFER_RESULT);
static sys_var_thd_bit	sys_quote_show_create("sql_quote_show_create", 0,
					      set_option_bit,
					      OPTION_QUOTE_SHOW_CREATE);
static sys_var_thd_bit	sys_foreign_key_checks("foreign_key_checks", 0,
					       set_option_bit,
					       OPTION_NO_FOREIGN_KEY_CHECKS,
					       1);
static sys_var_thd_bit	sys_unique_checks("unique_checks", 0,
					  set_option_bit,
					  OPTION_RELAXED_UNIQUE_CHECKS,
					  1);

/* Local state variables */

static sys_var_thd_ha_rows	sys_select_limit("sql_select_limit",
						 &SV::select_limit);
static sys_var_timestamp	sys_timestamp("timestamp");
static sys_var_last_insert_id	sys_last_insert_id("last_insert_id");
static sys_var_last_insert_id	sys_identity("identity");

static sys_var_thd_lc_time_names       sys_lc_time_names("lc_time_names");

static sys_var_insert_id	sys_insert_id("insert_id");
static sys_var_readonly		sys_error_count("error_count",
						OPT_SESSION,
						SHOW_LONG,
						get_error_count);
static sys_var_readonly		sys_warning_count("warning_count",
						  OPT_SESSION,
						  SHOW_LONG,
						  get_warning_count);

/* alias for last_insert_id() to be compatible with Sybase */
#ifdef HAVE_REPLICATION
static sys_var_slave_skip_counter sys_slave_skip_counter("sql_slave_skip_counter");
#endif
static sys_var_rand_seed1	sys_rand_seed1("rand_seed1");
static sys_var_rand_seed2	sys_rand_seed2("rand_seed2");

static sys_var_thd_ulong        sys_default_week_format("default_week_format",
					                &SV::default_week_format);

sys_var_thd_ulong               sys_group_concat_max_len("group_concat_max_len",
                                                         &SV::group_concat_max_len);

sys_var_thd_time_zone            sys_time_zone("time_zone");

/* Read only variables */

sys_var_have_variable sys_have_compress("have_compress", &have_compress);
sys_var_have_variable sys_have_crypt("have_crypt", &have_crypt);
sys_var_have_variable sys_have_csv_db("have_csv", &have_csv_db);
sys_var_have_variable sys_have_dlopen("have_dynamic_loading", &have_dlopen);
sys_var_have_variable sys_have_geometry("have_geometry", &have_geometry);
sys_var_have_variable sys_have_innodb("have_innodb", &have_innodb);
<<<<<<< HEAD
=======
sys_var_have_variable sys_have_maria_db("have_maria", &have_maria_db);
sys_var_have_variable sys_have_merge_db("have_merge", &have_merge_db);
>>>>>>> c2f2a41e
sys_var_have_variable sys_have_ndbcluster("have_ndbcluster", &have_ndbcluster);
sys_var_have_variable sys_have_openssl("have_openssl", &have_openssl);
sys_var_have_variable sys_have_partition_db("have_partitioning",
                                            &have_partition_db);
sys_var_have_variable sys_have_query_cache("have_query_cache",
                                           &have_query_cache);
sys_var_have_variable sys_have_rtree_keys("have_rtree_keys", &have_rtree_keys);
sys_var_have_variable sys_have_symlink("have_symlink", &have_symlink);
sys_var_have_variable sys_have_row_based_replication("have_row_based_replication",&have_row_based_replication);
/* Global read-only variable describing server license */
sys_var_const_str		sys_license("license", STRINGIFY_ARG(LICENSE));

/* Global variables which enable|disable logging */
sys_var_log_state sys_var_general_log("general_log", &opt_log,
                                      QUERY_LOG_GENERAL);
sys_var_log_state sys_var_slow_query_log("slow_query_log", &opt_slow_log,
                                         QUERY_LOG_SLOW);
sys_var_str sys_var_general_log_path("general_log_file", sys_check_log_path,
				     sys_update_general_log_path,
				     sys_default_general_log_path,
				     opt_logname);
sys_var_str sys_var_slow_log_path("slow_query_log_file", sys_check_log_path,
				  sys_update_slow_log_path, 
				  sys_default_slow_log_path,
				  opt_slow_logname);
sys_var_log_output sys_var_log_output_state("log_output", &log_output_options,
					    &log_output_typelib, 0);

#ifdef HAVE_REPLICATION
static int show_slave_skip_errors(THD *thd, SHOW_VAR *var, char *buff)
{
  var->type=SHOW_CHAR;
  var->value= buff;
  if (!use_slave_mask || bitmap_is_clear_all(&slave_error_mask))
  {
    var->value= const_cast<char *>("OFF");
  }
  else if (bitmap_is_set_all(&slave_error_mask))
  {
    var->value= const_cast<char *>("ALL");
  }
  else
  {
    /* 10 is enough assuming errors are max 4 digits */
    int i;
    var->value= buff;
    for (i= 1;
         i < MAX_SLAVE_ERROR &&
         (buff - var->value) < SHOW_VAR_FUNC_BUFF_SIZE;
         i++)
    {
      if (bitmap_is_set(&slave_error_mask, i))
      {
        buff= int10_to_str(i, buff, 10);
        *buff++= ',';
      }
    }
    if (var->value != buff)
      buff--;				// Remove last ','
    if (i < MAX_SLAVE_ERROR)
      buff= strmov(buff, "...");  // Couldn't show all errors
    *buff=0;
  }
  return 0;
}
#endif /* HAVE_REPLICATION */

/*
  Variables shown by SHOW VARIABLES in alphabetical order
*/

SHOW_VAR init_vars[]= {
  {"auto_increment_increment", (char*) &sys_auto_increment_increment, SHOW_SYS},
  {"auto_increment_offset",   (char*) &sys_auto_increment_offset, SHOW_SYS},
  {sys_automatic_sp_privileges.name,(char*) &sys_automatic_sp_privileges,       SHOW_SYS},
  {"back_log",                (char*) &back_log,                    SHOW_LONG},
  {sys_basedir.name,          (char*) &sys_basedir,                 SHOW_SYS},
  {sys_binlog_cache_size.name,(char*) &sys_binlog_cache_size,	    SHOW_SYS},
  {sys_binlog_format.name,    (char*) &sys_binlog_format,	    SHOW_SYS},
  {sys_bulk_insert_buff_size.name,(char*) &sys_bulk_insert_buff_size,SHOW_SYS},
  {sys_character_set_client.name,(char*) &sys_character_set_client, SHOW_SYS},
  {sys_character_set_connection.name,(char*) &sys_character_set_connection,SHOW_SYS},
  {sys_character_set_database.name, (char*) &sys_character_set_database,SHOW_SYS},
  {sys_character_set_filesystem.name,(char*) &sys_character_set_filesystem, SHOW_SYS},
  {sys_character_set_results.name,(char*) &sys_character_set_results, SHOW_SYS},
  {sys_character_set_server.name, (char*) &sys_character_set_server,SHOW_SYS},
  {sys_charset_system.name,   (char*) &sys_charset_system,          SHOW_SYS},
  {"character_sets_dir",      mysql_charsets_dir,                   SHOW_CHAR},
  {sys_collation_connection.name,(char*) &sys_collation_connection, SHOW_SYS},
  {sys_collation_database.name,(char*) &sys_collation_database,     SHOW_SYS},
  {sys_collation_server.name,(char*) &sys_collation_server,         SHOW_SYS},
  {sys_completion_type.name,  (char*) &sys_completion_type,	    SHOW_SYS},
  {sys_concurrent_insert.name,(char*) &sys_concurrent_insert,       SHOW_SYS},
  {sys_connect_timeout.name,  (char*) &sys_connect_timeout,         SHOW_SYS},
  {sys_datadir.name,          (char*) &sys_datadir,                 SHOW_SYS},
  {sys_date_format.name,      (char*) &sys_date_format,		    SHOW_SYS},
  {sys_datetime_format.name,  (char*) &sys_datetime_format,	    SHOW_SYS},
#ifndef DBUG_OFF
  {sys_dbug.name,             (char*) &sys_dbug,                    SHOW_SYS},
#endif
  {sys_default_week_format.name, (char*) &sys_default_week_format,  SHOW_SYS},
  {sys_delay_key_write.name,  (char*) &sys_delay_key_write,         SHOW_SYS},
  {sys_delayed_insert_limit.name, (char*) &sys_delayed_insert_limit,SHOW_SYS},
  {sys_delayed_insert_timeout.name, (char*) &sys_delayed_insert_timeout, SHOW_SYS},
  {sys_delayed_queue_size.name,(char*) &sys_delayed_queue_size,     SHOW_SYS},
  {sys_div_precincrement.name,(char*) &sys_div_precincrement,SHOW_SYS},
  {sys_engine_condition_pushdown.name,
   (char*) &sys_engine_condition_pushdown,                          SHOW_SYS},
  {sys_event_scheduler.name,  (char*) &sys_event_scheduler,         SHOW_SYS},
  {sys_expire_logs_days.name, (char*) &sys_expire_logs_days,        SHOW_SYS},
  {sys_flush.name,             (char*) &sys_flush,                  SHOW_SYS},
  {sys_flush_time.name,        (char*) &sys_flush_time,             SHOW_SYS},
  {sys_ft_boolean_syntax.name,(char*) &ft_boolean_syntax,	    SHOW_CHAR},
  {"ft_max_word_len",         (char*) &ft_max_word_len,             SHOW_LONG},
  {"ft_min_word_len",         (char*) &ft_min_word_len,             SHOW_LONG},
  {"ft_query_expansion_limit",(char*) &ft_query_expansion_limit,    SHOW_LONG},
  {"ft_stopword_file",        (char*) &ft_stopword_file,            SHOW_CHAR_PTR},
  {sys_var_general_log.name, (char*) &opt_log,                      SHOW_MY_BOOL},
  {sys_var_general_log_path.name, (char*) &sys_var_general_log_path,  SHOW_SYS},
  {sys_group_concat_max_len.name, (char*) &sys_group_concat_max_len,  SHOW_SYS},
  {sys_have_compress.name,    (char*) &have_compress,               SHOW_HAVE},
  {sys_have_crypt.name,       (char*) &have_crypt,                  SHOW_HAVE},
  {sys_have_csv_db.name,      (char*) &have_csv_db,                 SHOW_HAVE},
  {sys_have_dlopen.name,      (char*) &have_dlopen,                 SHOW_HAVE},
  {sys_have_geometry.name,    (char*) &have_geometry,               SHOW_HAVE},
  {sys_have_innodb.name,      (char*) &have_innodb,                 SHOW_HAVE},
<<<<<<< HEAD
=======
  {sys_have_maria_db.name,    (char*) &have_maria_db,               SHOW_HAVE},
  {sys_have_merge_db.name,    (char*) &have_merge_db,               SHOW_HAVE},
>>>>>>> c2f2a41e
  {sys_have_ndbcluster.name,  (char*) &have_ndbcluster,             SHOW_HAVE},
  {sys_have_openssl.name,     (char*) &have_openssl,                SHOW_HAVE},
  {sys_have_partition_db.name,(char*) &have_partition_db,           SHOW_HAVE},
  {sys_have_query_cache.name, (char*) &have_query_cache,            SHOW_HAVE},
  {sys_have_row_based_replication.name, (char*) &have_row_based_replication, SHOW_HAVE},
  {sys_have_rtree_keys.name,  (char*) &have_rtree_keys,             SHOW_HAVE},
  {sys_have_symlink.name,     (char*) &have_symlink,                SHOW_HAVE},
  {"init_connect",            (char*) &sys_init_connect,            SHOW_SYS},
  {"init_file",               (char*) &opt_init_file,               SHOW_CHAR_PTR},
  {"init_slave",              (char*) &sys_init_slave,              SHOW_SYS},
#ifdef WITH_INNOBASE_STORAGE_ENGINE
  {"innodb_additional_mem_pool_size", (char*) &innobase_additional_mem_pool_size, SHOW_LONG },
  {sys_innodb_autoextend_increment.name, (char*) &sys_innodb_autoextend_increment, SHOW_SYS},
  {"innodb_buffer_pool_size", (char*) &innobase_buffer_pool_size, SHOW_LONGLONG },
  {"innodb_checksums", (char*) &innobase_use_checksums, SHOW_MY_BOOL},
  {sys_innodb_commit_concurrency.name, (char*) &sys_innodb_commit_concurrency, SHOW_SYS},
  {sys_innodb_concurrency_tickets.name, (char*) &sys_innodb_concurrency_tickets, SHOW_SYS},
  {"innodb_data_file_path", (char*) &innobase_data_file_path,	    SHOW_CHAR_PTR},
  {"innodb_data_home_dir",  (char*) &innobase_data_home_dir,	    SHOW_CHAR_PTR},
  {"innodb_doublewrite", (char*) &innobase_use_doublewrite, SHOW_MY_BOOL},
  {sys_innodb_fast_shutdown.name,(char*) &sys_innodb_fast_shutdown, SHOW_SYS},
  {"innodb_file_io_threads", (char*) &innobase_file_io_threads, SHOW_LONG },
  {"innodb_file_per_table", (char*) &innobase_file_per_table, SHOW_MY_BOOL},
  {"innodb_flush_method",    (char*) &innobase_unix_file_flush_method, SHOW_CHAR_PTR},
  {"innodb_force_recovery", (char*) &innobase_force_recovery, SHOW_LONG },
  {"innodb_lock_wait_timeout", (char*) &innobase_lock_wait_timeout, SHOW_LONG },
  {"innodb_locks_unsafe_for_binlog", (char*) &innobase_locks_unsafe_for_binlog, SHOW_MY_BOOL},
  {"innodb_log_arch_dir",   (char*) &innobase_log_arch_dir, 	    SHOW_CHAR_PTR},
  {"innodb_log_archive",    (char*) &innobase_log_archive, 	    SHOW_MY_BOOL},
  {"innodb_log_buffer_size", (char*) &innobase_log_buffer_size, SHOW_LONG },
  {"innodb_log_file_size", (char*) &innobase_log_file_size, SHOW_LONGLONG},
  {"innodb_log_files_in_group", (char*) &innobase_log_files_in_group,	SHOW_LONG},
  {"innodb_log_group_home_dir", (char*) &innobase_log_group_home_dir, SHOW_CHAR_PTR},
  {sys_innodb_max_dirty_pages_pct.name, (char*) &sys_innodb_max_dirty_pages_pct, SHOW_SYS},
  {sys_innodb_max_purge_lag.name, (char*) &sys_innodb_max_purge_lag, SHOW_SYS},
  {"innodb_mirrored_log_groups", (char*) &innobase_mirrored_log_groups, SHOW_LONG},
  {"innodb_open_files", (char*) &innobase_open_files, SHOW_LONG },
  {sys_innodb_support_xa.name, (char*) &sys_innodb_support_xa, SHOW_SYS},
  {sys_innodb_sync_spin_loops.name, (char*) &sys_innodb_sync_spin_loops, SHOW_SYS},
  {sys_innodb_table_locks.name, (char*) &sys_innodb_table_locks, SHOW_SYS},
  {sys_innodb_thread_concurrency.name, (char*) &sys_innodb_thread_concurrency, SHOW_SYS},
  {sys_innodb_thread_sleep_delay.name, (char*) &sys_innodb_thread_sleep_delay, SHOW_SYS},
  {sys_innodb_flush_log_at_trx_commit.name, (char*) &sys_innodb_flush_log_at_trx_commit, SHOW_SYS},
#endif
  {sys_interactive_timeout.name,(char*) &sys_interactive_timeout,   SHOW_SYS},
  {sys_join_buffer_size.name,   (char*) &sys_join_buffer_size,	    SHOW_SYS},
  {sys_key_buffer_size.name,	(char*) &sys_key_buffer_size,	    SHOW_SYS},
  {sys_key_cache_age_threshold.name,   (char*) &sys_key_cache_age_threshold,
                                                                    SHOW_SYS},
  {sys_key_cache_block_size.name,   (char*) &sys_key_cache_block_size,
                                                                    SHOW_SYS},
  {sys_key_cache_division_limit.name,   (char*) &sys_key_cache_division_limit,
                                                                    SHOW_SYS},
  {"language",                language,                             SHOW_CHAR},
  {"large_files_support",     (char*) &opt_large_files,             SHOW_BOOL},
  {"large_page_size",         (char*) &opt_large_page_size,         SHOW_INT},
  {"large_pages",             (char*) &opt_large_pages,             SHOW_MY_BOOL},
  {sys_lc_time_names.name,    (char*) &sys_lc_time_names,           SHOW_SYS},
  {sys_license.name,	      (char*) &sys_license,                 SHOW_SYS},
  {sys_local_infile.name,     (char*) &sys_local_infile,	    SHOW_SYS},
#ifdef HAVE_MLOCKALL
  {"locked_in_memory",	      (char*) &locked_in_memory,	    SHOW_BOOL},
#endif
  {"log",                     (char*) &opt_log,                     SHOW_BOOL},
  {"log_bin",                 (char*) &opt_bin_log,                 SHOW_BOOL},
  {sys_trust_function_creators.name,(char*) &sys_trust_function_creators, SHOW_SYS},
  {"log_error",               (char*) log_error_file,               SHOW_CHAR},
  {sys_var_log_output_state.name, (char*) &sys_var_log_output_state, SHOW_SYS},
  {sys_log_queries_not_using_indexes.name,
    (char*) &sys_log_queries_not_using_indexes, SHOW_SYS},
#ifdef HAVE_REPLICATION
  {"log_slave_updates",       (char*) &opt_log_slave_updates,       SHOW_MY_BOOL},
#endif
  {"log_slow_queries",        (char*) &opt_slow_log,                SHOW_BOOL},
  {sys_log_warnings.name,     (char*) &sys_log_warnings,	    SHOW_SYS},
  {sys_long_query_time.name,  (char*) &sys_long_query_time, 	    SHOW_SYS},
  {sys_low_priority_updates.name, (char*) &sys_low_priority_updates, SHOW_SYS},
  {"lower_case_file_system",  (char*) &lower_case_file_system,      SHOW_MY_BOOL},
  {"lower_case_table_names",  (char*) &lower_case_table_names,      SHOW_INT},

  {sys_maria_max_sort_file_size.name, (char*) &sys_maria_max_sort_file_size,
   SHOW_SYS},
  {sys_maria_repair_threads.name, (char*) &sys_maria_repair_threads,
   SHOW_SYS},
  {sys_maria_sort_buffer_size.name, (char*) &sys_maria_sort_buffer_size,
   SHOW_SYS},
  {sys_maria_stats_method.name, (char*) &sys_maria_stats_method, SHOW_SYS},

  {sys_max_allowed_packet.name,(char*) &sys_max_allowed_packet,	    SHOW_SYS},
  {sys_max_binlog_cache_size.name,(char*) &sys_max_binlog_cache_size, SHOW_SYS},
  {sys_max_binlog_size.name,    (char*) &sys_max_binlog_size,	    SHOW_SYS},
  {sys_max_connect_errors.name, (char*) &sys_max_connect_errors,    SHOW_SYS},
  {sys_max_connections.name,    (char*) &sys_max_connections,	    SHOW_SYS},
  {sys_max_delayed_threads.name,(char*) &sys_max_delayed_threads,   SHOW_SYS},
  {sys_max_error_count.name,	(char*) &sys_max_error_count,	    SHOW_SYS},
  {sys_max_heap_table_size.name,(char*) &sys_max_heap_table_size,   SHOW_SYS},
  {sys_max_insert_delayed_threads.name,
   (char*) &sys_max_insert_delayed_threads,   SHOW_SYS},
  {sys_max_join_size.name,	(char*) &sys_max_join_size,	    SHOW_SYS},
  {sys_max_length_for_sort_data.name, (char*) &sys_max_length_for_sort_data,
   SHOW_SYS},
  {sys_max_prepared_stmt_count.name, (char*) &sys_max_prepared_stmt_count,
    SHOW_SYS},
  {sys_max_relay_log_size.name, (char*) &sys_max_relay_log_size,    SHOW_SYS},
  {sys_max_seeks_for_key.name,  (char*) &sys_max_seeks_for_key,	    SHOW_SYS},
  {sys_max_sort_length.name,	(char*) &sys_max_sort_length,	    SHOW_SYS},
  {sys_max_sp_recursion_depth.name,
    (char*) &sys_max_sp_recursion_depth, SHOW_SYS},
  {sys_max_tmp_tables.name,	(char*) &sys_max_tmp_tables,	    SHOW_SYS},
  {sys_max_user_connections.name,(char*) &sys_max_user_connections, SHOW_SYS},
  {sys_max_write_lock_count.name, (char*) &sys_max_write_lock_count,SHOW_SYS},
  {sys_multi_range_count.name,  (char*) &sys_multi_range_count,     SHOW_SYS},
  {sys_myisam_data_pointer_size.name, (char*) &sys_myisam_data_pointer_size, SHOW_SYS},
  {sys_myisam_max_sort_file_size.name, (char*) &sys_myisam_max_sort_file_size,
   SHOW_SYS},
  {"myisam_recover_options",  (char*) &myisam_recover_options_str,  SHOW_CHAR_PTR},
  {sys_myisam_repair_threads.name, (char*) &sys_myisam_repair_threads,
   SHOW_SYS},
  {sys_myisam_sort_buffer_size.name, (char*) &sys_myisam_sort_buffer_size, SHOW_SYS},
  
  {sys_myisam_stats_method.name, (char*) &sys_myisam_stats_method, SHOW_SYS},
  {sys_myisam_use_mmap.name, (char*) &sys_myisam_use_mmap, SHOW_SYS},
  
#ifdef __NT__
  {"named_pipe",	      (char*) &opt_enable_named_pipe,       SHOW_MY_BOOL},
#endif
  {sys_ndb_autoincrement_prefetch_sz.name,
   (char*) &sys_ndb_autoincrement_prefetch_sz,                      SHOW_SYS},
  {sys_ndb_cache_check_time.name,(char*) &sys_ndb_cache_check_time, SHOW_SYS},
  {sys_ndb_extra_logging.name,(char*) &sys_ndb_extra_logging,       SHOW_SYS},
  {sys_ndb_force_send.name,   (char*) &sys_ndb_force_send,          SHOW_SYS},
  {sys_ndb_index_stat_cache_entries.name, (char*) &sys_ndb_index_stat_cache_entries, SHOW_SYS},
  {sys_ndb_index_stat_enable.name, (char*) &sys_ndb_index_stat_enable, SHOW_SYS},
  {sys_ndb_index_stat_update_freq.name, (char*) &sys_ndb_index_stat_update_freq, SHOW_SYS},
#ifdef HAVE_NDB_BINLOG
  {sys_ndb_report_thresh_binlog_epoch_slip.name,
   (char*) &sys_ndb_report_thresh_binlog_epoch_slip,                SHOW_SYS},
  {sys_ndb_report_thresh_binlog_mem_usage.name,
   (char*) &sys_ndb_report_thresh_binlog_mem_usage,                 SHOW_SYS},
#endif
  {sys_ndb_use_copying_alter_table.name,
   (char*) &sys_ndb_use_copying_alter_table,                        SHOW_SYS},
  {sys_ndb_use_exact_count.name,(char*) &sys_ndb_use_exact_count,   SHOW_SYS},
  {sys_ndb_use_transactions.name,(char*) &sys_ndb_use_transactions, SHOW_SYS},
  {sys_net_buffer_length.name,(char*) &sys_net_buffer_length,       SHOW_SYS},
  {sys_net_read_timeout.name, (char*) &sys_net_read_timeout,        SHOW_SYS},
  {sys_net_retry_count.name,  (char*) &sys_net_retry_count,	    SHOW_SYS},
  {sys_net_write_timeout.name,(char*) &sys_net_write_timeout,       SHOW_SYS},
  {sys_new_mode.name,         (char*) &sys_new_mode,                SHOW_SYS},
  {sys_old_alter_table.name,  (char*) &sys_old_alter_table,         SHOW_SYS},
  {sys_old_passwords.name,    (char*) &sys_old_passwords,           SHOW_SYS},
  {"open_files_limit",	      (char*) &open_files_limit,	    SHOW_LONG},
  {sys_optimizer_prune_level.name, (char*) &sys_optimizer_prune_level,
   SHOW_SYS},
  {sys_optimizer_search_depth.name,(char*) &sys_optimizer_search_depth,
   SHOW_SYS},
  {"pid_file",                (char*) pidfile_name,                 SHOW_CHAR},
  {"plugin_dir",              (char*) opt_plugin_dir,               SHOW_CHAR},
  {"port",                    (char*) &mysqld_port,                  SHOW_INT},
  {sys_preload_buff_size.name, (char*) &sys_preload_buff_size,      SHOW_SYS},
  {"protocol_version",        (char*) &protocol_version,            SHOW_INT},
  {sys_query_alloc_block_size.name, (char*) &sys_query_alloc_block_size,
   SHOW_SYS},
#ifdef HAVE_QUERY_CACHE
  {sys_query_cache_limit.name,(char*) &sys_query_cache_limit,	    SHOW_SYS},
  {sys_query_cache_min_res_unit.name, (char*) &sys_query_cache_min_res_unit,
   SHOW_SYS},
  {sys_query_cache_size.name, (char*) &sys_query_cache_size,	    SHOW_SYS},
  {sys_query_cache_type.name, (char*) &sys_query_cache_type,        SHOW_SYS},
  {sys_query_cache_wlock_invalidate.name,
   (char *) &sys_query_cache_wlock_invalidate, SHOW_SYS},
#endif /* HAVE_QUERY_CACHE */
  {sys_query_prealloc_size.name, (char*) &sys_query_prealloc_size,  SHOW_SYS},
  {sys_range_alloc_block_size.name, (char*) &sys_range_alloc_block_size,
   SHOW_SYS},
  {sys_read_buff_size.name,   (char*) &sys_read_buff_size,	    SHOW_SYS},
  {sys_readonly.name,         (char*) &sys_readonly,                SHOW_SYS},
  {sys_read_rnd_buff_size.name,(char*) &sys_read_rnd_buff_size,	    SHOW_SYS},
#ifdef HAVE_REPLICATION
  {sys_relay_log_purge.name,  (char*) &sys_relay_log_purge,         SHOW_SYS},
  {"relay_log_space_limit",  (char*) &relay_log_space_limit,        SHOW_LONGLONG},
#endif
  {sys_rpl_recovery_rank.name,(char*) &sys_rpl_recovery_rank,       SHOW_SYS},
  {"secure_auth",             (char*) &sys_secure_auth,             SHOW_SYS},
#ifdef HAVE_SMEM
  {"shared_memory",           (char*) &opt_enable_shared_memory,    SHOW_MY_BOOL},
  {"shared_memory_base_name", (char*) &shared_memory_base_name,     SHOW_CHAR_PTR},
#endif
  {sys_server_id.name,	      (char*) &sys_server_id,		    SHOW_SYS},
  {"skip_external_locking",   (char*) &my_disable_locking,          SHOW_MY_BOOL},
  {"skip_networking",         (char*) &opt_disable_networking,      SHOW_BOOL},
  {"skip_show_database",      (char*) &opt_skip_show_db,            SHOW_BOOL},
#ifdef HAVE_REPLICATION
  {sys_slave_compressed_protocol.name,
    (char*) &sys_slave_compressed_protocol,           SHOW_SYS},
  {"slave_load_tmpdir",       (char*) &slave_load_tmpdir,           SHOW_CHAR_PTR},
  {sys_slave_net_timeout.name,(char*) &sys_slave_net_timeout,	    SHOW_SYS},
  {"slave_skip_errors",       (char*) &show_slave_skip_errors,      SHOW_FUNC},
  {sys_slave_trans_retries.name,(char*) &sys_slave_trans_retries,   SHOW_SYS},
#endif
  {sys_slow_launch_time.name, (char*) &sys_slow_launch_time,        SHOW_SYS},
  {sys_var_slow_query_log.name, (char*) &opt_slow_log,              SHOW_MY_BOOL},
  {sys_var_slow_log_path.name, (char*) &sys_var_slow_log_path,      SHOW_SYS},
#ifdef HAVE_SYS_UN_H
  {"socket",                  (char*) &mysqld_unix_port,             SHOW_CHAR_PTR},
#endif
  {sys_sort_buffer.name,      (char*) &sys_sort_buffer,             SHOW_SYS},
  {sys_big_selects.name,      (char*) &sys_big_selects,             SHOW_SYS},
  {sys_sql_mode.name,         (char*) &sys_sql_mode,                SHOW_SYS},
  {"sql_notes",               (char*) &sys_sql_notes,               SHOW_SYS},
  {"sql_warnings",            (char*) &sys_sql_warnings,            SHOW_SYS},
  {sys_ssl_ca.name,           (char*) &sys_ssl_ca,                  SHOW_SYS},
  {sys_ssl_capath.name,       (char*) &sys_ssl_capath,              SHOW_SYS},
  {sys_ssl_cert.name,         (char*) &sys_ssl_cert,                SHOW_SYS},
  {sys_ssl_cipher.name,       (char*) &sys_ssl_cipher,              SHOW_SYS},
  {sys_ssl_key.name,          (char*) &sys_ssl_key,                 SHOW_SYS},
  {sys_storage_engine.name,   (char*) &sys_storage_engine,          SHOW_SYS},
#ifdef HAVE_REPLICATION
  {sys_sync_binlog_period.name,(char*) &sys_sync_binlog_period,     SHOW_SYS},
#endif
  {sys_sync_frm.name,         (char*) &sys_sync_frm,               SHOW_SYS},
#ifdef HAVE_TZNAME
  {"system_time_zone",        system_time_zone,                     SHOW_CHAR},
#endif
  {"table_definition_cache",  (char*) &table_def_size,              SHOW_LONG},
  {"table_lock_wait_timeout", (char*) &table_lock_wait_timeout,     SHOW_LONG },
  {"table_open_cache",        (char*) &table_cache_size,            SHOW_LONG},
  {sys_table_type.name,	      (char*) &sys_table_type,	            SHOW_SYS},
  {sys_thread_cache_size.name,(char*) &sys_thread_cache_size,       SHOW_SYS},
#ifdef HAVE_THR_SETCONCURRENCY
  {"thread_concurrency",      (char*) &concurrency,                 SHOW_LONG},
#endif
  {"thread_stack",            (char*) &my_thread_stack_size,        SHOW_LONG},
  {sys_time_format.name,      (char*) &sys_time_format,		    SHOW_SYS},
  {"time_zone",               (char*) &sys_time_zone,               SHOW_SYS},
  {sys_timed_mutexes.name,    (char*) &sys_timed_mutexes,           SHOW_SYS},
  {sys_tmp_table_size.name,   (char*) &sys_tmp_table_size,	    SHOW_SYS},
  {sys_tmpdir.name,           (char*) &sys_tmpdir,	            SHOW_SYS},
  {sys_trans_alloc_block_size.name, (char*) &sys_trans_alloc_block_size,
   SHOW_SYS},
  {sys_trans_prealloc_size.name, (char*) &sys_trans_prealloc_size,  SHOW_SYS},
  {sys_tx_isolation.name,     (char*) &sys_tx_isolation,	    SHOW_SYS},
  {sys_updatable_views_with_limit.name,
                              (char*) &sys_updatable_views_with_limit,SHOW_SYS},
  {sys_version.name,          (char*) &sys_version,                 SHOW_SYS},
  {sys_version_comment.name,  (char*) &sys_version_comment,         SHOW_SYS},
  {sys_version_compile_machine.name, (char*) &sys_version_compile_machine,
   SHOW_SYS},
  {sys_version_compile_os.name,	(char*) &sys_version_compile_os,    SHOW_SYS},
  {sys_net_wait_timeout.name, (char*) &sys_net_wait_timeout,	    SHOW_SYS},
  {NullS, NullS, SHOW_LONG}
};


bool sys_var::check(THD *thd, set_var *var)
{
  var->save_result.ulonglong_value= var->value->val_int();
  return 0;
}

bool sys_var_str::check(THD *thd, set_var *var)
{
  int res;
  if (!check_func)
    return 0;

  if ((res=(*check_func)(thd, var)) < 0)
    my_error(ER_WRONG_VALUE_FOR_VAR, MYF(0),
             name, var->value->str_value.ptr());
  return res;
}

/*
  Functions to check and update variables
*/


/*
  Update variables 'init_connect, init_slave'.

  In case of 'DEFAULT' value
  (for example: 'set GLOBAL init_connect=DEFAULT')
  'var' parameter is NULL pointer.
*/

bool update_sys_var_str(sys_var_str *var_str, rw_lock_t *var_mutex,
			set_var *var)
{
  char *res= 0, *old_value=(char *)(var ? var->value->str_value.ptr() : 0);
  uint new_length= (var ? var->value->str_value.length() : 0);
  if (!old_value)
    old_value= (char*) "";
  if (!(res= my_strndup(old_value, new_length, MYF(0))))
    return 1;
  /*
    Replace the old value in such a way that the any thread using
    the value will work.
  */
  rw_wrlock(var_mutex);
  old_value= var_str->value;
  var_str->value= res;
  var_str->value_length= new_length;
  rw_unlock(var_mutex);
  my_free(old_value, MYF(MY_ALLOW_ZERO_PTR));
  return 0;
}


static bool sys_update_init_connect(THD *thd, set_var *var)
{
  return update_sys_var_str(&sys_init_connect, &LOCK_sys_init_connect, var);
}


static void sys_default_init_connect(THD* thd, enum_var_type type)
{
  update_sys_var_str(&sys_init_connect, &LOCK_sys_init_connect, 0);
}


static bool sys_update_init_slave(THD *thd, set_var *var)
{
  return update_sys_var_str(&sys_init_slave, &LOCK_sys_init_slave, var);
}


static void sys_default_init_slave(THD* thd, enum_var_type type)
{
  update_sys_var_str(&sys_init_slave, &LOCK_sys_init_slave, 0);
}

static int sys_check_ftb_syntax(THD *thd,  set_var *var)
{
  if (thd->security_ctx->master_access & SUPER_ACL)
    return (ft_boolean_check_syntax_string((byte*)
                                           var->value->str_value.c_ptr()) ?
            -1 : 0);
  else
  {
    my_error(ER_SPECIFIC_ACCESS_DENIED_ERROR, MYF(0), "SUPER");
    return 1;
  }
}

static bool sys_update_ftb_syntax(THD *thd, set_var * var)
{
  strmake(ft_boolean_syntax, var->value->str_value.c_ptr(),
	  sizeof(ft_boolean_syntax)-1);
  return 0;
}

static void sys_default_ftb_syntax(THD *thd, enum_var_type type)
{
  strmake(ft_boolean_syntax, def_ft_boolean_syntax,
	  sizeof(ft_boolean_syntax)-1);
}


/*
  If one sets the LOW_PRIORIY UPDATES flag, we also must change the
  used lock type
*/

static void fix_low_priority_updates(THD *thd, enum_var_type type)
{
  if (type != OPT_GLOBAL)
    thd->update_lock_default= (thd->variables.low_priority_updates ?
			       TL_WRITE_LOW_PRIORITY : TL_WRITE);
}


static void
fix_myisam_max_sort_file_size(THD *thd, enum_var_type type)
{
  myisam_max_temp_length=
    (my_off_t) global_system_variables.myisam_max_sort_file_size;
}

static void
fix_maria_max_sort_file_size(THD *thd, enum_var_type type)
{
#ifdef WITH_MARIA_STORAGE_ENGINE
  maria_max_temp_length=
    (my_off_t) global_system_variables.myisam_max_sort_file_size;
#endif
}


/*
  Set the OPTION_BIG_SELECTS flag if max_join_size == HA_POS_ERROR
*/

static void fix_max_join_size(THD *thd, enum_var_type type)
{
  if (type != OPT_GLOBAL)
  {
    if (thd->variables.max_join_size == HA_POS_ERROR)
      thd->options|= OPTION_BIG_SELECTS;
    else
      thd->options&= ~OPTION_BIG_SELECTS;
  }
}


/*
  Can't change the 'next' tx_isolation while we are already in
  a transaction
*/
static int check_tx_isolation(THD *thd, set_var *var)
{
  if (var->type == OPT_DEFAULT && (thd->server_status & SERVER_STATUS_IN_TRANS))
  {
    my_error(ER_CANT_CHANGE_TX_ISOLATION, MYF(0));
    return 1;
  }
  return 0;
}

/*
  If one doesn't use the SESSION modifier, the isolation level
  is only active for the next command
*/
static void fix_tx_isolation(THD *thd, enum_var_type type)
{
  if (type == OPT_SESSION)
    thd->session_tx_isolation= ((enum_tx_isolation)
				thd->variables.tx_isolation);
}

static void fix_completion_type(THD *thd __attribute__((unused)),
				enum_var_type type __attribute__((unused))) {}

static int check_completion_type(THD *thd, set_var *var)
{
  longlong val= var->value->val_int();
  if (val < 0 || val > 2)
  {
    char buf[64];
    my_error(ER_WRONG_VALUE_FOR_VAR, MYF(0), var->var->name, llstr(val, buf));
    return 1;
  }
  return 0;
}


/*
  If we are changing the thread variable, we have to copy it to NET too
*/

#ifdef HAVE_REPLICATION
static void fix_net_read_timeout(THD *thd, enum_var_type type)
{
  if (type != OPT_GLOBAL)
    thd->net.read_timeout=thd->variables.net_read_timeout;
}


static void fix_net_write_timeout(THD *thd, enum_var_type type)
{
  if (type != OPT_GLOBAL)
    thd->net.write_timeout=thd->variables.net_write_timeout;
}

static void fix_net_retry_count(THD *thd, enum_var_type type)
{
  if (type != OPT_GLOBAL)
    thd->net.retry_count=thd->variables.net_retry_count;
}
#else /* HAVE_REPLICATION */
static void fix_net_read_timeout(THD *thd __attribute__((unused)),
				 enum_var_type type __attribute__((unused)))
{}
static void fix_net_write_timeout(THD *thd __attribute__((unused)),
				  enum_var_type type __attribute__((unused)))
{}
static void fix_net_retry_count(THD *thd __attribute__((unused)),
				enum_var_type type __attribute__((unused)))
{}
#endif /* HAVE_REPLICATION */


static void fix_query_cache_size(THD *thd, enum_var_type type)
{
#ifdef HAVE_QUERY_CACHE
  ulong requested= query_cache_size;
  query_cache.resize(query_cache_size);
  if (requested != query_cache_size)
    push_warning_printf(current_thd, MYSQL_ERROR::WARN_LEVEL_WARN,
			ER_WARN_QC_RESIZE, ER(ER_WARN_QC_RESIZE),
			requested, query_cache_size);
#endif
}


#ifdef HAVE_QUERY_CACHE
static void fix_query_cache_min_res_unit(THD *thd, enum_var_type type)
{
  query_cache_min_res_unit= 
    query_cache.set_min_res_unit(query_cache_min_res_unit);
}
#endif


extern void fix_delay_key_write(THD *thd, enum_var_type type)
{
  switch ((enum_delay_key_write) delay_key_write_options) {
  case DELAY_KEY_WRITE_NONE:
    myisam_delay_key_write=0;
    break;
  case DELAY_KEY_WRITE_ON:
    myisam_delay_key_write=1;
    break;
  case DELAY_KEY_WRITE_ALL:
    myisam_delay_key_write=1;
    ha_open_options|= HA_OPEN_DELAY_KEY_WRITE;
    break;
  }
}


bool sys_var_thd_binlog_format::is_readonly() const
{
  /*
    Under certain circumstances, the variable is read-only (unchangeable):
  */
  THD *thd= current_thd;
  /*
    If RBR and open temporary tables, their CREATE TABLE may not be in the
    binlog, so we can't toggle to SBR in this connection.
    The test below will also prevent SET GLOBAL, well it was not easy to test
    if global or not here.
    And this test will also prevent switching from RBR to RBR (a no-op which
    should not happen too often).

    If we don't have row-based replication compiled in, the variable
    is always read-only.
  */
#ifndef HAVE_ROW_BASED_REPLICATION
  my_error(ER_RBR_NOT_AVAILABLE, MYF(0));
  return 1;
#else
  if ((thd->variables.binlog_format == BINLOG_FORMAT_ROW) &&
      thd->temporary_tables)
  {
    my_error(ER_TEMP_TABLE_PREVENTS_SWITCH_OUT_OF_RBR, MYF(0));
    return 1;
  }
  /*
    if in a stored function/trigger, it's too late to change mode
  */
  if (thd->in_sub_stmt)
  {
    my_error(ER_STORED_FUNCTION_PREVENTS_SWITCH_BINLOG_FORMAT, MYF(0));
    return 1;    
  }
#ifdef HAVE_NDB_BINLOG
  /*
    Cluster does not support changing the binlog format on the fly yet.
  */
  if (opt_bin_log && (have_ndbcluster == SHOW_OPTION_YES))
  {
    my_error(ER_NDB_CANT_SWITCH_BINLOG_FORMAT, MYF(0));
    return 1;
  }
#endif /* HAVE_NDB_BINLOG */
#endif /* HAVE_ROW_BASED_REPLICATION */
  return sys_var_thd_enum::is_readonly();
}


void fix_binlog_format_after_update(THD *thd, enum_var_type type)
{
#ifdef HAVE_ROW_BASED_REPLICATION
  thd->reset_current_stmt_binlog_row_based();
#endif /*HAVE_ROW_BASED_REPLICATION*/
}


static void fix_max_binlog_size(THD *thd, enum_var_type type)
{
  DBUG_ENTER("fix_max_binlog_size");
  DBUG_PRINT("info",("max_binlog_size=%lu max_relay_log_size=%lu",
                     max_binlog_size, max_relay_log_size));
  mysql_bin_log.set_max_size(max_binlog_size);
#ifdef HAVE_REPLICATION
  if (!max_relay_log_size)
    active_mi->rli.relay_log.set_max_size(max_binlog_size);
#endif
  DBUG_VOID_RETURN;
}

static void fix_max_relay_log_size(THD *thd, enum_var_type type)
{
  DBUG_ENTER("fix_max_relay_log_size");
  DBUG_PRINT("info",("max_binlog_size=%lu max_relay_log_size=%lu",
                     max_binlog_size, max_relay_log_size));
#ifdef HAVE_REPLICATION
  active_mi->rli.relay_log.set_max_size(max_relay_log_size ?
                                        max_relay_log_size: max_binlog_size);
#endif
  DBUG_VOID_RETURN;
}


static int check_max_delayed_threads(THD *thd, set_var *var)
{
  longlong val= var->value->val_int();
  if (var->type != OPT_GLOBAL && val != 0 &&
      val != (longlong) global_system_variables.max_insert_delayed_threads)
  {
    char buf[64];
    my_error(ER_WRONG_VALUE_FOR_VAR, MYF(0), var->var->name, llstr(val, buf));
    return 1;
  }
  return 0;
}

static void fix_max_connections(THD *thd, enum_var_type type)
{
#ifndef EMBEDDED_LIBRARY
  resize_thr_alarm(max_connections + 
		   global_system_variables.max_insert_delayed_threads + 10);
#endif
}


static void fix_thd_mem_root(THD *thd, enum_var_type type)
{
  if (type != OPT_GLOBAL)
    reset_root_defaults(thd->mem_root,
                        thd->variables.query_alloc_block_size,
                        thd->variables.query_prealloc_size);
}


static void fix_trans_mem_root(THD *thd, enum_var_type type)
{
#ifdef USING_TRANSACTIONS
  if (type != OPT_GLOBAL)
    reset_root_defaults(&thd->transaction.mem_root,
                        thd->variables.trans_alloc_block_size,
                        thd->variables.trans_prealloc_size);
#endif
}


static void fix_server_id(THD *thd, enum_var_type type)
{
  server_id_supplied = 1;
}


sys_var_long_ptr::
sys_var_long_ptr(const char *name_arg, ulong *value_ptr,
                 sys_after_update_func after_update_arg)
  :sys_var_long_ptr_global(name_arg, value_ptr,
                           &LOCK_global_system_variables, after_update_arg)
{}


bool sys_var_long_ptr_global::check(THD *thd, set_var *var)
{
  longlong v= var->value->val_int();
  var->save_result.ulonglong_value= v < 0 ? 0 : v;
  return 0;
}

bool sys_var_long_ptr_global::update(THD *thd, set_var *var)
{
  ulonglong tmp= var->save_result.ulonglong_value;
  pthread_mutex_lock(guard);
  if (option_limits)
    *value= (ulong) getopt_ull_limit_value(tmp, option_limits);
  else
    *value= (ulong) tmp;
  pthread_mutex_unlock(guard);
  return 0;
}


void sys_var_long_ptr_global::set_default(THD *thd, enum_var_type type)
{
  pthread_mutex_lock(guard);
  *value= (ulong) option_limits->def_value;
  pthread_mutex_unlock(guard);
}


bool sys_var_ulonglong_ptr::update(THD *thd, set_var *var)
{
  ulonglong tmp= var->save_result.ulonglong_value;
  pthread_mutex_lock(&LOCK_global_system_variables);
  if (option_limits)
    *value= (ulonglong) getopt_ull_limit_value(tmp, option_limits);
  else
    *value= (ulonglong) tmp;
  pthread_mutex_unlock(&LOCK_global_system_variables);
  return 0;
}


void sys_var_ulonglong_ptr::set_default(THD *thd, enum_var_type type)
{
  pthread_mutex_lock(&LOCK_global_system_variables);
  *value= (ulonglong) option_limits->def_value;
  pthread_mutex_unlock(&LOCK_global_system_variables);
}


bool sys_var_bool_ptr::update(THD *thd, set_var *var)
{
  *value= (my_bool) var->save_result.ulong_value;
  return 0;
}


void sys_var_bool_ptr::set_default(THD *thd, enum_var_type type)
{
  *value= (my_bool) option_limits->def_value;
}


bool sys_var_enum::update(THD *thd, set_var *var)
{
  *value= (uint) var->save_result.ulong_value;
  return 0;
}


byte *sys_var_enum::value_ptr(THD *thd, enum_var_type type, LEX_STRING *base)
{
  return (byte*) enum_names->type_names[*value];
}

bool sys_var_thd_ulong::check(THD *thd, set_var *var)
{
  return (sys_var_thd::check(thd, var) ||
          (check_func && (*check_func)(thd, var)));
}

bool sys_var_thd_ulong::update(THD *thd, set_var *var)
{
  ulonglong tmp= var->save_result.ulonglong_value;

  /* Don't use bigger value than given with --maximum-variable-name=.. */
  if ((ulong) tmp > max_system_variables.*offset)
    tmp= max_system_variables.*offset;

#if SIZEOF_LONG == 4
  /* Avoid overflows on 32 bit systems */
  if (tmp > (ulonglong) ~(ulong) 0)
    tmp= ((ulonglong) ~(ulong) 0);
#endif

  if (option_limits)
    tmp= (ulong) getopt_ull_limit_value(tmp, option_limits);
  if (var->type == OPT_GLOBAL)
    global_system_variables.*offset= (ulong) tmp;
  else
    thd->variables.*offset= (ulong) tmp;
  return 0;
}


void sys_var_thd_ulong::set_default(THD *thd, enum_var_type type)
{
  if (type == OPT_GLOBAL)
  {
    /* We will not come here if option_limits is not set */
    global_system_variables.*offset= (ulong) option_limits->def_value;
  }
  else
    thd->variables.*offset= global_system_variables.*offset;
}


byte *sys_var_thd_ulong::value_ptr(THD *thd, enum_var_type type,
				   LEX_STRING *base)
{
  if (type == OPT_GLOBAL)
    return (byte*) &(global_system_variables.*offset);
  return (byte*) &(thd->variables.*offset);
}


bool sys_var_thd_ha_rows::update(THD *thd, set_var *var)
{
  ulonglong tmp= var->save_result.ulonglong_value;

  /* Don't use bigger value than given with --maximum-variable-name=.. */
  if ((ha_rows) tmp > max_system_variables.*offset)
    tmp= max_system_variables.*offset;

  if (option_limits)
    tmp= (ha_rows) getopt_ull_limit_value(tmp, option_limits);
  if (var->type == OPT_GLOBAL)
  {
    /* Lock is needed to make things safe on 32 bit systems */
    pthread_mutex_lock(&LOCK_global_system_variables);    
    global_system_variables.*offset= (ha_rows) tmp;
    pthread_mutex_unlock(&LOCK_global_system_variables);
  }
  else
    thd->variables.*offset= (ha_rows) tmp;
  return 0;
}


void sys_var_thd_ha_rows::set_default(THD *thd, enum_var_type type)
{
  if (type == OPT_GLOBAL)
  {
    /* We will not come here if option_limits is not set */
    pthread_mutex_lock(&LOCK_global_system_variables);
    global_system_variables.*offset= (ha_rows) option_limits->def_value;
    pthread_mutex_unlock(&LOCK_global_system_variables);
  }
  else
    thd->variables.*offset= global_system_variables.*offset;
}


byte *sys_var_thd_ha_rows::value_ptr(THD *thd, enum_var_type type,
				     LEX_STRING *base)
{
  if (type == OPT_GLOBAL)
    return (byte*) &(global_system_variables.*offset);
  return (byte*) &(thd->variables.*offset);
}

bool sys_var_thd_ulonglong::update(THD *thd,  set_var *var)
{
  ulonglong tmp= var->save_result.ulonglong_value;

  if (tmp > max_system_variables.*offset)
    tmp= max_system_variables.*offset;

  if (option_limits)
    tmp= getopt_ull_limit_value(tmp, option_limits);
  if (var->type == OPT_GLOBAL)
  {
    /* Lock is needed to make things safe on 32 bit systems */
    pthread_mutex_lock(&LOCK_global_system_variables);
    global_system_variables.*offset= (ulonglong) tmp;
    pthread_mutex_unlock(&LOCK_global_system_variables);
  }
  else
    thd->variables.*offset= (ulonglong) tmp;
  return 0;
}


void sys_var_thd_ulonglong::set_default(THD *thd, enum_var_type type)
{
  if (type == OPT_GLOBAL)
  {
    pthread_mutex_lock(&LOCK_global_system_variables);
    global_system_variables.*offset= (ulonglong) option_limits->def_value;
    pthread_mutex_unlock(&LOCK_global_system_variables);
  }
  else
    thd->variables.*offset= global_system_variables.*offset;
}


byte *sys_var_thd_ulonglong::value_ptr(THD *thd, enum_var_type type,
				       LEX_STRING *base)
{
  if (type == OPT_GLOBAL)
    return (byte*) &(global_system_variables.*offset);
  return (byte*) &(thd->variables.*offset);
}


bool sys_var_thd_bool::update(THD *thd,  set_var *var)
{
  if (var->type == OPT_GLOBAL)
    global_system_variables.*offset= (my_bool) var->save_result.ulong_value;
  else
    thd->variables.*offset= (my_bool) var->save_result.ulong_value;
  return 0;
}


void sys_var_thd_bool::set_default(THD *thd,  enum_var_type type)
{
  if (type == OPT_GLOBAL)
    global_system_variables.*offset= (my_bool) option_limits->def_value;
  else
    thd->variables.*offset= global_system_variables.*offset;
}


byte *sys_var_thd_bool::value_ptr(THD *thd, enum_var_type type,
				  LEX_STRING *base)
{
  if (type == OPT_GLOBAL)
    return (byte*) &(global_system_variables.*offset);
  return (byte*) &(thd->variables.*offset);
}


bool sys_var::check_enum(THD *thd, set_var *var, TYPELIB *enum_names)
{
  char buff[STRING_BUFFER_USUAL_SIZE];
  const char *value;
  String str(buff, sizeof(buff), system_charset_info), *res;

  if (var->value->result_type() == STRING_RESULT)
  {
    if (!(res=var->value->val_str(&str)) ||
	((long) (var->save_result.ulong_value=
		 (ulong) find_type(enum_names, res->ptr(),
				   res->length(),1)-1)) < 0)
    {
      value= res ? res->c_ptr() : "NULL";
      goto err;
    }
  }
  else
  {
    ulonglong tmp=var->value->val_int();
    if (tmp >= enum_names->count)
    {
      llstr(tmp,buff);
      value=buff;				// Wrong value is here
      goto err;
    }
    var->save_result.ulong_value= (ulong) tmp;	// Save for update
  }
  return 0;

err:
  my_error(ER_WRONG_VALUE_FOR_VAR, MYF(0), name, value);
  return 1;
}


bool sys_var::check_set(THD *thd, set_var *var, TYPELIB *enum_names)
{
  bool not_used;
  char buff[STRING_BUFFER_USUAL_SIZE], *error= 0;
  uint error_len= 0;
  String str(buff, sizeof(buff), system_charset_info), *res;

  if (var->value->result_type() == STRING_RESULT)
  {
    if (!(res= var->value->val_str(&str)))
    {
      strmov(buff, "NULL");
      goto err;
    }
    var->save_result.ulong_value= ((ulong)
				   find_set(enum_names, res->c_ptr(),
					    res->length(),
                                            NULL,
                                            &error, &error_len,
					    &not_used));
    if (error_len)
    {
      strmake(buff, error, min(sizeof(buff), error_len));
      goto err;
    }
  }
  else
  {
    ulonglong tmp= var->value->val_int();
   /*
     For when the enum is made to contain 64 elements, as 1ULL<<64 is
     undefined, we guard with a "count<64" test.
   */
    if (unlikely((tmp >= ((ULL(1)) << enum_names->count)) &&
                 (enum_names->count < 64)))
    {
      llstr(tmp, buff);
      goto err;
    }
    var->save_result.ulong_value= (ulong) tmp;  // Save for update
  }
  return 0;

err:
  my_error(ER_WRONG_VALUE_FOR_VAR, MYF(0), name, buff);
  return 1;
}


/*
  Return an Item for a variable.  Used with @@[global.]variable_name
  If type is not given, return local value if exists, else global
*/

Item *sys_var::item(THD *thd, enum_var_type var_type, LEX_STRING *base)
{
  if (check_type(var_type))
  {
    if (var_type != OPT_DEFAULT)
    {
      my_error(ER_INCORRECT_GLOBAL_LOCAL_VAR, MYF(0),
               name, var_type == OPT_GLOBAL ? "SESSION" : "GLOBAL");
      return 0;
    }
    /* As there was no local variable, return the global value */
    var_type= OPT_GLOBAL;
  }
  switch (type()) {
  case SHOW_INT:
  {
    uint value;
    pthread_mutex_lock(&LOCK_global_system_variables);
    value= *(uint*) value_ptr(thd, var_type, base);
    pthread_mutex_unlock(&LOCK_global_system_variables);
    return new Item_uint((ulonglong) value);
  }
  case SHOW_LONG:
  {
    ulong value;
    pthread_mutex_lock(&LOCK_global_system_variables);
    value= *(ulong*) value_ptr(thd, var_type, base);
    pthread_mutex_unlock(&LOCK_global_system_variables);
    return new Item_uint((ulonglong) value);
  }
  case SHOW_LONGLONG:
  {
    longlong value;
    pthread_mutex_lock(&LOCK_global_system_variables);
    value= *(longlong*) value_ptr(thd, var_type, base);
    pthread_mutex_unlock(&LOCK_global_system_variables);
    return new Item_int(value);
  }
  case SHOW_HA_ROWS:
  {
    ha_rows value;
    pthread_mutex_lock(&LOCK_global_system_variables);
    value= *(ha_rows*) value_ptr(thd, var_type, base);
    pthread_mutex_unlock(&LOCK_global_system_variables);
    return new Item_int((longlong) value);
  }
  case SHOW_MY_BOOL:
    return new Item_int((int32) *(my_bool*) value_ptr(thd, var_type, base),1);
  case SHOW_CHAR:
  {
    Item *tmp;
    pthread_mutex_lock(&LOCK_global_system_variables);
    char *str= (char*) value_ptr(thd, var_type, base);
    if (str)
      tmp= new Item_string(str, strlen(str),
                           system_charset_info, DERIVATION_SYSCONST);
    else
    {
      tmp= new Item_null();
      tmp->collation.set(system_charset_info, DERIVATION_SYSCONST);
    }
    pthread_mutex_unlock(&LOCK_global_system_variables);
    return tmp;
  }
  default:
    my_error(ER_VAR_CANT_BE_READ, MYF(0), name);
  }
  return 0;
}


bool sys_var_thd_enum::update(THD *thd, set_var *var)
{
  if (var->type == OPT_GLOBAL)
    global_system_variables.*offset= var->save_result.ulong_value;
  else
    thd->variables.*offset= var->save_result.ulong_value;
  return 0;
}


void sys_var_thd_enum::set_default(THD *thd, enum_var_type type)
{
  if (type == OPT_GLOBAL)
    global_system_variables.*offset= (ulong) option_limits->def_value;
  else
    thd->variables.*offset= global_system_variables.*offset;
}


byte *sys_var_thd_enum::value_ptr(THD *thd, enum_var_type type,
				  LEX_STRING *base)
{
  ulong tmp= ((type == OPT_GLOBAL) ?
	      global_system_variables.*offset :
	      thd->variables.*offset);
  return (byte*) enum_names->type_names[tmp];
}

bool sys_var_thd_bit::check(THD *thd, set_var *var)
{
  return (check_enum(thd, var, &bool_typelib) ||
          (check_func && (*check_func)(thd, var)));
}

bool sys_var_thd_bit::update(THD *thd, set_var *var)
{
  int res= (*update_func)(thd, var);
  return res;
}


byte *sys_var_thd_bit::value_ptr(THD *thd, enum_var_type type,
				 LEX_STRING *base)
{
  /*
    If reverse is 0 (default) return 1 if bit is set.
    If reverse is 1, return 0 if bit is set
  */
  thd->sys_var_tmp.my_bool_value= ((thd->options & bit_flag) ?
				   !reverse : reverse);
  return (byte*) &thd->sys_var_tmp.my_bool_value;
}


/* Update a date_time format variable based on given value */

void sys_var_thd_date_time_format::update2(THD *thd, enum_var_type type,
					   DATE_TIME_FORMAT *new_value)
{
  DATE_TIME_FORMAT *old;
  DBUG_ENTER("sys_var_date_time_format::update2");
  DBUG_DUMP("positions",(char*) new_value->positions,
	    sizeof(new_value->positions));

  if (type == OPT_GLOBAL)
  {
    pthread_mutex_lock(&LOCK_global_system_variables);
    old= (global_system_variables.*offset);
    (global_system_variables.*offset)= new_value;
    pthread_mutex_unlock(&LOCK_global_system_variables);
  }
  else
  {
    old= (thd->variables.*offset);
    (thd->variables.*offset)= new_value;
  }
  my_free((char*) old, MYF(MY_ALLOW_ZERO_PTR));
  DBUG_VOID_RETURN;
}


bool sys_var_thd_date_time_format::update(THD *thd, set_var *var)
{
  DATE_TIME_FORMAT *new_value;
  /* We must make a copy of the last value to get it into normal memory */
  new_value= date_time_format_copy((THD*) 0,
				   var->save_result.date_time_format);
  if (!new_value)
    return 1;					// Out of memory
  update2(thd, var->type, new_value);		// Can't fail
  return 0;
}


bool sys_var_thd_date_time_format::check(THD *thd, set_var *var)
{
  char buff[STRING_BUFFER_USUAL_SIZE];
  String str(buff,sizeof(buff), system_charset_info), *res;
  DATE_TIME_FORMAT *format;

  if (!(res=var->value->val_str(&str)))
    res= &my_empty_string;

  if (!(format= date_time_format_make(date_time_type,
				      res->ptr(), res->length())))
  {
    my_error(ER_WRONG_VALUE_FOR_VAR, MYF(0), name, res->c_ptr());
    return 1;
  }
  
  /*
    We must copy result to thread space to not get a memory leak if
    update is aborted
  */
  var->save_result.date_time_format= date_time_format_copy(thd, format);
  my_free((char*) format, MYF(0));
  return var->save_result.date_time_format == 0;
}


void sys_var_thd_date_time_format::set_default(THD *thd, enum_var_type type)
{
  DATE_TIME_FORMAT *res= 0;

  if (type == OPT_GLOBAL)
  {
    const char *format;
    if ((format= opt_date_time_formats[date_time_type]))
      res= date_time_format_make(date_time_type, format, strlen(format));
  }
  else
  {
    /* Make copy with malloc */
    res= date_time_format_copy((THD *) 0, global_system_variables.*offset);
  }

  if (res)					// Should always be true
    update2(thd, type, res);
}


byte *sys_var_thd_date_time_format::value_ptr(THD *thd, enum_var_type type,
					      LEX_STRING *base)
{
  if (type == OPT_GLOBAL)
  {
    char *res;
    /*
      We do a copy here just to be sure things will work even if someone
      is modifying the original string while the copy is accessed
      (Can't happen now in SQL SHOW, but this is a good safety for the future)
    */
    res= thd->strmake((global_system_variables.*offset)->format.str,
		      (global_system_variables.*offset)->format.length);
    return (byte*) res;
  }
  return (byte*) (thd->variables.*offset)->format.str;
}


typedef struct old_names_map_st
{
  const char *old_name;
  const char *new_name;
} my_old_conv;

static my_old_conv old_conv[]= 
{
  {	"cp1251_koi8"		,	"cp1251"	},
  {	"cp1250_latin2"		,	"cp1250"	},
  {	"kam_latin2"		,	"keybcs2"	},
  {	"mac_latin2"		,	"MacRoman"	},
  {	"macce_latin2"		,	"MacCE"		},
  {	"pc2_latin2"		,	"pclatin2"	},
  {	"vga_latin2"		,	"pclatin1"	},
  {	"koi8_cp1251"		,	"koi8r"		},
  {	"win1251ukr_koi8_ukr"	,	"win1251ukr"	},
  {	"koi8_ukr_win1251ukr"	,	"koi8u"		},
  {	NULL			,	NULL		}
};

CHARSET_INFO *get_old_charset_by_name(const char *name)
{
  my_old_conv *conv;
 
  for (conv= old_conv; conv->old_name; conv++)
  {
    if (!my_strcasecmp(&my_charset_latin1, name, conv->old_name))
      return get_charset_by_csname(conv->new_name, MY_CS_PRIMARY, MYF(0));
  }
  return NULL;
}


bool sys_var_collation::check(THD *thd, set_var *var)
{
  CHARSET_INFO *tmp;
  LINT_INIT(tmp);

  if (var->value->result_type() == STRING_RESULT)
  {
    char buff[STRING_BUFFER_USUAL_SIZE];
    String str(buff,sizeof(buff), system_charset_info), *res;
    if (!(res=var->value->val_str(&str)))
    {
      my_error(ER_WRONG_VALUE_FOR_VAR, MYF(0), name, "NULL");
      return 1;
    }
    if (!(tmp=get_charset_by_name(res->c_ptr(),MYF(0))))
    {
      my_error(ER_UNKNOWN_COLLATION, MYF(0), res->c_ptr());
      return 1;
    }
  }
  else // INT_RESULT
  {
    if (!(tmp=get_charset((int) var->value->val_int(),MYF(0))))
    {
      char buf[20];
      int10_to_str((int) var->value->val_int(), buf, -10);
      my_error(ER_UNKNOWN_COLLATION, MYF(0), buf);
      return 1;
    }
  }
  var->save_result.charset= tmp;	// Save for update
  return 0;
}


bool sys_var_character_set::check(THD *thd, set_var *var)
{
  CHARSET_INFO *tmp;
  LINT_INIT(tmp);

  if (var->value->result_type() == STRING_RESULT)
  {
    char buff[STRING_BUFFER_USUAL_SIZE];
    String str(buff,sizeof(buff), system_charset_info), *res;
    if (!(res=var->value->val_str(&str)))
    {
      if (!nullable)
      {
        my_error(ER_WRONG_VALUE_FOR_VAR, MYF(0), name, "NULL");
        return 1;
      }
      tmp= NULL;
    }
    else if (!(tmp=get_charset_by_csname(res->c_ptr(),MY_CS_PRIMARY,MYF(0))) &&
             !(tmp=get_old_charset_by_name(res->c_ptr())))
    {
      my_error(ER_UNKNOWN_CHARACTER_SET, MYF(0), res->c_ptr());
      return 1;
    }
  }
  else // INT_RESULT
  {
    if (!(tmp=get_charset((int) var->value->val_int(),MYF(0))))
    {
      char buf[20];
      int10_to_str((int) var->value->val_int(), buf, -10);
      my_error(ER_UNKNOWN_CHARACTER_SET, MYF(0), buf);
      return 1;
    }
  }
  var->save_result.charset= tmp;	// Save for update
  return 0;
}


bool sys_var_character_set::update(THD *thd, set_var *var)
{
  ci_ptr(thd,var->type)[0]= var->save_result.charset;
  thd->update_charset();
  return 0;
}


byte *sys_var_character_set::value_ptr(THD *thd, enum_var_type type,
				       LEX_STRING *base)
{
  CHARSET_INFO *cs= ci_ptr(thd,type)[0];
  return cs ? (byte*) cs->csname : (byte*) NULL;
}


CHARSET_INFO ** sys_var_character_set_connection::ci_ptr(THD *thd,
							 enum_var_type type)
{
  if (type == OPT_GLOBAL)
    return &global_system_variables.collation_connection;
  else
    return &thd->variables.collation_connection;
}


void sys_var_character_set_connection::set_default(THD *thd,
						   enum_var_type type)
{
 if (type == OPT_GLOBAL)
   global_system_variables.collation_connection= default_charset_info;
 else
 {
   thd->variables.collation_connection= global_system_variables.collation_connection;
   thd->update_charset();
 }
}


CHARSET_INFO ** sys_var_character_set_client::ci_ptr(THD *thd,
						     enum_var_type type)
{
  if (type == OPT_GLOBAL)
    return &global_system_variables.character_set_client;
  else
    return &thd->variables.character_set_client;
}


void sys_var_character_set_client::set_default(THD *thd, enum_var_type type)
{
 if (type == OPT_GLOBAL)
   global_system_variables.character_set_client= default_charset_info;
 else
 {
   thd->variables.character_set_client= (global_system_variables.
					 character_set_client);
   thd->update_charset();
 }
}


CHARSET_INFO **
sys_var_character_set_filesystem::ci_ptr(THD *thd, enum_var_type type)
{
  if (type == OPT_GLOBAL)
    return &global_system_variables.character_set_filesystem;
  else
    return &thd->variables.character_set_filesystem;
}


extern CHARSET_INFO *character_set_filesystem;

void
sys_var_character_set_filesystem::set_default(THD *thd, enum_var_type type)
{
 if (type == OPT_GLOBAL)
   global_system_variables.character_set_filesystem= character_set_filesystem;
 else
 {
   thd->variables.character_set_filesystem= (global_system_variables.
					     character_set_filesystem);
   thd->update_charset();
 }
}


CHARSET_INFO **
sys_var_character_set_results::ci_ptr(THD *thd, enum_var_type type)
{
  if (type == OPT_GLOBAL)
    return &global_system_variables.character_set_results;
  else
    return &thd->variables.character_set_results;
}


void sys_var_character_set_results::set_default(THD *thd, enum_var_type type)
{
 if (type == OPT_GLOBAL)
   global_system_variables.character_set_results= default_charset_info;
 else
 {
   thd->variables.character_set_results= (global_system_variables.
					  character_set_results);
   thd->update_charset();
 }
}


CHARSET_INFO **
sys_var_character_set_server::ci_ptr(THD *thd, enum_var_type type)
{
  if (type == OPT_GLOBAL)
    return &global_system_variables.collation_server;
  else
    return &thd->variables.collation_server;
}


void sys_var_character_set_server::set_default(THD *thd, enum_var_type type)
{
 if (type == OPT_GLOBAL)
   global_system_variables.collation_server= default_charset_info;
 else
 {
   thd->variables.collation_server= global_system_variables.collation_server;
   thd->update_charset();
 }
}

CHARSET_INFO ** sys_var_character_set_database::ci_ptr(THD *thd,
						       enum_var_type type)
{
  if (type == OPT_GLOBAL)
    return &global_system_variables.collation_database;
  else
    return &thd->variables.collation_database;
}


void sys_var_character_set_database::set_default(THD *thd, enum_var_type type)
{
 if (type == OPT_GLOBAL)
    global_system_variables.collation_database= default_charset_info;
  else
  {
    thd->variables.collation_database= thd->db_charset;
    thd->update_charset();
  }
}


bool sys_var_collation_connection::update(THD *thd, set_var *var)
{
  if (var->type == OPT_GLOBAL)
    global_system_variables.collation_connection= var->save_result.charset;
  else
  {
    thd->variables.collation_connection= var->save_result.charset;
    thd->update_charset();
  }
  return 0;
}


byte *sys_var_collation_connection::value_ptr(THD *thd, enum_var_type type,
					      LEX_STRING *base)
{
  CHARSET_INFO *cs= ((type == OPT_GLOBAL) ?
		  global_system_variables.collation_connection :
		  thd->variables.collation_connection);
  return cs ? (byte*) cs->name : (byte*) "NULL";
}


void sys_var_collation_connection::set_default(THD *thd, enum_var_type type)
{
 if (type == OPT_GLOBAL)
   global_system_variables.collation_connection= default_charset_info;
 else
 {
   thd->variables.collation_connection= (global_system_variables.
					 collation_connection);
   thd->update_charset();
 }
}

bool sys_var_collation_database::update(THD *thd, set_var *var)
{
  if (var->type == OPT_GLOBAL)
    global_system_variables.collation_database= var->save_result.charset;
  else
  {
    thd->variables.collation_database= var->save_result.charset;
    thd->update_charset();
  }
  return 0;
}


byte *sys_var_collation_database::value_ptr(THD *thd, enum_var_type type,
					      LEX_STRING *base)
{
  CHARSET_INFO *cs= ((type == OPT_GLOBAL) ?
		  global_system_variables.collation_database :
		  thd->variables.collation_database);
  return cs ? (byte*) cs->name : (byte*) "NULL";
}


void sys_var_collation_database::set_default(THD *thd, enum_var_type type)
{
 if (type == OPT_GLOBAL)
   global_system_variables.collation_database= default_charset_info;
 else
 {
   thd->variables.collation_database= (global_system_variables.
					 collation_database);
   thd->update_charset();
 }
}


bool sys_var_collation_server::update(THD *thd, set_var *var)
{
  if (var->type == OPT_GLOBAL)
    global_system_variables.collation_server= var->save_result.charset;
  else
  {
    thd->variables.collation_server= var->save_result.charset;
    thd->update_charset();
  }
  return 0;
}


byte *sys_var_collation_server::value_ptr(THD *thd, enum_var_type type,
					      LEX_STRING *base)
{
  CHARSET_INFO *cs= ((type == OPT_GLOBAL) ?
		  global_system_variables.collation_server :
		  thd->variables.collation_server);
  return cs ? (byte*) cs->name : (byte*) "NULL";
}


void sys_var_collation_server::set_default(THD *thd, enum_var_type type)
{
 if (type == OPT_GLOBAL)
   global_system_variables.collation_server= default_charset_info;
 else
 {
   thd->variables.collation_server= (global_system_variables.
					 collation_server);
   thd->update_charset();
 }
}


LEX_STRING default_key_cache_base= {(char *) "default", 7 };
LEX_STRING maria_key_cache_base= {(char *) "maria", 5 };

static KEY_CACHE zero_key_cache;

KEY_CACHE *get_key_cache(LEX_STRING *cache_name)
{
  safe_mutex_assert_owner(&LOCK_global_system_variables);
  if (!cache_name || ! cache_name->length)
    cache_name= &default_key_cache_base;
  return ((KEY_CACHE*) find_named(&key_caches,
                                  cache_name->str, cache_name->length, 0));
}


byte *sys_var_key_cache_param::value_ptr(THD *thd, enum_var_type type,
					 LEX_STRING *base)
{
  KEY_CACHE *key_cache= get_key_cache(base);
  if (!key_cache)
    key_cache= &zero_key_cache;
  return (byte*) key_cache + offset ;
}


bool sys_var_key_buffer_size::update(THD *thd, set_var *var)
{
  ulonglong tmp= var->save_result.ulonglong_value;
  LEX_STRING *base_name= &var->base;
  KEY_CACHE *key_cache;
  bool error= 0;

  /* If no basename, assume it's for the key cache named 'default' */
  if (!base_name->length)
    base_name= &default_key_cache_base;

  pthread_mutex_lock(&LOCK_global_system_variables);
  key_cache= get_key_cache(base_name);
                            
  if (!key_cache)
  {
    /* Key cache didn't exists */
    if (!tmp)					// Tried to delete cache
      goto end;					// Ok, nothing to do
    if (!(key_cache= create_key_cache(base_name->str, base_name->length)))
    {
      error= 1;
      goto end;
    }
  }

  /*
    Abort if some other thread is changing the key cache
    TODO: This should be changed so that we wait until the previous
    assignment is done and then do the new assign
  */
  if (key_cache->in_init)
    goto end;

  if (!tmp)					// Zero size means delete
  {
    if (key_cache == dflt_key_cache)
    {
      push_warning_printf(thd, MYSQL_ERROR::WARN_LEVEL_WARN,
                          ER_WARN_CANT_DROP_DEFAULT_KEYCACHE,
                          ER(ER_WARN_CANT_DROP_DEFAULT_KEYCACHE));
      goto end;					// Ignore default key cache
    }

    if (key_cache->key_cache_inited)		// If initied
    {
      /*
	Move tables using this key cache to the default key cache
	and clear the old key cache.
      */
      NAMED_LIST *list; 
      key_cache= (KEY_CACHE *) find_named(&key_caches, base_name->str,
					      base_name->length, &list);
      key_cache->in_init= 1;
      pthread_mutex_unlock(&LOCK_global_system_variables);
      error= reassign_keycache_tables(thd, key_cache, dflt_key_cache);
      pthread_mutex_lock(&LOCK_global_system_variables);
      key_cache->in_init= 0;
    }
    /*
      We don't delete the key cache as some running threads my still be
      in the key cache code with a pointer to the deleted (empty) key cache
    */
    goto end;
  }

  key_cache->param_buff_size=
    (ulonglong) getopt_ull_limit_value(tmp, option_limits);

  /* If key cache didn't existed initialize it, else resize it */
  key_cache->in_init= 1;
  pthread_mutex_unlock(&LOCK_global_system_variables);

  if (!key_cache->key_cache_inited)
    error= (bool) (ha_init_key_cache("", key_cache));
  else
    error= (bool)(ha_resize_key_cache(key_cache));

  pthread_mutex_lock(&LOCK_global_system_variables);
  key_cache->in_init= 0;  

end:
  pthread_mutex_unlock(&LOCK_global_system_variables);
  return error;
}


bool sys_var_key_cache_long::update(THD *thd, set_var *var)
{
  ulong tmp= (ulong) var->value->val_int();
  LEX_STRING *base_name= &var->base;
  bool error= 0;

  if (!base_name->length)
    base_name= &default_key_cache_base;

  pthread_mutex_lock(&LOCK_global_system_variables);
  KEY_CACHE *key_cache= get_key_cache(base_name);

  if (!key_cache && !(key_cache= create_key_cache(base_name->str,
				                  base_name->length)))
  {
    error= 1;
    goto end;
  }

  /*
    Abort if some other thread is changing the key cache
    TODO: This should be changed so that we wait until the previous
    assignment is done and then do the new assign
  */
  if (key_cache->in_init)
    goto end;

  *((ulong*) (((char*) key_cache) + offset))=
    (ulong) getopt_ull_limit_value(tmp, option_limits);

  /*
    Don't create a new key cache if it didn't exist
    (key_caches are created only when the user sets block_size)
  */
  key_cache->in_init= 1;

  pthread_mutex_unlock(&LOCK_global_system_variables);

  error= (bool) (ha_resize_key_cache(key_cache));

  pthread_mutex_lock(&LOCK_global_system_variables);
  key_cache->in_init= 0;  

end:
  pthread_mutex_unlock(&LOCK_global_system_variables);
  return error;
}


bool sys_var_log_state::update(THD *thd, set_var *var)
{
  bool res= 0;
  pthread_mutex_lock(&LOCK_global_system_variables);
  if (!var->save_result.ulong_value)
    logger.deactivate_log_handler(thd, log_type);
  else
  {
    if ((res= logger.activate_log_handler(thd, log_type)))
    {
      my_error(ER_CANT_ACTIVATE_LOG, MYF(0),
               log_type == QUERY_LOG_GENERAL ? "general" :
               "slow query");
      goto err;
    }
  }
err:
  pthread_mutex_unlock(&LOCK_global_system_variables);
  return res;
}

void sys_var_log_state::set_default(THD *thd, enum_var_type type)
{
  pthread_mutex_lock(&LOCK_global_system_variables);
  logger.deactivate_log_handler(thd, log_type);
  pthread_mutex_unlock(&LOCK_global_system_variables);
}


static int  sys_check_log_path(THD *thd,  set_var *var)
{
  char path[FN_REFLEN];
  MY_STAT f_stat;
  const char *var_path= var->value->str_value.ptr();
  bzero(&f_stat, sizeof(MY_STAT));

  (void) unpack_filename(path, var_path);
  if (my_stat(path, &f_stat, MYF(0)))
  {
    /* Check if argument is a file and we have 'write' permission */
    if (!MY_S_ISREG(f_stat.st_mode) ||
        !(f_stat.st_mode & MY_S_IWRITE))
      return -1;
  }
  else
  {
    /*
      Check if directory exists and 
      we have permission to create file & write to file
    */
    (void) dirname_part(path, var_path);
    if (my_access(path, (F_OK|W_OK)))
      return -1;
  }
  return 0;
}


bool update_sys_var_str_path(THD *thd, sys_var_str *var_str,
			     set_var *var, const char *log_ext,
			     bool log_state, uint log_type)
{
  MYSQL_QUERY_LOG *file_log;
  char buff[FN_REFLEN];
  char *res= 0, *old_value=(char *)(var ? var->value->str_value.ptr() : 0);
  bool result= 0;
  uint str_length= (var ? var->value->str_value.length() : 0);

  switch (log_type) {
  case QUERY_LOG_SLOW:
    file_log= logger.get_slow_log_file_handler();
    break;
  case QUERY_LOG_GENERAL:
    file_log= logger.get_log_file_handler();
    break;
  default:
    DBUG_ASSERT(0);
  }

  if (!old_value)
  {
    old_value= make_default_log_name(buff, log_ext);
    str_length= strlen(old_value);
  }
  if (!(res= my_strndup(old_value, str_length, MYF(MY_FAE+MY_WME))))
  {
    result= 1;
    goto err;
  }

  pthread_mutex_lock(&LOCK_global_system_variables);
  logger.lock();

  if (file_log && log_state)
    file_log->close(0);
  old_value= var_str->value;
  var_str->value= res;
  var_str->value_length= str_length;
  my_free(old_value, MYF(MY_ALLOW_ZERO_PTR));
  if (file_log && log_state)
  {
    switch (log_type) {
    case QUERY_LOG_SLOW:
      file_log->open_slow_log(sys_var_general_log_path.value);
      break;
    case QUERY_LOG_GENERAL:
      file_log->open_query_log(sys_var_general_log_path.value);
      break;
    default:
      DBUG_ASSERT(0);
    }
  }

  logger.unlock();
  pthread_mutex_unlock(&LOCK_global_system_variables);

err:
  return result;
}


static bool sys_update_general_log_path(THD *thd, set_var * var)
{
  return update_sys_var_str_path(thd, &sys_var_general_log_path, 
				 var, ".log", opt_log, QUERY_LOG_GENERAL);
}


static void sys_default_general_log_path(THD *thd, enum_var_type type)
{
  (void) update_sys_var_str_path(thd, &sys_var_general_log_path,
				 0, ".log", opt_log, QUERY_LOG_GENERAL);
}


static bool sys_update_slow_log_path(THD *thd, set_var * var)
{
  return update_sys_var_str_path(thd, &sys_var_slow_log_path,
				 var, "-slow.log", opt_slow_log,
                                 QUERY_LOG_SLOW);
}


static void sys_default_slow_log_path(THD *thd, enum_var_type type)
{
  (void) update_sys_var_str_path(thd, &sys_var_slow_log_path,
				 0, "-slow.log", opt_slow_log,
                                 QUERY_LOG_SLOW);
}


bool sys_var_log_output::update(THD *thd, set_var *var)
{
  pthread_mutex_lock(&LOCK_global_system_variables);
  logger.lock();
  logger.init_slow_log(var->save_result.ulong_value);
  logger.init_general_log(var->save_result.ulong_value);
  *value= var->save_result.ulong_value;
  logger.unlock();
  pthread_mutex_unlock(&LOCK_global_system_variables);
  return 0;
}


void sys_var_log_output::set_default(THD *thd, enum_var_type type)
{
  pthread_mutex_lock(&LOCK_global_system_variables);
  logger.lock();
  logger.init_slow_log(LOG_TABLE);
  logger.init_general_log(LOG_TABLE);
  *value= LOG_TABLE;
  logger.unlock();
  pthread_mutex_unlock(&LOCK_global_system_variables);
}


byte *sys_var_log_output::value_ptr(THD *thd, enum_var_type type,
                                    LEX_STRING *base)
{
  char buff[256];
  String tmp(buff, sizeof(buff), &my_charset_latin1);
  ulong length;
  ulong val= *value;

  tmp.length(0);
  for (uint i= 0; val; val>>= 1, i++)
  {
    if (val & 1)
    {
      tmp.append(log_output_typelib.type_names[i],
                 log_output_typelib.type_lengths[i]);
      tmp.append(',');
    }
  }

  if ((length= tmp.length()))
    length--;
  return (byte*) thd->strmake(tmp.ptr(), length);
}


/*****************************************************************************
  Functions to handle SET NAMES and SET CHARACTER SET
*****************************************************************************/

int set_var_collation_client::check(THD *thd)
{
  return 0;
}

int set_var_collation_client::update(THD *thd)
{
  thd->variables.character_set_client= character_set_client;
  thd->variables.character_set_results= character_set_results;
  thd->variables.collation_connection= collation_connection;
  thd->update_charset();
  thd->protocol_simple.init(thd);
  thd->protocol_prep.init(thd);
  return 0;
}

/****************************************************************************/

bool sys_var_timestamp::update(THD *thd,  set_var *var)
{
  thd->set_time((time_t) var->save_result.ulonglong_value);
  return 0;
}


void sys_var_timestamp::set_default(THD *thd, enum_var_type type)
{
  thd->user_time=0;
}


byte *sys_var_timestamp::value_ptr(THD *thd, enum_var_type type,
				   LEX_STRING *base)
{
  thd->sys_var_tmp.long_value= (long) thd->start_time;
  return (byte*) &thd->sys_var_tmp.long_value;
}


bool sys_var_last_insert_id::update(THD *thd, set_var *var)
{
  thd->first_successful_insert_id_in_prev_stmt= 
    var->save_result.ulonglong_value;
  return 0;
}


byte *sys_var_last_insert_id::value_ptr(THD *thd, enum_var_type type,
					LEX_STRING *base)
{
  /*
    this tmp var makes it robust againt change of type of 
    read_first_successful_insert_id_in_prev_stmt().
  */
  thd->sys_var_tmp.ulonglong_value= 
    thd->read_first_successful_insert_id_in_prev_stmt();
  return (byte*) &thd->sys_var_tmp.ulonglong_value;
}


bool sys_var_insert_id::update(THD *thd, set_var *var)
{
  thd->force_one_auto_inc_interval(var->save_result.ulonglong_value);
  return 0;
}


byte *sys_var_insert_id::value_ptr(THD *thd, enum_var_type type,
				   LEX_STRING *base)
{
  thd->sys_var_tmp.ulonglong_value= 
    thd->auto_inc_intervals_forced.minimum();
  return (byte*) &thd->sys_var_tmp.ulonglong_value;
}


#ifdef HAVE_REPLICATION
bool sys_var_slave_skip_counter::check(THD *thd, set_var *var)
{
  int result= 0;
  pthread_mutex_lock(&LOCK_active_mi);
  pthread_mutex_lock(&active_mi->rli.run_lock);
  if (active_mi->rli.slave_running)
  {
    my_message(ER_SLAVE_MUST_STOP, ER(ER_SLAVE_MUST_STOP), MYF(0));
    result=1;
  }
  pthread_mutex_unlock(&active_mi->rli.run_lock);
  pthread_mutex_unlock(&LOCK_active_mi);
  var->save_result.ulong_value= (ulong) var->value->val_int();
  return result;
}


bool sys_var_slave_skip_counter::update(THD *thd, set_var *var)
{
  pthread_mutex_lock(&LOCK_active_mi);
  pthread_mutex_lock(&active_mi->rli.run_lock);
  /*
    The following test should normally never be true as we test this
    in the check function;  To be safe against multiple
    SQL_SLAVE_SKIP_COUNTER request, we do the check anyway
  */
  if (!active_mi->rli.slave_running)
  {
    pthread_mutex_lock(&active_mi->rli.data_lock);
    active_mi->rli.slave_skip_counter= var->save_result.ulong_value;
    pthread_mutex_unlock(&active_mi->rli.data_lock);
  }
  pthread_mutex_unlock(&active_mi->rli.run_lock);
  pthread_mutex_unlock(&LOCK_active_mi);
  return 0;
}


bool sys_var_sync_binlog_period::update(THD *thd, set_var *var)
{
  sync_binlog_period= (ulong) var->save_result.ulonglong_value;
  return 0;
}
#endif /* HAVE_REPLICATION */

bool sys_var_rand_seed1::update(THD *thd, set_var *var)
{
  thd->rand.seed1= (ulong) var->save_result.ulonglong_value;
  return 0;
}

bool sys_var_rand_seed2::update(THD *thd, set_var *var)
{
  thd->rand.seed2= (ulong) var->save_result.ulonglong_value;
  return 0;
}


bool sys_var_thd_time_zone::check(THD *thd, set_var *var)
{
  char buff[MAX_TIME_ZONE_NAME_LENGTH];
  String str(buff, sizeof(buff), &my_charset_latin1);
  String *res= var->value->val_str(&str);

  if (!(var->save_result.time_zone=
        my_tz_find(res, thd->lex->time_zone_tables_used)))
  {
    my_error(ER_UNKNOWN_TIME_ZONE, MYF(0), res ? res->c_ptr() : "NULL");
    return 1;
  }
  return 0;
}


bool sys_var_thd_time_zone::update(THD *thd, set_var *var)
{
  /* We are using Time_zone object found during check() phase. */
  if (var->type == OPT_GLOBAL)
  {
    pthread_mutex_lock(&LOCK_global_system_variables);
    global_system_variables.time_zone= var->save_result.time_zone;
    pthread_mutex_unlock(&LOCK_global_system_variables);
  }
  else
    thd->variables.time_zone= var->save_result.time_zone;
  return 0;
}


byte *sys_var_thd_time_zone::value_ptr(THD *thd, enum_var_type type,
				       LEX_STRING *base)
{
  /* 
    We can use ptr() instead of c_ptr() here because String contaning
    time zone name is guaranteed to be zero ended.
  */
  if (type == OPT_GLOBAL)
    return (byte *)(global_system_variables.time_zone->get_name()->ptr());
  else
  {
    /*
      This is an ugly fix for replication: we don't replicate properly queries
      invoking system variables' values to update tables; but
      CONVERT_TZ(,,@@session.time_zone) is so popular that we make it
      replicable (i.e. we tell the binlog code to store the session
      timezone). If it's the global value which was used we can't replicate
      (binlog code stores session value only).
    */
    thd->time_zone_used= 1;
    return (byte *)(thd->variables.time_zone->get_name()->ptr());
  }
}


void sys_var_thd_time_zone::set_default(THD *thd, enum_var_type type)
{
 pthread_mutex_lock(&LOCK_global_system_variables);
 if (type == OPT_GLOBAL)
 {
   if (default_tz_name)
   {
     String str(default_tz_name, &my_charset_latin1);
     /*
       We are guaranteed to find this time zone since its existence
       is checked during start-up.
     */
     global_system_variables.time_zone=
       my_tz_find(&str, thd->lex->time_zone_tables_used);
   }
   else
     global_system_variables.time_zone= my_tz_SYSTEM;
 }
 else
   thd->variables.time_zone= global_system_variables.time_zone;
 pthread_mutex_unlock(&LOCK_global_system_variables);
}


bool sys_var_max_user_conn::check(THD *thd, set_var *var)
{
  if (var->type == OPT_GLOBAL)
    return sys_var_thd::check(thd, var);
  else
  {
    /*
      Per-session values of max_user_connections can't be set directly.
      May be we should have a separate error message for this?
    */
    my_error(ER_GLOBAL_VARIABLE, MYF(0), name);
    return TRUE;
  }
}

bool sys_var_max_user_conn::update(THD *thd, set_var *var)
{
  DBUG_ASSERT(var->type == OPT_GLOBAL);
  pthread_mutex_lock(&LOCK_global_system_variables);
  max_user_connections= (uint)var->save_result.ulonglong_value;
  pthread_mutex_unlock(&LOCK_global_system_variables);
  return 0;
}


void sys_var_max_user_conn::set_default(THD *thd, enum_var_type type)
{
  DBUG_ASSERT(type == OPT_GLOBAL);
  pthread_mutex_lock(&LOCK_global_system_variables);
  max_user_connections= (ulong) option_limits->def_value;
  pthread_mutex_unlock(&LOCK_global_system_variables);
}


byte *sys_var_max_user_conn::value_ptr(THD *thd, enum_var_type type,
                                       LEX_STRING *base)
{
  if (type != OPT_GLOBAL &&
      thd->user_connect && thd->user_connect->user_resources.user_conn)
    return (byte*) &(thd->user_connect->user_resources.user_conn);
  return (byte*) &(max_user_connections);
}

bool sys_var_thd_lc_time_names::check(THD *thd, set_var *var)
{
  char *locale_str =var->value->str_value.c_ptr();
  MY_LOCALE *locale_match=  my_locale_by_name(locale_str);

  if (locale_match == NULL)
  {
    my_printf_error(ER_UNKNOWN_ERROR,
                    "Unknown locale: '%s'", MYF(0), locale_str);
    return 1;
  }
  var->save_result.locale_value= locale_match;
  return 0;
}


bool sys_var_thd_lc_time_names::update(THD *thd, set_var *var)
{
  thd->variables.lc_time_names= var->save_result.locale_value;
  return 0;
}


byte *sys_var_thd_lc_time_names::value_ptr(THD *thd, enum_var_type type,
					  LEX_STRING *base)
{
  return (byte *)(thd->variables.lc_time_names->name);
}


void sys_var_thd_lc_time_names::set_default(THD *thd, enum_var_type type)
{
  thd->variables.lc_time_names = &my_locale_en_US;
}

/*
  Functions to update thd->options bits
*/

static bool set_option_bit(THD *thd, set_var *var)
{
  sys_var_thd_bit *sys_var= ((sys_var_thd_bit*) var->var);
  if ((var->save_result.ulong_value != 0) == sys_var->reverse)
    thd->options&= ~sys_var->bit_flag;
  else
    thd->options|= sys_var->bit_flag;
  return 0;
}


static bool set_option_autocommit(THD *thd, set_var *var)
{
  /* The test is negative as the flag we use is NOT autocommit */

  ulonglong org_options= thd->options;

  if (var->save_result.ulong_value != 0)
    thd->options&= ~((sys_var_thd_bit*) var->var)->bit_flag;
  else
    thd->options|= ((sys_var_thd_bit*) var->var)->bit_flag;

  if ((org_options ^ thd->options) & OPTION_NOT_AUTOCOMMIT)
  {
    if ((org_options & OPTION_NOT_AUTOCOMMIT))
    {
      /* We changed to auto_commit mode */
      thd->options&= ~(ulonglong) (OPTION_BEGIN |
                                   OPTION_STATUS_NO_TRANS_UPDATE |
                                   OPTION_KEEP_LOG);
      thd->server_status|= SERVER_STATUS_AUTOCOMMIT;
      if (ha_commit(thd))
	return 1;
    }
    else
    {
      thd->options&= ~(ulonglong) (OPTION_STATUS_NO_TRANS_UPDATE);
      thd->server_status&= ~SERVER_STATUS_AUTOCOMMIT;
    }
  }
  return 0;
}

static int check_log_update(THD *thd, set_var *var)
{
#ifndef NO_EMBEDDED_ACCESS_CHECKS
  if (!(thd->security_ctx->master_access & SUPER_ACL))
  {
    my_error(ER_SPECIFIC_ACCESS_DENIED_ERROR, MYF(0), "SUPER");
    return 1;
  }
#endif
  return 0;
}

static bool set_log_update(THD *thd, set_var *var)
{
  /*
    The update log is not supported anymore since 5.0.
    See sql/mysqld.cc/, comments in function init_server_components() for an
    explaination of the different warnings we send below
  */

  if (opt_sql_bin_update)
  {
    push_warning(thd, MYSQL_ERROR::WARN_LEVEL_NOTE,
                 ER_UPDATE_LOG_DEPRECATED_TRANSLATED,
                 ER(ER_UPDATE_LOG_DEPRECATED_TRANSLATED));
  }
  else
    push_warning(thd, MYSQL_ERROR::WARN_LEVEL_NOTE,
                 ER_UPDATE_LOG_DEPRECATED_IGNORED,
                 ER(ER_UPDATE_LOG_DEPRECATED_IGNORED));
  set_option_bit(thd, var);
  return 0;
}


static int check_pseudo_thread_id(THD *thd, set_var *var)
{
  var->save_result.ulonglong_value= var->value->val_int();
#ifndef NO_EMBEDDED_ACCESS_CHECKS
  if (thd->security_ctx->master_access & SUPER_ACL)
    return 0;
  else
  {
    my_error(ER_SPECIFIC_ACCESS_DENIED_ERROR, MYF(0), "SUPER");
    return 1;
  }
#else
  return 0;
#endif
}

static byte *get_warning_count(THD *thd)
{
  thd->sys_var_tmp.long_value=
    (thd->warn_count[(uint) MYSQL_ERROR::WARN_LEVEL_NOTE] +
     thd->warn_count[(uint) MYSQL_ERROR::WARN_LEVEL_ERROR] +
     thd->warn_count[(uint) MYSQL_ERROR::WARN_LEVEL_WARN]);
  return (byte*) &thd->sys_var_tmp.long_value;
}

static byte *get_error_count(THD *thd)
{
  thd->sys_var_tmp.long_value= 
    thd->warn_count[(uint) MYSQL_ERROR::WARN_LEVEL_ERROR];
  return (byte*) &thd->sys_var_tmp.long_value;
}


/*
  Get the tmpdir that was specified or chosen by default

  SYNOPSIS
    get_tmpdir()
    thd		thread handle

  DESCRIPTION
    This is necessary because if the user does not specify a temporary
    directory via the command line, one is chosen based on the environment
    or system defaults.  But we can't just always use mysql_tmpdir, because
    that is actually a call to my_tmpdir() which cycles among possible
    temporary directories.

  RETURN VALUES
    ptr		pointer to NUL-terminated string
 */
static byte *get_tmpdir(THD *thd)
{
  if (opt_mysql_tmpdir)
    return (byte *)opt_mysql_tmpdir;
  return (byte*)mysql_tmpdir;
}

/****************************************************************************
  Main handling of variables:
  - Initialisation
  - Searching during parsing
  - Update loop
****************************************************************************/

/*
  Find variable name in option my_getopt structure used for command line args

  SYNOPSIS
    find_option()
    opt		option structure array to search in
    name	variable name

  RETURN VALUES
    0		Error
    ptr		pointer to option structure
*/

static struct my_option *find_option(struct my_option *opt, const char *name) 
{
  uint length=strlen(name);
  for (; opt->name; opt++)
  {
    if (!getopt_compare_strings(opt->name, name, length) &&
	!opt->name[length])
    {
      /*
	Only accept the option if one can set values through it.
	If not, there is no default value or limits in the option.
      */
      return (opt->value) ? opt : 0;
    }
  }
  return 0;
}


/*
  Return variable name and length for hashing of variables
*/

static byte *get_sys_var_length(const sys_var *var, uint *length,
				my_bool first)
{
  *length= var->name_length;
  return (byte*) var->name;
}


/*
  Initialises sys variables and put them in system_variable_hash
*/


void set_var_init()
{
  sys_var *var;

  hash_init(&system_variable_hash, system_charset_info, sys_var::sys_vars, 0,
	    0, (hash_get_key) get_sys_var_length, 0, 0);
  for (var= sys_var::first; var; var= var->next)
  {
    var->name_length= strlen(var->name);
    var->option_limits= find_option(my_long_options, var->name);
    my_hash_insert(&system_variable_hash, (byte*) var);
  }
  /*
    Special cases
    Needed because MySQL can't find the limits for a variable it it has
    a different name than the command line option.
    As these variables are deprecated, this code will disappear soon...
  */
  sys_sql_max_join_size.option_limits= sys_max_join_size.option_limits;
}


void set_var_free()
{
  hash_free(&system_variable_hash);
}


/*
  Find a user set-table variable

  SYNOPSIS
    find_sys_var()
    str		Name of system variable to find
    length	Length of variable.  zero means that we should use strlen()
		on the variable

  RETURN VALUES
    pointer	pointer to variable definitions
    0		Unknown variable (error message is given)
*/

sys_var *find_sys_var(const char *str, uint length)
{
  sys_var *var= (sys_var*) hash_search(&system_variable_hash,
				       (byte*) str,
				       length ? length :
				       strlen(str));
  if (!var)
    my_error(ER_UNKNOWN_SYSTEM_VARIABLE, MYF(0), (char*) str);
  return var;
}


/*
  Execute update of all variables

  SYNOPSIS

  sql_set
    THD		Thread id
    set_var	List of variables to update

  DESCRIPTION
    First run a check of all variables that all updates will go ok.
    If yes, then execute all updates, returning an error if any one failed.

    This should ensure that in all normal cases none all or variables are
    updated

    RETURN VALUE
    0	ok
    1	ERROR, message sent (normally no variables was updated)
    -1  ERROR, message not sent
*/

int sql_set_variables(THD *thd, List<set_var_base> *var_list)
{
  int error;
  List_iterator_fast<set_var_base> it(*var_list);
  DBUG_ENTER("sql_set_variables");

  set_var_base *var;
  while ((var=it++))
  {
    if ((error= var->check(thd)))
      goto err;
  }
  if (!(error= test(thd->net.report_error)))
  {
    it.rewind();
    while ((var= it++))
      error|= var->update(thd);         // Returns 0, -1 or 1
  }

err:
  free_underlaid_joins(thd, &thd->lex->select_lex);
  DBUG_RETURN(error);
}


/*
  Say if all variables set by a SET support the ONE_SHOT keyword (currently,
  only character set and collation do; later timezones will).

  SYNOPSIS

  not_all_support_one_shot
    set_var	List of variables to update

  NOTES
    It has a "not_" because it makes faster tests (no need to "!")

    RETURN VALUE
    0	all variables of the list support ONE_SHOT
    1	at least one does not support ONE_SHOT
*/

bool not_all_support_one_shot(List<set_var_base> *var_list)
{
  List_iterator_fast<set_var_base> it(*var_list);
  set_var_base *var;
  while ((var= it++))
  {
    if (var->no_support_one_shot())
      return 1;
  }
  return 0;
}


/*****************************************************************************
  Functions to handle SET mysql_internal_variable=const_expr
*****************************************************************************/

int set_var::check(THD *thd)
{
  if (var->is_readonly())
  {
    my_error(ER_INCORRECT_GLOBAL_LOCAL_VAR, MYF(0), var->name, "read only");
    return -1;
  }
  if (var->check_type(type))
  {
    int err= type == OPT_GLOBAL ? ER_LOCAL_VARIABLE : ER_GLOBAL_VARIABLE;
    my_error(err, MYF(0), var->name);
    return -1;
  }
  if ((type == OPT_GLOBAL && check_global_access(thd, SUPER_ACL)))
    return 1;
  /* value is a NULL pointer if we are using SET ... = DEFAULT */
  if (!value)
  {
    if (var->check_default(type))
    {
      my_error(ER_NO_DEFAULT, MYF(0), var->name);
      return -1;
    }
    return 0;
  }

  if ((!value->fixed &&
       value->fix_fields(thd, &value)) || value->check_cols(1))
    return -1;
  if (var->check_update_type(value->result_type()))
  {
    my_error(ER_WRONG_TYPE_FOR_VAR, MYF(0), var->name);
    return -1;
  }
  return var->check(thd, this) ? -1 : 0;
}


/*
  Check variable, but without assigning value (used by PS)

  SYNOPSIS
    set_var::light_check()
    thd		thread handler

  RETURN VALUE
    0	ok
    1	ERROR, message sent (normally no variables was updated)
    -1  ERROR, message not sent
*/
int set_var::light_check(THD *thd)
{
  if (var->check_type(type))
  {
    int err= type == OPT_GLOBAL ? ER_LOCAL_VARIABLE : ER_GLOBAL_VARIABLE;
    my_error(err, MYF(0), var->name);
    return -1;
  }
  if (type == OPT_GLOBAL && check_global_access(thd, SUPER_ACL))
    return 1;

  if (value && ((!value->fixed && value->fix_fields(thd, &value)) ||
                value->check_cols(1)))
    return -1;
  return 0;
}


int set_var::update(THD *thd)
{
  if (!value)
    var->set_default(thd, type);
  else if (var->update(thd, this))
    return -1;				// should never happen
  if (var->after_update)
    (*var->after_update)(thd, type);
  return 0;
}


/*****************************************************************************
  Functions to handle SET @user_variable=const_expr
*****************************************************************************/

int set_var_user::check(THD *thd)
{
  /*
    Item_func_set_user_var can't substitute something else on its place =>
    0 can be passed as last argument (reference on item)
  */
  return (user_var_item->fix_fields(thd, (Item**) 0) ||
	  user_var_item->check(0)) ? -1 : 0;
}


/*
  Check variable, but without assigning value (used by PS)

  SYNOPSIS
    set_var_user::light_check()
    thd		thread handler

  RETURN VALUE
    0	ok
    1	ERROR, message sent (normally no variables was updated)
    -1  ERROR, message not sent
*/
int set_var_user::light_check(THD *thd)
{
  /*
    Item_func_set_user_var can't substitute something else on its place =>
    0 can be passed as last argument (reference on item)
  */
  return (user_var_item->fix_fields(thd, (Item**) 0));
}


int set_var_user::update(THD *thd)
{
  if (user_var_item->update())
  {
    /* Give an error if it's not given already */
    my_message(ER_SET_CONSTANTS_ONLY, ER(ER_SET_CONSTANTS_ONLY), MYF(0));
    return -1;
  }
  return 0;
}


/*****************************************************************************
  Functions to handle SET PASSWORD
*****************************************************************************/

int set_var_password::check(THD *thd)
{
#ifndef NO_EMBEDDED_ACCESS_CHECKS
  if (!user->host.str)
  {
    if (*thd->security_ctx->priv_host != 0)
    {
      user->host.str= (char *) thd->security_ctx->priv_host;
      user->host.length= strlen(thd->security_ctx->priv_host);
    }
    else
    {
      user->host.str= (char *)"%";
      user->host.length= 1;
    }
  }
  /* Returns 1 as the function sends error to client */
  return check_change_password(thd, user->host.str, user->user.str,
                               password, strlen(password)) ? 1 : 0;
#else
  return 0;
#endif
}

int set_var_password::update(THD *thd)
{
#ifndef NO_EMBEDDED_ACCESS_CHECKS
  /* Returns 1 as the function sends error to client */
  return change_password(thd, user->host.str, user->user.str, password) ?
	  1 : 0;
#else
  return 0;
#endif
}

/****************************************************************************
 Functions to handle table_type
****************************************************************************/

/* Based upon sys_var::check_enum() */

bool sys_var_thd_storage_engine::check(THD *thd, set_var *var)
{
  char buff[STRING_BUFFER_USUAL_SIZE];
  const char *value;
  String str(buff, sizeof(buff), &my_charset_latin1), *res;

  if (var->value->result_type() == STRING_RESULT)
  {
    LEX_STRING name;
    handlerton *db_type;
    if (!(res=var->value->val_str(&str)) ||
        !(name.str= (char *)res->ptr()) || !(name.length= res->length()) ||
	!(var->save_result.hton= db_type= ha_resolve_by_name(thd, &name)) ||
        ha_checktype(thd, ha_legacy_type(db_type), 1, 0) != db_type)
    {
      value= res ? res->c_ptr() : "NULL";
      goto err;
    }
    return 0;
  }
  value= "unknown";

err:
  my_error(ER_UNKNOWN_STORAGE_ENGINE, MYF(0), value);
  return 1;
}


byte *sys_var_thd_storage_engine::value_ptr(THD *thd, enum_var_type type,
					    LEX_STRING *base)
{
  handlerton *val;
  val= (type == OPT_GLOBAL) ? global_system_variables.*offset :
        thd->variables.*offset;
  return (byte *) hton2plugin[val->slot]->name.str;
}


void sys_var_thd_storage_engine::set_default(THD *thd, enum_var_type type)
{
  if (type == OPT_GLOBAL)
    global_system_variables.*offset= myisam_hton;
  else
    thd->variables.*offset= global_system_variables.*offset;
}


bool sys_var_thd_storage_engine::update(THD *thd, set_var *var)
{
  handlerton **value= &(global_system_variables.*offset);
  if (var->type != OPT_GLOBAL)
    value= &(thd->variables.*offset);
  *value= var->save_result.hton;
  return 0;
}

void sys_var_thd_table_type::warn_deprecated(THD *thd)
{
  WARN_DEPRECATED(thd, "5.2", "table_type", "'storage_engine'");
}

void sys_var_thd_table_type::set_default(THD *thd, enum_var_type type)
{
  warn_deprecated(thd);
  sys_var_thd_storage_engine::set_default(thd, type);
}

bool sys_var_thd_table_type::update(THD *thd, set_var *var)
{
  warn_deprecated(thd);
  return sys_var_thd_storage_engine::update(thd, var);
}


/****************************************************************************
 Functions to handle sql_mode
****************************************************************************/

/*
  Make string representation of mode

  SYNOPSIS
    thd   in  thread handler
    val   in  sql_mode value
    len   out pointer on length of string

  RETURN
    pointer to string with sql_mode representation
*/

byte *sys_var_thd_sql_mode::symbolic_mode_representation(THD *thd,
                                                         ulong val,
                                                         ulong *len)
{
  char buff[256];
  String tmp(buff, sizeof(buff), &my_charset_latin1);
  ulong length;

  tmp.length(0);
  for (uint i= 0; val; val>>= 1, i++)
  {
    if (val & 1)
    {
      tmp.append(sql_mode_typelib.type_names[i],
                 sql_mode_typelib.type_lengths[i]);
      tmp.append(',');
    }
  }

  if ((length= tmp.length()))
    length--;
  *len= length;
  return (byte*) thd->strmake(tmp.ptr(), length);
}


byte *sys_var_thd_sql_mode::value_ptr(THD *thd, enum_var_type type,
				      LEX_STRING *base)
{
  ulonglong val= ((type == OPT_GLOBAL) ? global_system_variables.*offset :
                  thd->variables.*offset);
  ulong length_unused;
  return symbolic_mode_representation(thd, val, &length_unused);
}


void sys_var_thd_sql_mode::set_default(THD *thd, enum_var_type type)
{
  if (type == OPT_GLOBAL)
    global_system_variables.*offset= 0;
  else
    thd->variables.*offset= global_system_variables.*offset;
}


void fix_sql_mode_var(THD *thd, enum_var_type type)
{
  if (type == OPT_GLOBAL)
    global_system_variables.sql_mode=
      fix_sql_mode(global_system_variables.sql_mode);
  else
  {
    thd->variables.sql_mode= fix_sql_mode(thd->variables.sql_mode);
    /*
      Update thd->server_status
     */
    if (thd->variables.sql_mode & MODE_NO_BACKSLASH_ESCAPES)
      thd->server_status|= SERVER_STATUS_NO_BACKSLASH_ESCAPES;
    else
      thd->server_status&= ~SERVER_STATUS_NO_BACKSLASH_ESCAPES;
  }
}

/* Map database specific bits to function bits */

ulong fix_sql_mode(ulong sql_mode)
{
  /*
    Note that we dont set 
    MODE_NO_KEY_OPTIONS | MODE_NO_TABLE_OPTIONS | MODE_NO_FIELD_OPTIONS
    to allow one to get full use of MySQL in this mode.
  */

  if (sql_mode & MODE_ANSI)
  {
    sql_mode|= (MODE_REAL_AS_FLOAT | MODE_PIPES_AS_CONCAT | MODE_ANSI_QUOTES |
		MODE_IGNORE_SPACE);
    /* 
      MODE_ONLY_FULL_GROUP_BY removed from ANSI mode because it is currently
      overly restrictive (see BUG#8510).
    */
  }
  if (sql_mode & MODE_ORACLE)
    sql_mode|= (MODE_PIPES_AS_CONCAT | MODE_ANSI_QUOTES |
		MODE_IGNORE_SPACE |
		MODE_NO_KEY_OPTIONS | MODE_NO_TABLE_OPTIONS |
		MODE_NO_FIELD_OPTIONS | MODE_NO_AUTO_CREATE_USER);
  if (sql_mode & MODE_MSSQL)
    sql_mode|= (MODE_PIPES_AS_CONCAT | MODE_ANSI_QUOTES |
		MODE_IGNORE_SPACE |
		MODE_NO_KEY_OPTIONS | MODE_NO_TABLE_OPTIONS |
		MODE_NO_FIELD_OPTIONS);
  if (sql_mode & MODE_POSTGRESQL)
    sql_mode|= (MODE_PIPES_AS_CONCAT | MODE_ANSI_QUOTES |
		MODE_IGNORE_SPACE |
		MODE_NO_KEY_OPTIONS | MODE_NO_TABLE_OPTIONS |
		MODE_NO_FIELD_OPTIONS);
  if (sql_mode & MODE_DB2)
    sql_mode|= (MODE_PIPES_AS_CONCAT | MODE_ANSI_QUOTES |
		MODE_IGNORE_SPACE |
		MODE_NO_KEY_OPTIONS | MODE_NO_TABLE_OPTIONS |
		MODE_NO_FIELD_OPTIONS);
  if (sql_mode & MODE_MAXDB)
    sql_mode|= (MODE_PIPES_AS_CONCAT | MODE_ANSI_QUOTES |
		MODE_IGNORE_SPACE |
		MODE_NO_KEY_OPTIONS | MODE_NO_TABLE_OPTIONS |
		MODE_NO_FIELD_OPTIONS | MODE_NO_AUTO_CREATE_USER);
  if (sql_mode & MODE_MYSQL40)
    sql_mode|= MODE_HIGH_NOT_PRECEDENCE;
  if (sql_mode & MODE_MYSQL323)
    sql_mode|= MODE_HIGH_NOT_PRECEDENCE;
  if (sql_mode & MODE_TRADITIONAL)
    sql_mode|= (MODE_STRICT_TRANS_TABLES | MODE_STRICT_ALL_TABLES |
                MODE_NO_ZERO_IN_DATE | MODE_NO_ZERO_DATE |
                MODE_ERROR_FOR_DIVISION_BY_ZERO | MODE_NO_AUTO_CREATE_USER);
  return sql_mode;
}


/****************************************************************************
  Named list handling
****************************************************************************/

gptr find_named(I_List<NAMED_LIST> *list, const char *name, uint length,
		NAMED_LIST **found)
{
  I_List_iterator<NAMED_LIST> it(*list);
  NAMED_LIST *element;
  while ((element= it++))
  {
    if (element->cmp(name, length))
    {
      if (found)
        *found= element;
      return element->data;
    }
  }
  return 0;
}


void delete_elements(I_List<NAMED_LIST> *list,
		     void (*free_element)(const char *name, gptr))
{
  NAMED_LIST *element;
  DBUG_ENTER("delete_elements");
  while ((element= list->get()))
  {
    (*free_element)(element->name, element->data);
    delete element;
  }
  DBUG_VOID_RETURN;
}


/* Key cache functions */

static KEY_CACHE *create_key_cache(const char *name, uint length)
{
  KEY_CACHE *key_cache;
  DBUG_ENTER("create_key_cache");
  DBUG_PRINT("enter",("name: %.*s", length, name));
  
  if ((key_cache= (KEY_CACHE*) my_malloc(sizeof(KEY_CACHE),
					     MYF(MY_ZEROFILL | MY_WME))))
  {
    if (!new NAMED_LIST(&key_caches, name, length, (gptr) key_cache))
    {
      my_free((char*) key_cache, MYF(0));
      key_cache= 0;
    }
    else
    {
      /*
	Set default values for a key cache
	The values in dflt_key_cache_var is set by my_getopt() at startup

	We don't set 'buff_size' as this is used to enable the key cache
      */
      key_cache->param_block_size=     dflt_key_cache_var.param_block_size;
      key_cache->param_division_limit= dflt_key_cache_var.param_division_limit;
      key_cache->param_age_threshold=  dflt_key_cache_var.param_age_threshold;
    }
  }
  DBUG_RETURN(key_cache);
}


KEY_CACHE *get_or_create_key_cache(const char *name, uint length)
{
  LEX_STRING key_cache_name;
  KEY_CACHE *key_cache;

  key_cache_name.str= (char *) name;
  key_cache_name.length= length;
  pthread_mutex_lock(&LOCK_global_system_variables);
  if (!(key_cache= get_key_cache(&key_cache_name)))
    key_cache= create_key_cache(name, length);
  pthread_mutex_unlock(&LOCK_global_system_variables);
  return key_cache;
}


void free_key_cache(const char *name, KEY_CACHE *key_cache)
{
  ha_end_key_cache(key_cache);
  my_free((char*) key_cache, MYF(0));
}


bool process_key_caches(int (* func) (const char *name, KEY_CACHE *))
{
  I_List_iterator<NAMED_LIST> it(key_caches);
  NAMED_LIST *element;

  while ((element= it++))
  {
    KEY_CACHE *key_cache= (KEY_CACHE *) element->data;
    func(element->name, key_cache);
  }
  return 0;
}


void sys_var_trust_routine_creators::warn_deprecated(THD *thd)
{
  WARN_DEPRECATED(thd, "5.2", "log_bin_trust_routine_creators",
                      "'log_bin_trust_function_creators'");
}

void sys_var_trust_routine_creators::set_default(THD *thd, enum_var_type type)
{
  warn_deprecated(thd);
  sys_var_bool_ptr::set_default(thd, type);
}

bool sys_var_trust_routine_creators::update(THD *thd, set_var *var)
{
  warn_deprecated(thd);
  return sys_var_bool_ptr::update(thd, var);
}

/* even session variable here requires SUPER, because of -#o,file */
bool sys_var_thd_dbug::check(THD *thd, set_var *var)
{
  return check_global_access(thd, SUPER_ACL);
}

bool sys_var_thd_dbug::update(THD *thd, set_var *var)
{
  if (var->type == OPT_GLOBAL)
    DBUG_SET_INITIAL(var ? var->value->str_value.c_ptr() : "");
  else
  {
    DBUG_POP();
    DBUG_PUSH(var ? var->value->str_value.c_ptr() : "");
  }
  return 0;
}


byte *sys_var_thd_dbug::value_ptr(THD *thd, enum_var_type type, LEX_STRING *b)
{
  char buf[256];
  if (type == OPT_GLOBAL)
    DBUG_EXPLAIN_INITIAL(buf, sizeof(buf));
  else
    DBUG_EXPLAIN(buf, sizeof(buf));
  return (byte*) thd->strdup(buf);
}


bool sys_var_event_scheduler::check(THD *thd, set_var *var)
{
  return check_enum(thd, var, &Events::var_typelib);
}


/*
   The update method of the global variable event_scheduler.
   If event_scheduler is switched from 0 to 1 then the scheduler main
   thread is resumed and if from 1 to 0 the scheduler thread is suspended

   SYNOPSIS
     sys_var_event_scheduler::update()
       thd  Thread context (unused)
       var  The new value

   Returns
     FALSE  OK
     TRUE   Error
*/

bool
sys_var_event_scheduler::update(THD *thd, set_var *var)
{
  int res;
  /* here start the thread if not running. */
  DBUG_ENTER("sys_var_event_scheduler::update");
  if (Events::opt_event_scheduler == Events::EVENTS_DISABLED)
  {
    my_error(ER_OPTION_PREVENTS_STATEMENT, MYF(0), "--event-scheduler=DISABLED");
    DBUG_RETURN(TRUE);
  }

  DBUG_PRINT("info", ("new_value: %d", (int) var->save_result.ulong_value));

  Item_result var_type= var->value->result_type();

  if (var->save_result.ulong_value == Events::EVENTS_ON)
    res= Events::get_instance()->start_execution_of_events();
  else if (var->save_result.ulong_value == Events::EVENTS_OFF)
    res= Events::get_instance()->stop_execution_of_events();
  else
  {
    DBUG_ASSERT(0);
  }
  if (res)
    my_error(ER_EVENT_SET_VAR_ERROR, MYF(0));

  DBUG_RETURN((bool) res);
}


byte *sys_var_event_scheduler::value_ptr(THD *thd, enum_var_type type,
                                         LEX_STRING *base)
{
  int state;
  if (Events::opt_event_scheduler == Events::EVENTS_DISABLED)
    state= Events::EVENTS_DISABLED;              // This should be DISABLED
  else if (Events::get_instance()->is_execution_of_events_started())
    state= Events::EVENTS_ON;                    // This should be ON
  else
    state= Events::EVENTS_OFF;                   // This should be OFF

  return (byte*) Events::opt_typelib.type_names[state];
}


/****************************************************************************
  Used templates
****************************************************************************/

#ifdef HAVE_EXPLICIT_TEMPLATE_INSTANTIATION
template class List<set_var_base>;
template class List_iterator_fast<set_var_base>;
template class I_List_iterator<NAMED_LIST>;
#endif<|MERGE_RESOLUTION|>--- conflicted
+++ resolved
@@ -674,11 +674,6 @@
 sys_var_have_variable sys_have_dlopen("have_dynamic_loading", &have_dlopen);
 sys_var_have_variable sys_have_geometry("have_geometry", &have_geometry);
 sys_var_have_variable sys_have_innodb("have_innodb", &have_innodb);
-<<<<<<< HEAD
-=======
-sys_var_have_variable sys_have_maria_db("have_maria", &have_maria_db);
-sys_var_have_variable sys_have_merge_db("have_merge", &have_merge_db);
->>>>>>> c2f2a41e
 sys_var_have_variable sys_have_ndbcluster("have_ndbcluster", &have_ndbcluster);
 sys_var_have_variable sys_have_openssl("have_openssl", &have_openssl);
 sys_var_have_variable sys_have_partition_db("have_partitioning",
@@ -805,11 +800,6 @@
   {sys_have_dlopen.name,      (char*) &have_dlopen,                 SHOW_HAVE},
   {sys_have_geometry.name,    (char*) &have_geometry,               SHOW_HAVE},
   {sys_have_innodb.name,      (char*) &have_innodb,                 SHOW_HAVE},
-<<<<<<< HEAD
-=======
-  {sys_have_maria_db.name,    (char*) &have_maria_db,               SHOW_HAVE},
-  {sys_have_merge_db.name,    (char*) &have_merge_db,               SHOW_HAVE},
->>>>>>> c2f2a41e
   {sys_have_ndbcluster.name,  (char*) &have_ndbcluster,             SHOW_HAVE},
   {sys_have_openssl.name,     (char*) &have_openssl,                SHOW_HAVE},
   {sys_have_partition_db.name,(char*) &have_partition_db,           SHOW_HAVE},
