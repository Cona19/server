--- conflicted
+++ resolved
@@ -3068,14 +3068,10 @@
 
 bool select_insert::send_eof()
 {
-<<<<<<< HEAD
   int error;
   bool const trans_table= table->file->has_transactions();
   ulonglong id;
-=======
-  int error, error2;
-  bool changed, transactional_table= table->file->has_transactions();
->>>>>>> 9a0e6ec6
+  bool changed;
   DBUG_ENTER("select_insert::send_eof");
   DBUG_PRINT("enter", ("trans_table=%d, table_type='%s'",
                        trans_table, table->file->table_type()));
@@ -3084,41 +3080,18 @@
   table->file->extra(HA_EXTRA_NO_IGNORE_DUP_KEY);
   table->file->extra(HA_EXTRA_WRITE_CANNOT_REPLACE);
 
-<<<<<<< HEAD
-  if (info.copied || info.deleted || info.updated)
-=======
-  /*
-    We must invalidate the table in the query cache before binlog writing
-    and ha_autocommit_or_rollback
-  */
-
   if (changed= (info.copied || info.deleted || info.updated))
->>>>>>> 9a0e6ec6
   {
     /*
       We must invalidate the table in the query cache before binlog writing
       and ha_autocommit_or_rollback.
     */
     query_cache_invalidate3(thd, table, 1);
-<<<<<<< HEAD
-    /*
-      Mark that we have done permanent changes if all of the below is true
-      - Table doesn't support transactions
-      - It's a normal (not temporary) table. (Changes to temporary tables
-        are not logged in RBR)
-      - We are using statement based replication
-    */
-    if (!trans_table &&
-        (!table->s->tmp_table || !thd->current_stmt_binlog_row_based))
-      thd->no_trans_update.all= TRUE;
-   }
-=======
     if (thd->transaction.stmt.modified_non_trans_table)
       thd->transaction.all.modified_non_trans_table= TRUE;
   }
-  DBUG_ASSERT(transactional_table || !changed || 
+  DBUG_ASSERT(trans_table || !changed || 
               thd->transaction.stmt.modified_non_trans_table);
->>>>>>> 9a0e6ec6
 
   /*
     Write to binlog before commiting transaction.  No statement will
@@ -3130,15 +3103,9 @@
   {
     if (!error)
       thd->clear_error();
-<<<<<<< HEAD
     thd->binlog_query(THD::ROW_QUERY_TYPE,
                       thd->query, thd->query_length,
                       trans_table, FALSE);
-=======
-    Query_log_event qinfo(thd, thd->query, thd->query_length,
-			  transactional_table, FALSE);
-    mysql_bin_log.write(&qinfo);
->>>>>>> 9a0e6ec6
   }
   /*
     We will call ha_autocommit_or_rollback() also for
@@ -3179,14 +3146,7 @@
   DBUG_RETURN(0);
 }
 
-<<<<<<< HEAD
 void select_insert::abort() {
-=======
-void select_insert::abort()
-{
-  bool changed, transactional_table;
-  DBUG_ENTER("select_insert::abort");
->>>>>>> 9a0e6ec6
 
   DBUG_ENTER("select_insert::abort");
   /*
@@ -3201,7 +3161,6 @@
       If we are not in prelocked mode, we end the bulk insert started
       before.
     */
-<<<<<<< HEAD
     if (!thd->prelocked_mode)
       table->file->ha_end_bulk_insert();
 
@@ -3235,39 +3194,6 @@
     }
     table->file->ha_release_auto_increment();
   }
-=======
-    DBUG_VOID_RETURN;
-  }
-  transactional_table= table->file->has_transactions();
-  if (!thd->prelocked_mode)
-    table->file->end_bulk_insert();
-  /*
-    If at least one row has been inserted/modified and will stay in the table
-    (the table doesn't have transactions) (example: we got a duplicate key
-    error while inserting into a MyISAM table) we must write to the binlog (and
-    the error code will make the slave stop).
-  */
-  if ((changed= info.copied || info.deleted || info.updated) &&
-      !transactional_table)
-  {
-    if (last_insert_id)
-      thd->insert_id(last_insert_id);		// For binary log
-    if (mysql_bin_log.is_open())
-    {
-      Query_log_event qinfo(thd, thd->query, thd->query_length,
-                            transactional_table, FALSE);
-      mysql_bin_log.write(&qinfo);
-    }
-    if (thd->transaction.stmt.modified_non_trans_table)
-      thd->transaction.all.modified_non_trans_table= TRUE;
-  }
-  DBUG_ASSERT(transactional_table || !changed || thd->transaction.stmt.modified_non_trans_table);
-  if (changed)
-  {
-    query_cache_invalidate3(thd, table, 1);
-  }
-  ha_rollback_stmt(thd);
->>>>>>> 9a0e6ec6
 
   ha_rollback_stmt(thd);
   DBUG_VOID_RETURN;
@@ -3585,12 +3511,7 @@
   if (info.handle_duplicates == DUP_UPDATE)
     table->file->extra(HA_EXTRA_INSERT_WITH_UPDATE);
   if (!thd->prelocked_mode)
-<<<<<<< HEAD
     table->file->ha_start_bulk_insert((ha_rows) 0);
-  thd->no_trans_update.stmt= FALSE;
-=======
-    table->file->start_bulk_insert((ha_rows) 0);
->>>>>>> 9a0e6ec6
   thd->abort_on_warning= (!info.ignore &&
                           (thd->variables.sql_mode &
                            (MODE_STRICT_TRANS_TABLES |
