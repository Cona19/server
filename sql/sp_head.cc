--- conflicted
+++ resolved
@@ -2859,15 +2859,9 @@
   DBUG_ENTER("sp_instr_stmt::execute");
   DBUG_PRINT("info", ("command: %d", m_lex_keeper.sql_command()));
 
-<<<<<<< HEAD
-  query= thd->query;
-  query_length= thd->query_length;
-#if defined(ENABLED_PROFILING)
-=======
   query= thd->query();
   query_length= thd->query_length();
-#if defined(ENABLED_PROFILING) && defined(COMMUNITY_SERVER)
->>>>>>> 56e21885
+#if defined(ENABLED_PROFILING)
   /* This s-p instr is profilable and will be captured. */
   thd->profiling.set_query_source(m_query.str, m_query.length);
 #endif
