/* Copyright (C) 2000 MySQL AB & MySQL Finland AB & TCX DataKonsult AB

   This program is free software; you can redistribute it and/or modify
   it under the terms of the GNU General Public License as published by
   the Free Software Foundation; either version 2 of the License, or
   (at your option) any later version.

   This program is distributed in the hope that it will be useful,
   but WITHOUT ANY WARRANTY; without even the implied warranty of
   MERCHANTABILITY or FITNESS FOR A PARTICULAR PURPOSE.  See the
   GNU General Public License for more details.

   You should have received a copy of the GNU General Public License
   along with this program; if not, write to the Free Software
   Foundation, Inc., 59 Temple Place, Suite 330, Boston, MA  02111-1307  USA */


#ifdef __GNUC__
#pragma implementation				// gcc: Class implementation
#endif

#include "mysql_priv.h"
#include <m_ctype.h>
#include "my_dir.h"
#include "sp_rcontext.h"
#include "sp_head.h"
#include "sql_trigger.h"
#include "sql_select.h"

static void mark_as_dependent(THD *thd,
			      SELECT_LEX *last, SELECT_LEX *current,
			      Item_ident *item);

const String my_null_string("NULL", 4, default_charset_info);

/****************************************************************************/

/* Hybrid_type_traits {_real} */

void Hybrid_type_traits::fix_length_and_dec(Item *item, Item *arg) const
{
  item->decimals= NOT_FIXED_DEC;
  item->max_length= item->float_length(arg->decimals);
}

static const Hybrid_type_traits real_traits_instance;

const Hybrid_type_traits *Hybrid_type_traits::instance()
{
  return &real_traits_instance;
}


my_decimal *
Hybrid_type_traits::val_decimal(Hybrid_type *val, my_decimal *to) const
{
  double2my_decimal(E_DEC_FATAL_ERROR, val->real, val->dec_buf);
  return val->dec_buf;
}


String *
Hybrid_type_traits::val_str(Hybrid_type *val, String *to, uint8 decimals) const
{
  to->set(val->real, decimals, &my_charset_bin);
  return to;
}

/* Hybrid_type_traits_decimal */
static const Hybrid_type_traits_decimal decimal_traits_instance;

const Hybrid_type_traits_decimal *Hybrid_type_traits_decimal::instance()
{
  return &decimal_traits_instance;
}


void
Hybrid_type_traits_decimal::fix_length_and_dec(Item *item, Item *arg) const
{
  item->decimals= arg->decimals;
  item->max_length= min(arg->max_length + DECIMAL_LONGLONG_DIGITS,
                        DECIMAL_MAX_STR_LENGTH);
}


void Hybrid_type_traits_decimal::set_zero(Hybrid_type *val) const
{
  my_decimal_set_zero(&val->dec_buf[0]);
  val->used_dec_buf_no= 0;
}


void Hybrid_type_traits_decimal::add(Hybrid_type *val, Field *f) const
{
  my_decimal_add(E_DEC_FATAL_ERROR,
                 &val->dec_buf[val->used_dec_buf_no ^ 1],
                 &val->dec_buf[val->used_dec_buf_no],
                 f->val_decimal(&val->dec_buf[2]));
  val->used_dec_buf_no^= 1;
}


void Hybrid_type_traits_decimal::div(Hybrid_type *val, ulonglong u) const
{
  int2my_decimal(E_DEC_FATAL_ERROR, u, TRUE, &val->dec_buf[2]);
  /* XXX: what is '4' for scale? */
  my_decimal_div(E_DEC_FATAL_ERROR,
                 &val->dec_buf[val->used_dec_buf_no ^ 1],
                 &val->dec_buf[val->used_dec_buf_no],
                 &val->dec_buf[2], 4);
  val->used_dec_buf_no^= 1;
}


longlong
Hybrid_type_traits_decimal::val_int(Hybrid_type *val, bool unsigned_flag) const
{
  longlong result;
  my_decimal2int(E_DEC_FATAL_ERROR, &val->dec_buf[val->used_dec_buf_no],
                 unsigned_flag, &result);
  return result;
}


double
Hybrid_type_traits_decimal::val_real(Hybrid_type *val) const
{
  my_decimal2double(E_DEC_FATAL_ERROR, &val->dec_buf[val->used_dec_buf_no],
                    &val->real);
  return val->real;
}


String *
Hybrid_type_traits_decimal::val_str(Hybrid_type *val, String *to,
                                    uint8 decimals) const
{
  my_decimal_round(E_DEC_FATAL_ERROR, &val->dec_buf[val->used_dec_buf_no],
                   decimals, FALSE, &val->dec_buf[2]);
  my_decimal2string(E_DEC_FATAL_ERROR, &val->dec_buf[2], 0, 0, 0, to);
  return to;
}

/* Hybrid_type_traits_integer */
static const Hybrid_type_traits_integer integer_traits_instance;

const Hybrid_type_traits_integer *Hybrid_type_traits_integer::instance()
{
  return &integer_traits_instance;
}

void
Hybrid_type_traits_integer::fix_length_and_dec(Item *item, Item *arg) const
{
  item->decimals= 0;
  item->max_length= 21;
  item->unsigned_flag= 0;
}

/*****************************************************************************
** Item functions
*****************************************************************************/

/* Init all special items */

void item_init(void)
{
  item_user_lock_init();
}


/*
TODO: make this functions class dependent
*/

bool Item::val_bool()
{
  switch(result_type()) {
  case INT_RESULT:
    return val_int() != 0;
  case DECIMAL_RESULT:
  {
    my_decimal decimal_value;
    my_decimal *val= val_decimal(&decimal_value);
    if (val)
      return !my_decimal_is_zero(val);
    return 0;
  }
  case REAL_RESULT:
  case STRING_RESULT:
    return val_real() != 0.0;
  case ROW_RESULT:
  default:
    DBUG_ASSERT(0);
    return 0;                                   // Wrong (but safe)
  }
}


String *Item::val_string_from_real(String *str)
{
  double nr= val_real();
  if (null_value)
    return 0;					/* purecov: inspected */
  str->set(nr,decimals, &my_charset_bin);
  return str;
}


String *Item::val_string_from_int(String *str)
{
  longlong nr= val_int();
  if (null_value)
    return 0;
  if (unsigned_flag)
    str->set((ulonglong) nr, &my_charset_bin);
  else
    str->set(nr, &my_charset_bin);
  return str;
}


String *Item::val_string_from_decimal(String *str)
{
  my_decimal dec_buf, *dec= val_decimal(&dec_buf);
  if (null_value)
    return 0;
  my_decimal_round(E_DEC_FATAL_ERROR, dec, decimals, FALSE, &dec_buf);
  my_decimal2string(E_DEC_FATAL_ERROR, &dec_buf, 0, 0, 0, str);
  return str;
}


my_decimal *Item::val_decimal_from_real(my_decimal *decimal_value)
{
  double nr= val_real();
  if (null_value)
    return 0;
  double2my_decimal(E_DEC_FATAL_ERROR, nr, decimal_value);
  return (decimal_value);
}


my_decimal *Item::val_decimal_from_int(my_decimal *decimal_value)
{
  longlong nr= val_int();
  if (null_value)
    return 0;
  int2my_decimal(E_DEC_FATAL_ERROR, nr, unsigned_flag, decimal_value);
  return decimal_value;
}


my_decimal *Item::val_decimal_from_string(my_decimal *decimal_value)
{
  String *res;
  char *end_ptr;
  if (!(res= val_str(&str_value)))
    return 0;                                   // NULL or EOM

  end_ptr= (char*) res->ptr()+ res->length();
  if (str2my_decimal(E_DEC_FATAL_ERROR & ~E_DEC_BAD_NUM,
                     res->ptr(), res->length(), res->charset(),
                     decimal_value) & E_DEC_BAD_NUM)
  {
    push_warning_printf(current_thd, MYSQL_ERROR::WARN_LEVEL_WARN,
                        ER_TRUNCATED_WRONG_VALUE,
                        ER(ER_TRUNCATED_WRONG_VALUE), "DECIMAL",
                        str_value.c_ptr());
  }
  return decimal_value;
}


double Item::val_real_from_decimal()
{
  /* Note that fix_fields may not be called for Item_avg_field items */
  double result;
  my_decimal value_buff, *dec_val= val_decimal(&value_buff);
  if (null_value)
    return 0.0;
  my_decimal2double(E_DEC_FATAL_ERROR, dec_val, &result);
  return result;
}


longlong Item::val_int_from_decimal()
{
  /* Note that fix_fields may not be called for Item_avg_field items */
  longlong result;
  my_decimal value, *dec_val= val_decimal(&value);
  if (null_value)
    return 0;
  my_decimal2int(E_DEC_FATAL_ERROR, dec_val, unsigned_flag, &result);
  return result;
}


Item::Item():
  name(0), orig_name(0), name_length(0), fixed(0),
  collation(&my_charset_bin, DERIVATION_COERCIBLE)
{
  marker= 0;
  maybe_null=null_value=with_sum_func=unsigned_flag=0;
  decimals= 0; max_length= 0;

  /* Put item in free list so that we can free all items at end */
  THD *thd= current_thd;
  next= thd->free_list;
  thd->free_list= this;
  /*
    Item constructor can be called during execution other then SQL_COM
    command => we should check thd->lex->current_select on zero (thd->lex
    can be uninitialised)
  */
  if (thd->lex->current_select)
  {
    enum_parsing_place place= 
      thd->lex->current_select->parsing_place;
    if (place == SELECT_LIST ||
	place == IN_HAVING)
      thd->lex->current_select->select_n_having_items++;
  }
}

/*
  Constructor used by Item_field, Item_*_ref & aggregate (sum) functions.
  Used for duplicating lists in processing queries with temporary
  tables
*/
Item::Item(THD *thd, Item *item):
  str_value(item->str_value),
  name(item->name),
  orig_name(item->orig_name),
  max_length(item->max_length),
  marker(item->marker),
  decimals(item->decimals),
  maybe_null(item->maybe_null),
  null_value(item->null_value),
  unsigned_flag(item->unsigned_flag),
  with_sum_func(item->with_sum_func),
  fixed(item->fixed),
  collation(item->collation)
{
  next= thd->free_list;				// Put in free list
  thd->free_list= this;
}


uint Item::decimal_precision() const
{
  Item_result restype= result_type();

  if ((restype == DECIMAL_RESULT) || (restype == INT_RESULT))
    return min(my_decimal_length_to_precision(max_length, decimals, unsigned_flag),
               DECIMAL_MAX_PRECISION);
  return min(max_length, DECIMAL_MAX_PRECISION);
}


void Item::print_item_w_name(String *str)
{
  print(str);
  if (name)
  {
    THD *thd= current_thd;
    str->append(" AS ", 4);
    append_identifier(thd, str, name, strlen(name));
  }
}


void Item::cleanup()
{
  DBUG_ENTER("Item::cleanup");
  DBUG_PRINT("info", ("Item: 0x%lx, Type: %d, name %s, original name %s",
		      this, (int)type(), name ? name : "(null)",
                      orig_name ? orig_name : "null"));
  fixed=0;
  marker= 0;
  if (orig_name)
    name= orig_name;
  DBUG_VOID_RETURN;
}


/*
  cleanup() item if it is 'fixed'

  SYNOPSIS
    cleanup_processor()
    arg - a dummy parameter, is not used here
*/

bool Item::cleanup_processor(byte *arg)
{
  if (fixed)
    cleanup();
  return FALSE;
}


/*
  rename item (used for views, cleanup() return original name)

  SYNOPSIS
    Item::rename()
    new_name	new name of item;
*/

void Item::rename(char *new_name)
{
  /*
    we can compare pointers to names here, because if name was not changed,
    pointer will be same
  */
  if (!orig_name && new_name != name)
    orig_name= name;
  name= new_name;
}


Item_ident::Item_ident(const char *db_name_par,const char *table_name_par,
		       const char *field_name_par)
  :orig_db_name(db_name_par), orig_table_name(table_name_par), 
   orig_field_name(field_name_par),
   db_name(db_name_par), table_name(table_name_par),
   field_name(field_name_par),
   alias_name_used(FALSE), cached_field_index(NO_CACHED_FIELD_INDEX),
   cached_table(0), depended_from(0)
{
  name = (char*) field_name_par;
}


/* Constructor used by Item_field & Item_*_ref (see Item comment) */

Item_ident::Item_ident(THD *thd, Item_ident *item)
  :Item(thd, item),
   orig_db_name(item->orig_db_name),
   orig_table_name(item->orig_table_name), 
   orig_field_name(item->orig_field_name),
   db_name(item->db_name),
   table_name(item->table_name),
   field_name(item->field_name),
   alias_name_used(item->alias_name_used),
   cached_field_index(item->cached_field_index),
   cached_table(item->cached_table),
   depended_from(item->depended_from)
{}

void Item_ident::cleanup()
{
  DBUG_ENTER("Item_ident::cleanup");
#ifdef CANT_BE_USED_AS_MEMORY_IS_FREED
		       db_name ? db_name : "(null)",
                       orig_db_name ? orig_db_name : "(null)",
		       table_name ? table_name : "(null)",
                       orig_table_name ? orig_table_name : "(null)",
		       field_name ? field_name : "(null)",
                       orig_field_name ? orig_field_name : "(null)"));
#endif
  Item::cleanup();
  db_name= orig_db_name; 
  table_name= orig_table_name;
  field_name= orig_field_name;
  depended_from= 0;
  DBUG_VOID_RETURN;
}

bool Item_ident::remove_dependence_processor(byte * arg)
{
  DBUG_ENTER("Item_ident::remove_dependence_processor");
  if (depended_from == (st_select_lex *) arg)
    depended_from= 0;
  DBUG_RETURN(0);
}


/*
  Store the pointer to this item field into a list if not already there.

  SYNOPSIS
    Item_field::collect_item_field_processor()
    arg  pointer to a List<Item_field>

  DESCRIPTION
    The method is used by Item::walk to collect all unique Item_field objects
    from a tree of Items into a set of items represented as a list.

  IMPLEMENTATION
    Item_cond::walk() and Item_func::walk() stop the evaluation of the
    processor function for its arguments once the processor returns
    true.Therefore in order to force this method being called for all item
    arguments in a condition the method must return false.

  RETURN
    false to force the evaluation of collect_item_field_processor
          for the subsequent items.
*/

bool Item_field::collect_item_field_processor(byte *arg)
{
  DBUG_ENTER("Item_field::collect_item_field_processor");
  DBUG_PRINT("info", ("%s", field->field_name ? field->field_name : "noname"));
  List<Item_field> *item_list= (List<Item_field>*) arg;
  List_iterator<Item_field> item_list_it(*item_list);
  Item_field *curr_item;
  while ((curr_item= item_list_it++))
  {
    if (curr_item->eq(this, 1))
      DBUG_RETURN(FALSE); /* Already in the set. */
  }
  item_list->push_back(this);
  DBUG_RETURN(FALSE);
}


bool Item::check_cols(uint c)
{
  if (c != 1)
  {
    my_error(ER_OPERAND_COLUMNS, MYF(0), c);
    return 1;
  }
  return 0;
}


void Item::set_name(const char *str, uint length, CHARSET_INFO *cs)
{
  if (!length)
  {
    /* Empty string, used by AS or internal function like last_insert_id() */
    name= (char*) str;
    name_length= 0;
    return;
  }
  if (cs->ctype)
  {
    /*
      This will probably need a better implementation in the future:
      a function in CHARSET_INFO structure.
    */
    while (length && !my_isgraph(cs,*str))
    {						// Fix problem with yacc
      length--;
      str++;
    }
  }
  if (!my_charset_same(cs, system_charset_info))
  {
    uint32 res_length;
    name= sql_strmake_with_convert(str, name_length= length, cs,
				   MAX_ALIAS_NAME, system_charset_info,
				   &res_length);
  }
  else
    name= sql_strmake(str, (name_length= min(length,MAX_ALIAS_NAME)));
}


/*
  This function is called when:
  - Comparing items in the WHERE clause (when doing where optimization)
  - When trying to find an ORDER BY/GROUP BY item in the SELECT part
*/

bool Item::eq(const Item *item, bool binary_cmp) const
{
  /*
    Note, that this is never TRUE if item is a Item_param:
    for all basic constants we have special checks, and Item_param's
    type() can be only among basic constant types.
  */
  return type() == item->type() && name && item->name &&
    !my_strcasecmp(system_charset_info,name,item->name);
}


Item *Item::safe_charset_converter(CHARSET_INFO *tocs)
{
  /*
    Don't allow automatic conversion to non-Unicode charsets,
    as it potentially loses data.
  */
  if (!(tocs->state & MY_CS_UNICODE))
    return NULL; // safe conversion is not possible
  return new Item_func_conv_charset(this, tocs);
}


Item *Item_string::safe_charset_converter(CHARSET_INFO *tocs)
{
  Item_string *conv;
  uint conv_errors;
  String tmp, cstr, *ostr= val_str(&tmp);
  cstr.copy(ostr->ptr(), ostr->length(), ostr->charset(), tocs, &conv_errors);
  if (conv_errors || !(conv= new Item_string(cstr.ptr(), cstr.length(),
                                             cstr.charset(),
                                             collation.derivation)))
  {
    /*
      Safe conversion is not possible (or EOM).
      We could not convert a string into the requested character set
      without data loss. The target charset does not cover all the
      characters from the string. Operation cannot be done correctly.
    */
    return NULL;
  }
  conv->str_value.copy();
  /* Ensure that no one is going to change the result string */
  conv->str_value.mark_as_const();
  return conv;
}


bool Item_string::eq(const Item *item, bool binary_cmp) const
{
  if (type() == item->type() && item->basic_const_item())
  {
    if (binary_cmp)
      return !stringcmp(&str_value, &item->str_value);
    return !sortcmp(&str_value, &item->str_value, collation.collation);
  }
  return 0;
}


/*
  Get the value of the function as a TIME structure.
  As a extra convenience the time structure is reset on error!
 */

bool Item::get_date(TIME *ltime,uint fuzzydate)
{
  char buff[40];
  String tmp(buff,sizeof(buff), &my_charset_bin),*res;
  if (!(res=val_str(&tmp)) ||
      str_to_datetime_with_warn(res->ptr(), res->length(),
                                ltime, fuzzydate) <= MYSQL_TIMESTAMP_ERROR)
  {
    bzero((char*) ltime,sizeof(*ltime));
    return 1;
  }
  return 0;
}

/*
  Get time of first argument.
  As a extra convenience the time structure is reset on error!
 */

bool Item::get_time(TIME *ltime)
{
  char buff[40];
  String tmp(buff,sizeof(buff),&my_charset_bin),*res;
  if (!(res=val_str(&tmp)) ||
      str_to_time_with_warn(res->ptr(), res->length(), ltime))
  {
    bzero((char*) ltime,sizeof(*ltime));
    return 1;
  }
  return 0;
}

CHARSET_INFO *Item::default_charset()
{
  return current_thd->variables.collation_connection;
}


int Item::save_in_field_no_warnings(Field *field, bool no_conversions)
{
  int res;
  THD *thd= field->table->in_use;
  enum_check_fields tmp= thd->count_cuted_fields;
  thd->count_cuted_fields= CHECK_FIELD_IGNORE;
  res= save_in_field(field, no_conversions);
  thd->count_cuted_fields= tmp;
  return res;
}


double Item_splocal::val_real()
{
  DBUG_ASSERT(fixed);
  Item *it= this_item();
  double ret= it->val_real();
  Item::null_value= it->null_value;
  return ret;
}


longlong Item_splocal::val_int()
{
  DBUG_ASSERT(fixed);
  Item *it= this_item();
  longlong ret= it->val_int();
  Item::null_value= it->null_value;
  return ret;
}


String *Item_splocal::val_str(String *sp)
{
  DBUG_ASSERT(fixed);
  Item *it= this_item();
  String *ret= it->val_str(sp);
  Item::null_value= it->null_value;
  return ret;
}


my_decimal *Item_splocal::val_decimal(my_decimal *decimal_value)
{
  DBUG_ASSERT(fixed);
  Item *it= this_item();
  my_decimal *val= it->val_decimal(decimal_value);
  Item::null_value= it->null_value;
  return val;
}


bool Item_splocal::is_null()
{
  Item *it= this_item();
  bool ret= it->is_null();
  Item::null_value= it->null_value;
  return ret;
}


Item *
Item_splocal::this_item()
{
  THD *thd= current_thd;

  return thd->spcont->get_item(m_offset);
}

Item *
Item_splocal::this_const_item() const
{
  THD *thd= current_thd;

  return thd->spcont->get_item(m_offset);
}

Item::Type
Item_splocal::type() const
{
  THD *thd= current_thd;

  if (thd->spcont)
    return thd->spcont->get_item(m_offset)->type();
  return NULL_ITEM;		// Anything but SUBSELECT_ITEM
}


bool Item_splocal::fix_fields(THD *, struct st_table_list *, Item **)
{
  Item *it= this_item();
  DBUG_ASSERT(it->fixed);
  max_length= it->max_length;
  decimals= it->decimals;
  fixed= 1;
  return FALSE;
}


void Item_splocal::cleanup()
{
  fixed= 0;
}


void Item_splocal::print(String *str)
{
  str->reserve(m_name.length+8);
  str->append(m_name.str, m_name.length);
  str->append('@');
  str->qs_append(m_offset);
}



/*
  Move SUM items out from item tree and replace with reference

  SYNOPSIS
    split_sum_func2()
    thd			Thread handler
    ref_pointer_array	Pointer to array of reference fields
    fields		All fields in select
    ref			Pointer to item

  NOTES
   This is from split_sum_func2() for items that should be split

   All found SUM items are added FIRST in the fields list and
   we replace the item with a reference.

   thd->fatal_error() may be called if we are out of memory
*/


void Item::split_sum_func2(THD *thd, Item **ref_pointer_array,
                           List<Item> &fields, Item **ref)
{
  if (type() != SUM_FUNC_ITEM && with_sum_func)
  {
    /* Will split complicated items and ignore simple ones */
    split_sum_func(thd, ref_pointer_array, fields);
  }
  else if ((type() == SUM_FUNC_ITEM ||
            (used_tables() & ~PARAM_TABLE_BIT)) &&
           type() != REF_ITEM)
  {
    /*
      Replace item with a reference so that we can easily calculate
      it (in case of sum functions) or copy it (in case of fields)

      The test above is to ensure we don't do a reference for things
      that are constants (PARAM_TABLE_BIT is in effect a constant)
      or already referenced (for example an item in HAVING)
    */
    uint el= fields.elements;
    Item *new_item;    
    ref_pointer_array[el]= this;
    if (!(new_item= new Item_ref(ref_pointer_array + el, 0, name)))
      return;                                   // fatal_error is set
    fields.push_front(this);
    ref_pointer_array[el]= this;
    thd->change_item_tree(ref, new_item);
  }
}


/*
   Aggregate two collations together taking
   into account their coercibility (aka derivation):

   0 == DERIVATION_EXPLICIT  - an explicitly written COLLATE clause
   1 == DERIVATION_NONE      - a mix of two different collations
   2 == DERIVATION_IMPLICIT  - a column
   3 == DERIVATION_COERCIBLE - a string constant

   The most important rules are:

   1. If collations are the same:
      chose this collation, and the strongest derivation.

   2. If collations are different:
     - Character sets may differ, but only if conversion without
       data loss is possible. The caller provides flags whether
       character set conversion attempts should be done. If no
       flags are substituted, then the character sets must be the same.
       Currently processed flags are:
         MY_COLL_ALLOW_SUPERSET_CONV  - allow conversion to a superset
         MY_COLL_ALLOW_COERCIBLE_CONV - allow conversion of a coercible value
     - two EXPLICIT collations produce an error, e.g. this is wrong:
       CONCAT(expr1 collate latin1_swedish_ci, expr2 collate latin1_german_ci)
     - the side with smaller derivation value wins,
       i.e. a column is stronger than a string constant,
       an explicit COLLATE clause is stronger than a column.
     - if derivations are the same, we have DERIVATION_NONE,
       we'll wait for an explicit COLLATE clause which possibly can
       come from another argument later: for example, this is valid,
       but we don't know yet when collecting the first two arguments:
         CONCAT(latin1_swedish_ci_column,
                latin1_german1_ci_column,
                expr COLLATE latin1_german2_ci)
*/
bool DTCollation::aggregate(DTCollation &dt, uint flags)
{
  if (!my_charset_same(collation, dt.collation))
  {
    /* 
       We do allow to use binary strings (like BLOBS)
       together with character strings.
       Binaries have more precedence than a character
       string of the same derivation.
    */
    if (collation == &my_charset_bin)
    {
      if (derivation <= dt.derivation)
	; // Do nothing
      else
      {
	set(dt); 
      }
    }
    else if (dt.collation == &my_charset_bin)
    {
      if (dt.derivation <= derivation)
      {
        set(dt);
      }
      else
       ; // Do nothing
    }
    else if ((flags & MY_COLL_ALLOW_SUPERSET_CONV) &&
             derivation < dt.derivation &&
             collation->state & MY_CS_UNICODE)
    {
      // Do nothing
    }
    else if ((flags & MY_COLL_ALLOW_SUPERSET_CONV) &&
             dt.derivation < derivation &&
             dt.collation->state & MY_CS_UNICODE)
    {
      set(dt);
    }
    else if ((flags & MY_COLL_ALLOW_COERCIBLE_CONV) &&
             derivation < dt.derivation &&
             dt.derivation >= DERIVATION_SYSCONST)
    {
      // Do nothing;
    }
    else if ((flags & MY_COLL_ALLOW_COERCIBLE_CONV) &&
             dt.derivation < derivation &&
             derivation >= DERIVATION_SYSCONST)
    {
      set(dt);
    }
    else
    {
      // Cannot apply conversion
      set(0, DERIVATION_NONE);
      return 1;
    }
  }
  else if (derivation < dt.derivation)
  {
    // Do nothing
  }
  else if (dt.derivation < derivation)
  {
    set(dt);
  }
  else
  { 
    if (collation == dt.collation)
    {
      // Do nothing
    }
    else 
    {
      if (derivation == DERIVATION_EXPLICIT)
      {
	set(0, DERIVATION_NONE);
	return 1;
      }
      if (collation->state & MY_CS_BINSORT)
        return 0;
      if (dt.collation->state & MY_CS_BINSORT)
      {
        set(dt);
        return 0;
      }
      CHARSET_INFO *bin= get_charset_by_csname(collation->csname, 
                                               MY_CS_BINSORT,MYF(0));
      set(bin, DERIVATION_NONE);
    }
  }
  return 0;
}

Item_field::Item_field(Field *f)
  :Item_ident(NullS, *f->table_name, f->field_name),
  item_equal(0), no_const_subst(0),
   have_privileges(0), any_privileges(0)
{
  set_field(f);
  /*
    field_name and talbe_name should not point to garbage
    if this item is to be reused
  */
  orig_table_name= orig_field_name= "";
}

Item_field::Item_field(THD *thd, Field *f)
  :Item_ident(f->table->s->db, *f->table_name, f->field_name),
   item_equal(0), no_const_subst(0),
   have_privileges(0), any_privileges(0)
{
  /*
    We always need to provide Item_field with a fully qualified field
    name to avoid ambiguity when executing prepared statements like
    SELECT * from d1.t1, d2.t1; (assuming d1.t1 and d2.t1 have columns
    with same names).
    This is because prepared statements never deal with wildcards in
    select list ('*') and always fix fields using fully specified path
    (i.e. db.table.column).
    No check for OOM: if db_name is NULL, we'll just get
    "Field not found" error.
    We need to copy db_name, table_name and field_name because they must
    be allocated in the statement memory, not in table memory (the table
    structure can go away and pop up again between subsequent executions
    of a prepared statement).
  */
  if (thd->current_arena->is_stmt_prepare())
  {
    if (db_name)
      orig_db_name= thd->strdup(db_name);
    orig_table_name= thd->strdup(table_name);
    orig_field_name= thd->strdup(field_name);
    /*
      We don't restore 'name' in cleanup because it's not changed
      during execution. Still we need it to point to persistent
      memory if this item is to be reused.
    */
    name= (char*) orig_field_name;
  }
  set_field(f);
}

// Constructor need to process subselect with temporary tables (see Item)
Item_field::Item_field(THD *thd, Item_field *item)
  :Item_ident(thd, item),
   field(item->field),
   result_field(item->result_field),
   item_equal(item->item_equal),
   no_const_subst(item->no_const_subst),
   have_privileges(item->have_privileges),
   any_privileges(item->any_privileges)
{
  collation.set(DERIVATION_IMPLICIT);
}

void Item_field::set_field(Field *field_par)
{
  field=result_field=field_par;			// for easy coding with fields
  maybe_null=field->maybe_null();
<<<<<<< HEAD
=======
  max_length=field_par->max_length();
>>>>>>> 7e7ed0f6
  decimals= field->decimals();
  max_length= field_par->field_length;
  table_name= *field_par->table_name;
  field_name= field_par->field_name;
  db_name= field_par->table->s->db;
  alias_name_used= field_par->table->alias_name_used;
  unsigned_flag=test(field_par->flags & UNSIGNED_FLAG);
  collation.set(field_par->charset(), DERIVATION_IMPLICIT);
  fixed= 1;
}


/*
  Reset this item to point to a field from the new temporary table.
  This is used when we create a new temporary table for each execution
  of prepared statement.
*/

void Item_field::reset_field(Field *f)
{
  set_field(f);
  /* 'name' is pointing at field->field_name of old field */
  name= (char*) f->field_name;
}

const char *Item_ident::full_name() const
{
  char *tmp;
  if (!table_name || !field_name)
    return field_name ? field_name : name ? name : "tmp_field";
  if (db_name && db_name[0])
  {
    tmp=(char*) sql_alloc((uint) strlen(db_name)+(uint) strlen(table_name)+
			  (uint) strlen(field_name)+3);
    strxmov(tmp,db_name,".",table_name,".",field_name,NullS);
  }
  else
  {
    if (table_name[0])
    {
      tmp= (char*) sql_alloc((uint) strlen(table_name) +
			     (uint) strlen(field_name) + 2);
      strxmov(tmp, table_name, ".", field_name, NullS);
    }
    else
      tmp= (char*) field_name;
  }
  return tmp;
}

void Item_ident::print(String *str)
{
  THD *thd= current_thd;
  char d_name_buff[MAX_ALIAS_NAME], t_name_buff[MAX_ALIAS_NAME];
  const char *d_name= db_name, *t_name= table_name;
  if (lower_case_table_names== 1 ||
      (lower_case_table_names == 2 && !alias_name_used))
  {
    if (table_name && table_name[0])
    {
      strmov(t_name_buff, table_name);
      my_casedn_str(files_charset_info, t_name_buff);
      t_name= t_name_buff;
    }
    if (db_name && db_name[0])
    {
      strmov(d_name_buff, db_name);
      my_casedn_str(files_charset_info, d_name_buff);
      d_name= d_name_buff;
    }
  }

  if (!table_name || !field_name)
  {
    const char *nm= field_name ? field_name : name ? name : "tmp_field";
    append_identifier(thd, str, nm, strlen(nm));
    return;
  }
  if (db_name && db_name[0] && !alias_name_used)
  {
    append_identifier(thd, str, d_name, strlen(d_name));
    str->append('.');
    append_identifier(thd, str, t_name, strlen(t_name));
    str->append('.');
    append_identifier(thd, str, field_name, strlen(field_name));
  }
  else
  {
    if (table_name[0])
    {
      append_identifier(thd, str, t_name, strlen(t_name));
      str->append('.');
      append_identifier(thd, str, field_name, strlen(field_name));
    }
    else
      append_identifier(thd, str, field_name, strlen(field_name));
  }
}

/* ARGSUSED */
String *Item_field::val_str(String *str)
{
  DBUG_ASSERT(fixed == 1);
  if ((null_value=field->is_null()))
    return 0;
  str->set_charset(str_value.charset());
  return field->val_str(str,&str_value);
}


double Item_field::val_real()
{
  DBUG_ASSERT(fixed == 1);
  if ((null_value=field->is_null()))
    return 0.0;
  return field->val_real();
}


longlong Item_field::val_int()
{
  DBUG_ASSERT(fixed == 1);
  if ((null_value=field->is_null()))
    return 0;
  return field->val_int();
}


my_decimal *Item_field::val_decimal(my_decimal *decimal_value)
{
  if ((null_value= field->is_null()))
    return 0;
  return field->val_decimal(decimal_value);
}


String *Item_field::str_result(String *str)
{
  if ((null_value=result_field->is_null()))
    return 0;
  str->set_charset(str_value.charset());
  return result_field->val_str(str,&str_value);
}

bool Item_field::get_date(TIME *ltime,uint fuzzydate)
{
  if ((null_value=field->is_null()) || field->get_date(ltime,fuzzydate))
  {
    bzero((char*) ltime,sizeof(*ltime));
    return 1;
  }
  return 0;
}

bool Item_field::get_date_result(TIME *ltime,uint fuzzydate)
{
  if ((null_value=result_field->is_null()) ||
      result_field->get_date(ltime,fuzzydate))
  {
    bzero((char*) ltime,sizeof(*ltime));
    return 1;
  }
  return 0;
}

bool Item_field::get_time(TIME *ltime)
{
  if ((null_value=field->is_null()) || field->get_time(ltime))
  {
    bzero((char*) ltime,sizeof(*ltime));
    return 1;
  }
  return 0;
}

double Item_field::val_result()
{
  if ((null_value=result_field->is_null()))
    return 0.0;
  return result_field->val_real();
}

longlong Item_field::val_int_result()
{
  if ((null_value=result_field->is_null()))
    return 0;
  return result_field->val_int();
}


my_decimal *Item_field::val_decimal_result(my_decimal *decimal_value)
{
  if ((null_value= result_field->is_null()))
    return 0;
  return result_field->val_decimal(decimal_value);
}


bool Item_field::val_bool_result()
{
  if ((null_value= result_field->is_null()))
    return FALSE;
  switch (result_field->result_type()) {
  case INT_RESULT:
    return result_field->val_int() != 0;
  case DECIMAL_RESULT:
  {
    my_decimal decimal_value;
    my_decimal *val= result_field->val_decimal(&decimal_value);
    if (val)
      return !my_decimal_is_zero(val);
    return 0;
  }
  case REAL_RESULT:
  case STRING_RESULT:
    return result_field->val_real() != 0.0;
  case ROW_RESULT:
  default:
    DBUG_ASSERT(0);
    return 0;                                   // Shut up compiler
  }
}


bool Item_field::eq(const Item *item, bool binary_cmp) const
{
  if (item->type() != FIELD_ITEM)
    return 0;
  
  Item_field *item_field= (Item_field*) item;
  if (item_field->field)
    return item_field->field == field;
  /*
    We may come here when we are trying to find a function in a GROUP BY
    clause from the select list.
    In this case the '100 % correct' way to do this would be to first
    run fix_fields() on the GROUP BY item and then retry this function, but
    I think it's better to relax the checking a bit as we will in
    most cases do the correct thing by just checking the field name.
    (In cases where we would choose wrong we would have to generate a
    ER_NON_UNIQ_ERROR).
  */
  return (!my_strcasecmp(system_charset_info, item_field->name,
			 field_name) &&
	  (!item_field->table_name ||
	   (!my_strcasecmp(table_alias_charset, item_field->table_name,
			   table_name) &&
	    (!item_field->db_name ||
	     (item_field->db_name && !strcmp(item_field->db_name,
					     db_name))))));
}


table_map Item_field::used_tables() const
{
  if (field->table->const_table)
    return 0;					// const item
  return (depended_from ? OUTER_REF_TABLE_BIT : field->table->map);
}


Item *Item_field::get_tmp_table_item(THD *thd)
{
  Item_field *new_item= new Item_field(thd, this);
  if (new_item)
    new_item->field= new_item->result_field;
  return new_item;
}


/*
  Create an item from a string we KNOW points to a valid longlong
  end \0 terminated number string.
  This is always 'signed'. Unsigned values are created with Item_uint()
*/

Item_int::Item_int(const char *str_arg, uint length)
{
  char *end_ptr= (char*) str_arg + length;
  int error;
  value= my_strtoll10(str_arg, &end_ptr, &error);
  max_length= (uint) (end_ptr - str_arg);
  name= (char*) str_arg;
  fixed= 1;
}


my_decimal *Item_int::val_decimal(my_decimal *decimal_value)
{
  int2my_decimal(E_DEC_FATAL_ERROR, value, unsigned_flag, decimal_value);
  return decimal_value;
}

String *Item_int::val_str(String *str)
{
  // following assert is redundant, because fixed=1 assigned in constructor
  DBUG_ASSERT(fixed == 1);
  str->set(value, &my_charset_bin);
  return str;
}

void Item_int::print(String *str)
{
  // my_charset_bin is good enough for numbers
  str_value.set(value, &my_charset_bin);
  str->append(str_value);
}


Item_uint::Item_uint(const char *str_arg, uint length):
  Item_int(str_arg, length)
{
  unsigned_flag= 1;
}


Item_uint::Item_uint(const char *str_arg, longlong i, uint length):
  Item_int(str_arg, i, length)
{
  unsigned_flag= 1;
}


String *Item_uint::val_str(String *str)
{
  // following assert is redundant, because fixed=1 assigned in constructor
  DBUG_ASSERT(fixed == 1);
  str->set((ulonglong) value, &my_charset_bin);
  return str;
}


void Item_uint::print(String *str)
{
  // latin1 is good enough for numbers
  str_value.set((ulonglong) value, default_charset());
  str->append(str_value);
}


Item_decimal::Item_decimal(const char *str_arg, uint length,
                           CHARSET_INFO *charset)
{
  str2my_decimal(E_DEC_FATAL_ERROR, str_arg, length, charset, &decimal_value);
  name= (char*) str_arg;
  decimals= (uint8) decimal_value.frac;
  fixed= 1;
  max_length= my_decimal_precision_to_length(decimal_value.intg + decimals,
                                             decimals, unsigned_flag);
}

Item_decimal::Item_decimal(longlong val, bool unsig)
{
  int2my_decimal(E_DEC_FATAL_ERROR, val, unsig, &decimal_value);
  decimals= (uint8) decimal_value.frac;
  fixed= 1;
  max_length= my_decimal_precision_to_length(decimal_value.intg + decimals,
                                             decimals, unsigned_flag);
}


Item_decimal::Item_decimal(double val, int precision, int scale)
{
  double2my_decimal(E_DEC_FATAL_ERROR, val, &decimal_value);
  decimals= (uint8) decimal_value.frac;
  fixed= 1;
  max_length= my_decimal_precision_to_length(decimal_value.intg + decimals,
                                             decimals, unsigned_flag);
}


Item_decimal::Item_decimal(const char *str, const my_decimal *val_arg,
                           uint decimal_par, uint length)
{
  my_decimal2decimal(val_arg, &decimal_value);
  name= (char*) str;
  decimals= (uint8) decimal_par;
  max_length= length;
  fixed= 1;
}


Item_decimal::Item_decimal(my_decimal *value_par)
{
  my_decimal2decimal(value_par, &decimal_value);
  decimals= (uint8) decimal_value.frac;
  fixed= 1;
  max_length= my_decimal_precision_to_length(decimal_value.intg + decimals,
                                             decimals, !decimal_value.sign());
}


Item_decimal::Item_decimal(const char *bin, int precision, int scale)
{
  binary2my_decimal(E_DEC_FATAL_ERROR, bin,
                    &decimal_value, precision, scale);
  decimals= (uint8) decimal_value.frac;
  fixed= 1;
  max_length= my_decimal_precision_to_length(precision, decimals,
                                             !decimal_value.sign());
}


longlong Item_decimal::val_int()
{
  longlong result;
  my_decimal2int(E_DEC_FATAL_ERROR, &decimal_value, unsigned_flag, &result);
  return result;
}

double Item_decimal::val_real()
{
  double result;
  my_decimal2double(E_DEC_FATAL_ERROR, &decimal_value, &result);
  return result;
}

String *Item_decimal::val_str(String *result)
{
  result->set_charset(&my_charset_bin);
  my_decimal2string(E_DEC_FATAL_ERROR, &decimal_value, 0, 0, 0, result);
  return result;
}

void Item_decimal::print(String *str)
{
  my_decimal2string(E_DEC_FATAL_ERROR, &decimal_value, 0, 0, 0, &str_value);
  str->append(str_value);
}


bool Item_decimal::eq(const Item *item, bool binary_cmp) const
{
  if (type() == item->type() && item->basic_const_item())
  {
    /*
      We need to cast off const to call val_decimal(). This should
      be OK for a basic constant. Additionally, we can pass 0 as
      a true decimal constant will return its internal decimal
      storage and ignore the argument.
    */
    Item *arg= (Item*) item;
    my_decimal *value= arg->val_decimal(0);
    return !my_decimal_cmp(&decimal_value, value);
  }
  return 0;
}


String *Item_float::val_str(String *str)
{
  // following assert is redundant, because fixed=1 assigned in constructor
  DBUG_ASSERT(fixed == 1);
  str->set(value,decimals,&my_charset_bin);
  return str;
}


my_decimal *Item_float::val_decimal(my_decimal *decimal_value)
{
  // following assert is redundant, because fixed=1 assigned in constructor
  DBUG_ASSERT(fixed == 1);
  double2my_decimal(E_DEC_FATAL_ERROR, value, decimal_value);
  return (decimal_value);
}


void Item_string::print(String *str)
{
  str->append('_');
  str->append(collation.collation->csname);
  str->append('\'');
  str_value.print(str);
  str->append('\'');
}


inline bool check_if_only_end_space(CHARSET_INFO *cs, char *str, char *end)
{
  return str+ cs->cset->scan(cs, str, end, MY_SEQ_SPACES) == end;
}


double Item_string::val_real()
{
  DBUG_ASSERT(fixed == 1);
  int error;
  char *end, *org_end;
  double tmp;
  CHARSET_INFO *cs= str_value.charset();

  org_end= (char*) str_value.ptr() + str_value.length();
  tmp= my_strntod(cs, (char*) str_value.ptr(), str_value.length(), &end,
                  &error);
  if (error || (end != org_end && !check_if_only_end_space(cs, end, org_end)))
  {
    /*
      We can use str_value.ptr() here as Item_string is gurantee to put an
      end \0 here.
    */
    push_warning_printf(current_thd, MYSQL_ERROR::WARN_LEVEL_WARN,
                        ER_TRUNCATED_WRONG_VALUE,
                        ER(ER_TRUNCATED_WRONG_VALUE), "DOUBLE",
                        str_value.ptr());
  }
  return tmp;
}


longlong Item_string::val_int()
{
  DBUG_ASSERT(fixed == 1);
  int err;
  longlong tmp;
  char *end= (char*) str_value.ptr()+ str_value.length();
  char *org_end= end;
  CHARSET_INFO *cs= str_value.charset();

  tmp= (*(cs->cset->strtoll10))(cs, str_value.ptr(), &end, &err);
  /*
    TODO: Give error if we wanted a signed integer and we got an unsigned
    one
  */
  if (err > 0 ||
      (end != org_end && !check_if_only_end_space(cs, end, org_end)))
  {
    push_warning_printf(current_thd, MYSQL_ERROR::WARN_LEVEL_WARN,
                        ER_TRUNCATED_WRONG_VALUE,
                        ER(ER_TRUNCATED_WRONG_VALUE), "INTEGER",
                        str_value.ptr());
  }
  return tmp;
}


my_decimal *Item_string::val_decimal(my_decimal *decimal_value)
{
  return val_decimal_from_string(decimal_value);
}


bool Item_null::eq(const Item *item, bool binary_cmp) const
{ return item->type() == type(); }


double Item_null::val_real()
{
  // following assert is redundant, because fixed=1 assigned in constructor
  DBUG_ASSERT(fixed == 1);
  null_value=1;
  return 0.0;
}
longlong Item_null::val_int()
{
  // following assert is redundant, because fixed=1 assigned in constructor
  DBUG_ASSERT(fixed == 1);
  null_value=1;
  return 0;
}
/* ARGSUSED */
String *Item_null::val_str(String *str)
{
  // following assert is redundant, because fixed=1 assigned in constructor
  DBUG_ASSERT(fixed == 1);
  null_value=1;
  return 0;
}

my_decimal *Item_null::val_decimal(my_decimal *decimal_value)
{
  return 0;
}


Item *Item_null::safe_charset_converter(CHARSET_INFO *tocs)
{
  collation.set(tocs);
  return this;
}

/*********************** Item_param related ******************************/

/* 
  Default function of Item_param::set_param_func, so in case
  of malformed packet the server won't SIGSEGV
*/

static void
default_set_param_func(Item_param *param,
                       uchar **pos __attribute__((unused)),
                       ulong len __attribute__((unused)))
{
  param->set_null();
}


Item_param::Item_param(unsigned pos_in_query_arg) :
  state(NO_VALUE),
  item_result_type(STRING_RESULT),
  /* Don't pretend to be a literal unless value for this item is set. */
  item_type(PARAM_ITEM),
  param_type(MYSQL_TYPE_VARCHAR),
  pos_in_query(pos_in_query_arg),
  set_param_func(default_set_param_func)
{
  name= (char*) "?";
  /* 
    Since we can't say whenever this item can be NULL or cannot be NULL
    before mysql_stmt_execute(), so we assuming that it can be NULL until
    value is set.
  */
  maybe_null= 1;
}


void Item_param::set_null()
{
  DBUG_ENTER("Item_param::set_null");
  /* These are cleared after each execution by reset() method */
  null_value= 1;
  /* 
    Because of NULL and string values we need to set max_length for each new
    placeholder value: user can submit NULL for any placeholder type, and 
    string length can be different in each execution.
  */
  max_length= 0;
  decimals= 0;
  state= NULL_VALUE;
  DBUG_VOID_RETURN;
}

void Item_param::set_int(longlong i, uint32 max_length_arg)
{
  DBUG_ENTER("Item_param::set_int");
  value.integer= (longlong) i;
  state= INT_VALUE;
  max_length= max_length_arg;
  decimals= 0;
  maybe_null= 0;
  DBUG_VOID_RETURN;
}

void Item_param::set_double(double d)
{
  DBUG_ENTER("Item_param::set_double");
  value.real= d;
  state= REAL_VALUE;
  max_length= DBL_DIG + 8;
  decimals= NOT_FIXED_DEC;
  maybe_null= 0;
  DBUG_VOID_RETURN;
}


/*
  Set decimal parameter value from string.

  SYNOPSIS
    set_decimal()
      str    - character string
      length - string length

  NOTE
    as we use character strings to send decimal values in
    binary protocol, we use str2my_decimal to convert it to
    internal decimal value.
*/

void Item_param::set_decimal(const char *str, ulong length)
{
  char *end;
  DBUG_ENTER("Item_param::set_decimal");

  end= (char*) str+length;
  str2my_decimal(E_DEC_FATAL_ERROR, str, &decimal_value, &end);
  state= DECIMAL_VALUE;
  decimals= decimal_value.frac;
  max_length= my_decimal_precision_to_length(decimal_value.precision(),
                                             decimals, unsigned_flag);
  maybe_null= 0;
  DBUG_VOID_RETURN;
}


/*
  Set parameter value from TIME value.

  SYNOPSIS
    set_time()
      tm             - datetime value to set (time_type is ignored)
      type           - type of datetime value
      max_length_arg - max length of datetime value as string

  NOTE
    If we value to be stored is not normalized, zero value will be stored
    instead and proper warning will be produced. This function relies on
    the fact that even wrong value sent over binary protocol fits into
    MAX_DATE_STRING_REP_LENGTH buffer.
*/
void Item_param::set_time(TIME *tm, timestamp_type type, uint32 max_length_arg)
{ 
  DBUG_ENTER("Item_param::set_time");

  value.time= *tm;
  value.time.time_type= type;

  if (value.time.year > 9999 || value.time.month > 12 ||
      value.time.day > 31 ||
      type != MYSQL_TIMESTAMP_TIME && value.time.hour > 23 ||
      value.time.minute > 59 || value.time.second > 59)
  {
    char buff[MAX_DATE_STRING_REP_LENGTH];
    uint length= my_TIME_to_str(&value.time, buff);
    make_truncated_value_warning(current_thd, buff, length, type, 0);
    set_zero_time(&value.time, MYSQL_TIMESTAMP_ERROR);
  }

  state= TIME_VALUE;
  maybe_null= 0;
  max_length= max_length_arg;
  decimals= 0;
  DBUG_VOID_RETURN;
}


bool Item_param::set_str(const char *str, ulong length)
{
  DBUG_ENTER("Item_param::set_str");
  /*
    Assign string with no conversion: data is converted only after it's
    been written to the binary log.
  */
  uint dummy_errors;
  if (str_value.copy(str, length, &my_charset_bin, &my_charset_bin,
                     &dummy_errors))
    DBUG_RETURN(TRUE);
  state= STRING_VALUE;
  max_length= length;
  maybe_null= 0;
  /* max_length and decimals are set after charset conversion */
  /* sic: str may be not null-terminated, don't add DBUG_PRINT here */
  DBUG_RETURN(FALSE);
}


bool Item_param::set_longdata(const char *str, ulong length)
{
  DBUG_ENTER("Item_param::set_longdata");

  /*
    If client character set is multibyte, end of long data packet
    may hit at the middle of a multibyte character.  Additionally,
    if binary log is open we must write long data value to the
    binary log in character set of client. This is why we can't
    convert long data to connection character set as it comes
    (here), and first have to concatenate all pieces together,
    write query to the binary log and only then perform conversion.
  */
  if (str_value.append(str, length, &my_charset_bin))
    DBUG_RETURN(TRUE);
  state= LONG_DATA_VALUE;
  maybe_null= 0;

  DBUG_RETURN(FALSE);
}


/*
  Set parameter value from user variable value.

  SYNOPSIS
   set_from_user_var
     thd   Current thread
     entry User variable structure (NULL means use NULL value)

  RETURN
    0 OK
    1 Out of memory
*/

bool Item_param::set_from_user_var(THD *thd, const user_var_entry *entry)
{
  DBUG_ENTER("Item_param::set_from_user_var");
  if (entry && entry->value)
  {
    item_result_type= entry->type;
    switch (entry->type) {
    case REAL_RESULT:
      set_double(*(double*)entry->value);
      item_type= Item::REAL_ITEM;
      item_result_type= REAL_RESULT;
      break;
    case INT_RESULT:
      set_int(*(longlong*)entry->value, 21);
      item_type= Item::INT_ITEM;
      item_result_type= INT_RESULT;
      break;
    case STRING_RESULT:
    {
      CHARSET_INFO *fromcs= entry->collation.collation;
      CHARSET_INFO *tocs= thd->variables.collation_connection;
      uint32 dummy_offset;

      value.cs_info.character_set_client= fromcs;
      /*
        Setup source and destination character sets so that they
        are different only if conversion is necessary: this will
        make later checks easier.
      */
      value.cs_info.final_character_set_of_str_value=
        String::needs_conversion(0, fromcs, tocs, &dummy_offset) ?
        tocs : fromcs;
      /*
        Exact value of max_length is not known unless data is converted to
        charset of connection, so we have to set it later.
      */
      item_type= Item::STRING_ITEM;
      item_result_type= STRING_RESULT;

      if (set_str((const char *)entry->value, entry->length))
        DBUG_RETURN(1);
      break;
    }
    case DECIMAL_RESULT:
    {
      const my_decimal *ent_value= (const my_decimal *)entry->value;
      my_decimal2decimal(ent_value, &decimal_value);
      state= DECIMAL_VALUE;
      decimals= ent_value->frac;
      max_length= my_decimal_precision_to_length(ent_value->precision(),
                                                 decimals, unsigned_flag);
      break;
    }
    default:
      DBUG_ASSERT(0);
      set_null();
    }
  }
  else
    set_null();

  DBUG_RETURN(0);
}

/*
    Resets parameter after execution.
  
  SYNOPSIS
     Item_param::reset()
 
  NOTES
    We clear null_value here instead of setting it in set_* methods, 
    because we want more easily handle case for long data.
*/

void Item_param::reset()
{
  /* Shrink string buffer if it's bigger than max possible CHAR column */
  if (str_value.alloced_length() > MAX_CHAR_WIDTH)
    str_value.free();
  else
    str_value.length(0);
  str_value_ptr.length(0);
  /*
    We must prevent all charset conversions until data has been written
    to the binary log.
  */
  str_value.set_charset(&my_charset_bin);
  state= NO_VALUE;
  maybe_null= 1;
  null_value= 0;
  /*
    Don't reset item_type to PARAM_ITEM: it's only needed to guard
    us from item optimizations at prepare stage, when item doesn't yet
    contain a literal of some kind.
    In all other cases when this object is accessed its value is
    set (this assumption is guarded by 'state' and
    DBUG_ASSERTS(state != NO_VALUE) in all Item_param::get_*
    methods).
  */
}


int Item_param::save_in_field(Field *field, bool no_conversions)
{
  field->set_notnull();

  switch (state) {
  case INT_VALUE:
    return field->store(value.integer);
  case REAL_VALUE:
    return field->store(value.real);
  case DECIMAL_VALUE:
    return field->store_decimal(&decimal_value);
  case TIME_VALUE:
    field->store_time(&value.time, value.time.time_type);
    return 0;
  case STRING_VALUE:
  case LONG_DATA_VALUE:
    return field->store(str_value.ptr(), str_value.length(),
                        str_value.charset());
  case NULL_VALUE:
    return set_field_to_null_with_conversions(field, no_conversions);
  case NO_VALUE:
  default:
    DBUG_ASSERT(0);
  }
  return 1;
}


bool Item_param::get_time(TIME *res)
{
  if (state == TIME_VALUE)
  {
    *res= value.time;
    return 0;
  }
  /*
    If parameter value isn't supplied assertion will fire in val_str()
    which is called from Item::get_time().
  */
  return Item::get_time(res);
}


bool Item_param::get_date(TIME *res, uint fuzzydate)
{
  if (state == TIME_VALUE)
  {
    *res= value.time;
    return 0;
  }
  return Item::get_date(res, fuzzydate);
}


double Item_param::val_real()
{
  switch (state) {
  case REAL_VALUE:
    return value.real;
  case INT_VALUE:
    return (double) value.integer;
  case DECIMAL_VALUE:
  {
    double result;
    my_decimal2double(E_DEC_FATAL_ERROR, &decimal_value, &result);
    return result;
  }
  case STRING_VALUE:
  case LONG_DATA_VALUE:
  {
    int dummy_err;
    char *end_not_used;
    return my_strntod(str_value.charset(), (char*) str_value.ptr(),
                      str_value.length(), &end_not_used, &dummy_err);
  }
  case TIME_VALUE:
    /*
      This works for example when user says SELECT ?+0.0 and supplies
      time value for the placeholder.
    */
    return ulonglong2double(TIME_to_ulonglong(&value.time));
  case NULL_VALUE:
    return 0.0;
  default:
    DBUG_ASSERT(0);
  }
  return 0.0;
} 


longlong Item_param::val_int() 
{ 
  switch (state) {
  case REAL_VALUE:
    return (longlong) (value.real + (value.real > 0 ? 0.5 : -0.5));
  case INT_VALUE:
    return value.integer;
  case DECIMAL_VALUE:
  {
    longlong i;
    my_decimal2int(E_DEC_FATAL_ERROR, &decimal_value, unsigned_flag, &i);
    return i;
  }
  case STRING_VALUE:
  case LONG_DATA_VALUE:
    {
      int dummy_err;
      return my_strntoll(str_value.charset(), str_value.ptr(),
                         str_value.length(), 10, (char**) 0, &dummy_err);
    }
  case TIME_VALUE:
    return (longlong) TIME_to_ulonglong(&value.time);
  case NULL_VALUE:
    return 0; 
  default:
    DBUG_ASSERT(0);
  }
  return 0;
}


my_decimal *Item_param::val_decimal(my_decimal *dec)
{
  switch (state) {
  case DECIMAL_VALUE:
    return &decimal_value;
  case REAL_VALUE:
    double2my_decimal(E_DEC_FATAL_ERROR, value.real, dec);
    return dec;
  case INT_VALUE:
    int2my_decimal(E_DEC_FATAL_ERROR, value.integer, unsigned_flag, dec);
    return dec;
  case STRING_VALUE:
  case LONG_DATA_VALUE:
    string2my_decimal(E_DEC_FATAL_ERROR, &str_value, dec);
    return dec;
  case TIME_VALUE:
  {
    longlong i= (longlong) TIME_to_ulonglong(&value.time);
    int2my_decimal(E_DEC_FATAL_ERROR, i, 0, dec);
    return dec;
  }
  case NULL_VALUE:
    return 0; 
  default:
    DBUG_ASSERT(0);
  }
  return 0;
}


String *Item_param::val_str(String* str) 
{ 
  switch (state) {
  case STRING_VALUE:
  case LONG_DATA_VALUE:
    return &str_value_ptr;
  case REAL_VALUE:
    str->set(value.real, NOT_FIXED_DEC, &my_charset_bin);
    return str;
  case INT_VALUE:
    str->set(value.integer, &my_charset_bin);
    return str;
  case DECIMAL_VALUE:
    if (my_decimal2string(E_DEC_FATAL_ERROR, &decimal_value,
                          0, 0, 0, str) <= 1)
      return str;
    return NULL;
  case TIME_VALUE:
  {
    if (str->reserve(MAX_DATE_STRING_REP_LENGTH))
      break;
    str->length((uint) my_TIME_to_str(&value.time, (char*) str->ptr()));
    str->set_charset(&my_charset_bin);
    return str;
  }
  case NULL_VALUE:
    return NULL; 
  default:
    DBUG_ASSERT(0);
  }
  return str;
}

/*
  Return Param item values in string format, for generating the dynamic 
  query used in update/binary logs
  TODO: change interface and implementation to fill log data in place
  and avoid one more memcpy/alloc between str and log string.
*/

const String *Item_param::query_val_str(String* str) const
{
  switch (state) {
  case INT_VALUE:
    str->set(value.integer, &my_charset_bin);
    break;
  case REAL_VALUE:
    str->set(value.real, NOT_FIXED_DEC, &my_charset_bin);
    break;
  case DECIMAL_VALUE:
    if (my_decimal2string(E_DEC_FATAL_ERROR, &decimal_value,
                          0, 0, 0, str) > 1)
      return &my_null_string;
    break;
  case TIME_VALUE:
    {
      char *buf, *ptr;
      str->length(0);
      /*
        TODO: in case of error we need to notify replication
        that binary log contains wrong statement 
      */
      if (str->reserve(MAX_DATE_STRING_REP_LENGTH+3))
        break; 

      /* Create date string inplace */
      buf= str->c_ptr_quick();
      ptr= buf;
      *ptr++= '\'';
      ptr+= (uint) my_TIME_to_str(&value.time, ptr);
      *ptr++= '\'';
      str->length((uint32) (ptr - buf));
      break;
    }
  case STRING_VALUE:
  case LONG_DATA_VALUE:
    {
      char *buf, *ptr;
      str->length(0);
      if (str->reserve(str_value.length()*2+3))
        break;

      buf= str->c_ptr_quick();
      ptr= buf;
      *ptr++= '\'';
      ptr+= escape_string_for_mysql(str_value.charset(), ptr, 0,
                                    str_value.ptr(), str_value.length());
      *ptr++= '\'';
      str->length(ptr - buf);
      break;
    }
  case NULL_VALUE:
    return &my_null_string;
  default:
    DBUG_ASSERT(0);
  }
  return str;
}


/*
  Convert string from client character set to the character set of
  connection.
*/

bool Item_param::convert_str_value(THD *thd)
{
  bool rc= FALSE;
  if (state == STRING_VALUE || state == LONG_DATA_VALUE)
  {
    /*
      Check is so simple because all charsets were set up properly
      in setup_one_conversion_function, where typecode of
      placeholder was also taken into account: the variables are different
      here only if conversion is really necessary.
    */
    if (value.cs_info.final_character_set_of_str_value !=
        value.cs_info.character_set_client)
    {
      rc= thd->convert_string(&str_value,
                              value.cs_info.character_set_client,
                              value.cs_info.final_character_set_of_str_value);
    }
    else
      str_value.set_charset(value.cs_info.final_character_set_of_str_value);
    /* Here str_value is guaranteed to be in final_character_set_of_str_value */

    max_length= str_value.length();
    decimals= 0;
    /*
      str_value_ptr is returned from val_str(). It must be not alloced
      to prevent it's modification by val_str() invoker.
    */
    str_value_ptr.set(str_value.ptr(), str_value.length(),
                      str_value.charset());
  }
  return rc;
}

bool Item_param::fix_fields(THD *thd, TABLE_LIST *tables, Item **ref)
{
  DBUG_ASSERT(fixed == 0);
  SELECT_LEX *cursel= (SELECT_LEX *) thd->lex->current_select;

  /*
    Parameters in a subselect should mark the subselect as not constant
    during prepare
  */
  if (state == NO_VALUE)
  {
    /*
      SELECT_LEX_UNIT::item set only for subqueries, so test of it presence
      can be barrier to stop before derived table SELECT or very outer SELECT
    */
    for(;
        cursel->master_unit()->item;
        cursel= cursel->outer_select())
    {
      Item_subselect *subselect_item= cursel->master_unit()->item;
      subselect_item->used_tables_cache|= OUTER_REF_TABLE_BIT;
      subselect_item->const_item_cache= 0;
    }
  }
  fixed= 1;
  return 0;
}


bool Item_param::basic_const_item() const
{
  if (state == NO_VALUE || state == TIME_VALUE)
    return FALSE;
  return TRUE;
}


Item *
Item_param::new_item()
{
  /* see comments in the header file */
  switch (state) {
  case NULL_VALUE:
    return new Item_null(name);
  case INT_VALUE:
    return (unsigned_flag ?
            new Item_uint(name, value.integer, max_length) :
            new Item_int(name, value.integer, max_length));
  case REAL_VALUE:
    return new Item_float(name, value.real, decimals, max_length);
  case STRING_VALUE:
  case LONG_DATA_VALUE:
    return new Item_string(name, str_value.c_ptr_quick(), str_value.length(),
                           str_value.charset());
  case TIME_VALUE:
    break;
  case NO_VALUE:
  default:
    DBUG_ASSERT(0);
  };
  return 0;
}


bool
Item_param::eq(const Item *arg, bool binary_cmp) const
{
  Item *item;
  if (!basic_const_item() || !arg->basic_const_item() || arg->type() != type())
    return FALSE;
  /*
    We need to cast off const to call val_int(). This should be OK for
    a basic constant.
  */
  item= (Item*) arg;

  switch (state) {
  case NULL_VALUE:
    return TRUE;
  case INT_VALUE:
    return value.integer == item->val_int() &&
           unsigned_flag == item->unsigned_flag;
  case REAL_VALUE:
    return value.real == item->val_real();
  case STRING_VALUE:
  case LONG_DATA_VALUE:
    if (binary_cmp)
      return !stringcmp(&str_value, &item->str_value);
    return !sortcmp(&str_value, &item->str_value, collation.collation);
  default:
    break;
  }
  return FALSE;
}

/* End of Item_param related */

void Item_param::print(String *str)
{
  if (state == NO_VALUE)
  {
    str->append('?');
  }
  else
  {
    char buffer[STRING_BUFFER_USUAL_SIZE];
    String tmp(buffer, sizeof(buffer), &my_charset_bin);
    const String *res;
    res= query_val_str(&tmp);
    str->append(*res);
  }
}


/****************************************************************************
  Item_copy_string
****************************************************************************/

void Item_copy_string::copy()
{
  String *res=item->val_str(&str_value);
  if (res && res != &str_value)
    str_value.copy(*res);
  null_value=item->null_value;
}

/* ARGSUSED */
String *Item_copy_string::val_str(String *str)
{
  // Item_copy_string is used without fix_fields call
  if (null_value)
    return (String*) 0;
  return &str_value;
}


my_decimal *Item_copy_string::val_decimal(my_decimal *decimal_value)
{
  // Item_copy_string is used without fix_fields call
  if (null_value)
    return 0;
  string2my_decimal(E_DEC_FATAL_ERROR, &str_value, decimal_value);
  return (decimal_value);
}



int Item_copy_string::save_in_field(Field *field, bool no_conversions)
{
  if (null_value)
    return set_field_to_null(field);
  field->set_notnull();
  return field->store(str_value.ptr(),str_value.length(),
		      collation.collation);
}

/*
  Functions to convert item to field (for send_fields)
*/

/* ARGSUSED */
bool Item::fix_fields(THD *thd,
		      struct st_table_list *list,
		      Item ** ref)
{

  // We do not check fields which are fixed during construction
  DBUG_ASSERT(fixed == 0 || basic_const_item());
  fixed= 1;
  return FALSE;
}

double Item_ref_null_helper::val_real()
{
  DBUG_ASSERT(fixed == 1);
  double tmp= (*ref)->val_result();
  owner->was_null|= null_value= (*ref)->null_value;
  return tmp;
}


longlong Item_ref_null_helper::val_int()
{
  DBUG_ASSERT(fixed == 1);
  longlong tmp= (*ref)->val_int_result();
  owner->was_null|= null_value= (*ref)->null_value;
  return tmp;
}


my_decimal *Item_ref_null_helper::val_decimal(my_decimal *decimal_value)
{
  DBUG_ASSERT(fixed == 1);
  my_decimal *val= (*ref)->val_decimal_result(decimal_value);
  owner->was_null|= null_value= (*ref)->null_value;
  return val;
}


bool Item_ref_null_helper::val_bool()
{
  DBUG_ASSERT(fixed == 1);
  bool val= (*ref)->val_bool_result();
  owner->was_null|= null_value= (*ref)->null_value;
  return val;
}


String* Item_ref_null_helper::val_str(String* s)
{
  DBUG_ASSERT(fixed == 1);
  String* tmp= (*ref)->str_result(s);
  owner->was_null|= null_value= (*ref)->null_value;
  return tmp;
}


bool Item_ref_null_helper::get_date(TIME *ltime, uint fuzzydate)
{  
  return (owner->was_null|= null_value= (*ref)->get_date(ltime, fuzzydate));
}


/*
  Mark item and SELECT_LEXs as dependent if item was resolved in outer SELECT

  SYNOPSIS
    mark_as_dependent()
    thd - thread handler
    last - select from which current item depend
    current  - current select
    resolved_item - item which was resolved in outer SELECT(for warning)
    mark_item - item which should be marked (can be differ in case of
                substitution)
*/

static void mark_as_dependent(THD *thd, SELECT_LEX *last, SELECT_LEX *current,
                              Item_ident *resolved_item,
                              Item_ident *mark_item)
{
  const char *db_name= (resolved_item->db_name ?
                        resolved_item->db_name : "");
  const char *table_name= (resolved_item->table_name ?
                           resolved_item->table_name : "");
  /* store pointer on SELECT_LEX from which item is dependent */
  if (mark_item)
    mark_item->depended_from= last;
  current->mark_as_dependent(last);
  if (thd->lex->describe & DESCRIBE_EXTENDED)
  {
    char warn_buff[MYSQL_ERRMSG_SIZE];
    sprintf(warn_buff, ER(ER_WARN_FIELD_RESOLVED),
            db_name, (db_name[0] ? "." : ""),
            table_name, (table_name [0] ? "." : ""),
            resolved_item->field_name,
	    current->select_number, last->select_number);
    push_warning(thd, MYSQL_ERROR::WARN_LEVEL_NOTE,
		 ER_WARN_FIELD_RESOLVED, warn_buff);
  }
}


/*
  Mark range of selects and resolved identifier (field/reference) item as
  dependent

  SYNOPSIS
    mark_select_range_as_dependent()
    thd           - thread handler
    last_select   - select where resolved_item was resolved
    current_sel   - current select (select where resolved_item was placed)
    found_field   - field which was found during resolving
    found_item    - Item which was found during resolving (if resolved
                    identifier belongs to VIEW)
    resolved_item - Identifier which was resolved

  NOTE:
    We have to mark all items between current_sel (including) and
    last_select (excluding) as dependend (select before last_select should
    be marked with actual table mask used by resolved item, all other with
    OUTER_REF_TABLE_BIT) and also write dependence information to Item of
    resolved identifier.
*/

void mark_select_range_as_dependent(THD *thd,
                                    SELECT_LEX *last_select,
                                    SELECT_LEX *current_sel,
                                    Field *found_field, Item *found_item,
                                    Item_ident *resolved_item)
{
  /*
    Go from current SELECT to SELECT where field was resolved (it
    have to be reachable from current SELECT, because it was already
    done once when we resolved this field and cached result of
    resolving)
  */
  SELECT_LEX *previous_select= current_sel;
  for(;
      previous_select->outer_select() != last_select;
      previous_select= previous_select->outer_select())
  {
    Item_subselect *prev_subselect_item=
      previous_select->master_unit()->item;
    prev_subselect_item->used_tables_cache|= OUTER_REF_TABLE_BIT;
    prev_subselect_item->const_item_cache= 0;
  }
  {
    Item_subselect *prev_subselect_item=
      previous_select->master_unit()->item;
    Item_ident *dependent= resolved_item;
    if (found_field == view_ref_found)
    {
      Item::Type type= found_item->type();
      prev_subselect_item->used_tables_cache|=
        found_item->used_tables();
      dependent= ((type == Item::REF_ITEM || type == Item::FIELD_ITEM) ?
                  (Item_ident*) found_item :
                  0);
    }
    else
      prev_subselect_item->used_tables_cache|=
        found_field->table->map;
    prev_subselect_item->const_item_cache= 0;
    mark_as_dependent(thd, last_select, current_sel, resolved_item,
                      dependent);
  }
}


/*
  Search a GROUP BY clause for a field with a certain name.

  SYNOPSIS
    find_field_in_group_list()
    find_item  the item being searched for
    group_list GROUP BY clause

  DESCRIPTION
    Search the GROUP BY list for a column named as find_item. When searching
    preference is given to columns that are qualified with the same table (and
    database) name as the one being searched for.

  RETURN
    - the found item on success
    - NULL if find_item is not in group_list
*/

static Item** find_field_in_group_list(Item *find_item, ORDER *group_list)
{
  const char *db_name;
  const char *table_name;
  const char *field_name;
  ORDER      *found_group= NULL;
  int         found_match_degree= 0;
  Item_field *cur_field;
  int         cur_match_degree= 0;

  if (find_item->type() == Item::FIELD_ITEM ||
      find_item->type() == Item::REF_ITEM)
  {
    db_name=    ((Item_ident*) find_item)->db_name;
    table_name= ((Item_ident*) find_item)->table_name;
    field_name= ((Item_ident*) find_item)->field_name;
  }
  else
    return NULL;

  DBUG_ASSERT(field_name != 0);

  for (ORDER *cur_group= group_list ; cur_group ; cur_group= cur_group->next)
  {
    if ((*(cur_group->item))->type() == Item::FIELD_ITEM)
    {
      cur_field= (Item_field*) *cur_group->item;
      cur_match_degree= 0;
      
      DBUG_ASSERT(cur_field->field_name != 0);

      if (!my_strcasecmp(system_charset_info,
                         cur_field->field_name, field_name))
        ++cur_match_degree;
      else
        continue;

      if (cur_field->table_name && table_name)
      {
        /* If field_name is qualified by a table name. */
        if (strcmp(cur_field->table_name, table_name))
          /* Same field names, different tables. */
          return NULL;

        ++cur_match_degree;
        if (cur_field->db_name && db_name)
        {
          /* If field_name is also qualified by a database name. */
          if (strcmp(cur_field->db_name, db_name))
            /* Same field names, different databases. */
            return NULL;
          ++cur_match_degree;
        }
      }

      if (cur_match_degree > found_match_degree)
      {
        found_match_degree= cur_match_degree;
        found_group= cur_group;
      }
      else if (found_group && (cur_match_degree == found_match_degree) &&
               ! (*(found_group->item))->eq(cur_field, 0))
      {
        /*
          If the current resolve candidate matches equally well as the current
          best match, they must reference the same column, otherwise the field
          is ambiguous.
        */
        my_error(ER_NON_UNIQ_ERROR, MYF(0),
                 find_item->full_name(), current_thd->where);
        return NULL;
      }
    }
  }

  if (found_group)
    return found_group->item;
  else
    return NULL;
}


/*
  Resolve a column reference in a sub-select.

  SYNOPSIS
    resolve_ref_in_select_and_group()
    thd     current thread
    ref     column reference being resolved
    select  the sub-select that ref is resolved against

  DESCRIPTION
    Resolve a column reference (usually inside a HAVING clause) against the
    SELECT and GROUP BY clauses of the query described by 'select'. The name
    resolution algorithm searches both the SELECT and GROUP BY clauses, and in
    case of a name conflict prefers GROUP BY column names over SELECT names. If
    both clauses contain different fields with the same names, a warning is
    issued that name of 'ref' is ambiguous. We extend ANSI SQL in that when no
    GROUP BY column is found, then a HAVING name is resolved as a possibly
    derived SELECT column.

  NOTES
    The resolution procedure is:
    - Search for a column or derived column named col_ref_i [in table T_j]
      in the SELECT clause of Q.
    - Search for a column named col_ref_i [in table T_j]
      in the GROUP BY clause of Q.
    - If found different columns with the same name in GROUP BY and SELECT
      - issue a warning and return the GROUP BY column,
      - otherwise return the found SELECT column.


  RETURN
    NULL - there was an error, and the error was already reported
    not_found_item - the item was not resolved, no error was reported
    resolved item - if the item was resolved
*/

static Item**
resolve_ref_in_select_and_group(THD *thd, Item_ident *ref, SELECT_LEX *select)
{
  Item **group_by_ref= NULL;
  Item **select_ref= NULL;
  ORDER *group_list= (ORDER*) select->group_list.first;
  bool ambiguous_fields= FALSE;
  uint counter;
  bool not_used;

  /*
    Search for a column or derived column named as 'ref' in the SELECT
    clause of the current select.
  */
  if (!(select_ref= find_item_in_list(ref, *(select->get_item_list()),
                                      &counter, REPORT_EXCEPT_NOT_FOUND,
                                      &not_used)))
    return NULL; /* Some error occurred. */

  /* If this is a non-aggregated field inside HAVING, search in GROUP BY. */
  if (select->having_fix_field && !ref->with_sum_func && group_list)
  {
    group_by_ref= find_field_in_group_list(ref, group_list);
    
    /* Check if the fields found in SELECT and GROUP BY are the same field. */
    if (group_by_ref && (select_ref != not_found_item) &&
        !((*group_by_ref)->eq(*select_ref, 0)))
    {
      ambiguous_fields= TRUE;
      push_warning_printf(thd, MYSQL_ERROR::WARN_LEVEL_WARN, ER_NON_UNIQ_ERROR,
                          ER(ER_NON_UNIQ_ERROR), ref->full_name(),
                          current_thd->where);

    }
  }

  if (select_ref != not_found_item || group_by_ref)
  {
    if (select_ref != not_found_item && !ambiguous_fields)
    {
      DBUG_ASSERT(*select_ref != 0);
      if (!select->ref_pointer_array[counter])
      {
        my_error(ER_ILLEGAL_REFERENCE, MYF(0),
                 ref->name, "forward reference in item list");
        return NULL;
      }
      DBUG_ASSERT((*select_ref)->fixed);
      return (select->ref_pointer_array + counter);
    }
    if (group_by_ref)
      return group_by_ref;
    DBUG_ASSERT(FALSE);
    return NULL; /* So there is no compiler warning. */
  }

  return (Item**) not_found_item;
}


/*
  Resolve the name of a column reference.

  SYNOPSIS
    Item_field::fix_fields()
    thd       [in]      current thread
    tables    [in]      the tables in a FROM clause
    reference [in/out]  view column if this item was resolved to a view column

  DESCRIPTION
    The method resolves the column reference represented by 'this' as a column
    present in one of: FROM clause, SELECT clause, GROUP BY clause of a query
    Q, or in outer queries that contain Q.

  NOTES
    The name resolution algorithm used is (where [T_j] is an optional table
    name that qualifies the column name):

      resolve_column_reference([T_j].col_ref_i)
      {
        search for a column or derived column named col_ref_i
        [in table T_j] in the FROM clause of Q;

        if such a column is NOT found AND    // Lookup in outer queries.
           there are outer queries
        {
          for each outer query Q_k beginning from the inner-most one
          {
            if - Q_k is not a group query AND
               - Q_k is not inside an aggregate function
               OR
               - Q_(k-1) is not in a HAVING or SELECT clause of Q_k
            {
              search for a column or derived column named col_ref_i
              [in table T_j] in the FROM clause of Q_k;
            }

            if such a column is not found
              Search for a column or derived column named col_ref_i
              [in table T_j] in the SELECT and GROUP clauses of Q_k.
          }
        }
      }

    Notice that compared to Item_ref::fix_fields, here we first search the FROM
    clause, and then we search the SELECT and GROUP BY clauses.

  RETURN
    TRUE  if error
    FALSE on success
*/

bool Item_field::fix_fields(THD *thd, TABLE_LIST *tables, Item **reference)
{
  enum_parsing_place place= NO_MATTER;
  DBUG_ASSERT(fixed == 0);
  if (!field)					// If field is not checked
  {
    bool upward_lookup= FALSE;
    Field *from_field= (Field *)not_found_field;
    /*
      In case of view, find_field_in_tables() write pointer to view field
      expression to 'reference', i.e. it substitute that expression instead
      of this Item_field
    */
    if ((from_field= find_field_in_tables(thd, this, tables, reference,
                                   IGNORE_EXCEPT_NON_UNIQUE,
                                   !any_privileges)) ==
	not_found_field)
    {
      SELECT_LEX *last= 0;
      TABLE_LIST *table_list;
      Item **ref= (Item **) not_found_item;
      SELECT_LEX *current_sel= (SELECT_LEX *) thd->lex->current_select;
      /*
        If there is an outer select, and it is not a derived table (which do
        not support the use of outer fields for now), try to resolve this
        reference in the outer select(s).
      
        We treat each subselect as a separate namespace, so that different
        subselects may contain columns with the same names. The subselects are
        searched starting from the innermost.
      */
      if (current_sel->master_unit()->first_select()->linkage !=
          DERIVED_TABLE_TYPE)
      {
	SELECT_LEX_UNIT *prev_unit= current_sel->master_unit();
        SELECT_LEX *outer_sel= prev_unit->outer_select();
	for ( ; outer_sel ;
              outer_sel= (prev_unit= outer_sel->master_unit())->outer_select())
	{
          last= outer_sel;
	  Item_subselect *prev_subselect_item= prev_unit->item;
	  upward_lookup= TRUE;

          /* Search in the tables of the FROM clause of the outer select. */
	  table_list= outer_sel->get_table_list();
	  if (outer_sel->resolve_mode == SELECT_LEX::INSERT_MODE && table_list)
	  {
            /*
              It is a primary INSERT st_select_lex => do not resolve against the
              first table.
            */
	    table_list= table_list->next_local;
          }
          place= prev_subselect_item->parsing_place;
          /*
            Check table fields only if the subquery is used somewhere out of
            HAVING, or the outer SELECT does not use grouping (i.e. tables are
            accessible).

            In case of view, find_field_in_tables() write pointer to view
            field expression to 'reference', i.e. it substitute that
            expression instead of this Item_field
          */
          if ((place != IN_HAVING ||
               (outer_sel->with_sum_func == 0 &&
                outer_sel->group_list.elements == 0)) &&
              (from_field= find_field_in_tables(thd, this, table_list,
                                                reference,
                                                IGNORE_EXCEPT_NON_UNIQUE,
                                                TRUE)) !=
              not_found_field)
	  {
	    if (from_field)
            {
              if (from_field != view_ref_found)
              {
                prev_subselect_item->used_tables_cache|= from_field->table->map;
                prev_subselect_item->const_item_cache= 0;
              }
              else
              {
                Item::Type type= (*reference)->type();
                prev_subselect_item->used_tables_cache|=
                  (*reference)->used_tables();
                prev_subselect_item->const_item_cache&=
                  (*reference)->const_item();
                mark_as_dependent(thd, last, current_sel, this,
                                  ((type == REF_ITEM || type == FIELD_ITEM) ?
                                   (Item_ident*) (*reference) :
                                   0));
                /*
                  view reference found, we substituted it instead of this
                  Item (find_field_in_tables do it by assigning new value to
                  *reference), so can quit
                */
                return FALSE;
              }
            }
	    break;
	  }

          /* Search in the SELECT and GROUP lists of the outer select. */
	  if (outer_sel->resolve_mode == SELECT_LEX::SELECT_MODE)
          {
            if (!(ref= resolve_ref_in_select_and_group(thd, this, outer_sel)))
              return TRUE; /* Some error occurred (e.g. ambiguous names). */
            if (ref != not_found_item)
            {
              DBUG_ASSERT(*ref && (*ref)->fixed);
              prev_subselect_item->used_tables_cache|= (*ref)->used_tables();
	      prev_subselect_item->const_item_cache&= (*ref)->const_item();
              break;
            }
	  }

	  // Reference is not found => depend from outer (or just error)
	  prev_subselect_item->used_tables_cache|= OUTER_REF_TABLE_BIT;
	  prev_subselect_item->const_item_cache= 0;

	  if (outer_sel->master_unit()->first_select()->linkage ==
	      DERIVED_TABLE_TYPE)
	    break; // do not look over derived table
	}
      }

      DBUG_ASSERT(ref != 0);
      if (!from_field)
	return TRUE;
      if (ref == not_found_item && from_field == not_found_field)
      {
	if (upward_lookup)
	{
	  // We can't say exactly what absent table or field
	  my_error(ER_BAD_FIELD_ERROR, MYF(0), full_name(), thd->where);
	}
	else
	{
	  // Call to report error
	  find_field_in_tables(thd, this, tables, reference, REPORT_ALL_ERRORS,
                               TRUE);
	}
	return TRUE;
      }
      else if (ref != not_found_item)
      {
        Item *save;
        Item_ref *rf;

        /* Should have been checked in resolve_ref_in_select_and_group(). */
        DBUG_ASSERT(*ref && (*ref)->fixed);
        /*
          Here, a subset of actions performed by Item_ref::set_properties
          is not enough. So we pass ptr to NULL into Item_[direct]_ref
          constructor, so no initialization is performed, and call 
          fix_fields() below.
        */
        save= *ref;
        *ref= NULL;                             // Don't call set_properties()
        rf= (place == IN_HAVING ?
             new Item_ref(ref, (char*) table_name, (char*) field_name) :
             new Item_direct_ref(ref, (char*) table_name, (char*) field_name));
        *ref= save;
	if (!rf)
	  return TRUE;
        thd->change_item_tree(reference, rf);
	/*
	  rf is Item_ref => never substitute other items (in this case)
	  during fix_fields() => we can use rf after fix_fields()
	*/
        DBUG_ASSERT(!rf->fixed);                // Assured by Item_ref()
        if (rf->fix_fields(thd, tables, reference) || rf->check_cols(1))
	  return TRUE;

	mark_as_dependent(thd, last, current_sel, this, rf);
	return FALSE;
      }
      else
      {
	mark_as_dependent(thd, last, current_sel, this, this);
	if (last->having_fix_field)
	{
	  Item_ref *rf;
          rf= new Item_ref((cached_table->db[0] ? cached_table->db : 0),
                           (char*) cached_table->alias, (char*) field_name);
	  if (!rf)
	    return TRUE;
          thd->change_item_tree(reference, rf);
	  /*
	    rf is Item_ref => never substitute other items (in this case)
	    during fix_fields() => we can use rf after fix_fields()
	  */
          DBUG_ASSERT(!rf->fixed);                // Assured by Item_ref()
          return (rf->fix_fields(thd, tables, reference) || rf->check_cols(1));
	}
      }
    }
    else if (!from_field)
      return TRUE;

    /*
      if it is not expression from merged VIEW we will set this field.

      We can leave expression substituted from view for next PS/SP rexecution
      (i.e. do not register this substitution for reverting on cleupup()
      (register_item_tree_changing())), because this subtree will be
      fix_field'ed during setup_tables()->setup_ancestor() (i.e. before
      all other expressions of query, and references on tables which do
      not present in query will not make problems.

      Also we suppose that view can't be changed during PS/SP life.
    */
    if (from_field == view_ref_found)
      return FALSE;

    set_field(from_field);
  }
  else if (thd->set_query_id && field->query_id != thd->query_id)
  {
    /* We only come here in unions */
    TABLE *table=field->table;
    field->query_id=thd->query_id;
    table->used_fields++;
    table->used_keys.intersect(field->part_of_key);
  }
#ifndef NO_EMBEDDED_ACCESS_CHECKS
  if (any_privileges)
  {
    char *db, *tab;
    if (cached_table->view)
    {
      db= cached_table->view_db.str;
      tab= cached_table->view_name.str;
    }
    else
    {
      db= cached_table->db;
      tab= cached_table->table_name;
    }
    if (!(have_privileges= (get_column_grant(thd, &field->table->grant,
                                             db, tab, field_name) &
                            VIEW_ANY_ACL)))
    {
      my_error(ER_COLUMNACCESS_DENIED_ERROR, MYF(0),
               "ANY", thd->priv_user, thd->host_or_ip,
               field_name, tab);
      return TRUE;
    }
  }
#endif
  fixed= 1;
  return FALSE;
}


Item *Item_field::safe_charset_converter(CHARSET_INFO *tocs)
{
  no_const_subst= 1;
  return Item::safe_charset_converter(tocs);
}


void Item_field::cleanup()
{
  DBUG_ENTER("Item_field::cleanup");
  Item_ident::cleanup();
  /*
    Even if this object was created by direct link to field in setup_wild()
    it will be linked correctly next time by name of field and table alias.
    I.e. we can drop 'field'.
   */
  field= result_field= 0;
  DBUG_VOID_RETURN;
}

/*
  Find a field among specified multiple equalities 

  SYNOPSIS
    find_item_equal()
    cond_equal   reference to list of multiple equalities where
                 the field (this object) is to be looked for
  
  DESCRIPTION
    The function first searches the field among multiple equalities
    of the current level (in the cond_equal->current_level list).
    If it fails, it continues searching in upper levels accessed
    through a pointer cond_equal->upper_levels.
    The search terminates as soon as a multiple equality containing 
    the field is found. 

  RETURN VALUES
    First Item_equal containing the field, if success
    0, otherwise
*/
Item_equal *Item_field::find_item_equal(COND_EQUAL *cond_equal)
{
  Item_equal *item= 0;
  while (cond_equal)
  {
    List_iterator_fast<Item_equal> li(cond_equal->current_level);
    while ((item= li++))
    {
      if (item->contains(field))
        return item;
    }
    /* 
      The field is not found in any of the multiple equalities
      of the current level. Look for it in upper levels
    */
    cond_equal= cond_equal->upper_levels;
  }
  return 0;
}


/*
  Set a pointer to the multiple equality the field reference belongs to
  (if any)
   
  SYNOPSIS
    equal_fields_propagator()
    arg - reference to list of multiple equalities where
          the field (this object) is to be looked for
  
  DESCRIPTION
    The function looks for a multiple equality containing the field item
    among those referenced by arg.
    In the case such equality exists the function does the following.
    If the found multiple equality contains a constant, then the field
    reference is substituted for this constant, otherwise it sets a pointer
    to the multiple equality in the field item.

  NOTES
    This function is supposed to be called as a callback parameter in calls
    of the transform method.  

  RETURN VALUES
    pointer to the replacing constant item, if the field item was substituted 
    pointer to the field item, otherwise.
*/

Item *Item_field::equal_fields_propagator(byte *arg)
{
  if (no_const_subst)
    return this;
  item_equal= find_item_equal((COND_EQUAL *) arg);
  Item *item= 0;
  if (item_equal)
    item= item_equal->get_const();
  if (!item)
    item= this;
  return item;
}


/*
  Mark the item to not be part of substitution if it's not a binary item
  See comments in Arg_comparator::set_compare_func() for details
*/

Item *Item_field::set_no_const_sub(byte *arg)
{
  if (field->charset() != &my_charset_bin)
    no_const_subst=1;
  return this;
}


/*
  Replace an Item_field for an equal Item_field that evaluated earlier
  (if any)
   
  SYNOPSIS
    replace_equal_field_()
    arg - a dummy parameter, is not used here
  
  DESCRIPTION
    The function returns a pointer to an item that is taken from
    the very beginning of the item_equal list which the Item_field
    object refers to (belongs to).  
    If the Item_field object does not refer any Item_equal object
    'this' is returned 

  NOTES
    This function is supposed to be called as a callback parameter in calls
    of the thransformer method.  

  RETURN VALUES
    pointer to a replacement Item_field if there is a better equal item;
    this - otherwise.
*/

Item *Item_field::replace_equal_field(byte *arg)
{
  if (item_equal)
  {
    Item_field *subst= item_equal->get_first();
    if (!field->eq(subst->field))
      return subst;
  }
  return this;
}


void Item::init_make_field(Send_field *tmp_field,
			   enum enum_field_types field_type)
{
  char *empty_name= (char*) "";
  tmp_field->db_name=		empty_name;
  tmp_field->org_table_name=	empty_name;
  tmp_field->org_col_name=	empty_name;
  tmp_field->table_name=	empty_name;
  tmp_field->col_name=		name;
  tmp_field->charsetnr=         collation.collation->number;
  tmp_field->flags=             (maybe_null ? 0 : NOT_NULL_FLAG) | 
                                (my_binary_compare(collation.collation) ?
                                 BINARY_FLAG : 0);
  tmp_field->type=field_type;
  tmp_field->length=max_length;
  tmp_field->decimals=decimals;
  if (unsigned_flag)
    tmp_field->flags |= UNSIGNED_FLAG;
}

void Item::make_field(Send_field *tmp_field)
{
  init_make_field(tmp_field, field_type());
}


void Item_empty_string::make_field(Send_field *tmp_field)
{
  init_make_field(tmp_field, MYSQL_TYPE_VARCHAR);
}


enum_field_types Item::field_type() const
{
  switch (result_type()) {
  case STRING_RESULT:  return MYSQL_TYPE_VARCHAR;
  case INT_RESULT:     return FIELD_TYPE_LONGLONG;
  case DECIMAL_RESULT: return FIELD_TYPE_NEWDECIMAL;
  case REAL_RESULT:    return FIELD_TYPE_DOUBLE;
  case ROW_RESULT:
  default:
    DBUG_ASSERT(0);
    return MYSQL_TYPE_VARCHAR;
  }
}


/*
  Create a field to hold a string value from an item

  SYNOPSIS
    make_string_field()
    table		Table for which the field is created

  IMPLEMENTATION
    If max_length > CONVERT_IF_BIGGER_TO_BLOB create a blob
    If max_length > 0 create a varchar
    If max_length == 0 create a CHAR(0) 
*/


Field *Item::make_string_field(TABLE *table)
{
  if (max_length > CONVERT_IF_BIGGER_TO_BLOB)
    return new Field_blob(max_length, maybe_null, name, table,
                          collation.collation);
  if (max_length > 0)
    return new Field_varstring(max_length, maybe_null, name, table,
                               collation.collation);
  return new Field_string(max_length, maybe_null, name, table,
                          collation.collation);
}


/*
  Create a field based on field_type of argument

  For now, this is only used to create a field for
  IFNULL(x,something)

  RETURN
    0  error
    #  Created field
*/

Field *Item::tmp_table_field_from_field_type(TABLE *table)
{
  /*
    The field functions defines a field to be not null if null_ptr is not 0
  */
  uchar *null_ptr= maybe_null ? (uchar*) "" : 0;

  switch (field_type()) {
  case MYSQL_TYPE_DECIMAL:
  case MYSQL_TYPE_NEWDECIMAL:
    return new Field_new_decimal((char*) 0, max_length, null_ptr, 0,
                                 Field::NONE, name, table, decimals, 0,
                                 unsigned_flag);
  case MYSQL_TYPE_TINY:
    return new Field_tiny((char*) 0, max_length, null_ptr, 0, Field::NONE,
			  name, table, 0, unsigned_flag);
  case MYSQL_TYPE_SHORT:
    return new Field_short((char*) 0, max_length, null_ptr, 0, Field::NONE,
			   name, table, 0, unsigned_flag);
  case MYSQL_TYPE_LONG:
    return new Field_long((char*) 0, max_length, null_ptr, 0, Field::NONE,
			  name, table, 0, unsigned_flag);
#ifdef HAVE_LONG_LONG
  case MYSQL_TYPE_LONGLONG:
    return new Field_longlong((char*) 0, max_length, null_ptr, 0, Field::NONE,
			      name, table, 0, unsigned_flag);
#endif
  case MYSQL_TYPE_FLOAT:
    return new Field_float((char*) 0, max_length, null_ptr, 0, Field::NONE,
			   name, table, decimals, 0, unsigned_flag);
  case MYSQL_TYPE_DOUBLE:
    return new Field_double((char*) 0, max_length, null_ptr, 0, Field::NONE,
			    name, table, decimals, 0, unsigned_flag);
  case MYSQL_TYPE_NULL:
    return new Field_null((char*) 0, max_length, Field::NONE,
			  name, table, &my_charset_bin);
  case MYSQL_TYPE_INT24:
    return new Field_medium((char*) 0, max_length, null_ptr, 0, Field::NONE,
			    name, table, 0, unsigned_flag);
  case MYSQL_TYPE_NEWDATE:
  case MYSQL_TYPE_DATE:
    return new Field_date(maybe_null, name, table, &my_charset_bin);
  case MYSQL_TYPE_TIME:
    return new Field_time(maybe_null, name, table, &my_charset_bin);
  case MYSQL_TYPE_TIMESTAMP:
  case MYSQL_TYPE_DATETIME:
    return new Field_datetime(maybe_null, name, table, &my_charset_bin);
  case MYSQL_TYPE_YEAR:
    return new Field_year((char*) 0, max_length, null_ptr, 0, Field::NONE,
			  name, table);
  default:
    /* This case should never be chosen */
    DBUG_ASSERT(0);
    /* If something goes awfully wrong, it's better to get a string than die */
  case MYSQL_TYPE_ENUM:
  case MYSQL_TYPE_SET:
  case MYSQL_TYPE_STRING:
  case MYSQL_TYPE_VAR_STRING:
  case MYSQL_TYPE_VARCHAR:
    return make_string_field(table);
  case MYSQL_TYPE_TINY_BLOB:
  case MYSQL_TYPE_MEDIUM_BLOB:
  case MYSQL_TYPE_LONG_BLOB:
  case MYSQL_TYPE_BLOB:
  case MYSQL_TYPE_GEOMETRY:
    return new Field_blob(max_length, maybe_null, name, table,
                          collation.collation);
    break;					// Blob handled outside of case
  }
}


/* ARGSUSED */
void Item_field::make_field(Send_field *tmp_field)
{
  field->make_field(tmp_field);
  DBUG_ASSERT(tmp_field->table_name != 0);
  if (name)
    tmp_field->col_name=name;			// Use user supplied name
}


/*
  Set a field:s value from a item
*/

void Item_field::save_org_in_field(Field *to)
{
  if (field->is_null())
  {
    null_value=1;
    set_field_to_null_with_conversions(to, 1);
  }
  else
  {
    to->set_notnull();
    field_conv(to,field);
    null_value=0;
  }
}

int Item_field::save_in_field(Field *to, bool no_conversions)
{
  if (result_field->is_null())
  {
    null_value=1;
    return set_field_to_null_with_conversions(to, no_conversions);
  }
  else
  {
    to->set_notnull();
    field_conv(to,result_field);
    null_value=0;
  }
  return 0;
}


/*
  Store null in field

  SYNOPSIS
    save_in_field()
    field		Field where we want to store NULL

  DESCRIPTION
    This is used on INSERT.
    Allow NULL to be inserted in timestamp and auto_increment values

  RETURN VALUES
    0	 ok
    1	 Field doesn't support NULL values and can't handle 'field = NULL'
*/   

int Item_null::save_in_field(Field *field, bool no_conversions)
{
  return set_field_to_null_with_conversions(field, no_conversions);
}


/*
  Store null in field

  SYNOPSIS
    save_safe_in_field()
    field		Field where we want to store NULL

  RETURN VALUES
    0	 OK
    1	 Field doesn't support NULL values
*/   

int Item_null::save_safe_in_field(Field *field)
{
  return set_field_to_null(field);
}


int Item::save_in_field(Field *field, bool no_conversions)
{
  int error;
  if (result_type() == STRING_RESULT ||
      result_type() == REAL_RESULT &&
      field->result_type() == STRING_RESULT)
  {
    String *result;
    CHARSET_INFO *cs= collation.collation;
    char buff[MAX_FIELD_WIDTH];		// Alloc buffer for small columns
    str_value.set_quick(buff, sizeof(buff), cs);
    result=val_str(&str_value);
    if (null_value)
    {
      str_value.set_quick(0, 0, cs);
      return set_field_to_null_with_conversions(field, no_conversions);
    }
    field->set_notnull();
    error=field->store(result->ptr(),result->length(),cs);
    str_value.set_quick(0, 0, cs);
  }
  else if (result_type() == REAL_RESULT)
  {
    double nr= val_real();
    if (null_value)
      return set_field_to_null(field);
    field->set_notnull();
    error=field->store(nr);
  }
  else if (result_type() == DECIMAL_RESULT)
  {
    my_decimal decimal_value;
    my_decimal *value= val_decimal(&decimal_value);
    if (null_value)
      return set_field_to_null(field);
    field->set_notnull();
    error=field->store_decimal(value);
  }
  else
  {
    longlong nr=val_int();
    if (null_value)
      return set_field_to_null_with_conversions(field, no_conversions);
    field->set_notnull();
    error=field->store(nr);
  }
  return error;
}


int Item_string::save_in_field(Field *field, bool no_conversions)
{
  String *result;
  result=val_str(&str_value);
  if (null_value)
    return set_field_to_null(field);
  field->set_notnull();
  return field->store(result->ptr(),result->length(),collation.collation);
}

int Item_uint::save_in_field(Field *field, bool no_conversions)
{
  /*
    TODO: To be fixed when wen have a
    field->store(longlong, unsigned_flag) method 
  */
  return Item_int::save_in_field(field, no_conversions);
}


int Item_int::save_in_field(Field *field, bool no_conversions)
{
  longlong nr=val_int();
  if (null_value)
    return set_field_to_null(field);
  field->set_notnull();
  return field->store(nr);
}


int Item_decimal::save_in_field(Field *field, bool no_conversions)
{
  field->set_notnull();
  return field->store_decimal(&decimal_value);
}


bool Item_int::eq(const Item *arg, bool binary_cmp) const
{
  /* No need to check for null value as basic constant can't be NULL */
  if (arg->basic_const_item() && arg->type() == type())
  {
    /*
      We need to cast off const to call val_int(). This should be OK for
      a basic constant.
    */
    Item *item= (Item*) arg;
    return item->val_int() == value && item->unsigned_flag == unsigned_flag;
  }
  return FALSE;
}


Item *Item_int_with_ref::new_item()
{
  DBUG_ASSERT(ref->basic_const_item());
  /*
    We need to evaluate the constant to make sure it works with
    parameter markers.
  */
  return (ref->unsigned_flag ?
          new Item_uint(ref->name, ref->val_int(), ref->max_length) :
          new Item_int(ref->name, ref->val_int(), ref->max_length));
}


Item_num *Item_uint::neg()
{
  Item_decimal *item= new Item_decimal(value, 0);
  return item->neg();
}


static uint nr_of_decimals(const char *str, const char *end)
{
  const char *decimal_point;

  /* Find position for '.' */
  for (;;)
  {
    if (str == end)
      return 0;
    if (*str == 'e' || *str == 'E')
      return NOT_FIXED_DEC;    
    if (*str++ == '.')
      break;
  }
  decimal_point= str;
  for (; my_isdigit(system_charset_info, *str) ; str++)
    ;
  if (*str == 'e' || *str == 'E')
    return NOT_FIXED_DEC;
  return (uint) (str - decimal_point);
}


/*
  This function is only called during parsing. We will signal an error if
  value is not a true double value (overflow)
*/

Item_float::Item_float(const char *str_arg, uint length)
{
  int error;
  char *end_not_used;
  value= my_strntod(&my_charset_bin, (char*) str_arg, length, &end_not_used,
                    &error);
  if (error)
  {
    /*
      Note that we depend on that str_arg is null terminated, which is true
      when we are in the parser
    */
    DBUG_ASSERT(str_arg[length] == 0);
    my_error(ER_ILLEGAL_VALUE_FOR_TYPE, MYF(0), "double", (char*) str_arg);
  }
  presentation= name=(char*) str_arg;
  decimals=(uint8) nr_of_decimals(str_arg, str_arg+length);
  max_length=length;
  fixed= 1;
}


int Item_float::save_in_field(Field *field, bool no_conversions)
{
  double nr= val_real();
  if (null_value)
    return set_field_to_null(field);
  field->set_notnull();
  return field->store(nr);
}


void Item_float::print(String *str)
{
  if (presentation)
  {
    str->append(presentation);
    return;
  }
  char buffer[20];
  String num(buffer, sizeof(buffer), &my_charset_bin);
  num.set(value, decimals, &my_charset_bin);
  str->append(num);
}


/*
  hex item
  In string context this is a binary string.
  In number context this is a longlong value.
*/

bool Item_float::eq(const Item *arg, bool binary_cmp) const
{
  if (arg->basic_const_item() && arg->type() == type())
  {
    /*
      We need to cast off const to call val_int(). This should be OK for
      a basic constant.
    */
    Item *item= (Item*) arg;
    return item->val_real() == value;
  }
  return FALSE;
}


inline uint char_val(char X)
{
  return (uint) (X >= '0' && X <= '9' ? X-'0' :
		 X >= 'A' && X <= 'Z' ? X-'A'+10 :
		 X-'a'+10);
}


Item_hex_string::Item_hex_string(const char *str, uint str_length)
{
  name=(char*) str-2;				// Lex makes this start with 0x
  max_length=(str_length+1)/2;
  char *ptr=(char*) sql_alloc(max_length+1);
  if (!ptr)
    return;
  str_value.set(ptr,max_length,&my_charset_bin);
  char *end=ptr+max_length;
  if (max_length*2 != str_length)
    *ptr++=char_val(*str++);			// Not even, assume 0 prefix
  while (ptr != end)
  {
    *ptr++= (char) (char_val(str[0])*16+char_val(str[1]));
    str+=2;
  }
  *ptr=0;					// Keep purify happy
  collation.set(&my_charset_bin, DERIVATION_COERCIBLE);
  fixed= 1;
}

longlong Item_hex_string::val_int()
{
  // following assert is redundant, because fixed=1 assigned in constructor
  DBUG_ASSERT(fixed == 1);
  char *end=(char*) str_value.ptr()+str_value.length(),
       *ptr=end-min(str_value.length(),sizeof(longlong));

  ulonglong value=0;
  for (; ptr != end ; ptr++)
    value=(value << 8)+ (ulonglong) (uchar) *ptr;
  return (longlong) value;
}


my_decimal *Item_hex_string::val_decimal(my_decimal *decimal_value)
{
  // following assert is redundant, because fixed=1 assigned in constructor
  DBUG_ASSERT(fixed == 1);
  ulonglong value= (ulonglong)val_int();
  int2my_decimal(E_DEC_FATAL_ERROR, value, TRUE, decimal_value);
  return (decimal_value);
}


int Item_hex_string::save_in_field(Field *field, bool no_conversions)
{
  int error;
  field->set_notnull();
  if (field->result_type() == STRING_RESULT)
  {
    error=field->store(str_value.ptr(),str_value.length(),collation.collation);
  }
  else
  {
    longlong nr=val_int();
    error=field->store(nr);
  }
  return error;
}


bool Item_hex_string::eq(const Item *arg, bool binary_cmp) const
{
  if (arg->basic_const_item() && arg->type() == type())
  {
    if (binary_cmp)
      return !stringcmp(&str_value, &arg->str_value);
    return !sortcmp(&str_value, &arg->str_value, collation.collation);
  }
  return FALSE;
}

/*
  bin item.
  In string context this is a binary string.
  In number context this is a longlong value.
*/
  
Item_bin_string::Item_bin_string(const char *str, uint str_length)
{
  const char *end= str + str_length - 1;
  uchar bits= 0;
  uint power= 1;

  name= (char*) str - 2;
  max_length= (str_length + 7) >> 3;
  char *ptr= (char*) sql_alloc(max_length + 1);
  if (!ptr)
    return;
  str_value.set(ptr, max_length, &my_charset_bin);
  ptr+= max_length - 1;
  ptr[1]= 0;                     // Set end null for string
  for (; end >= str; end--)
  {
    if (power == 256)
    {
      power= 1;
      *ptr--= bits;
      bits= 0;     
    }
    if (*end == '1')
      bits|= power; 
    power<<= 1;
  }
  *ptr= (char) bits;
  collation.set(&my_charset_bin, DERIVATION_COERCIBLE);
  fixed= 1;
}


/*
  Pack data in buffer for sending
*/

bool Item_null::send(Protocol *protocol, String *packet)
{
  return protocol->store_null();
}

/*
  This is only called from items that is not of type item_field
*/

bool Item::send(Protocol *protocol, String *buffer)
{
  bool result;
  enum_field_types type;
  LINT_INIT(result);                     // Will be set if null_value == 0

  switch ((type=field_type())) {
  default:
  case MYSQL_TYPE_NULL:
  case MYSQL_TYPE_DECIMAL:
  case MYSQL_TYPE_ENUM:
  case MYSQL_TYPE_SET:
  case MYSQL_TYPE_TINY_BLOB:
  case MYSQL_TYPE_MEDIUM_BLOB:
  case MYSQL_TYPE_LONG_BLOB:
  case MYSQL_TYPE_BLOB:
  case MYSQL_TYPE_GEOMETRY:
  case MYSQL_TYPE_STRING:
  case MYSQL_TYPE_VAR_STRING:
  case MYSQL_TYPE_VARCHAR:
  case MYSQL_TYPE_BIT:
  case MYSQL_TYPE_NEWDECIMAL:
  {
    String *res;
    if ((res=val_str(buffer)))
      result= protocol->store(res->ptr(),res->length(),res->charset());
    break;
  }
  case MYSQL_TYPE_TINY:
  {
    longlong nr;
    nr= val_int();
    if (!null_value)
      result= protocol->store_tiny(nr);
    break;
  }
  case MYSQL_TYPE_SHORT:
  case MYSQL_TYPE_YEAR:
  {
    longlong nr;
    nr= val_int();
    if (!null_value)
      result= protocol->store_short(nr);
    break;
  }
  case MYSQL_TYPE_INT24:
  case MYSQL_TYPE_LONG:
  {
    longlong nr;
    nr= val_int();
    if (!null_value)
      result= protocol->store_long(nr);
    break;
  }
  case MYSQL_TYPE_LONGLONG:
  {
    longlong nr;
    nr= val_int();
    if (!null_value)
      result= protocol->store_longlong(nr, unsigned_flag);
    break;
  }
  case MYSQL_TYPE_FLOAT:
  {
    float nr;
    nr= (float) val_real();
    if (!null_value)
      result= protocol->store(nr, decimals, buffer);
    break;
  }
  case MYSQL_TYPE_DOUBLE:
  {
    double nr= val_real();
    if (!null_value)
      result= protocol->store(nr, decimals, buffer);
    break;
  }
  case MYSQL_TYPE_DATETIME:
  case MYSQL_TYPE_DATE:
  case MYSQL_TYPE_TIMESTAMP:
  {
    TIME tm;
    get_date(&tm, TIME_FUZZY_DATE);
    if (!null_value)
    {
      if (type == MYSQL_TYPE_DATE)
	return protocol->store_date(&tm);
      else
	result= protocol->store(&tm);
    }
    break;
  }
  case MYSQL_TYPE_TIME:
  {
    TIME tm;
    get_time(&tm);
    if (!null_value)
      result= protocol->store_time(&tm);
    break;
  }
  }
  if (null_value)
    result= protocol->store_null();
  return result;
}


bool Item_field::send(Protocol *protocol, String *buffer)
{
  return protocol->store(result_field);
}


Item_ref::Item_ref(Item **item, const char *table_name_par,
                   const char *field_name_par)
  :Item_ident(NullS, table_name_par, field_name_par), result_field(0),
   ref(item)
{
  /*
    This constructor used to create some internals references over fixed items
  */
  DBUG_ASSERT(ref != 0);
  if (*ref)
    set_properties();
}


/*
  Resolve the name of a reference to a column reference.

  SYNOPSIS
    Item_ref::fix_fields()
    thd       [in]      current thread
    tables    [in]      the tables in a FROM clause
    reference [in/out]  view column if this item was resolved to a view column

  DESCRIPTION
    The method resolves the column reference represented by 'this' as a column
    present in one of: GROUP BY clause, SELECT clause, outer queries. It is
    used typically for columns in the HAVING clause which are not under
    aggregate functions.

  NOTES
    The name resolution algorithm used is (where [T_j] is an optional table
    name that qualifies the column name):

      resolve_extended([T_j].col_ref_i)
      {
        Search for a column or derived column named col_ref_i [in table T_j]
        in the SELECT and GROUP clauses of Q.

        if such a column is NOT found AND    // Lookup in outer queries.
           there are outer queries
        {
          for each outer query Q_k beginning from the inner-most one
         {
            Search for a column or derived column named col_ref_i
            [in table T_j] in the SELECT and GROUP clauses of Q_k.

            if such a column is not found AND
               - Q_k is not a group query AND
               - Q_k is not inside an aggregate function
               OR
               - Q_(k-1) is not in a HAVING or SELECT clause of Q_k
            {
              search for a column or derived column named col_ref_i
              [in table T_j] in the FROM clause of Q_k;
            }
          }
        }
      }

    This procedure treats GROUP BY and SELECT clauses as one namespace for
    column references in HAVING. Notice that compared to
    Item_field::fix_fields, here we first search the SELECT and GROUP BY
    clauses, and then we search the FROM clause.

  POSTCONDITION
    Item_ref::ref is 0 or points to a valid item

  RETURN
    TRUE  if error
    FALSE on success
*/

bool Item_ref::fix_fields(THD *thd, TABLE_LIST *tables, Item **reference)
{
  DBUG_ASSERT(fixed == 0);
  enum_parsing_place place= NO_MATTER;
  SELECT_LEX *current_sel= thd->lex->current_select;

  if (!ref || ref == not_found_item)
  {
    SELECT_LEX_UNIT *prev_unit= current_sel->master_unit();
    SELECT_LEX *outer_sel= prev_unit->outer_select();

    if (!(ref= resolve_ref_in_select_and_group(thd, this, current_sel)))
      return TRUE;             /* Some error occurred (e.g. ambiguous names). */

    if (ref == not_found_item) /* This reference was not resolved. */
    {
      TABLE_LIST *table_list;
      Field *from_field;
      SELECT_LEX *last;
      ref= 0;

      if (!outer_sel || (current_sel->master_unit()->first_select()->linkage ==
                        DERIVED_TABLE_TYPE))
      {
        /* The current reference cannot be resolved in this query. */
        my_error(ER_BAD_FIELD_ERROR,MYF(0),
                 this->full_name(), current_thd->where);
        return TRUE;
      }
      /*
        If there is an outer select, and it is not a derived table (which do
        not support the use of outer fields for now), try to resolve this
        reference in the outer select(s).

        We treat each subselect as a separate namespace, so that different
        subselects may contain columns with the same names. The subselects are
        searched starting from the innermost.
      */
      from_field= (Field*) not_found_field;
      last= 0;

      /* The following loop will always be excuted at least once */
      for ( ; outer_sel ;
            outer_sel= (prev_unit= outer_sel->master_unit())->outer_select())
      {
        last= outer_sel;
        Item_subselect *prev_subselect_item= prev_unit->item;

        /* Search in the SELECT and GROUP lists of the outer select. */
        if (outer_sel->resolve_mode == SELECT_LEX::SELECT_MODE)
        {
          if (!(ref= resolve_ref_in_select_and_group(thd, this, outer_sel)))
            return TRUE; /* Some error occurred (e.g. ambiguous names). */
          if (ref != not_found_item)
          {
            DBUG_ASSERT(*ref && (*ref)->fixed);
            prev_subselect_item->used_tables_cache|= (*ref)->used_tables();
            prev_subselect_item->const_item_cache&= (*ref)->const_item();
            break;
          }
          /*
            Set ref to 0 to ensure that we get an error in case we replaced
            this item with another item and still use this item in some
            other place of the parse tree.
          */
          ref= 0;
        }

        /* Search in the tables of the FROM clause of the outer select. */
        table_list= outer_sel->get_table_list();
        if (outer_sel->resolve_mode == SELECT_LEX::INSERT_MODE && table_list)
        {
          /*
            It is a primary INSERT st_select_lex => do not resolve against
            the first table.
          */
          table_list= table_list->next_local;
        }

        place= prev_subselect_item->parsing_place;
        /*
          Check table fields only if the subquery is used somewhere out of
          HAVING or the outer SELECT does not use grouping (i.e. tables are
          accessible).
          TODO: 
          Here we could first find the field anyway, and then test this
          condition, so that we can give a better error message -
          ER_WRONG_FIELD_WITH_GROUP, instead of the less informative
          ER_BAD_FIELD_ERROR which we produce now.
        */
        if ((place != IN_HAVING ||
             (!outer_sel->with_sum_func &&
              outer_sel->group_list.elements == 0)))
        {
          /*
            In case of view, find_field_in_tables() write pointer to view
            field expression to 'reference', i.e. it substitute that
            expression instead of this Item_ref
          */
          from_field= find_field_in_tables(thd, this, table_list,
                                           reference,
                                           IGNORE_EXCEPT_NON_UNIQUE,
                                           TRUE);
          if (! from_field)
            return TRUE;
          if (from_field == view_ref_found)
          {
            Item::Type type= (*reference)->type();
            prev_subselect_item->used_tables_cache|=
              (*reference)->used_tables();
            prev_subselect_item->const_item_cache&=
              (*reference)->const_item();
            DBUG_ASSERT((*reference)->type() == REF_ITEM);
            mark_as_dependent(thd, last, current_sel, this,
                              ((type == REF_ITEM || type == FIELD_ITEM) ?
                               (Item_ident*) (*reference) :
                               0));
            /*
              view reference found, we substituted it instead of this
              Item, so can quit
            */
            return FALSE;
          }
          if (from_field != not_found_field)
          {
            prev_subselect_item->used_tables_cache|= from_field->table->map;
            prev_subselect_item->const_item_cache= 0;
            break;
          }
        }
        DBUG_ASSERT(from_field == not_found_field);

        /* Reference is not found => depend on outer (or just error). */
        prev_subselect_item->used_tables_cache|= OUTER_REF_TABLE_BIT;
        prev_subselect_item->const_item_cache= 0;

        if (outer_sel->master_unit()->first_select()->linkage ==
            DERIVED_TABLE_TYPE)
          break; /* Do not consider derived tables. */
      }

      DBUG_ASSERT(from_field != 0 && from_field != view_ref_found);
      if (from_field != not_found_field)
      {
        Item_field* fld;
        if (!(fld= new Item_field(from_field)))
          return TRUE;
        thd->change_item_tree(reference, fld);
        mark_as_dependent(thd, last, thd->lex->current_select, this, fld);
        return FALSE;
      }
      if (ref == 0)
      {
        /* The item was not a table field and not a reference */
        my_error(ER_BAD_FIELD_ERROR, MYF(0),
                 this->full_name(), current_thd->where);
        return TRUE;
      }
      /* Should be checked in resolve_ref_in_select_and_group(). */
      DBUG_ASSERT(*ref && (*ref)->fixed);
      mark_as_dependent(thd, last, current_sel, this, this);
    }
  }

  DBUG_ASSERT(*ref);
  /*
    Check if this is an incorrect reference in a group function or forward
    reference. Do not issue an error if this is an unnamed reference inside an
    aggregate function.
  */
  if (((*ref)->with_sum_func && name &&
       (depended_from ||
	!(current_sel->linkage != GLOBAL_OPTIONS_TYPE &&
          current_sel->having_fix_field))) ||
      !(*ref)->fixed)
  {
    my_error(ER_ILLEGAL_REFERENCE, MYF(0),
             name, ((*ref)->with_sum_func?
                    "reference to group function":
                    "forward reference in item list"));
    return TRUE;
  }

  set_properties();

  if ((*ref)->check_cols(1))
    return TRUE;
  return FALSE;
}


void Item_ref::set_properties()
{
  max_length= (*ref)->max_length;
  maybe_null= (*ref)->maybe_null;
  decimals=   (*ref)->decimals;
  collation.set((*ref)->collation);
  /*
    We have to remember if we refer to a sum function, to ensure that
    split_sum_func() doesn't try to change the reference.
  */
  with_sum_func= (*ref)->with_sum_func;
  unsigned_flag= (*ref)->unsigned_flag;
  if ((*ref)->type() == FIELD_ITEM)
    alias_name_used= ((Item_ident *) (*ref))->alias_name_used;
  else
    alias_name_used= TRUE; // it is not field, so it is was resolved by alias
  fixed= 1;
}


void Item_ref::cleanup()
{
  DBUG_ENTER("Item_ref::cleanup");
  Item_ident::cleanup();
  result_field= 0;
  DBUG_VOID_RETURN;
}


void Item_ref::print(String *str)
{
  if (ref && *ref)
    (*ref)->print(str);
  else
    Item_ident::print(str);
}


bool Item_ref::send(Protocol *prot, String *tmp)
{
  if (result_field)
    return prot->store(result_field);
  return (*ref)->send(prot, tmp);
}


double Item_ref::val_result()
{
  if (result_field)
  {
    if ((null_value= result_field->is_null()))
      return 0.0;
    return result_field->val_real();
  }
  return val_real();
}


longlong Item_ref::val_int_result()
{
  if (result_field)
  {
    if ((null_value= result_field->is_null()))
      return 0;
    return result_field->val_int();
  }
  return val_int();
}


String *Item_ref::str_result(String* str)
{
  if (result_field)
  {
    if ((null_value= result_field->is_null()))
      return 0;
    str->set_charset(str_value.charset());
    return result_field->val_str(str, &str_value);
  }
  return val_str(str);
}


my_decimal *Item_ref::val_decimal_result(my_decimal *decimal_value)
{
  if (result_field)
  {
    if ((null_value= result_field->is_null()))
      return 0;
    return result_field->val_decimal(decimal_value);
  }
  return val_decimal(decimal_value);
}


bool Item_ref::val_bool_result()
{
  if (result_field)
  {
    if ((null_value= result_field->is_null()))
      return 0;
    switch (result_field->result_type()) {
    case INT_RESULT:
      return result_field->val_int() != 0;
    case DECIMAL_RESULT:
    {
      my_decimal decimal_value;
      my_decimal *val= result_field->val_decimal(&decimal_value);
      if (val)
        return !my_decimal_is_zero(val);
      return 0;
    }
    case REAL_RESULT:
    case STRING_RESULT:
      return result_field->val_real() != 0.0;
    case ROW_RESULT:
    default:
      DBUG_ASSERT(0);
    }
  }
  return val_bool();
}


double Item_ref::val_real()
{
  DBUG_ASSERT(fixed);
  double tmp=(*ref)->val_result();
  null_value=(*ref)->null_value;
  return tmp;
}


longlong Item_ref::val_int()
{
  DBUG_ASSERT(fixed);
  longlong tmp=(*ref)->val_int_result();
  null_value=(*ref)->null_value;
  return tmp;
}


bool Item_ref::val_bool()
{
  DBUG_ASSERT(fixed);
  bool tmp= (*ref)->val_bool_result();
  null_value= (*ref)->null_value;
  return tmp;
}


String *Item_ref::val_str(String* tmp)
{
  DBUG_ASSERT(fixed);
  tmp=(*ref)->str_result(tmp);
  null_value=(*ref)->null_value;
  return tmp;
}


bool Item_ref::is_null()
{
  DBUG_ASSERT(fixed);
  (void) (*ref)->val_int_result();
  return (*ref)->null_value;
}


bool Item_ref::get_date(TIME *ltime,uint fuzzydate)
{
  return (null_value=(*ref)->get_date_result(ltime,fuzzydate));
}


my_decimal *Item_ref::val_decimal(my_decimal *decimal_value)
{
  my_decimal *val= (*ref)->val_decimal(decimal_value);
  null_value= (*ref)->null_value;
  return val;
}


void Item_ref_null_helper::print(String *str)
{
  str->append("<ref_null_helper>(", 18);
  if (ref && *ref)
    (*ref)->print(str);
  else
    str->append('?');
  str->append(')');
}


double Item_direct_ref::val_real()
{
  double tmp=(*ref)->val_real();
  null_value=(*ref)->null_value;
  return tmp;
}


longlong Item_direct_ref::val_int()
{
  longlong tmp=(*ref)->val_int();
  null_value=(*ref)->null_value;
  return tmp;
}


String *Item_direct_ref::val_str(String* tmp)
{
  tmp=(*ref)->val_str(tmp);
  null_value=(*ref)->null_value;
  return tmp;
}


my_decimal *Item_direct_ref::val_decimal(my_decimal *decimal_value)
{
  my_decimal *tmp= (*ref)->val_decimal(decimal_value);
  null_value=(*ref)->null_value;
  return tmp;
}


bool Item_direct_ref::val_bool()
{
  bool tmp= (*ref)->val_bool();
  null_value=(*ref)->null_value;
  return tmp;
}


bool Item_direct_ref::is_null()
{
  (void) (*ref)->val_int();
  return (*ref)->null_value;
}


bool Item_direct_ref::get_date(TIME *ltime,uint fuzzydate)
{
  return (null_value=(*ref)->get_date(ltime,fuzzydate));
}


void Item_null_helper::print(String *str)
{
  str->append("<null_helper>(", 14);
  store->print(str);
  str->append(')');
}


bool Item_default_value::eq(const Item *item, bool binary_cmp) const
{
  return item->type() == DEFAULT_VALUE_ITEM && 
    ((Item_default_value *)item)->arg->eq(arg, binary_cmp);
}


bool Item_default_value::fix_fields(THD *thd,
				    struct st_table_list *table_list,
				    Item **items)
{
  Item_field *field_arg;
  Field *def_field;
  DBUG_ASSERT(fixed == 0);

  if (!arg)
  {
    fixed= 1;
    return FALSE;
  }
  if (!arg->fixed && arg->fix_fields(thd, table_list, &arg))
    return TRUE;
  
  if (arg->type() == REF_ITEM)
  {
    Item_ref *ref= (Item_ref *)arg;
    if (ref->ref[0]->type() != FIELD_ITEM)
    {
      return TRUE;
    }
    arg= ref->ref[0];
  }
  field_arg= (Item_field *)arg;
  if (field_arg->field->flags & NO_DEFAULT_VALUE_FLAG)
  {
    my_error(ER_NO_DEFAULT_FOR_FIELD, MYF(0), field_arg->field->field_name);
    return TRUE;
  }
  if (!(def_field= (Field*) sql_alloc(field_arg->field->size_of())))
    return TRUE;
  memcpy(def_field, field_arg->field, field_arg->field->size_of());
  def_field->move_field(def_field->table->s->default_values -
                        def_field->table->record[0]);
  set_field(def_field);
  return FALSE;
}


void Item_default_value::print(String *str)
{
  if (!arg)
  {
    str->append("default", 7);
    return;
  }
  str->append("default(", 8);
  arg->print(str);
  str->append(')');
}


int Item_default_value::save_in_field(Field *field_arg, bool no_conversions)
{
  if (!arg)
  {
    if (field_arg->flags & NO_DEFAULT_VALUE_FLAG)
    {
      push_warning_printf(field_arg->table->in_use,
                          MYSQL_ERROR::WARN_LEVEL_WARN,
                          ER_NO_DEFAULT_FOR_FIELD,
                          ER(ER_NO_DEFAULT_FOR_FIELD),
                          field_arg->field_name);
      return 1;
    }
    field_arg->set_default();
    return 0;
  }
  return Item_field::save_in_field(field_arg, no_conversions);
}


bool Item_insert_value::eq(const Item *item, bool binary_cmp) const
{
  return item->type() == INSERT_VALUE_ITEM &&
    ((Item_default_value *)item)->arg->eq(arg, binary_cmp);
}


bool Item_insert_value::fix_fields(THD *thd,
				   struct st_table_list *table_list,
				   Item **items)
{
  DBUG_ASSERT(fixed == 0);
  if (!arg->fixed && arg->fix_fields(thd, table_list, &arg))
    return TRUE;

  if (arg->type() == REF_ITEM)
  {
    Item_ref *ref= (Item_ref *)arg;
    if (ref->ref[0]->type() != FIELD_ITEM)
    {
      return TRUE;
    }
    arg= ref->ref[0];
  }
  Item_field *field_arg= (Item_field *)arg;
  if (field_arg->field->table->insert_values)
  {
    Field *def_field= (Field*) sql_alloc(field_arg->field->size_of());
    if (!def_field)
      return TRUE;
    memcpy(def_field, field_arg->field, field_arg->field->size_of());
    def_field->move_field(def_field->table->insert_values -
                          def_field->table->record[0]);
    set_field(def_field);
  }
  else
  {
    Field *tmp_field= field_arg->field;
    /* charset doesn't matter here, it's to avoid sigsegv only */
    set_field(new Field_null(0, 0, Field::NONE, tmp_field->field_name,
			     tmp_field->table, &my_charset_bin));
  }
  return FALSE;
}

void Item_insert_value::print(String *str)
{
  str->append("values(", 7);
  arg->print(str);
  str->append(')');
}


/*
  Bind item representing field of row being changed in trigger
  to appropriate Field object.

  SYNOPSIS
    setup_field()
      thd   - current thread context
      table - table of trigger (and where we looking for fields)
      event - type of trigger event

  NOTE
    This function does almost the same as fix_fields() for Item_field
    but is invoked during trigger definition parsing and takes TABLE
    object as its argument. If proper field was not found in table
    error will be reported at fix_fields() time.
*/
void Item_trigger_field::setup_field(THD *thd, TABLE *table,
                                     enum trg_event_type event)
{
  uint field_idx= (uint)-1;
  bool save_set_query_id= thd->set_query_id;

  /* TODO: Think more about consequences of this step. */
  thd->set_query_id= 0;

  if (find_field_in_real_table(thd, table, field_name,
                                     strlen(field_name), 0, 0,
                                     &field_idx))
  {
    field= (row_version == OLD_ROW && event == TRG_EVENT_UPDATE) ?
             table->triggers->old_field[field_idx] :
             table->field[field_idx];
  }

  thd->set_query_id= save_set_query_id;
}


bool Item_trigger_field::eq(const Item *item, bool binary_cmp) const
{
  return item->type() == TRIGGER_FIELD_ITEM &&
         row_version == ((Item_trigger_field *)item)->row_version &&
         !my_strcasecmp(system_charset_info, field_name,
                        ((Item_trigger_field *)item)->field_name);
}


bool Item_trigger_field::fix_fields(THD *thd,
                                    TABLE_LIST *table_list,
                                    Item **items)
{
  /*
    Since trigger is object tightly associated with TABLE object most
    of its set up can be performed during trigger loading i.e. trigger
    parsing! So we have little to do in fix_fields. :)
    FIXME may be we still should bother about permissions here.
  */
  DBUG_ASSERT(fixed == 0);

  if (field)
  {
    // QQ: May be this should be moved to setup_field?
    set_field(field);
    fixed= 1;
    return 0;
  }

  my_error(ER_BAD_FIELD_ERROR, MYF(0), field_name,
           (row_version == NEW_ROW) ? "NEW" : "OLD");
  return 1;
}


void Item_trigger_field::print(String *str)
{
  str->append((row_version == NEW_ROW) ? "NEW" : "OLD", 3);
  str->append('.');
  str->append(field_name);
}


void Item_trigger_field::cleanup()
{
  /*
    Since special nature of Item_trigger_field we should not do most of
    things from Item_field::cleanup() or Item_ident::cleanup() here.
  */
  Item::cleanup();
}


/*
  If item is a const function, calculate it and return a const item
  The original item is freed if not returned
*/

Item_result item_cmp_type(Item_result a,Item_result b)
{
  if (a == STRING_RESULT && b == STRING_RESULT)
    return STRING_RESULT;
  if (a == INT_RESULT && b == INT_RESULT)
    return INT_RESULT;
  else if (a == ROW_RESULT || b == ROW_RESULT)
    return ROW_RESULT;
  if ((a == INT_RESULT || a == DECIMAL_RESULT) &&
      (b == INT_RESULT || b == DECIMAL_RESULT))
    return DECIMAL_RESULT;
  return REAL_RESULT;
}


void resolve_const_item(THD *thd, Item **ref, Item *comp_item)
{
  Item *item= *ref;
  Item *new_item;
  if (item->basic_const_item())
    return;                                     // Can't be better
  Item_result res_type=item_cmp_type(comp_item->result_type(),
				     item->result_type());
  char *name=item->name;			// Alloced by sql_alloc

  switch (res_type) {
  case STRING_RESULT:
  {
    char buff[MAX_FIELD_WIDTH];
    String tmp(buff,sizeof(buff),&my_charset_bin),*result;
    result=item->val_str(&tmp);
    if (item->null_value)
      new_item= new Item_null(name);
    else
    {
      uint length= result->length();
      char *tmp_str= sql_strmake(result->ptr(), length);
      new_item= new Item_string(name, tmp_str, length, result->charset());
    }
    break;
  }
  case INT_RESULT:
  {
    longlong result=item->val_int();
    uint length=item->max_length;
    bool null_value=item->null_value;
    new_item= (null_value ? (Item*) new Item_null(name) :
               (Item*) new Item_int(name, result, length));
    break;
  }
  case REAL_RESULT:
  {						// It must REAL_RESULT
    double result= item->val_real();
    uint length=item->max_length,decimals=item->decimals;
    bool null_value=item->null_value;
    new_item= (null_value ? (Item*) new Item_null(name) : (Item*)
               new Item_float(name, result, decimals, length));
    break;
  }
  case DECIMAL_RESULT:
  {
    my_decimal decimal_value;
    my_decimal *result= item->val_decimal(&decimal_value);
    uint length= item->max_length, decimals= item->decimals;
    bool null_value= item->null_value;
    new_item= (null_value ?
               (Item*) new Item_null(name) :
               (Item*) new Item_decimal(name, result, length, decimals));
    break;
  }
  case ROW_RESULT:
  default:
    DBUG_ASSERT(0);
  }
  if (new_item)
    thd->change_item_tree(ref, new_item);
}

/*
  Return true if the value stored in the field is equal to the const item
  We need to use this on the range optimizer because in some cases
  we can't store the value in the field without some precision/character loss.
*/

bool field_is_equal_to_item(Field *field,Item *item)
{

  Item_result res_type=item_cmp_type(field->result_type(),
				     item->result_type());
  if (res_type == STRING_RESULT)
  {
    char item_buff[MAX_FIELD_WIDTH];
    char field_buff[MAX_FIELD_WIDTH];
    String item_tmp(item_buff,sizeof(item_buff),&my_charset_bin),*item_result;
    String field_tmp(field_buff,sizeof(field_buff),&my_charset_bin);
    item_result=item->val_str(&item_tmp);
    if (item->null_value)
      return 1;					// This must be true
    field->val_str(&field_tmp);
    return !stringcmp(&field_tmp,item_result);
  }
  if (res_type == INT_RESULT)
    return 1;					// Both where of type int
  if (res_type == DECIMAL_RESULT)
  {
    my_decimal item_buf, *item_val,
               field_buf, *field_val;
    item_val= item->val_decimal(&item_buf);
    if (item->null_value)
      return 1;					// This must be true
    field_val= field->val_decimal(&field_buf);
    return !my_decimal_cmp(item_val, field_val);
  }
  double result= item->val_real();
  if (item->null_value)
    return 1;
  return result == field->val_real();
}

Item_cache* Item_cache::get_cache(Item_result type)
{
  switch (type) {
  case INT_RESULT:
    return new Item_cache_int();
  case REAL_RESULT:
    return new Item_cache_real();
  case DECIMAL_RESULT:
    return new Item_cache_decimal();
  case STRING_RESULT:
    return new Item_cache_str();
  case ROW_RESULT:
    return new Item_cache_row();
  default:
    // should never be in real life
    DBUG_ASSERT(0);
    return 0;
  }
}


void Item_cache::print(String *str)
{
  str->append("<cache>(", 8);
  if (example)
    example->print(str);
  else
    Item::print(str);
  str->append(')');
}


void Item_cache_int::store(Item *item)
{
  value= item->val_int_result();
  null_value= item->null_value;
  unsigned_flag= item->unsigned_flag;
}


String *Item_cache_int::val_str(String *str)
{
  DBUG_ASSERT(fixed == 1);
  str->set(value, default_charset());
  return str;
}


my_decimal *Item_cache_int::val_decimal(my_decimal *decimal_val)
{
  DBUG_ASSERT(fixed == 1);
  int2my_decimal(E_DEC_FATAL_ERROR, value, unsigned_flag, decimal_val);
  return decimal_val;
}


void Item_cache_real::store(Item *item)
{
  value= item->val_result();
  null_value= item->null_value;
}


longlong Item_cache_real::val_int()
{
  DBUG_ASSERT(fixed == 1);
  return (longlong) (value+(value > 0 ? 0.5 : -0.5));
}


String* Item_cache_real::val_str(String *str)
{
  DBUG_ASSERT(fixed == 1);
  str->set(value, decimals, default_charset());
  return str;
}


my_decimal *Item_cache_real::val_decimal(my_decimal *decimal_val)
{
  DBUG_ASSERT(fixed == 1);
  double2my_decimal(E_DEC_FATAL_ERROR, value, decimal_val);
  return decimal_val;
}


void Item_cache_decimal::store(Item *item)
{
  my_decimal *val= item->val_decimal_result(&decimal_value);
  if (!(null_value= item->null_value) && val != &decimal_value)
    my_decimal2decimal(val, &decimal_value);
}

double Item_cache_decimal::val_real()
{
  DBUG_ASSERT(fixed);
  double res;
  my_decimal2double(E_DEC_FATAL_ERROR, &decimal_value, &res);
  return res;
}

longlong Item_cache_decimal::val_int()
{
  DBUG_ASSERT(fixed);
  longlong res;
  my_decimal2int(E_DEC_FATAL_ERROR, &decimal_value, unsigned_flag, &res);
  return res;
}

String* Item_cache_decimal::val_str(String *str)
{
  DBUG_ASSERT(fixed);
  my_decimal_round(E_DEC_FATAL_ERROR, &decimal_value, decimals, FALSE,
                   &decimal_value);
  my_decimal2string(E_DEC_FATAL_ERROR, &decimal_value, 0, 0, 0, str);
  return str;
}

my_decimal *Item_cache_decimal::val_decimal(my_decimal *val)
{
  DBUG_ASSERT(fixed);
  return &decimal_value;
}


void Item_cache_str::store(Item *item)
{
  value_buff.set(buffer, sizeof(buffer), item->collation.collation);
  value= item->str_result(&value_buff);
  if ((null_value= item->null_value))
    value= 0;
  else if (value != &value_buff)
  {
    /*
      We copy string value to avoid changing value if 'item' is table field
      in queries like following (where t1.c is varchar):
      select a, 
             (select a,b,c from t1 where t1.a=t2.a) = ROW(a,2,'a'),
             (select c from t1 where a=t2.a)
        from t2;
    */
    value_buff.copy(*value);
    value= &value_buff;
  }
}

double Item_cache_str::val_real()
{
  DBUG_ASSERT(fixed == 1);
  int err_not_used;
  char *end_not_used;
  if (value)
    return my_strntod(value->charset(), (char*) value->ptr(),
		      value->length(), &end_not_used, &err_not_used);
  return (double) 0;
}


longlong Item_cache_str::val_int()
{
  DBUG_ASSERT(fixed == 1);
  int err;
  if (value)
    return my_strntoll(value->charset(), value->ptr(),
		       value->length(), 10, (char**) 0, &err);
  else
    return (longlong)0;
}

my_decimal *Item_cache_str::val_decimal(my_decimal *decimal_val)
{
  DBUG_ASSERT(fixed == 1);
  if (value)
    string2my_decimal(E_DEC_FATAL_ERROR, value, decimal_val);
  else
    decimal_val= 0;
  return decimal_val;
}


bool Item_cache_row::allocate(uint num)
{
  item_count= num;
  THD *thd= current_thd;
  return (!(values= 
	    (Item_cache **) thd->calloc(sizeof(Item_cache *)*item_count)));
}


bool Item_cache_row::setup(Item * item)
{
  example= item;
  if (!values && allocate(item->cols()))
    return 1;
  for (uint i= 0; i < item_count; i++)
  {
    Item *el= item->el(i);
    Item_cache *tmp;
    if (!(tmp= values[i]= Item_cache::get_cache(el->result_type())))
      return 1;
    tmp->setup(el);
  }
  return 0;
}


void Item_cache_row::store(Item * item)
{
  null_value= 0;
  item->bring_value();
  for (uint i= 0; i < item_count; i++)
  {
    values[i]->store(item->el(i));
    null_value|= values[i]->null_value;
  }
}


void Item_cache_row::illegal_method_call(const char *method)
{
  DBUG_ENTER("Item_cache_row::illegal_method_call");
  DBUG_PRINT("error", ("!!! %s method was called for row item", method));
  DBUG_ASSERT(0);
  my_error(ER_OPERAND_COLUMNS, MYF(0), 1);
  DBUG_VOID_RETURN;
}


bool Item_cache_row::check_cols(uint c)
{
  if (c != item_count)
  {
    my_error(ER_OPERAND_COLUMNS, MYF(0), c);
    return 1;
  }
  return 0;
}


bool Item_cache_row::null_inside()
{
  for (uint i= 0; i < item_count; i++)
  {
    if (values[i]->cols() > 1)
    {
      if (values[i]->null_inside())
	return 1;
    }
    else
    {
      values[i]->val_int();
      if (values[i]->null_value)
	return 1;
    }
  }
  return 0;
}


void Item_cache_row::bring_value()
{
  for (uint i= 0; i < item_count; i++)
    values[i]->bring_value();
  return;
}


Item_type_holder::Item_type_holder(THD *thd, Item *item)
  :Item(thd, item), enum_set_typelib(0), fld_type(get_real_type(item))
{
  DBUG_ASSERT(item->fixed);

  max_length= display_length(item);
  maybe_null= item->maybe_null;
  collation.set(item->collation);
  get_full_info(item);
  /* fix variable decimals which always is NOT_FIXED_DEC */
  if (Field::result_merge_type(fld_type) == INT_RESULT)
    decimals= 0;
  prev_decimal_int_part= item->decimal_int_part();
}


/*
  Return expression type of Item_type_holder

  SYNOPSIS
    Item_type_holder::result_type()

  RETURN
     Item_result (type of internal MySQL expression result)
*/

Item_result Item_type_holder::result_type() const
{
  return Field::result_merge_type(fld_type);
}


/*
  Find real field type of item

  SYNOPSIS
    Item_type_holder::get_real_type()

  RETURN
    type of field which should be created to store item value
*/

enum_field_types Item_type_holder::get_real_type(Item *item)
{
  switch(item->type())
  {
  case FIELD_ITEM:
  {
    /*
      Item_fields::field_type ask Field_type() but sometimes field return
      a different type, like for enum/set, so we need to ask real type.
    */
    Field *field= ((Item_field *) item)->field;
    enum_field_types type= field->real_type();
    /* work around about varchar type field detection */
    if (type == MYSQL_TYPE_STRING && field->type() == MYSQL_TYPE_VAR_STRING)
      return MYSQL_TYPE_VAR_STRING;
    return type;
  }
  case SUM_FUNC_ITEM:
  {
    /*
      Argument of aggregate function sometimes should be asked about field
      type
    */
    Item_sum *item_sum= (Item_sum *) item;
    if (item_sum->keep_field_type())
      return get_real_type(item_sum->args[0]);
    break;
  }
  case FUNC_ITEM:
    if (((Item_func *) item)->functype() == Item_func::GUSERVAR_FUNC)
    {
      /*
        There are work around of problem with changing variable type on the
        fly and variable always report "string" as field type to get
        acceptable information for client in send_field, so we make field
        type from expression type.
      */
      switch (item->result_type())
      {
      case STRING_RESULT:
        return MYSQL_TYPE_VAR_STRING;
      case INT_RESULT:
        return MYSQL_TYPE_LONGLONG;
      case REAL_RESULT:
        return MYSQL_TYPE_DOUBLE;
      case DECIMAL_RESULT:
        return MYSQL_TYPE_NEWDECIMAL;
      case ROW_RESULT:
      default:
        DBUG_ASSERT(0);
        return MYSQL_TYPE_VAR_STRING;
      }
    }
    break;
  default:
    break;
  }
  return item->field_type();
}

/*
  Find field type which can carry current Item_type_holder type and
  type of given Item.

  SYNOPSIS
    Item_type_holder::join_types()
    thd     thread handler
    item    given item to join its parameters with this item ones

  RETURN
    TRUE   error - types are incompatible
    FALSE  OK
*/

bool Item_type_holder::join_types(THD *thd, Item *item)
{
  DBUG_ENTER("Item_type_holder::join_types");
  DBUG_PRINT("info:", ("was type %d len %d, dec %d name %s",
                       fld_type, max_length, decimals,
                       (name ? name : "<NULL>")));
  DBUG_PRINT("info:", ("in type %d len %d, dec %d",
                       get_real_type(item),
                       item->max_length, item->decimals));
  fld_type= Field::field_type_merge(fld_type, get_real_type(item));
  {
    int item_decimals= item->decimals;
    /* fix variable decimals which always is NOT_FIXED_DEC */
    if (Field::result_merge_type(fld_type) == INT_RESULT)
      item_decimals= 0;
    decimals= max(decimals, item_decimals);
  }
  if (Field::result_merge_type(fld_type) == DECIMAL_RESULT)
  {
    decimals= min(max(decimals, item->decimals), DECIMAL_MAX_SCALE);
    int precision= min(max(prev_decimal_int_part, item->decimal_int_part())
                       + decimals, DECIMAL_MAX_PRECISION);
    unsigned_flag&= item->unsigned_flag;
    max_length= my_decimal_precision_to_length(precision, decimals,
                                               unsigned_flag);
  }
  else
    max_length= max(max_length, display_length(item));
  if (Field::result_merge_type(fld_type) == STRING_RESULT)
  {
    const char *old_cs, *old_derivation;
    old_cs= collation.collation->name;
    old_derivation= collation.derivation_name();
    if (collation.aggregate(item->collation))
    {
      my_error(ER_CANT_AGGREGATE_2COLLATIONS, MYF(0),
	       old_cs, old_derivation,
	       item->collation.collation->name,
	       item->collation.derivation_name(),
	       "UNION");
      DBUG_RETURN(TRUE);
    }
  }
  maybe_null|= item->maybe_null;
  get_full_info(item);

  /* Remember decimal integer part to be used in DECIMAL_RESULT handleng */
  prev_decimal_int_part= decimal_int_part();
  DBUG_PRINT("info", ("become type: %d  len: %u  dec: %u",
                      (int) fld_type, max_length, (uint) decimals));
  DBUG_RETURN(FALSE);
}

/*
  Calculate lenth for merging result for given Item type

  SYNOPSIS
    Item_type_holder::real_length()
    item  Item for lrngth detection

  RETURN
    length
*/

uint32 Item_type_holder::display_length(Item *item)
{
  if (item->type() == Item::FIELD_ITEM)
    return ((Item_field *)item)->max_disp_length();

  switch (item->field_type())
  {
  case MYSQL_TYPE_DECIMAL:
  case MYSQL_TYPE_TIMESTAMP:
  case MYSQL_TYPE_DATE:
  case MYSQL_TYPE_TIME:
  case MYSQL_TYPE_DATETIME:
  case MYSQL_TYPE_YEAR:
  case MYSQL_TYPE_NEWDATE:
  case MYSQL_TYPE_VARCHAR:
  case MYSQL_TYPE_BIT:
  case MYSQL_TYPE_NEWDECIMAL:
  case MYSQL_TYPE_ENUM:
  case MYSQL_TYPE_SET:
  case MYSQL_TYPE_TINY_BLOB:
  case MYSQL_TYPE_MEDIUM_BLOB:
  case MYSQL_TYPE_LONG_BLOB:
  case MYSQL_TYPE_BLOB:
  case MYSQL_TYPE_VAR_STRING:
  case MYSQL_TYPE_STRING:
  case MYSQL_TYPE_GEOMETRY:
    return item->max_length;
  case MYSQL_TYPE_TINY:
    return 4;
  case MYSQL_TYPE_SHORT:
    return 6;
  case MYSQL_TYPE_LONG:
    return 11;
  case MYSQL_TYPE_FLOAT:
    return 25;
  case MYSQL_TYPE_DOUBLE:
    return 53;
  case MYSQL_TYPE_NULL:
    return 4;
  case MYSQL_TYPE_LONGLONG:
    return 20;
  case MYSQL_TYPE_INT24:
    return 8;
  default:
    DBUG_ASSERT(0); // we should never go there
    return 0;
  }
}


/*
  Make temporary table field according collected information about type
  of UNION result

  SYNOPSIS
    Item_type_holder::make_field_by_type()
    table  temporary table for which we create fields

  RETURN
    created field
*/

Field *Item_type_holder::make_field_by_type(TABLE *table)
{
  /*
    The field functions defines a field to be not null if null_ptr is not 0
  */
  uchar *null_ptr= maybe_null ? (uchar*) "" : 0;
  switch (fld_type)
  {
  case MYSQL_TYPE_ENUM:
    DBUG_ASSERT(enum_set_typelib);
    return new Field_enum((char *) 0, max_length, null_ptr, 0,
                          Field::NONE, name,
                          table, get_enum_pack_length(enum_set_typelib->count),
                          enum_set_typelib, collation.collation);
  case MYSQL_TYPE_SET:
    DBUG_ASSERT(enum_set_typelib);
    return new Field_set((char *) 0, max_length, null_ptr, 0,
                         Field::NONE, name,
                         table, get_set_pack_length(enum_set_typelib->count),
                         enum_set_typelib, collation.collation);
  default:
    break;
  }
  return tmp_table_field_from_field_type(table);
}


/*
  Get full information from Item about enum/set fields to be able to create
  them later

  SYNOPSIS
    Item_type_holder::get_full_info
    item    Item for information collection
*/
void Item_type_holder::get_full_info(Item *item)
{
  if (fld_type == MYSQL_TYPE_ENUM ||
      fld_type == MYSQL_TYPE_SET)
  {
    /*
      We can have enum/set type after merging only if we have one enum/set
      field and number of NULL fields
    */
    DBUG_ASSERT((enum_set_typelib &&
                 get_real_type(item) == MYSQL_TYPE_NULL) ||
                (!enum_set_typelib &&
                 item->type() == Item::FIELD_ITEM &&
                 (get_real_type(item) == MYSQL_TYPE_ENUM ||
                  get_real_type(item) == MYSQL_TYPE_SET) &&
                 ((Field_enum*)((Item_field *) item)->field)->typelib));
    if (!enum_set_typelib)
    {
      enum_set_typelib= ((Field_enum*)((Item_field *) item)->field)->typelib;
    }
  }
}


double Item_type_holder::val_real()
{
  DBUG_ASSERT(0); // should never be called
  return 0.0;
}


longlong Item_type_holder::val_int()
{
  DBUG_ASSERT(0); // should never be called
  return 0;
}

my_decimal *Item_type_holder::val_decimal(my_decimal *)
{
  DBUG_ASSERT(0); // should never be called
  return 0;
}

String *Item_type_holder::val_str(String*)
{
  DBUG_ASSERT(0); // should never be called
  return 0;
}

void Item_result_field::cleanup()
{
  DBUG_ENTER("Item_result_field::cleanup()");
  Item::cleanup();
  result_field= 0;
  DBUG_VOID_RETURN;
}

/*****************************************************************************
** Instantiate templates
*****************************************************************************/

#ifdef __GNUC__
template class List<Item>;
template class List_iterator<Item>;
template class List_iterator_fast<Item>;
template class List_iterator_fast<Item_field>;
template class List<List_item>;
#endif<|MERGE_RESOLUTION|>--- conflicted
+++ resolved
@@ -1034,12 +1034,8 @@
 {
   field=result_field=field_par;			// for easy coding with fields
   maybe_null=field->maybe_null();
-<<<<<<< HEAD
-=======
-  max_length=field_par->max_length();
->>>>>>> 7e7ed0f6
   decimals= field->decimals();
-  max_length= field_par->field_length;
+  max_length= field_par->max_length();
   table_name= *field_par->table_name;
   field_name= field_par->field_name;
   db_name= field_par->table->s->db;
