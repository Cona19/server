--- conflicted
+++ resolved
@@ -6901,43 +6901,6 @@
       return 0;
     String *field_result= field->val_str(&field_tmp);
 
-<<<<<<< HEAD
-    /*
-      If comparing DATE with DATETIME, append the time-part to the DATE.
-      So that the strings are equally formatted.
-      A DATE converted to string is 10 (MAX_DATE_WIDTH) characters, 
-      and a DATETIME converted to string is 19 (MAX_DATETIME_WIDTH) characters.
-    */
-    field_type= field->type();
-    uint32 item_length= item_result->length();
-    if (field_type == MYSQL_TYPE_DATE &&
-        item_length == MAX_DATETIME_WIDTH)
-      field_tmp.append(" 00:00:00");
-    else if (field_type == MYSQL_TYPE_DATETIME)
-    {
-      if (item_length == MAX_DATE_WIDTH)
-        item_result->append(" 00:00:00");
-      else if (item_length > MAX_DATETIME_WIDTH)
-      {
-        /*
-          We don't store microsecond part of DATETIME in field
-          but item_result contains it. As we compare DATETIMEs as strings
-          we must trim trailing 0's in item_result's microsecond part
-          to ensure "YYYY-MM-DD HH:MM:SS" == "YYYY-MM-DD HH:MM:SS.0000"
-        */
-        char *end= (char *) item_result->ptr() + item_length - 1;
-        /* Trim trailing 0's */
-        while (*end == '0')
-          end--;
-        /* Trim '.' if no microseconds */
-        if (*end == '.')
-          end--;
-        DBUG_ASSERT(end - item_result->ptr() + 1 >= MAX_DATETIME_WIDTH);
-        item_result->length(end - item_result->ptr() + 1);
-      }
-    }
-    return stringcmp(&field_tmp,item_result);
-=======
     enum_field_types field_type= field->type();
 
     if (field_type == MYSQL_TYPE_DATE || field_type == MYSQL_TYPE_DATETIME)
@@ -6958,7 +6921,6 @@
       return my_time_compare(&field_time, &item_time);
     }
     return stringcmp(field_result, item_result);
->>>>>>> 72a5aefb
   }
   if (res_type == INT_RESULT)
     return 0;					// Both are of type int
