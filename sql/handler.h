/*
   Copyright (c) 2000, 2011, Oracle and/or its affiliates.
   Copyright 2009-2011 Monty Program Ab

   This program is free software; you can redistribute it and/or
   modify it under the terms of the GNU General Public License
   as published by the Free Software Foundation; version 2 of
   the License.

   This program is distributed in the hope that it will be useful,
   but WITHOUT ANY WARRANTY; without even the implied warranty of
   MERCHANTABILITY or FITNESS FOR A PARTICULAR PURPOSE. See the
   GNU General Public License for more details.

   You should have received a copy of the GNU General Public License
   along with this program; if not, write to the Free Software
   Foundation, Inc., 51 Franklin St, Fifth Floor, Boston, MA 02110-1301  USA
*/

/* Definitions for parameters to do with handler-routines */

#ifndef SQL_HANDLER_INCLUDED
#define SQL_HANDLER_INCLUDED

#ifdef USE_PRAGMA_INTERFACE
#pragma interface			/* gcc class implementation */
#endif

#include <ft_global.h>
#include <keycache.h>

#ifndef NO_HASH
#define NO_HASH				/* Not yet implemented */
#endif

#define USING_TRANSACTIONS

#if MAX_KEY > 128
#error MAX_KEY is too large.  Values up to 128 are supported.
#endif

// the following is for checking tables

#define HA_ADMIN_ALREADY_DONE	  1
#define HA_ADMIN_OK               0
#define HA_ADMIN_NOT_IMPLEMENTED -1
#define HA_ADMIN_FAILED		 -2
#define HA_ADMIN_CORRUPT         -3
#define HA_ADMIN_INTERNAL_ERROR  -4
#define HA_ADMIN_INVALID         -5
#define HA_ADMIN_REJECT          -6
#define HA_ADMIN_TRY_ALTER       -7
#define HA_ADMIN_WRONG_CHECKSUM  -8
#define HA_ADMIN_NOT_BASE_TABLE  -9
#define HA_ADMIN_NEEDS_UPGRADE  -10
#define HA_ADMIN_NEEDS_ALTER    -11
#define HA_ADMIN_NEEDS_CHECK    -12

/* Bits in table_flags() to show what database can do */

#define HA_NO_TRANSACTIONS     (1 << 0) /* Doesn't support transactions */
#define HA_PARTIAL_COLUMN_READ (1 << 1) /* read may not return all columns */
#define HA_TABLE_SCAN_ON_INDEX (1 << 2) /* No separate data/index file */
/*
  The following should be set if the following is not true when scanning
  a table with rnd_next()
  - We will see all rows (including deleted ones)
  - Row positions are 'table->s->db_record_offset' apart
  If this flag is not set, filesort will do a position() call for each matched
  row to be able to find the row later.
*/
#define HA_REC_NOT_IN_SEQ      (1 << 3)
#define HA_CAN_GEOMETRY        (1 << 4)
/*
  Reading keys in random order is as fast as reading keys in sort order
  (Used in records.cc to decide if we should use a record cache and by
  filesort to decide if we should sort key + data or key + pointer-to-row
*/
#define HA_FAST_KEY_READ       (1 << 5)
/*
  Set the following flag if we on delete should force all key to be read
  and on update read all keys that changes
*/
#define HA_REQUIRES_KEY_COLUMNS_FOR_DELETE (1 << 6)
#define HA_NULL_IN_KEY         (1 << 7) /* One can have keys with NULL */
#define HA_DUPLICATE_POS       (1 << 8)    /* ha_position() gives dup row */
#define HA_NO_BLOBS            (1 << 9) /* Doesn't support blobs */
#define HA_CAN_INDEX_BLOBS     (1 << 10)
#define HA_AUTO_PART_KEY       (1 << 11) /* auto-increment in multi-part key */
#define HA_REQUIRE_PRIMARY_KEY (1 << 12) /* .. and can't create a hidden one */
#define HA_STATS_RECORDS_IS_EXACT (1 << 13) /* stats.records is exact */
/*
  INSERT_DELAYED only works with handlers that uses MySQL internal table
  level locks
*/
#define HA_CAN_INSERT_DELAYED  (1 << 14)
/*
  If we get the primary key columns for free when we do an index read
  It also implies that we have to retrive the primary key when using
  position() and rnd_pos().
*/
#define HA_PRIMARY_KEY_IN_READ_INDEX (1 << 15)
/*
  If HA_PRIMARY_KEY_REQUIRED_FOR_POSITION is set, it means that to position()
  uses a primary key given by the record argument.
  Without primary key, we can't call position().
  If not set, the position is returned as the current rows position
  regardless of what argument is given.
*/ 
#define HA_PRIMARY_KEY_REQUIRED_FOR_POSITION (1 << 16) 
#define HA_CAN_RTREEKEYS       (1 << 17)
#define HA_NOT_DELETE_WITH_CACHE (1 << 18)
/*
  The following is we need to a primary key to delete (and update) a row.
  If there is no primary key, all columns needs to be read on update and delete
*/
#define HA_PRIMARY_KEY_REQUIRED_FOR_DELETE (1 << 19)
#define HA_NO_PREFIX_CHAR_KEYS (1 << 20)
#define HA_CAN_FULLTEXT        (1 << 21)
#define HA_CAN_SQL_HANDLER     (1 << 22)
#define HA_NO_AUTO_INCREMENT   (1 << 23)
/* Has automatic checksums and uses the old checksum format */
#define HA_HAS_OLD_CHECKSUM    (1 << 24)
/* Table data are stored in separate files (for lower_case_table_names) */
#define HA_FILE_BASED	       (1 << 26)
#define HA_NO_VARCHAR	       (1 << 27)
#define HA_CAN_BIT_FIELD       (1 << 28) /* supports bit fields */
#define HA_NEED_READ_RANGE_BUFFER (1 << 29) /* for read_multi_range */
#define HA_ANY_INDEX_MAY_BE_UNIQUE (1 << 30)
#define HA_NO_COPY_ON_ALTER    (LL(1) << 31)
#define HA_HAS_RECORDS	       (LL(1) << 32) /* records() gives exact count*/
/* Has it's own method of binlog logging */
#define HA_HAS_OWN_BINLOGGING  (LL(1) << 33)
/*
  Engine is capable of row-format and statement-format logging,
  respectively
*/
#define HA_BINLOG_ROW_CAPABLE  (LL(1) << 34)
#define HA_BINLOG_STMT_CAPABLE (LL(1) << 35)
/* Has automatic checksums and uses the new checksum format */
#define HA_HAS_NEW_CHECKSUM    (LL(1) << 36)
#define HA_CAN_VIRTUAL_COLUMNS (LL(1) << 37)

#define HA_MRR_CANT_SORT       (LL(1) << 37)
#define HA_RECORD_MUST_BE_CLEAN_ON_WRITE (LL(1) << 38)

/*
  Set of all binlog flags. Currently only contain the capabilities
  flags.
 */
#define HA_BINLOG_FLAGS (HA_BINLOG_ROW_CAPABLE | HA_BINLOG_STMT_CAPABLE)

/* bits in index_flags(index_number) for what you can do with index */
#define HA_READ_NEXT            1       /* TODO really use this flag */
#define HA_READ_PREV            2       /* supports ::index_prev */
#define HA_READ_ORDER           4       /* index_next/prev follow sort order */
#define HA_READ_RANGE           8       /* can find all records in a range */
#define HA_ONLY_WHOLE_INDEX	16	/* Can't use part key searches */
#define HA_KEYREAD_ONLY         64	/* Support HA_EXTRA_KEYREAD */

/*
  Index scan will not return records in rowid order. Not guaranteed to be
  set for unordered (e.g. HASH) indexes.
*/
#define HA_KEY_SCAN_NOT_ROR     128 
#define HA_DO_INDEX_COND_PUSHDOWN  256 /* Supports Index Condition Pushdown */
/*
  Data is clustered on this key. This means that when you read the key
  you also get the row data without any additional disk reads.
*/
#define HA_CLUSTERED_INDEX      512

/*
  bits in alter_table_flags:
*/
/*
  These bits are set if different kinds of indexes can be created
  off-line without re-create of the table (but with a table lock).
*/
#define HA_ONLINE_ADD_INDEX_NO_WRITES           (1L << 0) /*add index w/lock*/
#define HA_ONLINE_DROP_INDEX_NO_WRITES          (1L << 1) /*drop index w/lock*/
#define HA_ONLINE_ADD_UNIQUE_INDEX_NO_WRITES    (1L << 2) /*add unique w/lock*/
#define HA_ONLINE_DROP_UNIQUE_INDEX_NO_WRITES   (1L << 3) /*drop uniq. w/lock*/
#define HA_ONLINE_ADD_PK_INDEX_NO_WRITES        (1L << 4) /*add prim. w/lock*/
#define HA_ONLINE_DROP_PK_INDEX_NO_WRITES       (1L << 5) /*drop prim. w/lock*/
/*
  These are set if different kinds of indexes can be created on-line
  (without a table lock). If a handler is capable of one or more of
  these, it should also set the corresponding *_NO_WRITES bit(s).
*/
#define HA_ONLINE_ADD_INDEX                     (1L << 6) /*add index online*/
#define HA_ONLINE_DROP_INDEX                    (1L << 7) /*drop index online*/
#define HA_ONLINE_ADD_UNIQUE_INDEX              (1L << 8) /*add unique online*/
#define HA_ONLINE_DROP_UNIQUE_INDEX             (1L << 9) /*drop uniq. online*/
#define HA_ONLINE_ADD_PK_INDEX                  (1L << 10)/*add prim. online*/
#define HA_ONLINE_DROP_PK_INDEX                 (1L << 11)/*drop prim. online*/
/*
  HA_PARTITION_FUNCTION_SUPPORTED indicates that the function is
  supported at all.
  HA_FAST_CHANGE_PARTITION means that optimised variants of the changes
  exists but they are not necessarily done online.

  HA_ONLINE_DOUBLE_WRITE means that the handler supports writing to both
  the new partition and to the old partitions when updating through the
  old partitioning schema while performing a change of the partitioning.
  This means that we can support updating of the table while performing
  the copy phase of the change. For no lock at all also a double write
  from new to old must exist and this is not required when this flag is
  set.
  This is actually removed even before it was introduced the first time.
  The new idea is that handlers will handle the lock level already in
  store_lock for ALTER TABLE partitions.

  HA_PARTITION_ONE_PHASE is a flag that can be set by handlers that take
  care of changing the partitions online and in one phase. Thus all phases
  needed to handle the change are implemented inside the storage engine.
  The storage engine must also support auto-discovery since the frm file
  is changed as part of the change and this change must be controlled by
  the storage engine. A typical engine to support this is NDB (through
  WL #2498).
*/
#define HA_PARTITION_FUNCTION_SUPPORTED         (1L << 12)
#define HA_FAST_CHANGE_PARTITION                (1L << 13)
#define HA_PARTITION_ONE_PHASE                  (1L << 14)

/* operations for disable/enable indexes */
#define HA_KEY_SWITCH_NONUNIQ      0
#define HA_KEY_SWITCH_ALL          1
#define HA_KEY_SWITCH_NONUNIQ_SAVE 2
#define HA_KEY_SWITCH_ALL_SAVE     3

/*
  Note: the following includes binlog and closing 0.
  so: innodb + bdb + ndb + binlog + myisam + myisammrg + archive +
      example + csv + heap + blackhole + federated + 0
  (yes, the sum is deliberately inaccurate)
  TODO remove the limit, use dynarrays
*/
#define MAX_HA 15

/*
  Parameters for open() (in register form->filestat)
  HA_GET_INFO does an implicit HA_ABORT_IF_LOCKED
*/

#define HA_OPEN_KEYFILE		1
#define HA_OPEN_RNDFILE		2
#define HA_GET_INDEX		4
#define HA_GET_INFO		8	/* do a ha_info() after open */
#define HA_READ_ONLY		16	/* File opened as readonly */
/* Try readonly if can't open with read and write */
#define HA_TRY_READ_ONLY	32
#define HA_WAIT_IF_LOCKED	64	/* Wait if locked on open */
#define HA_ABORT_IF_LOCKED	128	/* skip if locked on open.*/
#define HA_BLOCK_LOCK		256	/* unlock when reading some records */
#define HA_OPEN_TEMPORARY	512

	/* Some key definitions */
#define HA_KEY_NULL_LENGTH	1
#define HA_KEY_BLOB_LENGTH	2

#define HA_LEX_CREATE_TMP_TABLE	1
#define HA_LEX_CREATE_IF_NOT_EXISTS 2
#define HA_LEX_CREATE_TABLE_LIKE 4
#define HA_MAX_REC_LENGTH	65535

/* Table caching type */
#define HA_CACHE_TBL_NONTRANSACT 0
#define HA_CACHE_TBL_NOCACHE     1
#define HA_CACHE_TBL_ASKTRANSACT 2
#define HA_CACHE_TBL_TRANSACT    4

/* Options of START TRANSACTION statement (and later of SET TRANSACTION stmt) */
#define MYSQL_START_TRANS_OPT_WITH_CONS_SNAPSHOT 1

/* Flags for method is_fatal_error */
#define HA_CHECK_DUP_KEY 1
#define HA_CHECK_DUP_UNIQUE 2
#define HA_CHECK_DUP (HA_CHECK_DUP_KEY + HA_CHECK_DUP_UNIQUE)

enum legacy_db_type
{
  DB_TYPE_UNKNOWN=0,DB_TYPE_DIAB_ISAM=1,
  DB_TYPE_HASH,DB_TYPE_MISAM,DB_TYPE_PISAM,
  DB_TYPE_RMS_ISAM, DB_TYPE_HEAP, DB_TYPE_ISAM,
  DB_TYPE_MRG_ISAM, DB_TYPE_MYISAM, DB_TYPE_MRG_MYISAM,
  DB_TYPE_BERKELEY_DB, DB_TYPE_INNODB,
  DB_TYPE_GEMINI, DB_TYPE_NDBCLUSTER,
  DB_TYPE_EXAMPLE_DB, DB_TYPE_ARCHIVE_DB, DB_TYPE_CSV_DB,
  DB_TYPE_FEDERATED_DB,
  DB_TYPE_BLACKHOLE_DB,
  DB_TYPE_PARTITION_DB,
  DB_TYPE_BINLOG,
  DB_TYPE_SOLID,
  DB_TYPE_PBXT,
  DB_TYPE_TABLE_FUNCTION,
  DB_TYPE_MEMCACHE,
  DB_TYPE_FALCON,
  DB_TYPE_MARIA,
  DB_TYPE_FIRST_DYNAMIC=42,
  DB_TYPE_DEFAULT=127 // Must be last
};
/*
  Better name for DB_TYPE_UNKNOWN. Should be used for engines that do not have
  a hard-coded type value here.
 */
#define DB_TYPE_AUTOASSIGN DB_TYPE_UNKNOWN

enum row_type { ROW_TYPE_NOT_USED=-1, ROW_TYPE_DEFAULT, ROW_TYPE_FIXED,
		ROW_TYPE_DYNAMIC, ROW_TYPE_COMPRESSED,
		ROW_TYPE_REDUNDANT, ROW_TYPE_COMPACT,
                /** Unused. Reserved for future versions. */
                ROW_TYPE_PAGE };

enum enum_binlog_func {
  BFN_RESET_LOGS=        1,
  BFN_RESET_SLAVE=       2,
  BFN_BINLOG_WAIT=       3,
  BFN_BINLOG_END=        4,
  BFN_BINLOG_PURGE_FILE= 5
};

enum enum_binlog_command {
  LOGCOM_CREATE_TABLE,
  LOGCOM_ALTER_TABLE,
  LOGCOM_RENAME_TABLE,
  LOGCOM_DROP_TABLE,
  LOGCOM_CREATE_DB,
  LOGCOM_ALTER_DB,
  LOGCOM_DROP_DB
};

/* struct to hold information about the table that should be created */

/* Bits in used_fields */
#define HA_CREATE_USED_AUTO             (1L << 0)
#define HA_CREATE_USED_RAID             (1L << 1) //RAID is no longer availble
#define HA_CREATE_USED_UNION            (1L << 2)
#define HA_CREATE_USED_INSERT_METHOD    (1L << 3)
#define HA_CREATE_USED_MIN_ROWS         (1L << 4)
#define HA_CREATE_USED_MAX_ROWS         (1L << 5)
#define HA_CREATE_USED_AVG_ROW_LENGTH   (1L << 6)
#define HA_CREATE_USED_PACK_KEYS        (1L << 7)
#define HA_CREATE_USED_CHARSET          (1L << 8)
#define HA_CREATE_USED_DEFAULT_CHARSET  (1L << 9)
#define HA_CREATE_USED_DATADIR          (1L << 10)
#define HA_CREATE_USED_INDEXDIR         (1L << 11)
#define HA_CREATE_USED_ENGINE           (1L << 12)
#define HA_CREATE_USED_CHECKSUM         (1L << 13)
#define HA_CREATE_USED_DELAY_KEY_WRITE  (1L << 14)
#define HA_CREATE_USED_ROW_FORMAT       (1L << 15)
#define HA_CREATE_USED_COMMENT          (1L << 16)
#define HA_CREATE_USED_PASSWORD         (1L << 17)
#define HA_CREATE_USED_CONNECTION       (1L << 18)
#define HA_CREATE_USED_KEY_BLOCK_SIZE   (1L << 19)
/* The following two are used by Maria engine: */
#define HA_CREATE_USED_TRANSACTIONAL    (1L << 20)
#define HA_CREATE_USED_PAGE_CHECKSUM    (1L << 21)

typedef ulonglong my_xid; // this line is the same as in log_event.h
#define MYSQL_XID_PREFIX "MySQLXid"
#define MYSQL_XID_PREFIX_LEN 8 // must be a multiple of 8
#define MYSQL_XID_OFFSET (MYSQL_XID_PREFIX_LEN+sizeof(server_id))
#define MYSQL_XID_GTRID_LEN (MYSQL_XID_OFFSET+sizeof(my_xid))

#define XIDDATASIZE MYSQL_XIDDATASIZE
#define MAXGTRIDSIZE 64
#define MAXBQUALSIZE 64

#define COMPATIBLE_DATA_YES 0
#define COMPATIBLE_DATA_NO  1

/**
  struct xid_t is binary compatible with the XID structure as
  in the X/Open CAE Specification, Distributed Transaction Processing:
  The XA Specification, X/Open Company Ltd., 1991.
  http://www.opengroup.org/bookstore/catalog/c193.htm

  @see MYSQL_XID in mysql/plugin.h
*/
struct xid_t {
  long formatID;
  long gtrid_length;
  long bqual_length;
  char data[XIDDATASIZE];  // not \0-terminated !

  xid_t() {}                                /* Remove gcc warning */  
  bool eq(struct xid_t *xid)
  { return eq(xid->gtrid_length, xid->bqual_length, xid->data); }
  bool eq(long g, long b, const char *d)
  { return g == gtrid_length && b == bqual_length && !memcmp(d, data, g+b); }
  void set(struct xid_t *xid)
  { memcpy(this, xid, xid->length()); }
  void set(long f, const char *g, long gl, const char *b, long bl)
  {
    formatID= f;
    memcpy(data, g, gtrid_length= gl);
    memcpy(data+gl, b, bqual_length= bl);
  }
  void set(ulonglong xid)
  {
    my_xid tmp;
    formatID= 1;
    set(MYSQL_XID_PREFIX_LEN, 0, MYSQL_XID_PREFIX);
    memcpy(data+MYSQL_XID_PREFIX_LEN, &server_id, sizeof(server_id));
    tmp= xid;
    memcpy(data+MYSQL_XID_OFFSET, &tmp, sizeof(tmp));
    gtrid_length=MYSQL_XID_GTRID_LEN;
  }
  void set(long g, long b, const char *d)
  {
    formatID= 1;
    gtrid_length= g;
    bqual_length= b;
    memcpy(data, d, g+b);
  }
  bool is_null() { return formatID == -1; }
  void null() { formatID= -1; }
  my_xid quick_get_my_xid()
  {
    my_xid tmp;
    memcpy(&tmp, data+MYSQL_XID_OFFSET, sizeof(tmp));
    return tmp;
  }
  my_xid get_my_xid()
  {
    return gtrid_length == MYSQL_XID_GTRID_LEN && bqual_length == 0 &&
           !memcmp(data, MYSQL_XID_PREFIX, MYSQL_XID_PREFIX_LEN) ?
           quick_get_my_xid() : 0;
  }
  uint length()
  {
    return sizeof(formatID)+sizeof(gtrid_length)+sizeof(bqual_length)+
           gtrid_length+bqual_length;
  }
  uchar *key()
  {
    return (uchar *)&gtrid_length;
  }
  uint key_length()
  {
    return sizeof(gtrid_length)+sizeof(bqual_length)+gtrid_length+bqual_length;
  }
};
typedef struct xid_t XID;

/* for recover() handlerton call */
#define MIN_XID_LIST_SIZE  128
#ifdef SAFEMALLOC
#define MAX_XID_LIST_SIZE  256
#else
#define MAX_XID_LIST_SIZE  (1024*128)
#endif

/*
  These structures are used to pass information from a set of SQL commands
  on add/drop/change tablespace definitions to the proper hton.
*/
#define UNDEF_NODEGROUP 65535
enum ts_command_type
{
  TS_CMD_NOT_DEFINED = -1,
  CREATE_TABLESPACE = 0,
  ALTER_TABLESPACE = 1,
  CREATE_LOGFILE_GROUP = 2,
  ALTER_LOGFILE_GROUP = 3,
  DROP_TABLESPACE = 4,
  DROP_LOGFILE_GROUP = 5,
  CHANGE_FILE_TABLESPACE = 6,
  ALTER_ACCESS_MODE_TABLESPACE = 7
};

enum ts_alter_tablespace_type
{
  TS_ALTER_TABLESPACE_TYPE_NOT_DEFINED = -1,
  ALTER_TABLESPACE_ADD_FILE = 1,
  ALTER_TABLESPACE_DROP_FILE = 2
};

enum tablespace_access_mode
{
  TS_NOT_DEFINED= -1,
  TS_READ_ONLY = 0,
  TS_READ_WRITE = 1,
  TS_NOT_ACCESSIBLE = 2
};

struct handlerton;
class st_alter_tablespace : public Sql_alloc
{
  public:
  const char *tablespace_name;
  const char *logfile_group_name;
  enum ts_command_type ts_cmd_type;
  enum ts_alter_tablespace_type ts_alter_tablespace_type;
  const char *data_file_name;
  const char *undo_file_name;
  const char *redo_file_name;
  ulonglong extent_size;
  ulonglong undo_buffer_size;
  ulonglong redo_buffer_size;
  ulonglong initial_size;
  ulonglong autoextend_size;
  ulonglong max_size;
  uint nodegroup_id;
  handlerton *storage_engine;
  bool wait_until_completed;
  const char *ts_comment;
  enum tablespace_access_mode ts_access_mode;
  st_alter_tablespace()
  {
    tablespace_name= NULL;
    logfile_group_name= "DEFAULT_LG"; //Default log file group
    ts_cmd_type= TS_CMD_NOT_DEFINED;
    data_file_name= NULL;
    undo_file_name= NULL;
    redo_file_name= NULL;
    extent_size= 1024*1024;        //Default 1 MByte
    undo_buffer_size= 8*1024*1024; //Default 8 MByte
    redo_buffer_size= 8*1024*1024; //Default 8 MByte
    initial_size= 128*1024*1024;   //Default 128 MByte
    autoextend_size= 0;            //No autoextension as default
    max_size= 0;                   //Max size == initial size => no extension
    storage_engine= NULL;
    nodegroup_id= UNDEF_NODEGROUP;
    wait_until_completed= TRUE;
    ts_comment= NULL;
    ts_access_mode= TS_NOT_DEFINED;
  }
};

/* The handler for a table type.  Will be included in the TABLE structure */

struct st_table;
typedef struct st_table TABLE;
typedef struct st_table_share TABLE_SHARE;
struct st_foreign_key_info;
typedef struct st_foreign_key_info FOREIGN_KEY_INFO;
typedef bool (stat_print_fn)(THD *thd, const char *type, uint type_len,
                             const char *file, uint file_len,
                             const char *status, uint status_len);
enum ha_stat_type { HA_ENGINE_STATUS, HA_ENGINE_LOGS, HA_ENGINE_MUTEX };
extern st_plugin_int *hton2plugin[MAX_HA];

/* Transaction log maintains type definitions */
enum log_status
{
  HA_LOG_STATUS_FREE= 0,      /* log is free and can be deleted */
  HA_LOG_STATUS_INUSE= 1,     /* log can't be deleted because it is in use */
  HA_LOG_STATUS_NOSUCHLOG= 2  /* no such log (can't be returned by
                                the log iterator status) */
};
/*
  Function for signaling that the log file changed its state from
  LOG_STATUS_INUSE to LOG_STATUS_FREE

  Now it do nothing, will be implemented as part of new transaction
  log management for engines.
  TODO: implement the function.
*/
void signal_log_not_needed(struct handlerton, char *log_file);
/*
  Data of transaction log iterator.
*/
struct handler_log_file_data {
  LEX_STRING filename;
  enum log_status status;
};

/*
  Definitions for engine-specific table/field/index options in the CREATE TABLE.

  Options are declared with HA_*OPTION_* macros (HA_TOPTION_NUMBER,
  HA_FOPTION_ENUM, HA_IOPTION_STRING, etc).

  Every macros takes the option name, and the name of the underlying field of
  the appropriate C structure. The "appropriate C structure" is
  ha_table_option_struct for table level options,
  ha_field_option_struct for field level options,
  ha_index_option_struct for key level options. The engine either
  defines a structure of this name, or uses #define's to map
  these "appropriate" names to the actual structure type name.

  ULL options use a ulonglong as the backing store.
  HA_*OPTION_NUMBER() takes the option name, the structure field name,
  the default value for the option, min, max, and blk_siz values.

  STRING options use a char* as a backing store.
  HA_*OPTION_STRING takes the option name and the structure field name.
  The default value will be 0.

  ENUM options use a uint as a backing store (not enum!!!).
  HA_*OPTION_ENUM takes the option name, the structure field name,
  the default value for the option as a number, and a string with the
  permitted values for this enum - one string with comma separated values,
  for example: "gzip,bzip2,lzma"

  BOOL options use a bool as a backing store.
  HA_*OPTION_BOOL takes the option name, the structure field name,
  and the default value for the option.
  From the SQL, BOOL options accept YES/NO, ON/OFF, and 1/0.

  The name of the option is limited to 255 bytes,
  the value (for string options) - to the 32767 bytes.

  See ha_example.cc for an example.
*/

struct ha_table_option_struct;
struct ha_field_option_struct;
struct ha_index_option_struct;

enum ha_option_type { HA_OPTION_TYPE_ULL,    /* unsigned long long */
                      HA_OPTION_TYPE_STRING, /* char * */
                      HA_OPTION_TYPE_ENUM,   /* uint */
                      HA_OPTION_TYPE_BOOL};  /* bool */

#define HA_xOPTION_NUMBER(name, struc, field, def, min, max, blk_siz)   \
  { HA_OPTION_TYPE_ULL, name, sizeof(name)-1,                        \
    offsetof(struc, field), def, min, max, blk_siz, 0 }
#define HA_xOPTION_STRING(name, struc, field)                        \
  { HA_OPTION_TYPE_STRING, name, sizeof(name)-1,                     \
    offsetof(struc, field), 0, 0, 0, 0, 0 }
#define HA_xOPTION_ENUM(name, struc, field, values, def)             \
  { HA_OPTION_TYPE_ENUM, name, sizeof(name)-1,                       \
    offsetof(struc, field), def, 0,                                  \
    sizeof(values)-1, 0, values }
#define HA_xOPTION_BOOL(name, struc, field, def)                     \
  { HA_OPTION_TYPE_BOOL, name, sizeof(name)-1,                       \
    offsetof(struc, field), def, 0, 1, 0, 0 }
#define HA_xOPTION_END { HA_OPTION_TYPE_ULL, 0, 0, 0, 0, 0, 0, 0, 0 }

#define HA_TOPTION_NUMBER(name, field, def, min, max, blk_siz)          \
  HA_xOPTION_NUMBER(name, ha_table_option_struct, field, def, min, max, blk_siz)
#define HA_TOPTION_STRING(name, field)                               \
  HA_xOPTION_STRING(name, ha_table_option_struct, field)
#define HA_TOPTION_ENUM(name, field, values, def)                    \
  HA_xOPTION_ENUM(name, ha_table_option_struct, field, values, def)
#define HA_TOPTION_BOOL(name, field, def)                            \
  HA_xOPTION_BOOL(name, ha_table_option_struct, field, def)
#define HA_TOPTION_END HA_xOPTION_END

#define HA_FOPTION_NUMBER(name, field, def, min, max, blk_siz)          \
  HA_xOPTION_NUMBER(name, ha_field_option_struct, field, def, min, max, blk_siz)
#define HA_FOPTION_STRING(name, field)                               \
  HA_xOPTION_STRING(name, ha_field_option_struct, field)
#define HA_FOPTION_ENUM(name, field, values, def)                    \
  HA_xOPTION_ENUM(name, ha_field_option_struct, field, values, def)
#define HA_FOPTION_BOOL(name, field, def)                            \
  HA_xOPTION_BOOL(name, ha_field_option_struct, field, def)
#define HA_FOPTION_END HA_xOPTION_END

#define HA_IOPTION_NUMBER(name, field, def, min, max, blk_siz)          \
  HA_xOPTION_NUMBER(name, ha_index_option_struct, field, def, min, max, blk_siz)
#define HA_IOPTION_STRING(name, field)                               \
  HA_xOPTION_STRING(name, ha_index_option_struct, field)
#define HA_IOPTION_ENUM(name, field, values, def)                    \
  HA_xOPTION_ENUM(name, ha_index_option_struct, field, values, def)
#define HA_IOPTION_BOOL(name, field, values, def)                    \
  HA_xOPTION_BOOL(name, ha_index_option_struct, field, values, def)
#define HA_IOPTION_END HA_xOPTION_END

typedef struct st_ha_create_table_option {
  enum ha_option_type type;
  const char *name;
  size_t name_length;
  ptrdiff_t offset;
  ulonglong def_value;
  ulonglong min_value, max_value, block_size;
  const char *values;
} ha_create_table_option;

enum handler_iterator_type
{
  /* request of transaction log iterator */
  HA_TRANSACTLOG_ITERATOR= 1
};
enum handler_create_iterator_result
{
  HA_ITERATOR_OK,          /* iterator created */
  HA_ITERATOR_UNSUPPORTED, /* such type of iterator is not supported */
  HA_ITERATOR_ERROR        /* error during iterator creation */
};

/*
  Iterator structure. Can be used by handler/handlerton for different purposes.

  Iterator should be created in the way to point "before" the first object
  it iterate, so next() call move it to the first object or return !=0 if
  there is nothing to iterate through.
*/
struct handler_iterator {
  /*
    Moves iterator to next record and return 0 or return !=0
    if there is no records.
    iterator_object will be filled by this function if next() returns 0.
    Content of the iterator_object depend on iterator type.
  */
  int (*next)(struct handler_iterator *, void *iterator_object);
  /*
    Free resources allocated by iterator, after this call iterator
    is not usable.
  */
  void (*destroy)(struct handler_iterator *);
  /*
    Pointer to buffer for the iterator to use.
    Should be allocated by function which created the iterator and
    destroied by freed by above "destroy" call
  */
  void *buffer;
};

/*
  handlerton is a singleton structure - one instance per storage engine -
  to provide access to storage engine functionality that works on the
  "global" level (unlike handler class that works on a per-table basis)

  usually handlerton instance is defined statically in ha_xxx.cc as

  static handlerton { ... } xxx_hton;

  savepoint_*, prepare, recover, and *_by_xid pointers can be 0.
*/
struct handlerton
{
  /*
    Historical marker for if the engine is available of not
  */
  SHOW_COMP_OPTION state;

  /*
    Historical number used for frm file to determine the correct
    storage engine.  This is going away and new engines will just use
    "name" for this.
  */
  enum legacy_db_type db_type;
  /*
    each storage engine has it's own memory area (actually a pointer)
    in the thd, for storing per-connection information.
    It is accessed as

      thd->ha_data[xxx_hton.slot]

   slot number is initialized by MySQL after xxx_init() is called.
   */
   uint slot;
   /*
     to store per-savepoint data storage engine is provided with an area
     of a requested size (0 is ok here).
     savepoint_offset must be initialized statically to the size of
     the needed memory to store per-savepoint information.
     After xxx_init it is changed to be an offset to savepoint storage
     area and need not be used by storage engine.
     see binlog_hton and binlog_savepoint_set/rollback for an example.
   */
   uint savepoint_offset;
   /*
     handlerton methods:

     close_connection is only called if
     thd->ha_data[xxx_hton.slot] is non-zero, so even if you don't need
     this storage area - set it to something, so that MySQL would know
     this storage engine was accessed in this connection
   */
   int  (*close_connection)(handlerton *hton, THD *thd);
   /*
     sv points to an uninitialized storage area of requested size
     (see savepoint_offset description)
   */
   int  (*savepoint_set)(handlerton *hton, THD *thd, void *sv);
   /*
     sv points to a storage area, that was earlier passed
     to the savepoint_set call
   */
   int  (*savepoint_rollback)(handlerton *hton, THD *thd, void *sv);
   int  (*savepoint_release)(handlerton *hton, THD *thd, void *sv);
   /*
     'all' is true if it's a real commit, that makes persistent changes
     'all' is false if it's not in fact a commit but an end of the
     statement that is part of the transaction.
     NOTE 'all' is also false in auto-commit mode where 'end of statement'
     and 'real commit' mean the same event.
   */
   int (*commit)(handlerton *hton, THD *thd, bool all);
   /*
     The commit_ordered() method is called prior to the commit() method, after
     the transaction manager has decided to commit (not rollback) the
     transaction. Unlike commit(), commit_ordered() is called only when the
     full transaction is committed, not for each commit of statement
     transaction in a multi-statement transaction.

     Not that like prepare(), commit_ordered() is only called when 2-phase
     commit takes place. Ie. when no binary log and only a single engine
     participates in a transaction, one commit() is called, no
     commit_ordered(). So engines must be prepared for this.

     The calls to commit_ordered() in multiple parallel transactions is
     guaranteed to happen in the same order in every participating
     handler. This can be used to ensure the same commit order among multiple
     handlers (eg. in table handler and binlog). So if transaction T1 calls
     into commit_ordered() of handler A before T2, then T1 will also call
     commit_ordered() of handler B before T2.

     Engines that implement this method should during this call make the
     transaction visible to other transactions, thereby making the order of
     transaction commits be defined by the order of commit_ordered() calls.

     The intention is that commit_ordered() should do the minimal amount of
     work that needs to happen in consistent commit order among handlers. To
     preserve ordering, calls need to be serialised on a global mutex, so
     doing any time-consuming or blocking operations in commit_ordered() will
     limit scalability.

     Handlers can rely on commit_ordered() calls to be serialised (no two
     calls can run in parallel, so no extra locking on the handler part is
     required to ensure this).

     Note that commit_ordered() can be called from a different thread than the
     one handling the transaction! So it can not do anything that depends on
     thread local storage, in particular it can not call my_error() and
     friends (instead it can store the error code and delay the call of
     my_error() to the commit() method).

     Similarly, since commit_ordered() returns void, any return error code
     must be saved and returned from the commit() method instead.

     The commit_ordered method is optional, and can be left unset if not
     needed in a particular handler (then there will be no ordering guarantees
     wrt. other engines and binary log).
   */
   void (*commit_ordered)(handlerton *hton, THD *thd, bool all);
   int  (*rollback)(handlerton *hton, THD *thd, bool all);
   int  (*prepare)(handlerton *hton, THD *thd, bool all);
   /*
     The prepare_ordered method is optional. If set, it will be called after
     successful prepare() in all handlers participating in 2-phase
     commit. Like commit_ordered(), it is called only when the full
     transaction is committed, not for each commit of statement transaction.

     The calls to prepare_ordered() among multiple parallel transactions are
     ordered consistently with calls to commit_ordered(). This means that
     calls to prepare_ordered() effectively define the commit order, and that
     each handler will see the same sequence of transactions calling into
     prepare_ordered() and commit_ordered().

     Thus, prepare_ordered() can be used to define commit order for handlers
     that need to do this in the prepare step (like binlog). It can also be
     used to release transaction's locks early in an order consistent with the
     order transactions will be eventually committed.

     Like commit_ordered(), prepare_ordered() calls are serialised to maintain
     ordering, so the intention is that they should execute fast, with only
     the minimal amount of work needed to define commit order. Handlers can
     rely on this serialisation, and do not need to do any extra locking to
     avoid two prepare_ordered() calls running in parallel.

     Like commit_ordered(), prepare_ordered() is not guaranteed to be called
     in the context of the thread handling the rest of the transaction. So it
     cannot invoke code that relies on thread local storage, in particular it
     cannot call my_error().

     prepare_ordered() cannot cause a rollback by returning an error, all
     possible errors must be handled in prepare() (the prepare_ordered()
     method returns void). In case of some fatal error, a record of the error
     must be made internally by the engine and returned from commit() later.

     Note that for user-level XA SQL commands, no consistent ordering among
     prepare_ordered() and commit_ordered() is guaranteed (as that would
     require blocking all other commits for an indefinite time).

     When 2-phase commit is not used (eg. only one engine (and no binlog) in
     transaction), neither prepare() nor prepare_ordered() is called.
   */
   void (*prepare_ordered)(handlerton *hton, THD *thd, bool all);
   int  (*recover)(handlerton *hton, XID *xid_list, uint len);
   int  (*commit_by_xid)(handlerton *hton, XID *xid);
   int  (*rollback_by_xid)(handlerton *hton, XID *xid);
  /*
    "Disable or enable checkpointing internal to the storage engine. This is
    used for FLUSH TABLES WITH READ LOCK AND DISABLE CHECKPOINT to ensure that
    the engine will never start any recovery from a time between
    FLUSH TABLES ... ; UNLOCK TABLES.

    While checkpointing is disabled, the engine should pause any background
    write activity (such as tablespace checkpointing) that require consistency
    between different files (such as transaction log and tablespace files) for
    crash recovery to succeed. The idea is to use this to make safe
    multi-volume LVM snapshot backups.
  */
   int  (*checkpoint_state)(handlerton *hton, bool disabled);
   void *(*create_cursor_read_view)(handlerton *hton, THD *thd);
   void (*set_cursor_read_view)(handlerton *hton, THD *thd, void *read_view);
   void (*close_cursor_read_view)(handlerton *hton, THD *thd, void *read_view);
   handler *(*create)(handlerton *hton, TABLE_SHARE *table, MEM_ROOT *mem_root);
   void (*drop_database)(handlerton *hton, char* path);
   int (*panic)(handlerton *hton, enum ha_panic_function flag);
   int (*start_consistent_snapshot)(handlerton *hton, THD *thd);
   bool (*flush_logs)(handlerton *hton);
   bool (*show_status)(handlerton *hton, THD *thd, stat_print_fn *print, enum ha_stat_type stat);
   uint (*partition_flags)();
   uint (*alter_table_flags)(uint flags);
   int (*alter_tablespace)(handlerton *hton, THD *thd, st_alter_tablespace *ts_info);
   int (*fill_files_table)(handlerton *hton, THD *thd,
                           TABLE_LIST *tables,
                           class Item *cond);
   uint32 flags;                                /* global handler flags */
   /*
      Those handlerton functions below are properly initialized at handler
      init.
   */
   int (*binlog_func)(handlerton *hton, THD *thd, enum_binlog_func fn, void *arg);
   void (*binlog_log_query)(handlerton *hton, THD *thd, 
                            enum_binlog_command binlog_command,
                            const char *query, uint query_length,
                            const char *db, const char *table_name);
   int (*release_temporary_latches)(handlerton *hton, THD *thd);

   /*
     Get log status.
     If log_status is null then the handler do not support transaction
     log information (i.e. log iterator can't be created).
     (see example of implementation in handler.cc, TRANS_LOG_MGM_EXAMPLE_CODE)

   */
   enum log_status (*get_log_status)(handlerton *hton, char *log);

   /*
     Iterators creator.
     Presence of the pointer should be checked before using
   */
   enum handler_create_iterator_result
     (*create_iterator)(handlerton *hton, enum handler_iterator_type type,
                        struct handler_iterator *fill_this_in);
   int (*discover)(handlerton *hton, THD* thd, const char *db, 
                   const char *name,
                   uchar **frmblob, 
                   size_t *frmlen);
   int (*find_files)(handlerton *hton, THD *thd,
                     const char *db,
                     const char *path,
                     const char *wild, bool dir, List<LEX_STRING> *files);
   int (*table_exists_in_engine)(handlerton *hton, THD* thd, const char *db,
                                 const char *name);
   uint32 license; /* Flag for Engine License */
   /*
     Optional clauses in the CREATE/ALTER TABLE
   */
   ha_create_table_option *table_options; // table level options
   ha_create_table_option *field_options; // these are specified per field
   ha_create_table_option *index_options; // these are specified per index

};


inline LEX_STRING *hton_name(const handlerton *hton)
{
  return &(hton2plugin[hton->slot]->name);
}


/* Possible flags of a handlerton (there can be 32 of them) */
#define HTON_NO_FLAGS                 0
#define HTON_CLOSE_CURSORS_AT_COMMIT (1 << 0)
#define HTON_ALTER_NOT_SUPPORTED     (1 << 1) //Engine does not support alter
#define HTON_CAN_RECREATE            (1 << 2) //Delete all is used fro truncate
#define HTON_HIDDEN                  (1 << 3) //Engine does not appear in lists
#define HTON_NOT_USER_SELECTABLE     (1 << 5)
#define HTON_TEMPORARY_NOT_SUPPORTED (1 << 6) //Having temporary tables not supported
#define HTON_SUPPORT_LOG_TABLES      (1 << 7) //Engine supports log tables
#define HTON_NO_PARTITION            (1 << 8) //You can not partition these tables

class Ha_trx_info;

struct THD_TRANS
{
  /* true is not all entries in the ht[] support 2pc */
  bool        no_2pc;
  /* storage engines that registered in this transaction */
  Ha_trx_info *ha_list;
  /* 
    The purpose of this flag is to keep track of non-transactional
    tables that were modified in scope of:
    - transaction, when the variable is a member of
    THD::transaction.all
    - top-level statement or sub-statement, when the variable is a
    member of THD::transaction.stmt
    This member has the following life cycle:
    * stmt.modified_non_trans_table is used to keep track of
    modified non-transactional tables of top-level statements. At
    the end of the previous statement and at the beginning of the session,
    it is reset to FALSE.  If such functions
    as mysql_insert, mysql_update, mysql_delete etc modify a
    non-transactional table, they set this flag to TRUE.  At the
    end of the statement, the value of stmt.modified_non_trans_table 
    is merged with all.modified_non_trans_table and gets reset.
    * all.modified_non_trans_table is reset at the end of transaction
    
    * Since we do not have a dedicated context for execution of a
    sub-statement, to keep track of non-transactional changes in a
    sub-statement, we re-use stmt.modified_non_trans_table. 
    At entrance into a sub-statement, a copy of the value of
    stmt.modified_non_trans_table (containing the changes of the
    outer statement) is saved on stack. Then 
    stmt.modified_non_trans_table is reset to FALSE and the
    substatement is executed. Then the new value is merged with the
    saved value.
  */
  bool modified_non_trans_table;

  void reset() { no_2pc= FALSE; modified_non_trans_table= FALSE; }
  THD_TRANS() {}                        /* Remove gcc warning */
};


/**
  Either statement transaction or normal transaction - related
  thread-specific storage engine data.

  If a storage engine participates in a statement/transaction,
  an instance of this class is present in
  thd->transaction.{stmt|all}.ha_list. The addition to
  {stmt|all}.ha_list is made by trans_register_ha().

  When it's time to commit or rollback, each element of ha_list
  is used to access storage engine's prepare()/commit()/rollback()
  methods, and also to evaluate if a full two phase commit is
  necessary.

  @sa General description of transaction handling in handler.cc.
*/

class Ha_trx_info
{
public:
  /** Register this storage engine in the given transaction context. */
  void register_ha(THD_TRANS *trans, handlerton *ht_arg)
  {
    DBUG_ASSERT(m_flags == 0);
    DBUG_ASSERT(m_ht == NULL);
    DBUG_ASSERT(m_next == NULL);

    m_ht= ht_arg;
    m_flags= (int) TRX_READ_ONLY; /* Assume read-only at start. */

    m_next= trans->ha_list;
    trans->ha_list= this;
  }

  /** Clear, prepare for reuse. */
  void reset()
  {
    m_next= NULL;
    m_ht= NULL;
    m_flags= 0;
  }

  Ha_trx_info() { reset(); }

  void set_trx_read_write()
  {
    DBUG_ASSERT(is_started());
    m_flags|= (int) TRX_READ_WRITE;
  }
  bool is_trx_read_write() const
  {
    DBUG_ASSERT(is_started());
    return m_flags & (int) TRX_READ_WRITE;
  }
  bool is_started() const { return m_ht != NULL; }
  /** Mark this transaction read-write if the argument is read-write. */
  void coalesce_trx_with(const Ha_trx_info *stmt_trx)
  {
    /*
      Must be called only after the transaction has been started.
      Can be called many times, e.g. when we have many
      read-write statements in a transaction.
    */
    DBUG_ASSERT(is_started());
    if (stmt_trx->is_trx_read_write())
      set_trx_read_write();
  }
  Ha_trx_info *next() const
  {
    DBUG_ASSERT(is_started());
    return m_next;
  }
  handlerton *ht() const
  {
    DBUG_ASSERT(is_started());
    return m_ht;
  }
private:
  enum { TRX_READ_ONLY= 0, TRX_READ_WRITE= 1 };
  /** Auxiliary, used for ha_list management */
  Ha_trx_info *m_next;
  /**
    Although a given Ha_trx_info instance is currently always used
    for the same storage engine, 'ht' is not-NULL only when the
    corresponding storage is a part of a transaction.
  */
  handlerton *m_ht;
  /**
    Transaction flags related to this engine.
    Not-null only if this instance is a part of transaction.
    May assume a combination of enum values above.
  */
  uchar       m_flags;
};


enum enum_tx_isolation { ISO_READ_UNCOMMITTED, ISO_READ_COMMITTED,
			 ISO_REPEATABLE_READ, ISO_SERIALIZABLE};


enum ndb_distribution { ND_KEYHASH= 0, ND_LINHASH= 1 };


typedef struct {
  ulonglong data_file_length;
  ulonglong max_data_file_length;
  ulonglong index_file_length;
  ulonglong delete_length;
  ha_rows records;
  ulong mean_rec_length;
  time_t create_time;
  time_t check_time;
  time_t update_time;
  ulonglong check_sum;
} PARTITION_INFO;

#define UNDEF_NODEGROUP 65535
class Item;
struct st_table_log_memory_entry;

class partition_info;

struct st_partition_iter;
#define NOT_A_PARTITION_ID ((uint32)-1)

enum ha_choice { HA_CHOICE_UNDEF, HA_CHOICE_NO, HA_CHOICE_YES };

typedef struct st_ha_create_information
{
  CHARSET_INFO *table_charset, *default_table_charset;
  LEX_STRING connect_string;
  const char *password, *tablespace;
  LEX_STRING comment;
  const char *data_file_name, *index_file_name;
  const char *alias;
  ulonglong max_rows,min_rows;
  ulonglong auto_increment_value;
  ulong table_options;
  ulong avg_row_length;
  ulong used_fields;
  ulong key_block_size;
  SQL_I_List<TABLE_LIST> merge_list;
  handlerton *db_type;
  /**
    Row type of the table definition.

    Defaults to ROW_TYPE_DEFAULT for all non-ALTER statements.
    For ALTER TABLE defaults to ROW_TYPE_NOT_USED (means "keep the current").

    Can be changed either explicitly by the parser.
    If nothing speficied inherits the value of the original table (if present).
  */
  enum row_type row_type;
  uint null_bits;                       /* NULL bits at start of record */
  uint options;				/* OR of HA_CREATE_ options */
  uint merge_insert_method;
  uint extra_size;                      /* length of extra data segment */
  /** Transactional or not. Unused; reserved for future versions. */
  enum ha_choice transactional;
  bool table_existed;			///< 1 in create if table existed
  bool frm_only;                        ///< 1 if no ha_create_table()
  bool varchar;                         ///< 1 if table has a VARCHAR
  enum ha_storage_media storage_media;  ///< DEFAULT, DISK or MEMORY
  enum ha_choice page_checksum;         ///< If we have page_checksums
  engine_option_value *option_list;     ///< list of table create options
  /* the following three are only for ALTER TABLE, check_if_incompatible_data() */
  ha_table_option_struct *option_struct;           ///< structure with parsed table options
  ha_field_option_struct **fields_option_struct;   ///< array of field option structures
  ha_index_option_struct **indexes_option_struct;  ///< array of index option structures
} HA_CREATE_INFO;


typedef struct st_key_create_information
{
  enum ha_key_alg algorithm;
  ulong block_size;
  LEX_STRING parser_name;
} KEY_CREATE_INFO;


/*
  Class for maintaining hooks used inside operations on tables such
  as: create table functions, delete table functions, and alter table
  functions.

  Class is using the Template Method pattern to separate the public
  usage interface from the private inheritance interface.  This
  imposes no overhead, since the public non-virtual function is small
  enough to be inlined.

  The hooks are usually used for functions that does several things,
  e.g., create_table_from_items(), which both create a table and lock
  it.
 */
class TABLEOP_HOOKS
{
public:
  TABLEOP_HOOKS() {}
  virtual ~TABLEOP_HOOKS() {}

  inline void prelock(TABLE **tables, uint count)
  {
    do_prelock(tables, count);
  }

  inline int postlock(TABLE **tables, uint count)
  {
    return do_postlock(tables, count);
  }
private:
  /* Function primitive that is called prior to locking tables */
  virtual void do_prelock(TABLE **tables, uint count)
  {
    /* Default is to do nothing */
  }

  /**
     Primitive called after tables are locked.

     If an error is returned, the tables will be unlocked and error
     handling start.

     @return Error code or zero.
   */
  virtual int do_postlock(TABLE **tables, uint count)
  {
    return 0;                           /* Default is to do nothing */
  }
};

typedef struct st_savepoint SAVEPOINT;
extern ulong savepoint_alloc_size;
extern KEY_CREATE_INFO default_key_create_info;

/* Forward declaration for condition pushdown to storage engine */
typedef class Item COND;

typedef struct st_ha_check_opt
{
  st_ha_check_opt() {}                        /* Remove gcc warning */
  uint flags;       /* isam layer flags (e.g. for myisamchk) */
  uint sql_flags;   /* sql layer flags - for something myisamchk cannot do */
  time_t start_time;   /* When check/repair starts */
  KEY_CACHE *key_cache; /* new key cache when changing key cache */
  void init();
} HA_CHECK_OPT;


/********************************************************************************
 * MRR
 ********************************************************************************/

typedef void *range_seq_t;

typedef struct st_range_seq_if
{
  /*
    Get key information
 
    SYNOPSIS
      get_key_info()
        init_params  The seq_init_param parameter 
        length       OUT length of the keys in this range sequence
        map          OUT key_part_map of the keys in this range sequence

    DESCRIPTION
      This function is set only when using HA_MRR_FIXED_KEY mode. In that mode, 
      all ranges are single-point equality ranges that use the same set of key
      parts. This function allows the MRR implementation to get the length of
      a key, and which keyparts it uses.
  */
  void (*get_key_info)(void *init_params, uint *length, key_part_map *map);

  /*
    Initialize the traversal of range sequence
    
    SYNOPSIS
      init()
        init_params  The seq_init_param parameter 
        n_ranges     The number of ranges obtained 
        flags        A combination of HA_MRR_SINGLE_POINT, HA_MRR_FIXED_KEY

    RETURN
      An opaque value to be used as RANGE_SEQ_IF::next() parameter
  */
  range_seq_t (*init)(void *init_params, uint n_ranges, uint flags);


  /*
    Get the next range in the range sequence

    SYNOPSIS
      next()
        seq    The value returned by RANGE_SEQ_IF::init()
        range  OUT Information about the next range
    
    RETURN
      FALSE - Ok, the range structure filled with info about the next range
      TRUE  - No more ranges
  */
  bool (*next) (range_seq_t seq, KEY_MULTI_RANGE *range);

  /*
    Check whether range_info orders to skip the next record

    SYNOPSIS
      skip_record()
        seq         The value returned by RANGE_SEQ_IF::init()
        range_info  Information about the next range 
                    (Ignored if MRR_NO_ASSOCIATION is set)
        rowid       Rowid of the record to be checked (ignored if set to 0)
    
    RETURN
      1 - Record with this range_info and/or this rowid shall be filtered
          out from the stream of records returned by multi_range_read_next()
      0 - The record shall be left in the stream
  */ 
  bool (*skip_record) (range_seq_t seq, range_id_t range_info, uchar *rowid);

  /*
    Check if the record combination matches the index condition
    SYNOPSIS
      skip_index_tuple()
        seq         The value returned by RANGE_SEQ_IF::init()
        range_info  Information about the next range 
    
    RETURN
      0 - The record combination satisfies the index condition
      1 - Otherwise
  */ 
  bool (*skip_index_tuple) (range_seq_t seq, range_id_t range_info);
} RANGE_SEQ_IF;

typedef bool (*SKIP_INDEX_TUPLE_FUNC) (range_seq_t seq, range_id_t range_info);

class COST_VECT
{ 
public:
  double io_count;     /* number of I/O                 */
  double avg_io_cost;  /* cost of an average I/O oper.  */
  double cpu_cost;     /* cost of operations in CPU     */
  double mem_cost;     /* cost of used memory           */ 
  double import_cost;  /* cost of remote operations     */
  
  enum { IO_COEFF=1 };
  enum { CPU_COEFF=1 };
  enum { MEM_COEFF=1 };
  enum { IMPORT_COEFF=1 };

  COST_VECT() {}                              // keep gcc happy

  double total_cost() 
  {
    return IO_COEFF*io_count*avg_io_cost + CPU_COEFF * cpu_cost +
           MEM_COEFF*mem_cost + IMPORT_COEFF*import_cost;
  }

  void zero()
  {
    avg_io_cost= 1.0;
    io_count= cpu_cost= mem_cost= import_cost= 0.0;
  }

  void multiply(double m)
  {
    io_count *= m;
    cpu_cost *= m;
    import_cost *= m;
    /* Don't multiply mem_cost */
  }

  void add(const COST_VECT* cost)
  {
    double io_count_sum= io_count + cost->io_count;
    add_io(cost->io_count, cost->avg_io_cost);
    io_count= io_count_sum;
    cpu_cost += cost->cpu_cost;
  }
  void add_io(double add_io_cnt, double add_avg_cost)
  {
    /* In edge cases add_io_cnt may be zero */
    if (add_io_cnt > 0)
    {
      double io_count_sum= io_count + add_io_cnt;
      avg_io_cost= (io_count * avg_io_cost + 
                    add_io_cnt * add_avg_cost) / io_count_sum;
      io_count= io_count_sum;
    }
  }

  /*
    To be used when we go from old single value-based cost calculations to
    the new COST_VECT-based.
  */
  void convert_from_cost(double cost)
  {
    zero();
    avg_io_cost= 1.0;
    io_count= cost;
  }
};

void get_sweep_read_cost(TABLE *table, ha_rows nrows, bool interrupted, 
                         COST_VECT *cost);

/*
  Indicates that all scanned ranges will be singlepoint (aka equality) ranges.
  The ranges may not use the full key but all of them will use the same number
  of key parts.
*/
#define HA_MRR_SINGLE_POINT 1
#define HA_MRR_FIXED_KEY  2

/* 
  Indicates that RANGE_SEQ_IF::next(&range) doesn't need to fill in the
  'range' parameter.
*/
#define HA_MRR_NO_ASSOCIATION 4

/* 
  The MRR user will provide ranges in key order, and MRR implementation
  must return rows in key order.
*/
#define HA_MRR_SORTED 8

/* MRR implementation doesn't have to retrieve full records */
#define HA_MRR_INDEX_ONLY 16

/* 
  The passed memory buffer is of maximum possible size, the caller can't
  assume larger buffer.
*/
#define HA_MRR_LIMITS 32


/*
  Flag set <=> default MRR implementation is used
  (The choice is made by **_info[_const]() function which may set this
   flag. SQL layer remembers the flag value and then passes it to
   multi_read_range_init().
*/
#define HA_MRR_USE_DEFAULT_IMPL 64

/*
  Used only as parameter to multi_range_read_info():
  Flag set <=> the caller guarantees that the bounds of the scanned ranges
  will not have NULL values.
*/
#define HA_MRR_NO_NULL_ENDPOINTS 128

/*
  The MRR user has materialized range keys somewhere in the user's buffer.
  This can be used for optimization of the procedure that sorts these keys
  since in this case key values don't have to be copied into the MRR buffer.

  In other words, it is guaranteed that after RANGE_SEQ_IF::next() call the 
  pointer in range->start_key.key will point to a key value that will remain 
  there until the end of the MRR scan.
*/
#define HA_MRR_MATERIALIZED_KEYS 256

/*
  The following bits are reserved for use by MRR implementation. The intended
  use scenario:

  * sql layer calls handler->multi_range_read_info[_const]() 
    - MRR implementation figures out what kind of scan it will perform, saves
      the result in *mrr_mode parameter.
  * sql layer remembers what was returned in *mrr_mode

  * the optimizer picks the query plan (which may or may not include the MRR 
    scan that was estimated by the multi_range_read_info[_const] call)

  * if the query is an EXPLAIN statement, sql layer will call 
    handler->multi_range_read_explain_info(mrr_mode) to get a text description
    of the picked MRR scan; the description will be a part of EXPLAIN output.
*/
#define HA_MRR_IMPLEMENTATION_FLAG1 512
#define HA_MRR_IMPLEMENTATION_FLAG2 1024
#define HA_MRR_IMPLEMENTATION_FLAG3 2048
#define HA_MRR_IMPLEMENTATION_FLAG4 4096
#define HA_MRR_IMPLEMENTATION_FLAG5 8192
#define HA_MRR_IMPLEMENTATION_FLAG6 16384

#define HA_MRR_IMPLEMENTATION_FLAGS \
  (512 | 1024 | 2048 | 4096 | 8192 | 16384)

/*
  This is a buffer area that the handler can use to store rows.
  'end_of_used_area' should be kept updated after calls to
  read-functions so that other parts of the code can use the
  remaining area (until next read calls is issued).
*/

typedef struct st_handler_buffer
{
  /* const? */uchar *buffer;         /* Buffer one can start using */
  /* const? */uchar *buffer_end;     /* End of buffer */
  uchar *end_of_used_area;     /* End of area that was used by handler */
} HANDLER_BUFFER;

typedef struct system_status_var SSV;

class ha_statistics
{
public:
  ulonglong data_file_length;		/* Length off data file */
  ulonglong max_data_file_length;	/* Length off data file */
  ulonglong index_file_length;
  ulonglong max_index_file_length;
  ulonglong delete_length;		/* Free bytes */
  ulonglong auto_increment_value;
  /*
    The number of records in the table. 
      0    - means the table has exactly 0 rows
    other  - if (table_flags() & HA_STATS_RECORDS_IS_EXACT)
               the value is the exact number of records in the table
             else
               it is an estimate
  */
  ha_rows records;
  ha_rows deleted;			/* Deleted records */
  ulong mean_rec_length;		/* physical reclength */
  time_t create_time;			/* When table was created */
  time_t check_time;
  time_t update_time;
  uint block_size;			/* index block size */

  /*
    number of buffer bytes that native mrr implementation needs,
  */
  uint mrr_length_per_rec; 

  ha_statistics():
    data_file_length(0), max_data_file_length(0),
    index_file_length(0), delete_length(0), auto_increment_value(0),
    records(0), deleted(0), mean_rec_length(0), create_time(0),
    check_time(0), update_time(0), block_size(0), mrr_length_per_rec(0)
  {}
};

extern "C" enum icp_result handler_index_cond_check(void* h_arg);

uint calculate_key_len(TABLE *, uint, const uchar *, key_part_map);
/*
  bitmap with first N+1 bits set
  (keypart_map for a key prefix of [0..N] keyparts)
*/
#define make_keypart_map(N) (((key_part_map)2 << (N)) - 1)
/*
  bitmap with first N bits set
  (keypart_map for a key prefix of [0..N-1] keyparts)
*/
#define make_prev_keypart_map(N) (((key_part_map)1 << (N)) - 1)

/**
  The handler class is the interface for dynamically loadable
  storage engines. Do not add ifdefs and take care when adding or
  changing virtual functions to avoid vtable confusion
*/

class handler :public Sql_alloc
{
public:
  typedef ulonglong Table_flags;
protected:
  struct st_table_share *table_share;   /* The table definition */
  struct st_table *table;               /* The current open table */
  Table_flags cached_table_flags;       /* Set on init() and open() */

  ha_rows estimation_rows_to_insert;
public:
  handlerton *ht;                 /* storage engine of this handler */
  uchar *ref;				/* Pointer to current row */
  uchar *dup_ref;			/* Pointer to duplicate row */

  ha_statistics stats;

  /** MultiRangeRead-related members: */
  range_seq_t mrr_iter;    /* Interator to traverse the range sequence */
  RANGE_SEQ_IF mrr_funcs;  /* Range sequence traversal functions */
  HANDLER_BUFFER *multi_range_buffer; /* MRR buffer info */
  uint ranges_in_seq; /* Total number of ranges in the traversed sequence */
  /* TRUE <=> source MRR ranges and the output are ordered */
  bool mrr_is_output_sorted;

  /** TRUE <=> we're currently traversing a range in mrr_cur_range. */
  bool mrr_have_range;
  /** Current range (the one we're now returning rows from) */
  KEY_MULTI_RANGE mrr_cur_range;

  /** The following are for read_range() */
  key_range save_end_range, *end_range;
  KEY_PART_INFO *range_key_part;
  int key_compare_result_on_equal;
  bool eq_range;
  bool internal_tmp_table;                      /* If internal tmp table */

  /* 
    TRUE <=> the engine guarantees that returned records are within the range
    being scanned.
  */
  bool in_range_check_pushed_down;

  uint errkey;				/* Last dup key */
  uint key_used_on_scan;
  uint active_index;
  /** Length of ref (1-8 or the clustered key length) */
  uint ref_length;
  FT_INFO *ft_handler;
  enum {NONE=0, INDEX, RND} inited;
  bool locked;
  bool implicit_emptied;                /* Can be !=0 only if HEAP */
  bool cloned;                          /* 1 if this was created with clone */
  const COND *pushed_cond;
  Item *pushed_idx_cond;
  uint pushed_idx_cond_keyno;  /* The index which the above condition is for */
  /**
    next_insert_id is the next value which should be inserted into the
    auto_increment column: in a inserting-multi-row statement (like INSERT
    SELECT), for the first row where the autoinc value is not specified by the
    statement, get_auto_increment() called and asked to generate a value,
    next_insert_id is set to the next value, then for all other rows
    next_insert_id is used (and increased each time) without calling
    get_auto_increment().
  */
  ulonglong next_insert_id;
  /**
    insert id for the current row (*autogenerated*; if not
    autogenerated, it's 0).
    At first successful insertion, this variable is stored into
    THD::first_successful_insert_id_in_cur_stmt.
  */
  ulonglong insert_id_for_cur_row;
  /**
    Interval returned by get_auto_increment() and being consumed by the
    inserter.
  */
  /* Statistics  variables */
  ulonglong rows_read;
  ulonglong rows_tmp_read;
  ulonglong rows_changed;
  /* One bigger than needed to avoid to test if key == MAX_KEY */
  ulonglong index_rows_read[MAX_KEY+1];

  Discrete_interval auto_inc_interval_for_cur_row;
  /**
     Number of reserved auto-increment intervals. Serves as a heuristic
     when we have no estimation of how many records the statement will insert:
     the more intervals we have reserved, the bigger the next one. Reset in
     handler::ha_release_auto_increment().
  */
  uint auto_inc_intervals_count;

  handler(handlerton *ht_arg, TABLE_SHARE *share_arg)
    :table_share(share_arg), table(0),
    estimation_rows_to_insert(0), ht(ht_arg),
    ref(0), end_range(NULL), in_range_check_pushed_down(FALSE),
    key_used_on_scan(MAX_KEY), active_index(MAX_KEY),
    ref_length(sizeof(my_off_t)),
    ft_handler(0), inited(NONE),
<<<<<<< HEAD
    locked(FALSE), implicit_emptied(FALSE), mark_trx_done(FALSE), cloned(0),
    pushed_cond(0), pushed_idx_cond(NULL),
    pushed_idx_cond_keyno(MAX_KEY),
    next_insert_id(0), insert_id_for_cur_row(0),
=======
    locked(FALSE), implicit_emptied(FALSE), cloned(0),
    pushed_cond(0), next_insert_id(0), insert_id_for_cur_row(0),
>>>>>>> a1ae8f9b
    auto_inc_intervals_count(0)
    {
      reset_statistics();
    }

  virtual ~handler(void)
  {
    DBUG_ASSERT(locked == FALSE);
    /* TODO: DBUG_ASSERT(inited == NONE); */
  }
  virtual handler *clone(const char *name, MEM_ROOT *mem_root);
  /** This is called after create to allow us to set up cached variables */
  void init()
  {
    cached_table_flags= table_flags();
  }
  /* ha_ methods: pubilc wrappers for private virtual API */

  int ha_open(TABLE *table, const char *name, int mode, uint test_if_locked);
  int ha_index_init(uint idx, bool sorted)
  {
    int result;
    DBUG_ENTER("ha_index_init");
    DBUG_ASSERT(inited==NONE);
    if (!(result= index_init(idx, sorted)))
    {
      inited=       INDEX;
      active_index= idx;
      end_range= NULL;
    }
    DBUG_RETURN(result);
  }
  int ha_index_end()
  {
    DBUG_ENTER("ha_index_end");
    DBUG_ASSERT(inited==INDEX);
    inited=       NONE;
    active_index= MAX_KEY;
    end_range=    NULL;
    DBUG_RETURN(index_end());
  }
  /* This is called after index_init() if we need to do a index scan */
  virtual int prepare_index_scan() { return 0; }
  int ha_rnd_init(bool scan) __attribute__ ((warn_unused_result))
  {
    int result;
    DBUG_ENTER("ha_rnd_init");
    DBUG_ASSERT(inited==NONE || (inited==RND && scan));
    inited= (result= rnd_init(scan)) ? NONE: RND;
    end_range= NULL;
    DBUG_RETURN(result);
  }
  int ha_rnd_end()
  {
    DBUG_ENTER("ha_rnd_end");
    DBUG_ASSERT(inited==RND);
    inited=NONE;
    end_range= NULL;
    DBUG_RETURN(rnd_end());
  }
  int ha_rnd_init_with_error(bool scan) __attribute__ ((warn_unused_result));
  int ha_reset();
  /* this is necessary in many places, e.g. in HANDLER command */
  int ha_index_or_rnd_end()
  {
    return inited == INDEX ? ha_index_end() : inited == RND ? ha_rnd_end() : 0;
  }
  /**
    The cached_table_flags is set at ha_open and ha_external_lock
  */
  Table_flags ha_table_flags() const { return cached_table_flags; }
  /**
    These functions represent the public interface to *users* of the
    handler class, hence they are *not* virtual. For the inheritance
    interface, see the (private) functions write_row(), update_row(),
    and delete_row() below.
  */
  int ha_external_lock(THD *thd, int lock_type);
  int ha_write_row(uchar * buf);
  int ha_update_row(const uchar * old_data, uchar * new_data);
  int ha_delete_row(const uchar * buf);
  void ha_release_auto_increment();

  int check_collation_compatibility();
  int ha_check_for_upgrade(HA_CHECK_OPT *check_opt);
  /** to be actually called to get 'check()' functionality*/
  int ha_check(THD *thd, HA_CHECK_OPT *check_opt);
  int ha_repair(THD* thd, HA_CHECK_OPT* check_opt);
  void ha_start_bulk_insert(ha_rows rows)
  {
    estimation_rows_to_insert= rows;
    start_bulk_insert(rows);
  }
  int ha_end_bulk_insert()
  {
    estimation_rows_to_insert= 0;
    return end_bulk_insert();
  }
  int ha_bulk_update_row(const uchar *old_data, uchar *new_data,
                         uint *dup_key_found);
  int ha_delete_all_rows();
  int ha_reset_auto_increment(ulonglong value);
  int ha_backup(THD* thd, HA_CHECK_OPT* check_opt);
  int ha_restore(THD* thd, HA_CHECK_OPT* check_opt);
  int ha_optimize(THD* thd, HA_CHECK_OPT* check_opt);
  int ha_analyze(THD* thd, HA_CHECK_OPT* check_opt);
  bool ha_check_and_repair(THD *thd);
  int ha_disable_indexes(uint mode);
  int ha_enable_indexes(uint mode);
  int ha_discard_or_import_tablespace(my_bool discard);
  void ha_prepare_for_alter();
  int ha_rename_table(const char *from, const char *to);
  int ha_delete_table(const char *name);
  void ha_drop_table(const char *name);

  int ha_create(const char *name, TABLE *form, HA_CREATE_INFO *info);

  int ha_create_handler_files(const char *name, const char *old_name,
                              int action_flag, HA_CREATE_INFO *info);

  int ha_change_partitions(HA_CREATE_INFO *create_info,
                           const char *path,
                           ulonglong * const copied,
                           ulonglong * const deleted,
                           const uchar *pack_frm_data,
                           size_t pack_frm_len);
  int ha_drop_partitions(const char *path);
  int ha_rename_partitions(const char *path);

  void adjust_next_insert_id_after_explicit_value(ulonglong nr);
  int update_auto_increment();
  void print_keydup_error(uint key_nr, const char *msg);
  virtual void print_error(int error, myf errflag);
  virtual bool get_error_message(int error, String *buf);
  uint get_dup_key(int error);
  void reset_statistics()
  {
    rows_read= rows_changed= rows_tmp_read= 0;
    bzero(index_rows_read, sizeof(index_rows_read));
  }
  virtual void change_table_ptr(TABLE *table_arg, TABLE_SHARE *share)
  {
    table= table_arg;
    table_share= share;
    reset_statistics();
  }
  virtual double scan_time()
  { return ulonglong2double(stats.data_file_length) / IO_SIZE + 2; }
  virtual double read_time(uint index, uint ranges, ha_rows rows)
  { return rows2double(ranges+rows); }

  /**
    Calculate cost of 'keyread' scan for given index and number of records.

     @param index    index to read
     @param ranges   #of ranges to read
     @param rows     #of records to read
  */
  virtual double keyread_time(uint index, uint ranges, ha_rows rows);

  virtual const key_map *keys_to_use_for_scanning() { return &key_map_empty; }
  bool has_transactions()
  { return (ha_table_flags() & HA_NO_TRANSACTIONS) == 0; }
  virtual uint extra_rec_buf_length() const { return 0; }

  /**
    This method is used to analyse the error to see whether the error
    is ignorable or not, certain handlers can have more error that are
    ignorable than others. E.g. the partition handler can get inserts
    into a range where there is no partition and this is an ignorable
    error.
    HA_ERR_FOUND_DUP_UNIQUE is a special case in MyISAM that means the
    same thing as HA_ERR_FOUND_DUP_KEY but can in some cases lead to
    a slightly different error message.
  */
  virtual bool is_fatal_error(int error, uint flags)
  {
    if (!error ||
        ((flags & HA_CHECK_DUP_KEY) &&
         (error == HA_ERR_FOUND_DUPP_KEY ||
          error == HA_ERR_FOUND_DUPP_UNIQUE)))
      return FALSE;
    return TRUE;
  }

  /**
    Number of rows in table. It will only be called if
    (table_flags() & (HA_HAS_RECORDS | HA_STATS_RECORDS_IS_EXACT)) != 0
  */
  virtual ha_rows records() { return stats.records; }
  /**
    Return upper bound of current number of records in the table
    (max. of how many records one will retrieve when doing a full table scan)
    If upper bound is not known, HA_POS_ERROR should be returned as a max
    possible upper bound.
  */
  virtual ha_rows estimate_rows_upper_bound()
  { return stats.records+EXTRA_RECORDS; }

  /**
    Get the row type from the storage engine.  If this method returns
    ROW_TYPE_NOT_USED, the information in HA_CREATE_INFO should be used.
  */
  virtual enum row_type get_row_type() const { return ROW_TYPE_NOT_USED; }

  virtual const char *index_type(uint key_number) { DBUG_ASSERT(0); return "";}


  /**
    Signal that the table->read_set and table->write_set table maps changed
    The handler is allowed to set additional bits in the above map in this
    call. Normally the handler should ignore all calls until we have done
    a ha_rnd_init() or ha_index_init(), write_row(), update_row or delete_row()
    as there may be several calls to this routine.
  */
  virtual void column_bitmaps_signal();
  /*
    We have to check for inited as some engines, like innodb, sets
    active_index during table scan.
  */
  uint get_index(void) const
  { return inited == INDEX ? active_index : MAX_KEY; }
  int ha_close(void);

  /**
    @retval  0   Bulk update used by handler
    @retval  1   Bulk update not used, normal operation used
  */
  virtual bool start_bulk_update() { return 1; }
  /**
    @retval  0   Bulk delete used by handler
    @retval  1   Bulk delete not used, normal operation used
  */
  virtual bool start_bulk_delete() { return 1; }
  /**
    After this call all outstanding updates must be performed. The number
    of duplicate key errors are reported in the duplicate key parameter.
    It is allowed to continue to the batched update after this call, the
    handler has to wait until end_bulk_update with changing state.

    @param    dup_key_found       Number of duplicate keys found

    @retval  0           Success
    @retval  >0          Error code
  */
  virtual int exec_bulk_update(uint *dup_key_found)
  {
    DBUG_ASSERT(FALSE);
    return HA_ERR_WRONG_COMMAND;
  }
  /**
    Perform any needed clean-up, no outstanding updates are there at the
    moment.
  */
  virtual void end_bulk_update() { return; }
  /**
    Execute all outstanding deletes and close down the bulk delete.

    @retval 0             Success
    @retval >0            Error code
  */
  virtual int end_bulk_delete()
  {
    DBUG_ASSERT(FALSE);
    return HA_ERR_WRONG_COMMAND;
  }
  /**
     @brief
     Positions an index cursor to the index specified in the
     handle. Fetches the row if available. If the key value is null,
     begin at the first key of the index.
  */
protected:
  virtual int index_read_map(uchar * buf, const uchar * key,
                             key_part_map keypart_map,
                             enum ha_rkey_function find_flag)
  {
    uint key_len= calculate_key_len(table, active_index, key, keypart_map);
    return index_read(buf, key, key_len, find_flag);
  }
  /**
     @brief
     Positions an index cursor to the index specified in the
     handle. Fetches the row if available. If the key value is null,
     begin at the first key of the index.
  */
  virtual int index_read_idx_map(uchar * buf, uint index, const uchar * key,
                                 key_part_map keypart_map,
                                 enum ha_rkey_function find_flag);
  virtual int index_next(uchar * buf)
   { return  HA_ERR_WRONG_COMMAND; }
  virtual int index_prev(uchar * buf)
   { return  HA_ERR_WRONG_COMMAND; }
  virtual int index_first(uchar * buf)
   { return  HA_ERR_WRONG_COMMAND; }
  virtual int index_last(uchar * buf)
   { return  HA_ERR_WRONG_COMMAND; }
  virtual int index_next_same(uchar *buf, const uchar *key, uint keylen);
  virtual int close(void)=0;
  inline void update_rows_read()
  {
    if (likely(!internal_tmp_table))
      rows_read++;
    else
      rows_tmp_read++;
  }
  inline void update_index_statistics()
  {
    index_rows_read[active_index]++;
    update_rows_read();
  }
public:

  /* Similar functions like the above, but does statistics counting */
  inline int ha_index_read_map(uchar * buf, const uchar * key,
                               key_part_map keypart_map,
                               enum ha_rkey_function find_flag);
  inline int ha_index_read_idx_map(uchar * buf, uint index, const uchar * key,
                                   key_part_map keypart_map,
                                   enum ha_rkey_function find_flag);
  inline int ha_index_next(uchar * buf);
  inline int ha_index_prev(uchar * buf);
  inline int ha_index_first(uchar * buf);
  inline int ha_index_last(uchar * buf);
  inline int ha_index_next_same(uchar *buf, const uchar *key, uint keylen);
  /*
    TODO: should we make for those functions non-virtual ha_func_name wrappers,
    too?
  */
  virtual ha_rows multi_range_read_info_const(uint keyno, RANGE_SEQ_IF *seq,
                                              void *seq_init_param, 
                                              uint n_ranges, uint *bufsz,
                                              uint *mrr_mode, COST_VECT *cost);
  virtual ha_rows multi_range_read_info(uint keyno, uint n_ranges, uint keys,
                                        uint key_parts, uint *bufsz, 
                                        uint *mrr_mode, COST_VECT *cost);
  virtual int multi_range_read_init(RANGE_SEQ_IF *seq, void *seq_init_param,
                                    uint n_ranges, uint mrr_mode, 
                                    HANDLER_BUFFER *buf);
  virtual int multi_range_read_next(range_id_t *range_info);
  /*
    Return string representation of the MRR plan.

    This is intended to be used for EXPLAIN, via the following scenario:
    1. SQL layer calls handler->multi_range_read_info().
    1.1. Storage engine figures out whether it will use some non-default
         MRR strategy, sets appropritate bits in *mrr_mode, and returns 
         control to SQL layer
    2. SQL layer remembers the returned mrr_mode
    3. SQL layer compares various options and choses the final query plan. As
       a part of that, it makes a choice of whether to use the MRR strategy
       picked in 1.1
    4. EXPLAIN code converts the query plan to its text representation. If MRR
       strategy is part of the plan, it calls
       multi_range_read_explain_info(mrr_mode) to get a text representation of
       the picked MRR strategy.

    @param mrr_mode   Mode which was returned by multi_range_read_info[_const]
    @param str        INOUT string to be printed for EXPLAIN
    @param str_end    End of the string buffer. The function is free to put the 
                      string into [str..str_end] memory range.
  */
  virtual int multi_range_read_explain_info(uint mrr_mode, char *str, 
                                            size_t size)
  { return 0; }

  virtual int read_range_first(const key_range *start_key,
                               const key_range *end_key,
                               bool eq_range, bool sorted);
  virtual int read_range_next();
  int compare_key(key_range *range);
  int compare_key2(key_range *range);
  virtual int ft_init() { return HA_ERR_WRONG_COMMAND; }
  void ft_end() { ft_handler=NULL; }
  virtual FT_INFO *ft_init_ext(uint flags, uint inx,String *key)
    { return NULL; }
private:
  virtual int ft_read(uchar *buf) { return HA_ERR_WRONG_COMMAND; }
  virtual int rnd_next(uchar *buf)=0;
  virtual int rnd_pos(uchar * buf, uchar *pos)=0;
  /**
    This function only works for handlers having
    HA_PRIMARY_KEY_REQUIRED_FOR_POSITION set.
    It will return the row with the PK given in the record argument.
  */
  virtual int rnd_pos_by_record(uchar *record)
  {
    position(record);
    return rnd_pos(record, ref);
  }
  virtual int read_first_row(uchar *buf, uint primary_key);
public:

  /* Same as above, but with statistics */
  inline int ha_ft_read(uchar *buf);
  inline int ha_rnd_next(uchar *buf);
  inline int ha_rnd_pos(uchar *buf, uchar *pos);
  inline int ha_rnd_pos_by_record(uchar *buf);
  inline int ha_read_first_row(uchar *buf, uint primary_key);

  /**
    The following 3 function is only needed for tables that may be
    internal temporary tables during joins.
  */
  virtual int remember_rnd_pos()
    { return HA_ERR_WRONG_COMMAND; }
  virtual int restart_rnd_next(uchar *buf)
    { return HA_ERR_WRONG_COMMAND; }
  virtual int rnd_same(uchar *buf, uint inx)
    { return HA_ERR_WRONG_COMMAND; }

  virtual ha_rows records_in_range(uint inx, key_range *min_key,
                                   key_range *max_key)
    { return (ha_rows) 10; }
  /*
    If HA_PRIMARY_KEY_REQUIRED_FOR_POSITION is set, then it sets ref
    (reference to the row, aka position, with the primary key given in
    the record).
    Otherwise it set ref to the current row.
  */
  virtual void position(const uchar *record)=0;
  virtual int info(uint)=0; // see my_base.h for full description
  virtual void get_dynamic_partition_info(PARTITION_INFO *stat_info,
                                          uint part_id);
  virtual int extra(enum ha_extra_function operation)
  { return 0; }
  virtual int extra_opt(enum ha_extra_function operation, ulong cache_size)
  { return extra(operation); }

  /**
    In an UPDATE or DELETE, if the row under the cursor was locked by another
    transaction, and the engine used an optimistic read of the last
    committed row value under the cursor, then the engine returns 1 from this
    function. MySQL must NOT try to update this optimistic value. If the
    optimistic value does not match the WHERE condition, MySQL can decide to
    skip over this row. Currently only works for InnoDB. This can be used to
    avoid unnecessary lock waits.

    If this method returns nonzero, it will also signal the storage
    engine that the next read will be a locking re-read of the row.
  */
  virtual bool was_semi_consistent_read() { return 0; }
  /**
    Tell the engine whether it should avoid unnecessary lock waits.
    If yes, in an UPDATE or DELETE, if the row under the cursor was locked
    by another transaction, the engine may try an optimistic read of
    the last committed row value under the cursor.
  */
  virtual void try_semi_consistent_read(bool) {}
  virtual void unlock_row() {}
  virtual int start_stmt(THD *thd, thr_lock_type lock_type) {return 0;}
  virtual void get_auto_increment(ulonglong offset, ulonglong increment,
                                  ulonglong nb_desired_values,
                                  ulonglong *first_value,
                                  ulonglong *nb_reserved_values);
  void set_next_insert_id(ulonglong id)
  {
    DBUG_PRINT("info",("auto_increment: next value %lu", (ulong)id));
    next_insert_id= id;
  }
  void restore_auto_increment(ulonglong prev_insert_id)
  {
    /*
      Insertion of a row failed, re-use the lastly generated auto_increment
      id, for the next row. This is achieved by resetting next_insert_id to
      what it was before the failed insertion (that old value is provided by
      the caller). If that value was 0, it was the first row of the INSERT;
      then if insert_id_for_cur_row contains 0 it means no id was generated
      for this first row, so no id was generated since the INSERT started, so
      we should set next_insert_id to 0; if insert_id_for_cur_row is not 0, it
      is the generated id of the first and failed row, so we use it.
    */
    next_insert_id= (prev_insert_id > 0) ? prev_insert_id :
      insert_id_for_cur_row;
  }

  virtual void update_create_info(HA_CREATE_INFO *create_info) {}
  int check_old_types();
  virtual int assign_to_keycache(THD* thd, HA_CHECK_OPT* check_opt)
  { return HA_ADMIN_NOT_IMPLEMENTED; }
  virtual int preload_keys(THD* thd, HA_CHECK_OPT* check_opt)
  { return HA_ADMIN_NOT_IMPLEMENTED; }
  /* end of the list of admin commands */

  virtual int dump(THD* thd, int fd = -1) { return HA_ERR_WRONG_COMMAND; }
  virtual int indexes_are_disabled(void) {return 0;}
  virtual int net_read_dump(NET* net) { return HA_ERR_WRONG_COMMAND; }
  virtual char *update_table_comment(const char * comment)
  { return (char*) comment;}
  virtual void append_create_info(String *packet) {}
  /**
    If index == MAX_KEY then a check for table is made and if index <
    MAX_KEY then a check is made if the table has foreign keys and if
    a foreign key uses this index (and thus the index cannot be dropped).

    @param  index            Index to check if foreign key uses it

    @retval   TRUE            Foreign key defined on table or index
    @retval   FALSE           No foreign key defined
  */
  virtual bool is_fk_defined_on_table_or_index(uint index)
  { return FALSE; }
  virtual char* get_foreign_key_create_info()
  { return(NULL);}  /* gets foreign key create string from InnoDB */
  virtual char* get_tablespace_name(THD *thd, char *name, uint name_len)
  { return(NULL);}  /* gets tablespace name from handler */
  /** used in ALTER TABLE; 1 if changing storage engine is allowed */
  virtual bool can_switch_engines() { return 1; }
  virtual int can_continue_handler_scan() { return 0; }
  /** used in REPLACE; is > 0 if table is referred by a FOREIGN KEY */
  virtual int get_foreign_key_list(THD *thd, List<FOREIGN_KEY_INFO> *f_key_list)
  { return 0; }
  virtual uint referenced_by_foreign_key() { return 0;}
  virtual void init_table_handle_for_HANDLER()
  { return; }       /* prepare InnoDB for HANDLER */
  virtual void free_foreign_key_create_info(char* str) {}
  /** The following can be called without an open handler */
  virtual const char *table_type() const =0;
  /**
    If frm_error() is called then we will use this to find out what file
    extentions exist for the storage engine. This is also used by the default
    rename_table and delete_table method in handler.cc.

    For engines that have two file name extentions (separate meta/index file
    and data file), the order of elements is relevant. First element of engine
    file name extentions array should be meta/index file extention. Second
    element - data file extention. This order is assumed by
    prepare_for_repair() when REPAIR TABLE ... USE_FRM is issued.
  */
  virtual const char **bas_ext() const =0;

  virtual int get_default_no_partitions(HA_CREATE_INFO *create_info)
  { return 1;}
  virtual void set_auto_partitions(partition_info *part_info) { return; }
  virtual bool get_no_parts(const char *name,
                            uint *no_parts)
  {
    *no_parts= 0;
    return 0;
  }
  virtual void set_part_info(partition_info *part_info) {return;}

  virtual ulong index_flags(uint idx, uint part, bool all_parts) const =0;

  virtual int add_index(TABLE *table_arg, KEY *key_info, uint num_of_keys)
  { return (HA_ERR_WRONG_COMMAND); }
  virtual int prepare_drop_index(TABLE *table_arg, uint *key_num,
                                 uint num_of_keys)
  { return (HA_ERR_WRONG_COMMAND); }
  virtual int final_drop_index(TABLE *table_arg)
  { return (HA_ERR_WRONG_COMMAND); }

  uint max_record_length() const
  { return min(HA_MAX_REC_LENGTH, max_supported_record_length()); }
  uint max_keys() const
  { return min(MAX_KEY, max_supported_keys()); }
  uint max_key_parts() const
  { return min(MAX_REF_PARTS, max_supported_key_parts()); }
  uint max_key_length() const
  { return min(MAX_KEY_LENGTH, max_supported_key_length()); }
  uint max_key_part_length() const
  { return min(MAX_KEY_LENGTH, max_supported_key_part_length()); }

  virtual uint max_supported_record_length() const { return HA_MAX_REC_LENGTH; }
  virtual uint max_supported_keys() const { return 0; }
  virtual uint max_supported_key_parts() const { return MAX_REF_PARTS; }
  virtual uint max_supported_key_length() const { return MAX_KEY_LENGTH; }
  virtual uint max_supported_key_part_length() const { return 255; }
  virtual uint min_record_length(uint options) const { return 1; }

  virtual uint checksum() const { return 0; }
  virtual bool is_crashed() const  { return 0; }
  virtual bool auto_repair(int error) const { return 0; }

  void update_global_table_stats();
  void update_global_index_stats();

#define CHF_CREATE_FLAG 0
#define CHF_DELETE_FLAG 1
#define CHF_RENAME_FLAG 2
#define CHF_INDEX_FLAG  3

  /**
    @note lock_count() can return > 1 if the table is MERGE or partitioned.
  */
  virtual uint lock_count(void) const { return 1; }
  /**
    Is not invoked for non-transactional temporary tables.

    @note store_lock() can return more than one lock if the table is MERGE
    or partitioned.

    @note that one can NOT rely on table->in_use in store_lock().  It may
    refer to a different thread if called from mysql_lock_abort_for_thread().

    @note If the table is MERGE, store_lock() can return less locks
    than lock_count() claimed. This can happen when the MERGE children
    are not attached when this is called from another thread.
  */
  virtual THR_LOCK_DATA **store_lock(THD *thd,
				     THR_LOCK_DATA **to,
				     enum thr_lock_type lock_type)=0;

  /** Type of table for caching query */
  virtual uint8 table_cache_type() { return HA_CACHE_TBL_NONTRANSACT; }


  /**
    @brief Register a named table with a call back function to the query cache.

    @param thd The thread handle
    @param table_key A pointer to the table name in the table cache
    @param key_length The length of the table name
    @param[out] engine_callback The pointer to the storage engine call back
      function
    @param[out] engine_data Storage engine specific data which could be
      anything

    This method offers the storage engine, the possibility to store a reference
    to a table name which is going to be used with query cache. 
    The method is called each time a statement is written to the cache and can
    be used to verify if a specific statement is cachable. It also offers
    the possibility to register a generic (but static) call back function which
    is called each time a statement is matched against the query cache.

    @note If engine_data supplied with this function is different from
      engine_data supplied with the callback function, and the callback returns
      FALSE, a table invalidation on the current table will occur.

    @return Upon success the engine_callback will point to the storage engine
      call back function, if any, and engine_data will point to any storage
      engine data used in the specific implementation.
      @retval TRUE Success
      @retval FALSE The specified table or current statement should not be
        cached
  */

  virtual my_bool register_query_cache_table(THD *thd, char *table_key,
                                             uint key_length,
                                             qc_engine_callback
                                             *engine_callback,
                                             ulonglong *engine_data)
  {
    *engine_callback= 0;
    return TRUE;
  }


 /*
   Check if the primary key (if there is one) is a clustered and a
   reference key. This means:

   - Data is stored together with the primary key (no secondary lookup
     needed to find the row data). The optimizer uses this to find out
     the cost of fetching data.
   - The primary key is part of each secondary key and is used
     to find the row data in the primary index when reading trough
     secondary indexes.
   - When doing a HA_KEYREAD_ONLY we get also all the primary key parts
     into the row. This is critical property used by index_merge.

   All the above is usually true for engines that store the row
   data in the primary key index (e.g. in a b-tree), and use the primary
   key value as a position().  InnoDB is an example of such an engine.

   For such a clustered primary key, the following should also hold:
   index_flags() should contain HA_CLUSTERED_INDEX
   table_flags() should contain HA_TABLE_SCAN_ON_INDEX

   @retval TRUE   yes
   @retval FALSE  No.
 */
 virtual bool primary_key_is_clustered() { return FALSE; }
 virtual int cmp_ref(const uchar *ref1, const uchar *ref2)
 {
   return memcmp(ref1, ref2, ref_length);
 }

 /*
   Condition pushdown to storage engines
 */

 /**
   Push condition down to the table handler.

   @param  cond   Condition to be pushed. The condition tree must not be
                  modified by the by the caller.

   @return
     The 'remainder' condition that caller must use to filter out records.
     NULL means the handler will not return rows that do not match the
     passed condition.

   @note
   The pushed conditions form a stack (from which one can remove the
   last pushed condition using cond_pop).
   The table handler filters out rows using (pushed_cond1 AND pushed_cond2 
   AND ... AND pushed_condN)
   or less restrictive condition, depending on handler's capabilities.

   handler->ha_reset() call empties the condition stack.
   Calls to rnd_init/rnd_end, index_init/index_end etc do not affect the
   condition stack.
 */ 
 virtual const COND *cond_push(const COND *cond) { return cond; };
 /**
   Pop the top condition from the condition stack of the handler instance.

   Pops the top if condition stack, if stack is not empty.
 */
 virtual void cond_pop() { return; };
 virtual Item *idx_cond_push(uint keyno, Item* idx_cond) { return idx_cond; }
 /** Reset information about pushed index conditions */
 virtual void cancel_pushed_idx_cond()
 {
   pushed_idx_cond= NULL;
   pushed_idx_cond_keyno= MAX_KEY;
   in_range_check_pushed_down= false;
 }
 virtual bool check_if_incompatible_data(HA_CREATE_INFO *create_info,
					 uint table_changes)
 { return COMPATIBLE_DATA_NO; }

  /**
    use_hidden_primary_key() is called in case of an update/delete when
    (table_flags() and HA_PRIMARY_KEY_REQUIRED_FOR_DELETE) is defined
    but we don't have a primary key
  */
  virtual void use_hidden_primary_key();
  virtual uint alter_table_flags(uint flags)
  {
    if (ht->alter_table_flags)
      return ht->alter_table_flags(flags);
    return 0;
  }

  LEX_STRING *engine_name() { return hton_name(ht); }

  /*
    @brief
    Check whether the engine supports virtual columns
    
    @retval
      FALSE   if the engine does not support virtual columns    
    @retval
      TRUE    if the engine supports virtual columns
  */
  virtual bool check_if_supported_virtual_columns(void) { return FALSE;}
  
  TABLE* get_table() { return table; }
protected:
  /* deprecated, don't use in new engines */
  inline void ha_statistic_increment(ulong SSV::*offset) const { }

  /* Service methods for use by storage engines. */
  void **ha_data(THD *) const;
  THD *ha_thd(void) const;

  /**
    Default rename_table() and delete_table() rename/delete files with a
    given name and extensions from bas_ext().

    These methods can be overridden, but their default implementation
    provide useful functionality.
  */
  virtual int rename_table(const char *from, const char *to);
  /**
    Delete a table in the engine. Called for base as well as temporary
    tables.
  */
  virtual int delete_table(const char *name);

private:
  /* Private helpers */
  inline void mark_trx_read_write();
private:
  inline void increment_statistics(ulong SSV::*offset) const;
  inline void decrement_statistics(ulong SSV::*offset) const;

  /*
    Low-level primitives for storage engines.  These should be
    overridden by the storage engine class. To call these methods, use
    the corresponding 'ha_*' method above.
  */

  virtual int open(const char *name, int mode, uint test_if_locked)=0;
  /* Note: ha_index_read_idx_map() may buypass index_init() */
  virtual int index_init(uint idx, bool sorted) { return 0; }
  virtual int index_end() { return 0; }
  /**
    rnd_init() can be called two times without rnd_end() in between
    (it only makes sense if scan=1).
    then the second call should prepare for the new table scan (e.g
    if rnd_init allocates the cursor, second call should position it
    to the start of the table, no need to deallocate and allocate it again
  */
  virtual int rnd_init(bool scan)= 0;
  virtual int rnd_end() { return 0; }
  virtual int write_row(uchar *buf __attribute__((unused)))
  {
    return HA_ERR_WRONG_COMMAND;
  }

  virtual int update_row(const uchar *old_data __attribute__((unused)),
                         uchar *new_data __attribute__((unused)))
  {
    return HA_ERR_WRONG_COMMAND;
  }

  virtual int delete_row(const uchar *buf __attribute__((unused)))
  {
    return HA_ERR_WRONG_COMMAND;
  }
  /**
    Reset state of file to after 'open'.
    This function is called after every statement for all tables used
    by that statement.
  */
  virtual int reset() { return 0; }
  virtual Table_flags table_flags(void) const= 0;
  /**
    Is not invoked for non-transactional temporary tables.

    Tells the storage engine that we intend to read or write data
    from the table. This call is prefixed with a call to handler::store_lock()
    and is invoked only for those handler instances that stored the lock.

    Calls to rnd_init/index_init are prefixed with this call. When table
    IO is complete, we call external_lock(F_UNLCK).
    A storage engine writer should expect that each call to
    ::external_lock(F_[RD|WR]LOCK is followed by a call to
    ::external_lock(F_UNLCK). If it is not, it is a bug in MySQL.

    The name and signature originate from the first implementation
    in MyISAM, which would call fcntl to set/clear an advisory
    lock on the data file in this method.

    @param   lock_type    F_RDLCK, F_WRLCK, F_UNLCK

    @return  non-0 in case of failure, 0 in case of success.
    When lock_type is F_UNLCK, the return value is ignored.
  */
  virtual int external_lock(THD *thd __attribute__((unused)),
                            int lock_type __attribute__((unused)))
  {
    return 0;
  }
  virtual void release_auto_increment() { return; };
  /** admin commands - called from mysql_admin_table */
  virtual int check_for_upgrade(HA_CHECK_OPT *check_opt)
  { return 0; }
  virtual int check(THD* thd, HA_CHECK_OPT* check_opt)
  { return HA_ADMIN_NOT_IMPLEMENTED; }

  /**
     In this method check_opt can be modified
     to specify CHECK option to use to call check()
     upon the table.
  */
  virtual int repair(THD* thd, HA_CHECK_OPT* check_opt)
  { return HA_ADMIN_NOT_IMPLEMENTED; }
  virtual void start_bulk_insert(ha_rows rows) {}
  virtual int end_bulk_insert() { return 0; }
  virtual int index_read(uchar * buf, const uchar * key, uint key_len,
                         enum ha_rkey_function find_flag)
   { return  HA_ERR_WRONG_COMMAND; }
  /**
    This method is similar to update_row, however the handler doesn't need
    to execute the updates at this point in time. The handler can be certain
    that another call to bulk_update_row will occur OR a call to
    exec_bulk_update before the set of updates in this query is concluded.

    @param    old_data       Old record
    @param    new_data       New record
    @param    dup_key_found  Number of duplicate keys found

    @retval  0   Bulk delete used by handler
    @retval  1   Bulk delete not used, normal operation used
  */
  virtual int bulk_update_row(const uchar *old_data, uchar *new_data,
                              uint *dup_key_found)
  {
    DBUG_ASSERT(FALSE);
    return HA_ERR_WRONG_COMMAND;
  }
  /**
    This is called to delete all rows in a table
    If the handler don't support this, then this function will
    return HA_ERR_WRONG_COMMAND and MySQL will delete the rows one
    by one. It should reset auto_increment if
    thd->lex->sql_command == SQLCOM_TRUNCATE.
  */
  virtual int delete_all_rows()
  { return (my_errno=HA_ERR_WRONG_COMMAND); }
  /**
    Reset the auto-increment counter to the given value, i.e. the next row
    inserted will get the given value. This is called e.g. after TRUNCATE
    is emulated by doing a 'DELETE FROM t'. HA_ERR_WRONG_COMMAND is
    returned by storage engines that don't support this operation.
  */
  virtual int reset_auto_increment(ulonglong value)
  { return HA_ERR_WRONG_COMMAND; }
  virtual int backup(THD* thd, HA_CHECK_OPT* check_opt)
  { return HA_ADMIN_NOT_IMPLEMENTED; }
  /**
    Restore assumes .frm file must exist, and that generate_table() has been
    called; It will just copy the data file and run repair.
  */
  virtual int restore(THD* thd, HA_CHECK_OPT* check_opt)
  { return HA_ADMIN_NOT_IMPLEMENTED; }
  virtual int optimize(THD* thd, HA_CHECK_OPT* check_opt)
  { return HA_ADMIN_NOT_IMPLEMENTED; }
  virtual int analyze(THD* thd, HA_CHECK_OPT* check_opt)
  { return HA_ADMIN_NOT_IMPLEMENTED; }
  virtual bool check_and_repair(THD *thd) { return TRUE; }
  virtual int disable_indexes(uint mode) { return HA_ERR_WRONG_COMMAND; }
  virtual int enable_indexes(uint mode) { return HA_ERR_WRONG_COMMAND; }
  virtual int discard_or_import_tablespace(my_bool discard)
  { return (my_errno=HA_ERR_WRONG_COMMAND); }
  virtual void prepare_for_alter() { return; }
  virtual void drop_table(const char *name);
  virtual int create(const char *name, TABLE *form, HA_CREATE_INFO *info)=0;

  virtual int create_handler_files(const char *name, const char *old_name,
                                   int action_flag, HA_CREATE_INFO *info)
  { return FALSE; }

  virtual int change_partitions(HA_CREATE_INFO *create_info,
                                const char *path,
                                ulonglong * const copied,
                                ulonglong * const deleted,
                                const uchar *pack_frm_data,
                                size_t pack_frm_len)
  { return HA_ERR_WRONG_COMMAND; }
  virtual int drop_partitions(const char *path)
  { return HA_ERR_WRONG_COMMAND; }
  virtual int rename_partitions(const char *path)
  { return HA_ERR_WRONG_COMMAND; }
  friend class ha_partition;
public:
  /* XXX to be removed, see ha_partition::partition_ht() */
  virtual handlerton *partition_ht() const
  { return ht; }
  inline int ha_write_tmp_row(uchar *buf);
  inline int ha_update_tmp_row(const uchar * old_data, uchar * new_data);

  friend enum icp_result handler_index_cond_check(void* h_arg);
};

#include "multi_range_read.h"

bool key_uses_partial_cols(TABLE *table, uint keyno);

	/* Some extern variables used with handlers */

extern const char *ha_row_type[];
extern MYSQL_PLUGIN_IMPORT const char *tx_isolation_names[];
extern MYSQL_PLUGIN_IMPORT const char *binlog_format_names[];
extern TYPELIB tx_isolation_typelib;
extern TYPELIB myisam_stats_method_typelib;
extern ulong total_ha, total_ha_2pc;

       /* Wrapper functions */
#define ha_commit(thd) (ha_commit_trans((thd), TRUE))
#define ha_rollback(thd) (ha_rollback_trans((thd), TRUE))

/* lookups */
handlerton *ha_default_handlerton(THD *thd);
plugin_ref ha_resolve_by_name(THD *thd, const LEX_STRING *name);
plugin_ref ha_lock_engine(THD *thd, const handlerton *hton);
handlerton *ha_resolve_by_legacy_type(THD *thd, enum legacy_db_type db_type);
handler *get_new_handler(TABLE_SHARE *share, MEM_ROOT *alloc,
                         handlerton *db_type);
handlerton *ha_checktype(THD *thd, enum legacy_db_type database_type,
                          bool no_substitute, bool report_error);


static inline enum legacy_db_type ha_legacy_type(const handlerton *db_type)
{
  return (db_type == NULL) ? DB_TYPE_UNKNOWN : db_type->db_type;
}

static inline const char *ha_resolve_storage_engine_name(const handlerton *db_type)
{
  return db_type == NULL ? "UNKNOWN" : hton_name(db_type)->str;
}

static inline bool ha_check_storage_engine_flag(const handlerton *db_type, uint32 flag)
{
  return db_type == NULL ? FALSE : test(db_type->flags & flag);
}

static inline bool ha_storage_engine_is_enabled(const handlerton *db_type)
{
  return (db_type && db_type->create) ?
         (db_type->state == SHOW_OPTION_YES) : FALSE;
}

/* basic stuff */
int ha_init_errors(void);
int ha_init(void);
int ha_end(void);
int ha_initialize_handlerton(st_plugin_int *plugin);
int ha_finalize_handlerton(st_plugin_int *plugin);

TYPELIB *ha_known_exts(void);
int ha_panic(enum ha_panic_function flag);
void ha_close_connection(THD* thd);
bool ha_flush_logs(handlerton *db_type);
void ha_drop_database(char* path);
void ha_checkpoint_state(bool disable);
int ha_create_table(THD *thd, const char *path,
                    const char *db, const char *table_name,
                    HA_CREATE_INFO *create_info,
		    bool update_create_info);
int ha_delete_table(THD *thd, handlerton *db_type, const char *path,
                    const char *db, const char *alias, bool generate_warning);

/* statistics and info */
bool ha_show_status(THD *thd, handlerton *db_type, enum ha_stat_type stat);

/* discovery */
int ha_create_table_from_engine(THD* thd, const char *db, const char *name);
int ha_discover(THD* thd, const char* dbname, const char* name,
                uchar** frmblob, size_t* frmlen);
int ha_find_files(THD *thd,const char *db,const char *path,
                  const char *wild, bool dir, List<LEX_STRING>* files);
int ha_table_exists_in_engine(THD* thd, const char* db, const char* name);

/* key cache */
extern "C" int ha_init_key_cache(const char *name, KEY_CACHE *key_cache);
int ha_resize_key_cache(KEY_CACHE *key_cache);
int ha_change_key_cache_param(KEY_CACHE *key_cache);
int ha_repartition_key_cache(KEY_CACHE *key_cache);
int ha_change_key_cache(KEY_CACHE *old_key_cache, KEY_CACHE *new_key_cache);
int ha_end_key_cache(KEY_CACHE *key_cache);

/* report to InnoDB that control passes to the client */
int ha_release_temporary_latches(THD *thd);

/* transactions: interface to handlerton functions */
int ha_start_consistent_snapshot(THD *thd);
int ha_commit_or_rollback_by_xid(XID *xid, bool commit);
int ha_commit_one_phase(THD *thd, bool all);
int ha_rollback_trans(THD *thd, bool all);
int ha_prepare(THD *thd);
int ha_recover(HASH *commit_list);

/* transactions: these functions never call handlerton functions directly */
int ha_commit_trans(THD *thd, bool all);
int ha_autocommit_or_rollback(THD *thd, int error);
int ha_enable_transaction(THD *thd, bool on);

/* savepoints */
int ha_rollback_to_savepoint(THD *thd, SAVEPOINT *sv);
int ha_savepoint(THD *thd, SAVEPOINT *sv);
int ha_release_savepoint(THD *thd, SAVEPOINT *sv);

/* these are called by storage engines */
void trans_register_ha(THD *thd, bool all, handlerton *ht);

/*
  Storage engine has to assume the transaction will end up with 2pc if
   - there is more than one 2pc-capable storage engine available
   - in the current transaction 2pc was not disabled yet
*/
#define trans_need_2pc(thd, all)                   ((total_ha_2pc > 1) && \
        !((all ? &thd->transaction.all : &thd->transaction.stmt)->no_2pc))

#ifdef HAVE_NDB_BINLOG
int ha_reset_logs(THD *thd);
int ha_binlog_index_purge_file(THD *thd, const char *file);
void ha_reset_slave(THD *thd);
void ha_binlog_log_query(THD *thd, handlerton *db_type,
                         enum_binlog_command binlog_command,
                         const char *query, uint query_length,
                         const char *db, const char *table_name);
void ha_binlog_wait(THD *thd);
int ha_binlog_end(THD *thd);
#else
#define ha_reset_logs(a) do {} while (0)
#define ha_binlog_index_purge_file(a,b) do {} while (0)
#define ha_reset_slave(a) do {} while (0)
#define ha_binlog_log_query(a,b,c,d,e,f,g) do {} while (0)
#define ha_binlog_wait(a) do {} while (0)
#define ha_binlog_end(a)  do {} while (0)
#endif

#endif<|MERGE_RESOLUTION|>--- conflicted
+++ resolved
@@ -1673,15 +1673,10 @@
     key_used_on_scan(MAX_KEY), active_index(MAX_KEY),
     ref_length(sizeof(my_off_t)),
     ft_handler(0), inited(NONE),
-<<<<<<< HEAD
-    locked(FALSE), implicit_emptied(FALSE), mark_trx_done(FALSE), cloned(0),
+    locked(FALSE), implicit_emptied(FALSE), cloned(0),
     pushed_cond(0), pushed_idx_cond(NULL),
     pushed_idx_cond_keyno(MAX_KEY),
     next_insert_id(0), insert_id_for_cur_row(0),
-=======
-    locked(FALSE), implicit_emptied(FALSE), cloned(0),
-    pushed_cond(0), next_insert_id(0), insert_id_for_cur_row(0),
->>>>>>> a1ae8f9b
     auto_inc_intervals_count(0)
     {
       reset_statistics();
