/* Copyright (C) 2000-2003 MySQL AB

  This program is free software; you can redistribute it and/or modify
  it under the terms of the GNU General Public License as published by
  the Free Software Foundation; either version 2 of the License, or
  (at your option) any later version.

  This program is distributed in the hope that it will be useful,
  but WITHOUT ANY WARRANTY; without even the implied warranty of
  MERCHANTABILITY or FITNESS FOR A PARTICULAR PURPOSE.  See the
  GNU General Public License for more details.

  You should have received a copy of the GNU General Public License
  along with this program; if not, write to the Free Software
  Foundation, Inc., 59 Temple Place, Suite 330, Boston, MA  02111-1307  USA
*/

/*
  This file defines the NDB Cluster handler: the interface between MySQL and
  NDB Cluster
*/

#ifdef USE_PRAGMA_IMPLEMENTATION
#pragma implementation				// gcc: Class implementation
#endif

#include "mysql_priv.h"

#include <my_dir.h>
#ifdef WITH_NDBCLUSTER_STORAGE_ENGINE
#include "ha_ndbcluster.h"
#include <ndbapi/NdbApi.hpp>
#include <ndbapi/NdbScanFilter.hpp>
#include <../util/Bitmask.hpp>
#include <ndbapi/NdbIndexStat.hpp>

#include "ha_ndbcluster_binlog.h"
#include "ha_ndbcluster_tables.h"

#include <mysql/plugin.h>

#ifdef ndb_dynamite
#undef assert
#define assert(x) do { if(x) break; ::printf("%s %d: assert failed: %s\n", __FILE__, __LINE__, #x); ::fflush(stdout); ::signal(SIGABRT,SIG_DFL); ::abort(); ::kill(::getpid(),6); ::kill(::getpid(),9); } while (0)
#endif

// options from from mysqld.cc
extern my_bool opt_ndb_optimized_node_selection;
extern const char *opt_ndbcluster_connectstring;

const char *ndb_distribution_names[]= {"KEYHASH", "LINHASH", NullS};
TYPELIB ndb_distribution_typelib= { array_elements(ndb_distribution_names)-1,
                                    "", ndb_distribution_names, NULL };
const char *opt_ndb_distribution= ndb_distribution_names[ND_KEYHASH];
enum ndb_distribution opt_ndb_distribution_id= ND_KEYHASH;

// Default value for parallelism
static const int parallelism= 0;

// Default value for max number of transactions
// createable against NDB from this handler
static const int max_transactions= 3; // should really be 2 but there is a transaction to much allocated when loch table is used

static uint ndbcluster_partition_flags();
static uint ndbcluster_alter_table_flags(uint flags);
static bool ndbcluster_init(void);
static int ndbcluster_end(ha_panic_function flag);
static bool ndbcluster_show_status(THD*,stat_print_fn *,enum ha_stat_type);
static int ndbcluster_alter_tablespace(THD* thd, st_alter_tablespace *info);
static int ndbcluster_fill_files_table(THD *thd, TABLE_LIST *tables, COND *cond);

static const char ndbcluster_hton_name[]= "ndbcluster";
static const char ndbcluster_hton_comment[]= "Clustered, fault-tolerant tables";

handlerton ndbcluster_hton = {
  MYSQL_HANDLERTON_INTERFACE_VERSION,
  "ndbcluster",
  SHOW_OPTION_YES,
  "Clustered, fault-tolerant tables", 
  DB_TYPE_NDBCLUSTER,
  ndbcluster_init,
  ~(uint)0, /* slot */
  /* below are initialized by name in ndbcluster_init() */
  0,0,0,0,0,0,0,0,0,0,0,0,0,0,0,0,0,0,0,0,0,0,0,0,0,0,0,0
};

static handler *ndbcluster_create_handler(TABLE_SHARE *table)
{
  return new ha_ndbcluster(table);
}

static uint ndbcluster_partition_flags()
{
  return (HA_CAN_PARTITION | HA_CAN_UPDATE_PARTITION_KEY |
          HA_CAN_PARTITION_UNIQUE | HA_USE_AUTO_PARTITION);
}

static uint ndbcluster_alter_table_flags(uint flags)
{
  if (flags & ALTER_DROP_PARTITION)
    return 0;
  else
    return (HA_ONLINE_ADD_INDEX | HA_ONLINE_DROP_INDEX |
            HA_ONLINE_ADD_UNIQUE_INDEX | HA_ONLINE_DROP_UNIQUE_INDEX |
            HA_PARTITION_FUNCTION_SUPPORTED);

}

#define NDB_FAILED_AUTO_INCREMENT ~(Uint64)0
#define NDB_AUTO_INCREMENT_RETRIES 10

#define ERR_PRINT(err) \
  DBUG_PRINT("error", ("%d  message: %s", err.code, err.message))

#define ERR_RETURN(err)                  \
{                                        \
  const NdbError& tmp= err;              \
  ERR_PRINT(tmp);                        \
  DBUG_RETURN(ndb_to_mysql_error(&tmp)); \
}

#define ERR_BREAK(err, code)             \
{                                        \
  const NdbError& tmp= err;              \
  ERR_PRINT(tmp);                        \
  code= ndb_to_mysql_error(&tmp);        \
  break;                                 \
}

static int ndbcluster_inited= 0;
int ndbcluster_util_inited= 0;

static Ndb* g_ndb= NULL;
Ndb_cluster_connection* g_ndb_cluster_connection= NULL;
unsigned char g_node_id_map[max_ndb_nodes];

// Handler synchronization
pthread_mutex_t ndbcluster_mutex;

// Table lock handling
HASH ndbcluster_open_tables;

static byte *ndbcluster_get_key(NDB_SHARE *share,uint *length,
                                my_bool not_used __attribute__((unused)));
#ifdef HAVE_NDB_BINLOG
static int rename_share(NDB_SHARE *share, const char *new_key);
#endif
static void ndb_set_fragmentation(NDBTAB &tab, TABLE *table, uint pk_len);

static int ndb_get_table_statistics(Ndb*, const NDBTAB *, 
                                    struct Ndb_statistics *);


// Util thread variables
pthread_t ndb_util_thread;
pthread_mutex_t LOCK_ndb_util_thread;
pthread_cond_t COND_ndb_util_thread;
pthread_handler_t ndb_util_thread_func(void *arg);
ulong ndb_cache_check_time;

/*
  Dummy buffer to read zero pack_length fields
  which are mapped to 1 char
*/
static uint32 dummy_buf;

/*
  Stats that can be retrieved from ndb
*/

struct Ndb_statistics {
  Uint64 row_count;
  Uint64 commit_count;
  Uint64 row_size;
  Uint64 fragment_memory;
};

/* Status variables shown with 'show status like 'Ndb%' */

static long ndb_cluster_node_id= 0;
static const char * ndb_connected_host= 0;
static long ndb_connected_port= 0;
static long ndb_number_of_replicas= 0;
long ndb_number_of_storage_nodes= 0;

static int update_status_variables(Ndb_cluster_connection *c)
{
  ndb_cluster_node_id=         c->node_id();
  ndb_connected_port=          c->get_connected_port();
  ndb_connected_host=          c->get_connected_host();
  ndb_number_of_replicas=      0;
  ndb_number_of_storage_nodes= c->no_db_nodes();
  return 0;
}

SHOW_VAR ndb_status_variables[]= {
  {"cluster_node_id",        (char*) &ndb_cluster_node_id,         SHOW_LONG},
  {"connected_host",         (char*) &ndb_connected_host,      SHOW_CHAR_PTR},
  {"connected_port",         (char*) &ndb_connected_port,          SHOW_LONG},
//  {"number_of_replicas",     (char*) &ndb_number_of_replicas,      SHOW_LONG},
  {"number_of_storage_nodes",(char*) &ndb_number_of_storage_nodes, SHOW_LONG},
  {NullS, NullS, SHOW_LONG}
};

/*
  Error handling functions
*/

/* Note for merge: old mapping table, moved to storage/ndb/ndberror.c */

static int ndb_to_mysql_error(const NdbError *ndberr)
{
  /* read the mysql mapped error code */
  int error= ndberr->mysql_code;

  switch (error)
  {
    /* errors for which we do not add warnings, just return mapped error code
    */
  case HA_ERR_NO_SUCH_TABLE:
  case HA_ERR_KEY_NOT_FOUND:
  case HA_ERR_FOUND_DUPP_KEY:
    return error;

    /* Mapping missing, go with the ndb error code*/
  case -1:
    error= ndberr->code;
    break;

    /* Mapping exists, go with the mapped code */
  default:
    break;
  }

  /*
    Push the NDB error message as warning
    - Used to be able to use SHOW WARNINGS toget more info on what the error is
    - Used by replication to see if the error was temporary
  */
  if (ndberr->status == NdbError::TemporaryError)
    push_warning_printf(current_thd, MYSQL_ERROR::WARN_LEVEL_ERROR,
			ER_GET_TEMPORARY_ERRMSG, ER(ER_GET_TEMPORARY_ERRMSG),
			ndberr->code, ndberr->message, "NDB");
  else
    push_warning_printf(current_thd, MYSQL_ERROR::WARN_LEVEL_ERROR,
			ER_GET_ERRMSG, ER(ER_GET_ERRMSG),
			ndberr->code, ndberr->message, "NDB");
  return error;
}

int execute_no_commit_ignore_no_key(ha_ndbcluster *h, NdbTransaction *trans)
{
  int res= trans->execute(NdbTransaction::NoCommit,
                          NdbTransaction::AO_IgnoreError,
                          h->m_force_send);
  if (res == 0)
    return 0;

  const NdbError &err= trans->getNdbError();
  if (err.classification != NdbError::ConstraintViolation &&
      err.classification != NdbError::NoDataFound)
    return res;

  return 0;
}

inline
int execute_no_commit(ha_ndbcluster *h, NdbTransaction *trans)
{
#ifdef NOT_USED
  int m_batch_execute= 0;
  if (m_batch_execute)
    return 0;
#endif
  return h->m_ignore_no_key ?
    execute_no_commit_ignore_no_key(h,trans) :
    trans->execute(NdbTransaction::NoCommit,
		   NdbTransaction::AbortOnError,
		   h->m_force_send);
}

inline
int execute_commit(ha_ndbcluster *h, NdbTransaction *trans)
{
#ifdef NOT_USED
  int m_batch_execute= 0;
  if (m_batch_execute)
    return 0;
#endif
  return trans->execute(NdbTransaction::Commit,
                        NdbTransaction::AbortOnError,
                        h->m_force_send);
}

inline
int execute_commit(THD *thd, NdbTransaction *trans)
{
#ifdef NOT_USED
  int m_batch_execute= 0;
  if (m_batch_execute)
    return 0;
#endif
  return trans->execute(NdbTransaction::Commit,
                        NdbTransaction::AbortOnError,
                        thd->variables.ndb_force_send);
}

inline
int execute_no_commit_ie(ha_ndbcluster *h, NdbTransaction *trans)
{
#ifdef NOT_USED
  int m_batch_execute= 0;
  if (m_batch_execute)
    return 0;
#endif
  return trans->execute(NdbTransaction::NoCommit,
                        NdbTransaction::AO_IgnoreError,
                        h->m_force_send);
}

/*
  Place holder for ha_ndbcluster thread specific data
*/
static
byte *thd_ndb_share_get_key(THD_NDB_SHARE *thd_ndb_share, uint *length,
                            my_bool not_used __attribute__((unused)))
{
  *length= sizeof(thd_ndb_share->key);
  return (byte*) thd_ndb_share->key;
}

Thd_ndb::Thd_ndb()
{
  ndb= new Ndb(g_ndb_cluster_connection, "");
  lock_count= 0;
  count= 0;
  all= NULL;
  stmt= NULL;
  error= 0;
  options= 0;
  (void) hash_init(&open_tables, &my_charset_bin, 5, 0, 0,
                   (hash_get_key)thd_ndb_share_get_key, 0, 0);
}

Thd_ndb::~Thd_ndb()
{
  if (ndb)
  {
#ifndef DBUG_OFF
    Ndb::Free_list_usage tmp;
    tmp.m_name= 0;
    while (ndb->get_free_list_usage(&tmp))
    {
      uint leaked= (uint) tmp.m_created - tmp.m_free;
      if (leaked)
        fprintf(stderr, "NDB: Found %u %s%s that %s not been released\n",
                leaked, tmp.m_name,
                (leaked == 1)?"":"'s",
                (leaked == 1)?"has":"have");
    }
#endif
    delete ndb;
    ndb= NULL;
  }
  changed_tables.empty();
  hash_free(&open_tables);
}

void
Thd_ndb::init_open_tables()
{
  count= 0;
  error= 0;
  my_hash_reset(&open_tables);
}

THD_NDB_SHARE *
Thd_ndb::get_open_table(THD *thd, const void *key)
{
  DBUG_ENTER("Thd_ndb::get_open_table");
  HASH_SEARCH_STATE state;
  THD_NDB_SHARE *thd_ndb_share=
    (THD_NDB_SHARE*)hash_first(&open_tables, (byte *)key, sizeof(key), &state);
  while (thd_ndb_share && thd_ndb_share->key != key)
    thd_ndb_share= (THD_NDB_SHARE*)hash_next(&open_tables, (byte *)key, sizeof(key), &state);
  if (thd_ndb_share == 0)
  {
    thd_ndb_share= (THD_NDB_SHARE *) alloc_root(&thd->transaction.mem_root,
                                                sizeof(THD_NDB_SHARE));
    thd_ndb_share->key= key;
    thd_ndb_share->stat.last_count= count;
    thd_ndb_share->stat.no_uncommitted_rows_count= 0;
    thd_ndb_share->stat.records= ~(ha_rows)0;
    my_hash_insert(&open_tables, (byte *)thd_ndb_share);
  }
  else if (thd_ndb_share->stat.last_count != count)
  {
    thd_ndb_share->stat.last_count= count;
    thd_ndb_share->stat.no_uncommitted_rows_count= 0;
    thd_ndb_share->stat.records= ~(ha_rows)0;
  }
  DBUG_PRINT("exit", ("thd_ndb_share: 0x%x  key: 0x%x", thd_ndb_share, key));
  DBUG_RETURN(thd_ndb_share);
}

inline
Ndb *ha_ndbcluster::get_ndb()
{
  return get_thd_ndb(current_thd)->ndb;
}

/*
 * manage uncommitted insert/deletes during transactio to get records correct
 */

void ha_ndbcluster::set_rec_per_key()
{
  DBUG_ENTER("ha_ndbcluster::get_status_const");
  for (uint i=0 ; i < table_share->keys ; i++)
  {
    table->key_info[i].rec_per_key[table->key_info[i].key_parts-1]= 1;
  }
  DBUG_VOID_RETURN;
}

void ha_ndbcluster::records_update()
{
  if (m_ha_not_exact_count)
    return;
  DBUG_ENTER("ha_ndbcluster::records_update");
  struct Ndb_local_table_statistics *info= m_table_info;
  DBUG_PRINT("info", ("id=%d, no_uncommitted_rows_count=%d",
                      ((const NDBTAB *)m_table)->getTableId(),
                      info->no_uncommitted_rows_count));
  //  if (info->records == ~(ha_rows)0)
  {
    Ndb *ndb= get_ndb();
    ndb->setDatabaseName(m_dbname);
    struct Ndb_statistics stat;
    if (ndb_get_table_statistics(ndb, m_table, &stat) == 0){
      mean_rec_length= stat.row_size;
      data_file_length= stat.fragment_memory;
      info->records= stat.row_count;
    }
  }
  {
    THD *thd= current_thd;
    if (get_thd_ndb(thd)->error)
      info->no_uncommitted_rows_count= 0;
  }
  records= info->records+ info->no_uncommitted_rows_count;
  DBUG_VOID_RETURN;
}

void ha_ndbcluster::no_uncommitted_rows_execute_failure()
{
  if (m_ha_not_exact_count)
    return;
  DBUG_ENTER("ha_ndbcluster::no_uncommitted_rows_execute_failure");
  get_thd_ndb(current_thd)->error= 1;
  DBUG_VOID_RETURN;
}

void ha_ndbcluster::no_uncommitted_rows_update(int c)
{
  if (m_ha_not_exact_count)
    return;
  DBUG_ENTER("ha_ndbcluster::no_uncommitted_rows_update");
  struct Ndb_local_table_statistics *info= m_table_info;
  info->no_uncommitted_rows_count+= c;
  DBUG_PRINT("info", ("id=%d, no_uncommitted_rows_count=%d",
                      ((const NDBTAB *)m_table)->getTableId(),
                      info->no_uncommitted_rows_count));
  DBUG_VOID_RETURN;
}

void ha_ndbcluster::no_uncommitted_rows_reset(THD *thd)
{
  if (m_ha_not_exact_count)
    return;
  DBUG_ENTER("ha_ndbcluster::no_uncommitted_rows_reset");
  Thd_ndb *thd_ndb= get_thd_ndb(thd);
  thd_ndb->count++;
  thd_ndb->error= 0;
  DBUG_VOID_RETURN;
}

int ha_ndbcluster::ndb_err(NdbTransaction *trans)
{
  int res;
  NdbError err= trans->getNdbError();
  DBUG_ENTER("ndb_err");
  
  ERR_PRINT(err);
  switch (err.classification) {
  case NdbError::SchemaError:
  {
    // TODO perhaps we need to do more here, invalidate also in the cache
    m_table->setStatusInvalid();
    /* Close other open handlers not used by any thread */
    TABLE_LIST table_list;
    bzero((char*) &table_list,sizeof(table_list));
    table_list.db= m_dbname;
    table_list.alias= table_list.table_name= m_tabname;
    close_cached_tables(current_thd, 0, &table_list);
    break;
  }
  default:
    break;
  }
  res= ndb_to_mysql_error(&err);
  DBUG_PRINT("info", ("transformed ndbcluster error %d to mysql error %d", 
                      err.code, res));
  if (res == HA_ERR_FOUND_DUPP_KEY)
  {
    if (m_rows_to_insert == 1)
      m_dupkey= table_share->primary_key;
    else
    {
      /* We are batching inserts, offending key is not available */
      m_dupkey= (uint) -1;
    }
  }
  DBUG_RETURN(res);
}


/*
  Override the default get_error_message in order to add the 
  error message of NDB 
 */

bool ha_ndbcluster::get_error_message(int error, 
                                      String *buf)
{
  DBUG_ENTER("ha_ndbcluster::get_error_message");
  DBUG_PRINT("enter", ("error: %d", error));

  Ndb *ndb= get_ndb();
  if (!ndb)
    DBUG_RETURN(FALSE);

  const NdbError err= ndb->getNdbError(error);
  bool temporary= err.status==NdbError::TemporaryError;
  buf->set(err.message, strlen(err.message), &my_charset_bin);
  DBUG_PRINT("exit", ("message: %s, temporary: %d", buf->ptr(), temporary));
  DBUG_RETURN(temporary);
}


#ifndef DBUG_OFF
/*
  Check if type is supported by NDB.
*/

static bool ndb_supported_type(enum_field_types type)
{
  switch (type) {
  case MYSQL_TYPE_TINY:        
  case MYSQL_TYPE_SHORT:
  case MYSQL_TYPE_LONG:
  case MYSQL_TYPE_INT24:       
  case MYSQL_TYPE_LONGLONG:
  case MYSQL_TYPE_FLOAT:
  case MYSQL_TYPE_DOUBLE:
  case MYSQL_TYPE_DECIMAL:    
  case MYSQL_TYPE_NEWDECIMAL:
  case MYSQL_TYPE_TIMESTAMP:
  case MYSQL_TYPE_DATETIME:    
  case MYSQL_TYPE_DATE:
  case MYSQL_TYPE_NEWDATE:
  case MYSQL_TYPE_TIME:        
  case MYSQL_TYPE_YEAR:        
  case MYSQL_TYPE_STRING:      
  case MYSQL_TYPE_VAR_STRING:
  case MYSQL_TYPE_VARCHAR:
  case MYSQL_TYPE_TINY_BLOB:
  case MYSQL_TYPE_BLOB:    
  case MYSQL_TYPE_MEDIUM_BLOB:   
  case MYSQL_TYPE_LONG_BLOB:  
  case MYSQL_TYPE_ENUM:
  case MYSQL_TYPE_SET:         
  case MYSQL_TYPE_BIT:
  case MYSQL_TYPE_GEOMETRY:
    return TRUE;
  case MYSQL_TYPE_NULL:   
    break;
  }
  return FALSE;
}
#endif /* !DBUG_OFF */


/*
  Instruct NDB to set the value of the hidden primary key
*/

bool ha_ndbcluster::set_hidden_key(NdbOperation *ndb_op,
                                   uint fieldnr, const byte *field_ptr)
{
  DBUG_ENTER("set_hidden_key");
  DBUG_RETURN(ndb_op->equal(fieldnr, (char*)field_ptr) != 0);
}


/*
  Instruct NDB to set the value of one primary key attribute
*/

int ha_ndbcluster::set_ndb_key(NdbOperation *ndb_op, Field *field,
                               uint fieldnr, const byte *field_ptr)
{
  uint32 pack_len= field->pack_length();
  DBUG_ENTER("set_ndb_key");
  DBUG_PRINT("enter", ("%d: %s, ndb_type: %u, len=%d", 
                       fieldnr, field->field_name, field->type(),
                       pack_len));
  DBUG_DUMP("key", (char*)field_ptr, pack_len);
  
  DBUG_ASSERT(ndb_supported_type(field->type()));
  DBUG_ASSERT(! (field->flags & BLOB_FLAG));
  // Common implementation for most field types
  DBUG_RETURN(ndb_op->equal(fieldnr, (char*) field_ptr, pack_len) != 0);
}


/*
 Instruct NDB to set the value of one attribute
*/

int ha_ndbcluster::set_ndb_value(NdbOperation *ndb_op, Field *field, 
                                 uint fieldnr, int row_offset,
                                 bool *set_blob_value)
{
  const byte* field_ptr= field->ptr + row_offset;
  uint32 pack_len= field->pack_length();
  DBUG_ENTER("set_ndb_value");
  DBUG_PRINT("enter", ("%d: %s  type: %u  len=%d  is_null=%s", 
                       fieldnr, field->field_name, field->type(), 
                       pack_len, field->is_null(row_offset) ? "Y" : "N"));
  DBUG_DUMP("value", (char*) field_ptr, pack_len);

  DBUG_ASSERT(ndb_supported_type(field->type()));
  {
    // ndb currently does not support size 0
    uint32 empty_field;
    if (pack_len == 0)
    {
      pack_len= sizeof(empty_field);
      field_ptr= (byte *)&empty_field;
      if (field->is_null(row_offset))
        empty_field= 0;
      else
        empty_field= 1;
    }
    if (! (field->flags & BLOB_FLAG))
    {
      if (field->type() != MYSQL_TYPE_BIT)
      {
        if (field->is_null(row_offset))
        {
          DBUG_PRINT("info", ("field is NULL"));
          // Set value to NULL
          DBUG_RETURN((ndb_op->setValue(fieldnr, (char*)NULL) != 0));
	}
        // Common implementation for most field types
        DBUG_RETURN(ndb_op->setValue(fieldnr, (char*)field_ptr) != 0);
      }
      else // if (field->type() == MYSQL_TYPE_BIT)
      {
        longlong bits= field->val_int();
 
        // Round up bit field length to nearest word boundry
        pack_len= ((pack_len + 3) >> 2) << 2;
        DBUG_ASSERT(pack_len <= 8);
        if (field->is_null(row_offset))
          // Set value to NULL
          DBUG_RETURN((ndb_op->setValue(fieldnr, (char*)NULL) != 0));
        DBUG_PRINT("info", ("bit field"));
        DBUG_DUMP("value", (char*)&bits, pack_len);
#ifdef WORDS_BIGENDIAN
        if (pack_len < 5)
        {
          DBUG_RETURN(ndb_op->setValue(fieldnr, ((char*)&bits)+4) != 0);
        }
#endif
        DBUG_RETURN(ndb_op->setValue(fieldnr, (char*)&bits) != 0);
      }
    }
    // Blob type
    NdbBlob *ndb_blob= ndb_op->getBlobHandle(fieldnr);
    if (ndb_blob != NULL)
    {
      if (field->is_null(row_offset))
        DBUG_RETURN(ndb_blob->setNull() != 0);

      Field_blob *field_blob= (Field_blob*)field;

      // Get length and pointer to data
      uint32 blob_len= field_blob->get_length(field_ptr);
      char* blob_ptr= NULL;
      field_blob->get_ptr(&blob_ptr);

      // Looks like NULL ptr signals length 0 blob
      if (blob_ptr == NULL) {
        DBUG_ASSERT(blob_len == 0);
        blob_ptr= (char*)"";
      }

      DBUG_PRINT("value", ("set blob ptr=%p len=%u",
                           blob_ptr, blob_len));
      DBUG_DUMP("value", (char*)blob_ptr, min(blob_len, 26));

      if (set_blob_value)
        *set_blob_value= TRUE;
      // No callback needed to write value
      DBUG_RETURN(ndb_blob->setValue(blob_ptr, blob_len) != 0);
    }
    DBUG_RETURN(1);
  }
}


/*
  Callback to read all blob values.
  - not done in unpack_record because unpack_record is valid
    after execute(Commit) but reading blobs is not
  - may only generate read operations; they have to be executed
    somewhere before the data is available
  - due to single buffer for all blobs, we let the last blob
    process all blobs (last so that all are active)
  - null bit is still set in unpack_record
  - TODO allocate blob part aligned buffers
*/

NdbBlob::ActiveHook g_get_ndb_blobs_value;

int g_get_ndb_blobs_value(NdbBlob *ndb_blob, void *arg)
{
  DBUG_ENTER("g_get_ndb_blobs_value");
  if (ndb_blob->blobsNextBlob() != NULL)
    DBUG_RETURN(0);
  ha_ndbcluster *ha= (ha_ndbcluster *)arg;
  int ret= get_ndb_blobs_value(ha->table, ha->m_value,
                               ha->m_blobs_buffer, ha->m_blobs_buffer_size,
                               0);
  DBUG_RETURN(ret);
}

/*
  This routine is shared by injector.  There is no common blobs buffer
  so the buffer and length are passed by reference.  Injector also
  passes a record pointer diff.
 */
int get_ndb_blobs_value(TABLE* table, NdbValue* value_array,
                        byte*& buffer, uint& buffer_size,
                        my_ptrdiff_t ptrdiff)
{
  DBUG_ENTER("get_ndb_blobs_value");

  // Field has no field number so cannot use TABLE blob_field
  // Loop twice, first only counting total buffer size
  for (int loop= 0; loop <= 1; loop++)
  {
    uint32 offset= 0;
    for (uint i= 0; i < table->s->fields; i++)
    {
      Field *field= table->field[i];
      NdbValue value= value_array[i];
      if (! (field->flags & BLOB_FLAG))
        continue;
      if (value.blob == NULL)
      {
        DBUG_PRINT("info",("[%u] skipped", i));
        continue;
      }
      Field_blob *field_blob= (Field_blob *)field;
      NdbBlob *ndb_blob= value.blob;
      int isNull;
      if (ndb_blob->getNull(isNull) != 0)
        ERR_RETURN(ndb_blob->getNdbError());
      if (isNull == 0) {
        Uint64 len64= 0;
        if (ndb_blob->getLength(len64) != 0)
          ERR_RETURN(ndb_blob->getNdbError());
        // Align to Uint64
        uint32 size= len64;
        if (size % 8 != 0)
          size+= 8 - size % 8;
        if (loop == 1)
        {
          char *buf= buffer + offset;
          uint32 len= 0xffffffff;  // Max uint32
          if (ndb_blob->readData(buf, len) != 0)
            ERR_RETURN(ndb_blob->getNdbError());
          DBUG_PRINT("info", ("[%u] offset=%u buf=%p len=%u [ptrdiff=%d]",
                              i, offset, buf, len, (int)ptrdiff));
          DBUG_ASSERT(len == len64);
          // Ugly hack assumes only ptr needs to be changed
          field_blob->ptr+= ptrdiff;
          field_blob->set_ptr(len, buf);
          field_blob->ptr-= ptrdiff;
        }
        offset+= size;
      }
      else if (loop == 1) // undefined or null
      {
        // have to set length even in this case
        char *buf= buffer + offset; // or maybe NULL
        uint32 len= 0;
        field_blob->ptr+= ptrdiff;
        field_blob->set_ptr(len, buf);
        field_blob->ptr-= ptrdiff;
        DBUG_PRINT("info", ("[%u] isNull=%d", i, isNull));
      }
    }
    if (loop == 0 && offset > buffer_size)
    {
      my_free(buffer, MYF(MY_ALLOW_ZERO_PTR));
      buffer_size= 0;
      DBUG_PRINT("info", ("allocate blobs buffer size %u", offset));
      buffer= my_malloc(offset, MYF(MY_WME));
      if (buffer == NULL)
        DBUG_RETURN(-1);
      buffer_size= offset;
    }
  }
  DBUG_RETURN(0);
}


/*
  Instruct NDB to fetch one field
  - data is read directly into buffer provided by field
    if field is NULL, data is read into memory provided by NDBAPI
*/

int ha_ndbcluster::get_ndb_value(NdbOperation *ndb_op, Field *field,
                                 uint fieldnr, byte* buf)
{
  DBUG_ENTER("get_ndb_value");
  DBUG_PRINT("enter", ("fieldnr: %d flags: %o", fieldnr,
                       (int)(field != NULL ? field->flags : 0)));

  if (field != NULL)
  {
      DBUG_ASSERT(buf);
      DBUG_ASSERT(ndb_supported_type(field->type()));
      DBUG_ASSERT(field->ptr != NULL);
      if (! (field->flags & BLOB_FLAG))
      { 
        if (field->type() != MYSQL_TYPE_BIT)
        {
          byte *field_buf;
          if (field->pack_length() != 0)
            field_buf= buf + (field->ptr - table->record[0]);
          else
            field_buf= (byte *)&dummy_buf;
          m_value[fieldnr].rec= ndb_op->getValue(fieldnr, 
                                                 field_buf);
        }
        else // if (field->type() == MYSQL_TYPE_BIT)
        {
          m_value[fieldnr].rec= ndb_op->getValue(fieldnr);
        }
        DBUG_RETURN(m_value[fieldnr].rec == NULL);
      }

      // Blob type
      NdbBlob *ndb_blob= ndb_op->getBlobHandle(fieldnr);
      m_value[fieldnr].blob= ndb_blob;
      if (ndb_blob != NULL)
      {
        // Set callback
        void *arg= (void *)this;
        DBUG_RETURN(ndb_blob->setActiveHook(g_get_ndb_blobs_value, arg) != 0);
      }
      DBUG_RETURN(1);
  }

  // Used for hidden key only
  m_value[fieldnr].rec= ndb_op->getValue(fieldnr, m_ref);
  DBUG_RETURN(m_value[fieldnr].rec == NULL);
}

/*
  Instruct NDB to fetch the partition id (fragment id)
*/
int ha_ndbcluster::get_ndb_partition_id(NdbOperation *ndb_op)
{
  DBUG_ENTER("get_ndb_partition_id");
  DBUG_RETURN(ndb_op->getValue(NdbDictionary::Column::FRAGMENT, 
                               (char *)&m_part_id) == NULL);
}

/*
  Check if any set or get of blob value in current query.
*/
bool ha_ndbcluster::uses_blob_value()
{
  if (table_share->blob_fields == 0)
    return FALSE;
  {
    uint no_fields= table_share->fields;
    int i;
    // They always put blobs at the end..
    for (i= no_fields - 1; i >= 0; i--)
    {
      if ((m_write_op && ha_get_bit_in_write_set(i+1)) ||
          (!m_write_op && ha_get_bit_in_read_set(i+1)))
      {
        return TRUE;
      }
    }
  }
  return FALSE;
}


/*
  Get metadata for this table from NDB 

  IMPLEMENTATION
    - check that frm-file on disk is equal to frm-file
      of table accessed in NDB

  RETURN
    0    ok
    -2   Meta data has changed; Re-read data and try again
*/

int cmp_frm(const NDBTAB *ndbtab, const void *pack_data,
            uint pack_length)
{
  DBUG_ENTER("cmp_frm");
  /*
    Compare FrmData in NDB with frm file from disk.
  */
  if ((pack_length != ndbtab->getFrmLength()) || 
      (memcmp(pack_data, ndbtab->getFrmData(), pack_length)))
    DBUG_RETURN(1);
  DBUG_RETURN(0);
}

int ha_ndbcluster::get_metadata(const char *path)
{
  Ndb *ndb= get_ndb();
  NDBDICT *dict= ndb->getDictionary();
  const NDBTAB *tab;
  int error;
  DBUG_ENTER("get_metadata");
  DBUG_PRINT("enter", ("m_tabname: %s, path: %s", m_tabname, path));

  DBUG_ASSERT(m_table == NULL);
  DBUG_ASSERT(m_table_info == NULL);

  const void *data, *pack_data;
  uint length, pack_length;

  /*
    Compare FrmData in NDB with frm file from disk.
  */
  error= 0;
  if (readfrm(path, &data, &length) ||
      packfrm(data, length, &pack_data, &pack_length))
  {
    my_free((char*)data, MYF(MY_ALLOW_ZERO_PTR));
    my_free((char*)pack_data, MYF(MY_ALLOW_ZERO_PTR));
    DBUG_RETURN(1);
  }
    
  Ndb_table_guard ndbtab_g(dict, m_tabname);
  if (!(tab= ndbtab_g.get_table()))
    ERR_RETURN(dict->getNdbError());

  if (get_ndb_share_state(m_share) != NSS_ALTERED 
      && cmp_frm(tab, pack_data, pack_length))
  {
    DBUG_PRINT("error", 
               ("metadata, pack_length: %d  getFrmLength: %d  memcmp: %d",
                pack_length, tab->getFrmLength(),
                memcmp(pack_data, tab->getFrmData(), pack_length)));
    DBUG_DUMP("pack_data", (char*)pack_data, pack_length);
    DBUG_DUMP("frm", (char*)tab->getFrmData(), tab->getFrmLength());
    error= HA_ERR_TABLE_DEF_CHANGED;
  }
  my_free((char*)data, MYF(0));
  my_free((char*)pack_data, MYF(0));

  if (error)
    goto err;

  DBUG_PRINT("info", ("fetched table %s", tab->getName()));
  m_table= tab;
  if ((error= open_indexes(ndb, table, FALSE)) == 0)
  {
    ndbtab_g.release();
    DBUG_RETURN(0);
  }
err:
  ndbtab_g.invalidate();
  m_table= NULL;
  DBUG_RETURN(error);
}

static int fix_unique_index_attr_order(NDB_INDEX_DATA &data,
                                       const NDBINDEX *index,
                                       KEY *key_info)
{
  DBUG_ENTER("fix_unique_index_attr_order");
  unsigned sz= index->getNoOfIndexColumns();

  if (data.unique_index_attrid_map)
    my_free((char*)data.unique_index_attrid_map, MYF(0));
  data.unique_index_attrid_map= (unsigned char*)my_malloc(sz,MYF(MY_WME));

  KEY_PART_INFO* key_part= key_info->key_part;
  KEY_PART_INFO* end= key_part+key_info->key_parts;
  DBUG_ASSERT(key_info->key_parts == sz);
  for (unsigned i= 0; key_part != end; key_part++, i++) 
  {
    const char *field_name= key_part->field->field_name;
#ifndef DBUG_OFF
   data.unique_index_attrid_map[i]= 255;
#endif
    for (unsigned j= 0; j < sz; j++)
    {
      const NDBCOL *c= index->getColumn(j);
      if (strcmp(field_name, c->getName()) == 0)
      {
        data.unique_index_attrid_map[i]= j;
        break;
      }
    }
    DBUG_ASSERT(data.unique_index_attrid_map[i] != 255);
  }
  DBUG_RETURN(0);
}

/*
  Create all the indexes for a table.
  If any index should fail to be created,
  the error is returned immediately
*/
int ha_ndbcluster::create_indexes(Ndb *ndb, TABLE *tab)
{
  uint i;
  int error= 0;
  const char *index_name;
  KEY* key_info= tab->key_info;
  const char **key_name= tab->s->keynames.type_names;
  NDBDICT *dict= ndb->getDictionary();
  DBUG_ENTER("ha_ndbcluster::create_indexes");
  
  for (i= 0; i < tab->s->keys; i++, key_info++, key_name++)
  {
    index_name= *key_name;
    NDB_INDEX_TYPE idx_type= get_index_type_from_table(i);
    error= create_index(index_name, key_info, idx_type, i);
    if (error)
    {
      DBUG_PRINT("error", ("Failed to create index %u", i));
      break;
    }
  }

  DBUG_RETURN(error);
}

static void ndb_init_index(NDB_INDEX_DATA &data)
{
  data.type= UNDEFINED_INDEX;
  data.status= UNDEFINED;
  data.unique_index= NULL;
  data.index= NULL;
  data.unique_index_attrid_map= NULL;
  data.index_stat=NULL;
  data.index_stat_cache_entries=0;
  data.index_stat_update_freq=0;
  data.index_stat_query_count=0;
}

static void ndb_clear_index(NDB_INDEX_DATA &data)
{
  if (data.unique_index_attrid_map)
  {
    my_free((char*)data.unique_index_attrid_map, MYF(0));
  }
  if (data.index_stat)
  {
    delete data.index_stat;
  }
  ndb_init_index(data);
}

/*
  Associate a direct reference to an index handle
  with an index (for faster access)
 */
int ha_ndbcluster::add_index_handle(THD *thd, NDBDICT *dict, KEY *key_info,
                                    const char *index_name, uint index_no)
{
  int error= 0;
  NDB_INDEX_TYPE idx_type= get_index_type_from_table(index_no);
  m_index[index_no].type= idx_type;
  DBUG_ENTER("ha_ndbcluster::add_index_handle");
  DBUG_PRINT("enter", ("table %s", m_tabname));

  if (idx_type != PRIMARY_KEY_INDEX && idx_type != UNIQUE_INDEX)
  {
    DBUG_PRINT("info", ("Get handle to index %s", index_name));
    const NDBINDEX *index;
    do
    {
      index= dict->getIndexGlobal(index_name, *m_table);
      if (!index)
        ERR_RETURN(dict->getNdbError());
      DBUG_PRINT("info", ("index: 0x%x  id: %d  version: %d.%d  status: %d",
                          index,
                          index->getObjectId(),
                          index->getObjectVersion() & 0xFFFFFF,
                          index->getObjectVersion() >> 24,
                          index->getObjectStatus()));
      DBUG_ASSERT(index->getObjectStatus() ==
                  NdbDictionary::Object::Retrieved);
      break;
    } while (1);
    m_index[index_no].index= index;
    // ordered index - add stats
    NDB_INDEX_DATA& d=m_index[index_no];
    delete d.index_stat;
    d.index_stat=NULL;
    if (thd->variables.ndb_index_stat_enable)
    {
      d.index_stat=new NdbIndexStat(index);
      d.index_stat_cache_entries=thd->variables.ndb_index_stat_cache_entries;
      d.index_stat_update_freq=thd->variables.ndb_index_stat_update_freq;
      d.index_stat_query_count=0;
      d.index_stat->alloc_cache(d.index_stat_cache_entries);
      DBUG_PRINT("info", ("index %s stat=on cache_entries=%u update_freq=%u",
                          index->getName(),
                          d.index_stat_cache_entries,
                          d.index_stat_update_freq));
    } else
    {
      DBUG_PRINT("info", ("index %s stat=off", index->getName()));
    }
  }
  if (idx_type == UNIQUE_ORDERED_INDEX || idx_type == UNIQUE_INDEX)
  {
    char unique_index_name[FN_LEN];
    static const char* unique_suffix= "$unique";
    m_has_unique_index= TRUE;
    strxnmov(unique_index_name, FN_LEN, index_name, unique_suffix, NullS);
    DBUG_PRINT("info", ("Get handle to unique_index %s", unique_index_name));
    const NDBINDEX *index;
    do
    {
      index= dict->getIndexGlobal(unique_index_name, *m_table);
      if (!index)
        ERR_RETURN(dict->getNdbError());
      DBUG_PRINT("info", ("index: 0x%x  id: %d  version: %d.%d  status: %d",
                          index,
                          index->getObjectId(),
                          index->getObjectVersion() & 0xFFFFFF,
                          index->getObjectVersion() >> 24,
                          index->getObjectStatus()));
      DBUG_ASSERT(index->getObjectStatus() ==
                  NdbDictionary::Object::Retrieved);
      break;
    } while (1);
    m_index[index_no].unique_index= index;
    error= fix_unique_index_attr_order(m_index[index_no], index, key_info);
  }
  if (!error)
    m_index[index_no].status= ACTIVE;
  
  DBUG_RETURN(error);
}

/*
  Associate index handles for each index of a table
*/
int ha_ndbcluster::open_indexes(Ndb *ndb, TABLE *tab, bool ignore_error)
{
  uint i;
  int error= 0;
  THD *thd=current_thd;
  NDBDICT *dict= ndb->getDictionary();
  const char *index_name;
  KEY* key_info= tab->key_info;
  const char **key_name= tab->s->keynames.type_names;
  DBUG_ENTER("ha_ndbcluster::open_indexes");
  m_has_unique_index= FALSE;
  for (i= 0; i < tab->s->keys; i++, key_info++, key_name++)
  {
    if ((error= add_index_handle(thd, dict, key_info, *key_name, i)))
      if (ignore_error)
        m_index[i].index= m_index[i].unique_index= NULL;
      else
        break;
  }

  if (error && !ignore_error)
  {
    while (i > 0)
    {
      i--;
      if (m_index[i].index)
      {
         dict->removeIndexGlobal(*m_index[i].index, 1);
         m_index[i].index= NULL;
      }
      if (m_index[i].unique_index)
      {
         dict->removeIndexGlobal(*m_index[i].unique_index, 1);
         m_index[i].unique_index= NULL;
      }
    }
  }

  DBUG_ASSERT(error == 0 || error == 4243);

  DBUG_RETURN(error);
}

/*
  Renumber indexes in index list by shifting out
  indexes that are to be dropped
 */
void ha_ndbcluster::renumber_indexes(Ndb *ndb, TABLE *tab)
{
  uint i;
  const char *index_name;
  KEY* key_info= tab->key_info;
  const char **key_name= tab->s->keynames.type_names;
  NDBDICT *dict= ndb->getDictionary();
  DBUG_ENTER("ha_ndbcluster::renumber_indexes");
  
  for (i= 0; i < tab->s->keys; i++, key_info++, key_name++)
  {
    index_name= *key_name;
    NDB_INDEX_TYPE idx_type= get_index_type_from_table(i);
    m_index[i].type= idx_type;
    if (m_index[i].status == TO_BE_DROPPED) 
    {
      DBUG_PRINT("info", ("Shifting index %s(%i) out of the list", 
                          index_name, i));
      NDB_INDEX_DATA tmp;
      uint j= i + 1;
      // Shift index out of list
      while(j != MAX_KEY && m_index[j].status != UNDEFINED)
      {
        tmp=  m_index[j - 1];
        m_index[j - 1]= m_index[j];
        m_index[j]= tmp;
        j++;
      }
    }
  }

  DBUG_VOID_RETURN;
}

/*
  Drop all indexes that are marked for deletion
*/
int ha_ndbcluster::drop_indexes(Ndb *ndb, TABLE *tab)
{
  uint i;
  int error= 0;
  const char *index_name;
  KEY* key_info= tab->key_info;
  NDBDICT *dict= ndb->getDictionary();
  DBUG_ENTER("ha_ndbcluster::drop_indexes");
  
  for (i= 0; i < tab->s->keys; i++, key_info++)
  {
    NDB_INDEX_TYPE idx_type= get_index_type_from_table(i);
    m_index[i].type= idx_type;
    if (m_index[i].status == TO_BE_DROPPED)
    {
      const NdbDictionary::Index *index= m_index[i].index;
      const NdbDictionary::Index *unique_index= m_index[i].unique_index;
      
      if (index)
      {
        index_name= index->getName();
        DBUG_PRINT("info", ("Dropping index %u: %s", i, index_name));  
        // Drop ordered index from ndb
        error= dict->dropIndexGlobal(*index);
        if (!error)
        {
          dict->removeIndexGlobal(*index, 1);
          m_index[i].index= NULL;
        }
      }
      if (!error && unique_index)
      {
        index_name= unique_index->getName();
        DBUG_PRINT("info", ("Dropping unique index %u: %s", i, index_name));
        // Drop unique index from ndb
        error= dict->dropIndexGlobal(*unique_index);
        if (!error)
        {
          dict->removeIndexGlobal(*unique_index, 1);
          m_index[i].unique_index= NULL;
        }
      }
      if (error)
        DBUG_RETURN(error);
      ndb_clear_index(m_index[i]);
      continue;
    }
  }
  
  DBUG_RETURN(error);
}

/*
  Decode the type of an index from information 
  provided in table object
*/
NDB_INDEX_TYPE ha_ndbcluster::get_index_type_from_table(uint inx) const
{
  return get_index_type_from_key(inx, table_share->key_info,
                                 inx == table_share->primary_key);
}

NDB_INDEX_TYPE ha_ndbcluster::get_index_type_from_key(uint inx,
                                                      KEY *key_info,
                                                      bool primary) const
{
  bool is_hash_index=  (key_info[inx].algorithm == 
                        HA_KEY_ALG_HASH);
  if (primary)
    return is_hash_index ? PRIMARY_KEY_INDEX : PRIMARY_KEY_ORDERED_INDEX;
  
  return ((key_info[inx].flags & HA_NOSAME) ? 
          (is_hash_index ? UNIQUE_INDEX : UNIQUE_ORDERED_INDEX) :
          ORDERED_INDEX);
} 

int ha_ndbcluster::check_index_fields_not_null(uint inx)
{
  KEY* key_info= table->key_info + inx;
  KEY_PART_INFO* key_part= key_info->key_part;
  KEY_PART_INFO* end= key_part+key_info->key_parts;
  DBUG_ENTER("ha_ndbcluster::check_index_fields_not_null");
  
  for (; key_part != end; key_part++) 
    {
      Field* field= key_part->field;
      if (field->maybe_null())
      {
        my_printf_error(ER_NULL_COLUMN_IN_INDEX,ER(ER_NULL_COLUMN_IN_INDEX),
                        MYF(0),field->field_name);
        DBUG_RETURN(ER_NULL_COLUMN_IN_INDEX);
      }
    }
  
  DBUG_RETURN(0);
}

void ha_ndbcluster::release_metadata(THD *thd, Ndb *ndb)
{
  uint i;

  DBUG_ENTER("release_metadata");
  DBUG_PRINT("enter", ("m_tabname: %s", m_tabname));

  NDBDICT *dict= ndb->getDictionary();
  int invalidate_indexes= 0;
  if (thd && thd->lex && thd->lex->sql_command == SQLCOM_FLUSH)
  {
    invalidate_indexes = 1;
  }
  if (m_table != NULL)
  {
    if (m_table->getObjectStatus() == NdbDictionary::Object::Invalid)
      invalidate_indexes= 1;
    dict->removeTableGlobal(*m_table, invalidate_indexes);
  }
  // TODO investigate
  DBUG_ASSERT(m_table_info == NULL);
  m_table_info= NULL;

  // Release index list 
  for (i= 0; i < MAX_KEY; i++)
  {
    if (m_index[i].unique_index)
    {
      DBUG_ASSERT(m_table != NULL);
      dict->removeIndexGlobal(*m_index[i].unique_index, invalidate_indexes);
    }
    if (m_index[i].index)
    {
      DBUG_ASSERT(m_table != NULL);
      dict->removeIndexGlobal(*m_index[i].index, invalidate_indexes);
    }
    ndb_clear_index(m_index[i]);
  }

  m_table= NULL;
  DBUG_VOID_RETURN;
}

int ha_ndbcluster::get_ndb_lock_type(enum thr_lock_type type)
{
  if (type >= TL_WRITE_ALLOW_WRITE)
    return NdbOperation::LM_Exclusive;
  else if (uses_blob_value())
    return NdbOperation::LM_Read;
  else
    return NdbOperation::LM_CommittedRead;
}

static const ulong index_type_flags[]=
{
  /* UNDEFINED_INDEX */
  0,                         

  /* PRIMARY_KEY_INDEX */
  HA_ONLY_WHOLE_INDEX, 

  /* PRIMARY_KEY_ORDERED_INDEX */
  /* 
     Enable HA_KEYREAD_ONLY when "sorted" indexes are supported, 
     thus ORDERD BY clauses can be optimized by reading directly 
     through the index.
  */
  // HA_KEYREAD_ONLY | 
  HA_READ_NEXT |
  HA_READ_PREV |
  HA_READ_RANGE |
  HA_READ_ORDER,

  /* UNIQUE_INDEX */
  HA_ONLY_WHOLE_INDEX,

  /* UNIQUE_ORDERED_INDEX */
  HA_READ_NEXT |
  HA_READ_PREV |
  HA_READ_RANGE |
  HA_READ_ORDER,

  /* ORDERED_INDEX */
  HA_READ_NEXT |
  HA_READ_PREV |
  HA_READ_RANGE |
  HA_READ_ORDER
};

static const int index_flags_size= sizeof(index_type_flags)/sizeof(ulong);

inline NDB_INDEX_TYPE ha_ndbcluster::get_index_type(uint idx_no) const
{
  DBUG_ASSERT(idx_no < MAX_KEY);
  return m_index[idx_no].type;
}


/*
  Get the flags for an index

  RETURN
    flags depending on the type of the index.
*/

inline ulong ha_ndbcluster::index_flags(uint idx_no, uint part,
                                        bool all_parts) const 
{ 
  DBUG_ENTER("ha_ndbcluster::index_flags");
  DBUG_PRINT("enter", ("idx_no: %u", idx_no));
  DBUG_ASSERT(get_index_type_from_table(idx_no) < index_flags_size);
  DBUG_RETURN(index_type_flags[get_index_type_from_table(idx_no)] | 
              HA_KEY_SCAN_NOT_ROR);
}

static void shrink_varchar(Field* field, const byte* & ptr, char* buf)
{
  if (field->type() == MYSQL_TYPE_VARCHAR && ptr != NULL) {
    Field_varstring* f= (Field_varstring*)field;
    if (f->length_bytes == 1) {
      uint pack_len= field->pack_length();
      DBUG_ASSERT(1 <= pack_len && pack_len <= 256);
      if (ptr[1] == 0) {
        buf[0]= ptr[0];
      } else {
        DBUG_ASSERT(FALSE);
        buf[0]= 255;
      }
      memmove(buf + 1, ptr + 2, pack_len - 1);
      ptr= buf;
    }
  }
}

int ha_ndbcluster::set_primary_key(NdbOperation *op, const byte *key)
{
  KEY* key_info= table->key_info + table_share->primary_key;
  KEY_PART_INFO* key_part= key_info->key_part;
  KEY_PART_INFO* end= key_part+key_info->key_parts;
  DBUG_ENTER("set_primary_key");

  for (; key_part != end; key_part++) 
  {
    Field* field= key_part->field;
    const byte* ptr= key;
    char buf[256];
    shrink_varchar(field, ptr, buf);
    if (set_ndb_key(op, field, 
                    key_part->fieldnr-1, ptr))
      ERR_RETURN(op->getNdbError());
    key += key_part->store_length;
  }
  DBUG_RETURN(0);
}


int ha_ndbcluster::set_primary_key_from_record(NdbOperation *op, const byte *record)
{
  KEY* key_info= table->key_info + table_share->primary_key;
  KEY_PART_INFO* key_part= key_info->key_part;
  KEY_PART_INFO* end= key_part+key_info->key_parts;
  DBUG_ENTER("set_primary_key_from_record");

  for (; key_part != end; key_part++) 
  {
    Field* field= key_part->field;
    if (set_ndb_key(op, field, 
		    key_part->fieldnr-1, record+key_part->offset))
      ERR_RETURN(op->getNdbError());
  }
  DBUG_RETURN(0);
}

int ha_ndbcluster::set_index_key_from_record(NdbOperation *op, 
                                             const byte *record, uint keyno)
{
  KEY* key_info= table->key_info + keyno;
  KEY_PART_INFO* key_part= key_info->key_part;
  KEY_PART_INFO* end= key_part+key_info->key_parts;
  uint i;
  DBUG_ENTER("set_index_key_from_record");
                                                                                
  for (i= 0; key_part != end; key_part++, i++)
  {
    Field* field= key_part->field;
    if (set_ndb_key(op, field, m_index[keyno].unique_index_attrid_map[i],
                    record+key_part->offset))
      ERR_RETURN(m_active_trans->getNdbError());
  }
  DBUG_RETURN(0);
}

int 
ha_ndbcluster::set_index_key(NdbOperation *op, 
                             const KEY *key_info, 
                             const byte * key_ptr)
{
  DBUG_ENTER("ha_ndbcluster::set_index_key");
  uint i;
  KEY_PART_INFO* key_part= key_info->key_part;
  KEY_PART_INFO* end= key_part+key_info->key_parts;
  
  for (i= 0; key_part != end; key_part++, i++) 
  {
    Field* field= key_part->field;
    const byte* ptr= key_part->null_bit ? key_ptr + 1 : key_ptr;
    char buf[256];
    shrink_varchar(field, ptr, buf);
    if (set_ndb_key(op, field, m_index[active_index].unique_index_attrid_map[i], ptr))
      ERR_RETURN(m_active_trans->getNdbError());
    key_ptr+= key_part->store_length;
  }
  DBUG_RETURN(0);
}

inline 
int ha_ndbcluster::define_read_attrs(byte* buf, NdbOperation* op)
{
  uint i;
  DBUG_ENTER("define_read_attrs");  

  // Define attributes to read
  for (i= 0; i < table_share->fields; i++) 
  {
    Field *field= table->field[i];
    if (ha_get_bit_in_read_set(i+1) ||
        ((field->flags & PRI_KEY_FLAG)))
    {      
      if (get_ndb_value(op, field, i, buf))
        ERR_RETURN(op->getNdbError());
    } 
    else 
    {
      m_value[i].ptr= NULL;
    }
  }
    
  if (table_share->primary_key == MAX_KEY) 
  {
    DBUG_PRINT("info", ("Getting hidden key"));
    // Scanning table with no primary key
    int hidden_no= table_share->fields;      
#ifndef DBUG_OFF
    const NDBTAB *tab= (const NDBTAB *) m_table;    
    if (!tab->getColumn(hidden_no))
      DBUG_RETURN(1);
#endif
    if (get_ndb_value(op, NULL, hidden_no, NULL))
      ERR_RETURN(op->getNdbError());
  }
  DBUG_RETURN(0);
} 


/*
  Read one record from NDB using primary key
*/

int ha_ndbcluster::pk_read(const byte *key, uint key_len, byte *buf,
                           uint32 part_id)
{
  uint no_fields= table_share->fields;
  NdbConnection *trans= m_active_trans;
  NdbOperation *op;

  int res;
  DBUG_ENTER("pk_read");
  DBUG_PRINT("enter", ("key_len: %u", key_len));
  DBUG_DUMP("key", (char*)key, key_len);
  m_write_op= FALSE;

  NdbOperation::LockMode lm=
    (NdbOperation::LockMode)get_ndb_lock_type(m_lock.type);
  if (!(op= trans->getNdbOperation((const NDBTAB *) m_table)) || 
      op->readTuple(lm) != 0)
    ERR_RETURN(trans->getNdbError());
  
  if (table_share->primary_key == MAX_KEY) 
  {
    // This table has no primary key, use "hidden" primary key
    DBUG_PRINT("info", ("Using hidden key"));
    DBUG_DUMP("key", (char*)key, 8);    
    if (set_hidden_key(op, no_fields, key))
      ERR_RETURN(trans->getNdbError());
    
    // Read key at the same time, for future reference
    if (get_ndb_value(op, NULL, no_fields, NULL))
      ERR_RETURN(trans->getNdbError());
  } 
  else 
  {
    if ((res= set_primary_key(op, key)))
      return res;
  }
  
  if ((res= define_read_attrs(buf, op)))
    DBUG_RETURN(res);

  if (m_use_partition_function)
  {
    op->setPartitionId(part_id);
    // If table has user defined partitioning
    // and no indexes, we need to read the partition id
    // to support ORDER BY queries
    if (table_share->primary_key == MAX_KEY &&
        get_ndb_partition_id(op))
      ERR_RETURN(trans->getNdbError());
  }

  if (execute_no_commit_ie(this,trans) != 0) 
  {
    table->status= STATUS_NOT_FOUND;
    DBUG_RETURN(ndb_err(trans));
  }

  // The value have now been fetched from NDB  
  unpack_record(buf);
  table->status= 0;     
  DBUG_RETURN(0);
}

/*
  Read one complementing record from NDB using primary key from old_data
  or hidden key
*/

int ha_ndbcluster::complemented_read(const byte *old_data, byte *new_data,
                                     uint32 old_part_id)
{
  uint no_fields= table_share->fields, i;
  NdbTransaction *trans= m_active_trans;
  NdbOperation *op;
  DBUG_ENTER("complemented_read");
  m_write_op= FALSE;

  if (ha_get_all_bit_in_read_set())
  {
    // We have allready retrieved all fields, nothing to complement
    DBUG_RETURN(0);
  }

  NdbOperation::LockMode lm=
    (NdbOperation::LockMode)get_ndb_lock_type(m_lock.type);
  if (!(op= trans->getNdbOperation((const NDBTAB *) m_table)) || 
      op->readTuple(lm) != 0)
    ERR_RETURN(trans->getNdbError());
  if (table_share->primary_key != MAX_KEY) 
  {
    if (set_primary_key_from_record(op, old_data))
      ERR_RETURN(trans->getNdbError());
  } 
  else 
  {
    // This table has no primary key, use "hidden" primary key
    if (set_hidden_key(op, table->s->fields, m_ref))
      ERR_RETURN(op->getNdbError());
  }

  if (m_use_partition_function)
    op->setPartitionId(old_part_id);
  
  // Read all unreferenced non-key field(s)
  for (i= 0; i < no_fields; i++) 
  {
    Field *field= table->field[i];
    if (!((field->flags & PRI_KEY_FLAG) ||
          (ha_get_bit_in_read_set(i+1))))
    {
      if (get_ndb_value(op, field, i, new_data))
        ERR_RETURN(trans->getNdbError());
    }
  }
  
  if (execute_no_commit(this,trans) != 0) 
  {
    table->status= STATUS_NOT_FOUND;
    DBUG_RETURN(ndb_err(trans));
  }

  // The value have now been fetched from NDB  
  unpack_record(new_data);
  table->status= 0;     

  /**
   * restore m_value
   */
  for (i= 0; i < no_fields; i++) 
  {
    Field *field= table->field[i];
    if (!((field->flags & PRI_KEY_FLAG) ||
          (ha_get_bit_in_read_set(i+1))))
    {
      m_value[i].ptr= NULL;
    }
  }
  
  DBUG_RETURN(0);
}

/*
 * Check that all operations between first and last all
 * have gotten the errcode
 * If checking for HA_ERR_KEY_NOT_FOUND then update m_dupkey
 * for all succeeding operations
 */
bool ha_ndbcluster::check_all_operations_for_error(NdbTransaction *trans,
                                                   const NdbOperation *first,
                                                   const NdbOperation *last,
                                                   uint errcode)
{
  const NdbOperation *op= first;
  DBUG_ENTER("ha_ndbcluster::check_all_operations_for_error");

  while(op)
  {
    NdbError err= op->getNdbError();
    if (err.status != NdbError::Success)
    {
      if (ndb_to_mysql_error(&err) != (int) errcode)
        DBUG_RETURN(false);
      if (op == last) break;
      op= trans->getNextCompletedOperation(op);
    }
    else
    {
      // We found a duplicate
      if (op->getType() == NdbOperation::UniqueIndexAccess)
      {
        if (errcode == HA_ERR_KEY_NOT_FOUND)
        {
          NdbIndexOperation *iop= (NdbIndexOperation *) op;
          const NDBINDEX *index= iop->getIndex();
          // Find the key_no of the index
          for(uint i= 0; i<table->s->keys; i++)
          {
            if (m_index[i].unique_index == index)
            {
              m_dupkey= i;
              break;
            }
          }
        }
      }
      else
      {
        // Must have been primary key access
        DBUG_ASSERT(op->getType() == NdbOperation::PrimaryKeyAccess);
        if (errcode == HA_ERR_KEY_NOT_FOUND)
          m_dupkey= table->s->primary_key;
      }
      DBUG_RETURN(false);      
    }
  }
  DBUG_RETURN(true);
}


/*
 * Peek to check if any rows already exist with conflicting
 * primary key or unique index values
*/

int ha_ndbcluster::peek_indexed_rows(const byte *record)
{
  NdbTransaction *trans= m_active_trans;
  NdbOperation *op;
  const NdbOperation *first, *last;
  uint i;
  int res;
  DBUG_ENTER("peek_indexed_rows");

  NdbOperation::LockMode lm= NdbOperation::LM_Read;
  first= NULL;
  if (table->s->primary_key != MAX_KEY)
  {
    /*
     * Fetch any row with colliding primary key
     */
    if (!(op= trans->getNdbOperation((const NDBTAB *) m_table)) ||
        op->readTuple(lm) != 0)
      ERR_RETURN(trans->getNdbError());
    
    first= op;
    if ((res= set_primary_key_from_record(op, record)))
      ERR_RETURN(trans->getNdbError());

    if (m_use_partition_function)
    {
      uint32 part_id;
      int error;
      longlong func_value;
      if ((error= m_part_info->get_partition_id(m_part_info, &part_id,
                                                &func_value)))
      {
        DBUG_RETURN(error);
      }
      op->setPartitionId(part_id);
    }
  }
  /*
   * Fetch any rows with colliding unique indexes
   */
  KEY* key_info;
  KEY_PART_INFO *key_part, *end;
  for (i= 0, key_info= table->key_info; i < table->s->keys; i++, key_info++)
  {
    if (i != table->s->primary_key &&
        key_info->flags & HA_NOSAME)
    {
      // A unique index is defined on table
      NdbIndexOperation *iop;
      const NDBINDEX *unique_index = m_index[i].unique_index;
      key_part= key_info->key_part;
      end= key_part + key_info->key_parts;
      if (!(iop= trans->getNdbIndexOperation(unique_index, m_table)) ||
          iop->readTuple(lm) != 0)
        ERR_RETURN(trans->getNdbError());

      if (!first)
        first= iop;
      if ((res= set_index_key_from_record(iop, record, i)))
        ERR_RETURN(trans->getNdbError());
    }
  }
  last= trans->getLastDefinedOperation();
  if (first)
    res= execute_no_commit_ie(this,trans);
  else
  {
    // Table has no keys
    table->status= STATUS_NOT_FOUND;
    DBUG_RETURN(HA_ERR_KEY_NOT_FOUND);
  }
  if (check_all_operations_for_error(trans, first, last, 
                                     HA_ERR_KEY_NOT_FOUND))
  {
    table->status= STATUS_NOT_FOUND;
    DBUG_RETURN(ndb_err(trans));
  } 
  else
  {
    DBUG_PRINT("info", ("m_dupkey %d", m_dupkey));
  }
  DBUG_RETURN(0);
}


/*
  Read one record from NDB using unique secondary index
*/

int ha_ndbcluster::unique_index_read(const byte *key,
                                     uint key_len, byte *buf)
{
  int res;
  NdbTransaction *trans= m_active_trans;
  NdbIndexOperation *op;
  DBUG_ENTER("ha_ndbcluster::unique_index_read");
  DBUG_PRINT("enter", ("key_len: %u, index: %u", key_len, active_index));
  DBUG_DUMP("key", (char*)key, key_len);
  
  NdbOperation::LockMode lm=
    (NdbOperation::LockMode)get_ndb_lock_type(m_lock.type);
  if (!(op= trans->getNdbIndexOperation(m_index[active_index].unique_index, 
                                        m_table)) ||
      op->readTuple(lm) != 0)
    ERR_RETURN(trans->getNdbError());
  
  // Set secondary index key(s)
  if ((res= set_index_key(op, table->key_info + active_index, key)))
    DBUG_RETURN(res);
  
  if ((res= define_read_attrs(buf, op)))
    DBUG_RETURN(res);

  if (execute_no_commit_ie(this,trans) != 0) 
  {
    table->status= STATUS_NOT_FOUND;
    DBUG_RETURN(ndb_err(trans));
  }
  // The value have now been fetched from NDB
  unpack_record(buf);
  table->status= 0;
  DBUG_RETURN(0);
}

inline int ha_ndbcluster::fetch_next(NdbScanOperation* cursor)
{
  DBUG_ENTER("fetch_next");
  int check;
  NdbTransaction *trans= m_active_trans;
  
  bool contact_ndb= m_lock.type < TL_WRITE_ALLOW_WRITE;
  do {
    DBUG_PRINT("info", ("Call nextResult, contact_ndb: %d", contact_ndb));
    /*
      We can only handle one tuple with blobs at a time.
    */
    if (m_ops_pending && m_blobs_pending)
    {
      if (execute_no_commit(this,trans) != 0)
        DBUG_RETURN(ndb_err(trans));
      m_ops_pending= 0;
      m_blobs_pending= FALSE;
    }
    
    if ((check= cursor->nextResult(contact_ndb, m_force_send)) == 0)
    {
      DBUG_RETURN(0);
    } 
    else if (check == 1 || check == 2)
    {
      // 1: No more records
      // 2: No more cached records
      
      /*
        Before fetching more rows and releasing lock(s),
        all pending update or delete operations should 
        be sent to NDB
      */
      DBUG_PRINT("info", ("ops_pending: %d", m_ops_pending));    
      if (m_ops_pending)
      {
        if (m_transaction_on)
        {
          if (execute_no_commit(this,trans) != 0)
            DBUG_RETURN(-1);
        }
        else
        {
          if  (execute_commit(this,trans) != 0)
            DBUG_RETURN(-1);
          if (trans->restart() != 0)
          {
            DBUG_ASSERT(0);
            DBUG_RETURN(-1);
          }
        }
        m_ops_pending= 0;
      }
      contact_ndb= (check == 2);
    }
    else
    {
      DBUG_RETURN(-1);
    }
  } while (check == 2);

  DBUG_RETURN(1);
}

/*
  Get the next record of a started scan. Try to fetch
  it locally from NdbApi cached records if possible, 
  otherwise ask NDB for more.

  NOTE
  If this is a update/delete make sure to not contact 
  NDB before any pending ops have been sent to NDB.

*/

inline int ha_ndbcluster::next_result(byte *buf)
{  
  int res;
  DBUG_ENTER("next_result");
    
  if (!m_active_cursor)
    DBUG_RETURN(HA_ERR_END_OF_FILE);
  
  if ((res= fetch_next(m_active_cursor)) == 0)
  {
    DBUG_PRINT("info", ("One more record found"));    
    
    unpack_record(buf);
    table->status= 0;
    DBUG_RETURN(0);
  }
  else if (res == 1)
  {
    // No more records
    table->status= STATUS_NOT_FOUND;
    
    DBUG_PRINT("info", ("No more records"));
    DBUG_RETURN(HA_ERR_END_OF_FILE);
  }
  else
  {
    DBUG_RETURN(ndb_err(m_active_trans));
  }
}

/*
  Set bounds for ordered index scan.
*/

int ha_ndbcluster::set_bounds(NdbIndexScanOperation *op,
                              uint inx,
                              bool rir,
                              const key_range *keys[2],
                              uint range_no)
{
  const KEY *const key_info= table->key_info + inx;
  const uint key_parts= key_info->key_parts;
  uint key_tot_len[2];
  uint tot_len;
  uint i, j;

  DBUG_ENTER("set_bounds");
  DBUG_PRINT("info", ("key_parts=%d", key_parts));

  for (j= 0; j <= 1; j++)
  {
    const key_range *key= keys[j];
    if (key != NULL)
    {
      // for key->flag see ha_rkey_function
      DBUG_PRINT("info", ("key %d length=%d flag=%d",
                          j, key->length, key->flag));
      key_tot_len[j]= key->length;
    }
    else
    {
      DBUG_PRINT("info", ("key %d not present", j));
      key_tot_len[j]= 0;
    }
  }
  tot_len= 0;

  for (i= 0; i < key_parts; i++)
  {
    KEY_PART_INFO *key_part= &key_info->key_part[i];
    Field *field= key_part->field;
#ifndef DBUG_OFF
    uint part_len= key_part->length;
#endif
    uint part_store_len= key_part->store_length;
    // Info about each key part
    struct part_st {
      bool part_last;
      const key_range *key;
      const byte *part_ptr;
      bool part_null;
      int bound_type;
      const char* bound_ptr;
    };
    struct part_st part[2];

    for (j= 0; j <= 1; j++)
    {
      struct part_st &p= part[j];
      p.key= NULL;
      p.bound_type= -1;
      if (tot_len < key_tot_len[j])
      {
        p.part_last= (tot_len + part_store_len >= key_tot_len[j]);
        p.key= keys[j];
        p.part_ptr= &p.key->key[tot_len];
        p.part_null= key_part->null_bit && *p.part_ptr;
        p.bound_ptr= (const char *)
          p.part_null ? 0 : key_part->null_bit ? p.part_ptr + 1 : p.part_ptr;

        if (j == 0)
        {
          switch (p.key->flag)
          {
            case HA_READ_KEY_EXACT:
              if (! rir)
                p.bound_type= NdbIndexScanOperation::BoundEQ;
              else // differs for records_in_range
                p.bound_type= NdbIndexScanOperation::BoundLE;
              break;
            // ascending
            case HA_READ_KEY_OR_NEXT:
              p.bound_type= NdbIndexScanOperation::BoundLE;
              break;
            case HA_READ_AFTER_KEY:
              if (! p.part_last)
                p.bound_type= NdbIndexScanOperation::BoundLE;
              else
                p.bound_type= NdbIndexScanOperation::BoundLT;
              break;
            // descending
            case HA_READ_PREFIX_LAST:           // weird
              p.bound_type= NdbIndexScanOperation::BoundEQ;
              break;
            case HA_READ_PREFIX_LAST_OR_PREV:   // weird
              p.bound_type= NdbIndexScanOperation::BoundGE;
              break;
            case HA_READ_BEFORE_KEY:
              if (! p.part_last)
                p.bound_type= NdbIndexScanOperation::BoundGE;
              else
                p.bound_type= NdbIndexScanOperation::BoundGT;
              break;
            default:
              break;
          }
        }
        if (j == 1) {
          switch (p.key->flag)
          {
            // ascending
            case HA_READ_BEFORE_KEY:
              if (! p.part_last)
                p.bound_type= NdbIndexScanOperation::BoundGE;
              else
                p.bound_type= NdbIndexScanOperation::BoundGT;
              break;
            case HA_READ_AFTER_KEY:     // weird
              p.bound_type= NdbIndexScanOperation::BoundGE;
              break;
            default:
              break;
            // descending strangely sets no end key
          }
        }

        if (p.bound_type == -1)
        {
          DBUG_PRINT("error", ("key %d unknown flag %d", j, p.key->flag));
          DBUG_ASSERT(FALSE);
          // Stop setting bounds but continue with what we have
          op->end_of_bound(range_no);
          DBUG_RETURN(0);
        }
      }
    }

    // Seen with e.g. b = 1 and c > 1
    if (part[0].bound_type == NdbIndexScanOperation::BoundLE &&
        part[1].bound_type == NdbIndexScanOperation::BoundGE &&
        memcmp(part[0].part_ptr, part[1].part_ptr, part_store_len) == 0)
    {
      DBUG_PRINT("info", ("replace LE/GE pair by EQ"));
      part[0].bound_type= NdbIndexScanOperation::BoundEQ;
      part[1].bound_type= -1;
    }
    // Not seen but was in previous version
    if (part[0].bound_type == NdbIndexScanOperation::BoundEQ &&
        part[1].bound_type == NdbIndexScanOperation::BoundGE &&
        memcmp(part[0].part_ptr, part[1].part_ptr, part_store_len) == 0)
    {
      DBUG_PRINT("info", ("remove GE from EQ/GE pair"));
      part[1].bound_type= -1;
    }

    for (j= 0; j <= 1; j++)
    {
      struct part_st &p= part[j];
      // Set bound if not done with this key
      if (p.key != NULL)
      {
        DBUG_PRINT("info", ("key %d:%d offset=%d length=%d last=%d bound=%d",
                            j, i, tot_len, part_len, p.part_last, p.bound_type));
        DBUG_DUMP("info", (const char*)p.part_ptr, part_store_len);

        // Set bound if not cancelled via type -1
        if (p.bound_type != -1)
        {
          const char* ptr= p.bound_ptr;
          char buf[256];
          shrink_varchar(field, ptr, buf);
          if (op->setBound(i, p.bound_type, ptr))
            ERR_RETURN(op->getNdbError());
        }
      }
    }

    tot_len+= part_store_len;
  }
  op->end_of_bound(range_no);
  DBUG_RETURN(0);
}

/*
  Start ordered index scan in NDB
*/

int ha_ndbcluster::ordered_index_scan(const key_range *start_key,
                                      const key_range *end_key,
                                      bool sorted, bool descending,
                                      byte* buf, part_id_range *part_spec)
{  
  int res;
  bool restart;
  NdbTransaction *trans= m_active_trans;
  NdbIndexScanOperation *op;

  DBUG_ENTER("ha_ndbcluster::ordered_index_scan");
  DBUG_PRINT("enter", ("index: %u, sorted: %d, descending: %d",
             active_index, sorted, descending));  
  DBUG_PRINT("enter", ("Starting new ordered scan on %s", m_tabname));
  m_write_op= FALSE;

  // Check that sorted seems to be initialised
  DBUG_ASSERT(sorted == 0 || sorted == 1);
  
  if (m_active_cursor == 0)
  {
    restart= FALSE;
    NdbOperation::LockMode lm=
      (NdbOperation::LockMode)get_ndb_lock_type(m_lock.type);
    if (!(op= trans->getNdbIndexScanOperation(m_index[active_index].index, 
                                              m_table)) ||
        op->readTuples(lm, 0, parallelism, sorted, descending))
      ERR_RETURN(trans->getNdbError());
    if (m_use_partition_function && part_spec != NULL &&
        part_spec->start_part == part_spec->end_part)
      op->setPartitionId(part_spec->start_part);
    m_active_cursor= op;
  } else {
    restart= TRUE;
    op= (NdbIndexScanOperation*)m_active_cursor;
    
    if (m_use_partition_function && part_spec != NULL &&
        part_spec->start_part == part_spec->end_part)
      op->setPartitionId(part_spec->start_part);
    DBUG_ASSERT(op->getSorted() == sorted);
    DBUG_ASSERT(op->getLockMode() == 
                (NdbOperation::LockMode)get_ndb_lock_type(m_lock.type));
    if (op->reset_bounds(m_force_send))
      DBUG_RETURN(ndb_err(m_active_trans));
  }
  
  {
    const key_range *keys[2]= { start_key, end_key };
    res= set_bounds(op, active_index, false, keys);
    if (res)
      DBUG_RETURN(res);
  }

  if (!restart)
  {
    if (generate_scan_filter(m_cond_stack, op))
      DBUG_RETURN(ndb_err(trans));

    if ((res= define_read_attrs(buf, op)))
    {
      DBUG_RETURN(res);
    }
    
    // If table has user defined partitioning
    // and no primary key, we need to read the partition id
    // to support ORDER BY queries
    if (m_use_partition_function &&
        (table_share->primary_key == MAX_KEY) && 
        (get_ndb_partition_id(op)))
      ERR_RETURN(trans->getNdbError());
  }

  if (execute_no_commit(this,trans) != 0)
    DBUG_RETURN(ndb_err(trans));
  
  DBUG_RETURN(next_result(buf));
}

/*
  Start full table scan in NDB
 */

int ha_ndbcluster::full_table_scan(byte *buf)
{
  int res;
  NdbScanOperation *op;
  NdbTransaction *trans= m_active_trans;
  part_id_range part_spec;

  DBUG_ENTER("full_table_scan");  
  DBUG_PRINT("enter", ("Starting new scan on %s", m_tabname));
  m_write_op= FALSE;

  NdbOperation::LockMode lm=
    (NdbOperation::LockMode)get_ndb_lock_type(m_lock.type);
  if (!(op=trans->getNdbScanOperation(m_table)) ||
      op->readTuples(lm, 0, parallelism))
    ERR_RETURN(trans->getNdbError());
  m_active_cursor= op;

  if (m_use_partition_function)
  {
    part_spec.start_part= 0;
    part_spec.end_part= m_part_info->get_tot_partitions() - 1;
    prune_partition_set(table, &part_spec);
    DBUG_PRINT("info", ("part_spec.start_part = %u, part_spec.end_part = %u",
                        part_spec.start_part, part_spec.end_part));
    /*
      If partition pruning has found no partition in set
      we can return HA_ERR_END_OF_FILE
      If partition pruning has found exactly one partition in set
      we can optimize scan to run towards that partition only.
    */
    if (part_spec.start_part > part_spec.end_part)
    {
      DBUG_RETURN(HA_ERR_END_OF_FILE);
    }
    else if (part_spec.start_part == part_spec.end_part)
    {
      /*
        Only one partition is required to scan, if sorted is required we
        don't need it any more since output from one ordered partitioned
        index is always sorted.
      */
      m_active_cursor->setPartitionId(part_spec.start_part);
    }
    // If table has user defined partitioning
    // and no primary key, we need to read the partition id
    // to support ORDER BY queries
    if ((table_share->primary_key == MAX_KEY) && 
        (get_ndb_partition_id(op)))
      ERR_RETURN(trans->getNdbError());
  }

  if (generate_scan_filter(m_cond_stack, op))
    DBUG_RETURN(ndb_err(trans));
  if ((res= define_read_attrs(buf, op)))
    DBUG_RETURN(res);

  if (execute_no_commit(this,trans) != 0)
    DBUG_RETURN(ndb_err(trans));
  DBUG_PRINT("exit", ("Scan started successfully"));
  DBUG_RETURN(next_result(buf));
}

/*
  Insert one record into NDB
*/
int ha_ndbcluster::write_row(byte *record)
{
  bool has_auto_increment;
  uint i;
  NdbTransaction *trans= m_active_trans;
  NdbOperation *op;
  int res;
  THD *thd= current_thd;
  longlong func_value= 0;
  DBUG_ENTER("ha_ndbcluster::write_row");

  m_write_op= TRUE;
  has_auto_increment= (table->next_number_field && record == table->record[0]);
  if (table_share->primary_key != MAX_KEY)
  {
    /*
     * Increase any auto_incremented primary key
     */
    if (has_auto_increment) 
    {
      THD *thd= table->in_use;

      m_skip_auto_increment= FALSE;
      update_auto_increment();
      /* Ensure that handler is always called for auto_increment values */
      thd->next_insert_id= 0;
      m_skip_auto_increment= !auto_increment_column_changed;
    }
  }

  /*
   * If IGNORE the ignore constraint violations on primary and unique keys
   */
  if (!m_use_write && m_ignore_dup_key)
  {
    int peek_res= peek_indexed_rows(record);
    
    if (!peek_res) 
    {
      DBUG_RETURN(HA_ERR_FOUND_DUPP_KEY);
    }
    if (peek_res != HA_ERR_KEY_NOT_FOUND)
      DBUG_RETURN(peek_res);
  }

  statistic_increment(thd->status_var.ha_write_count, &LOCK_status);
  if (table->timestamp_field_type & TIMESTAMP_AUTO_SET_ON_INSERT)
    table->timestamp_field->set_time();

  if (!(op= trans->getNdbOperation(m_table)))
    ERR_RETURN(trans->getNdbError());

  res= (m_use_write) ? op->writeTuple() :op->insertTuple(); 
  if (res != 0)
    ERR_RETURN(trans->getNdbError());  
 
  if (m_use_partition_function)
  {
    uint32 part_id;
    int error;
    if ((error= m_part_info->get_partition_id(m_part_info, &part_id,
                                              &func_value)))
    {
      DBUG_RETURN(error);
    }
    op->setPartitionId(part_id);
  }

  if (table_share->primary_key == MAX_KEY) 
  {
    // Table has hidden primary key
    Ndb *ndb= get_ndb();
    Uint64 auto_value= NDB_FAILED_AUTO_INCREMENT;
    uint retries= NDB_AUTO_INCREMENT_RETRIES;
    do {
      auto_value= ndb->getAutoIncrementValue(m_table);
    } while (auto_value == NDB_FAILED_AUTO_INCREMENT && 
             --retries &&
             ndb->getNdbError().status == NdbError::TemporaryError);
    if (auto_value == NDB_FAILED_AUTO_INCREMENT)
      ERR_RETURN(ndb->getNdbError());
    if (set_hidden_key(op, table_share->fields, (const byte*)&auto_value))
      ERR_RETURN(op->getNdbError());
  } 
  else 
  {
    int res;

    if ((res= set_primary_key_from_record(op, record)))
      return res;  
  }

  // Set non-key attribute(s)
  bool set_blob_value= FALSE;
  for (i= 0; i < table_share->fields; i++) 
  {
    Field *field= table->field[i];
    if (!(field->flags & PRI_KEY_FLAG) &&
	(ha_get_bit_in_write_set(i + 1) || !m_use_write) &&
        set_ndb_value(op, field, i, record-table->record[0], &set_blob_value))
    {
      m_skip_auto_increment= TRUE;
      ERR_RETURN(op->getNdbError());
    }
  }

  if (m_use_partition_function)
  {
    /*
      We need to set the value of the partition function value in
      NDB since the NDB kernel doesn't have easy access to the function
      to calculate the value.
    */
    if (func_value >= INT_MAX32)
      func_value= INT_MAX32;
    uint32 part_func_value= (uint32)func_value;
    uint no_fields= table_share->fields;
    if (table_share->primary_key == MAX_KEY)
      no_fields++;
    op->setValue(no_fields, part_func_value);
  }

  m_rows_changed++;

  /*
    Execute write operation
    NOTE When doing inserts with many values in 
    each INSERT statement it should not be necessary
    to NoCommit the transaction between each row.
    Find out how this is detected!
  */
  m_rows_inserted++;
  no_uncommitted_rows_update(1);
  m_bulk_insert_not_flushed= TRUE;
  if ((m_rows_to_insert == (ha_rows) 1) || 
      ((m_rows_inserted % m_bulk_insert_rows) == 0) ||
      m_primary_key_update ||
      set_blob_value)
  {
    // Send rows to NDB
    DBUG_PRINT("info", ("Sending inserts to NDB, "\
                        "rows_inserted:%d, bulk_insert_rows: %d", 
                        (int)m_rows_inserted, (int)m_bulk_insert_rows));

    m_bulk_insert_not_flushed= FALSE;
    if (m_transaction_on)
    {
      if (execute_no_commit(this,trans) != 0)
      {
        m_skip_auto_increment= TRUE;
        no_uncommitted_rows_execute_failure();
        DBUG_RETURN(ndb_err(trans));
      }
    }
    else
    {
      if (execute_commit(this,trans) != 0)
      {
        m_skip_auto_increment= TRUE;
        no_uncommitted_rows_execute_failure();
        DBUG_RETURN(ndb_err(trans));
      }
      if (trans->restart() != 0)
      {
        DBUG_ASSERT(0);
        DBUG_RETURN(-1);
      }
    }
  }
  if ((has_auto_increment) && (m_skip_auto_increment))
  {
    Ndb *ndb= get_ndb();
    Uint64 next_val= (Uint64) table->next_number_field->val_int() + 1;
    DBUG_PRINT("info", 
<<<<<<< HEAD
               ("Trying to set next auto increment value to %lu",
                (ulong) next_val));
    if (ndb->setAutoIncrementValue(m_table, next_val, TRUE))
      DBUG_PRINT("info", 
                 ("Setting next auto increment value to %u", next_val));  
=======
               ("Trying to set next auto increment value to %llu",
                (ulonglong) next_val));
    if (ndb->setAutoIncrementValue((const NDBTAB *) m_table, next_val, TRUE)
        == ~(Uint64)0)
      ERR_RETURN(ndb->getNdbError());
>>>>>>> 0219f8b0
  }
  m_skip_auto_increment= TRUE;

  DBUG_RETURN(0);
}


/* Compare if a key in a row has changed */

int ha_ndbcluster::key_cmp(uint keynr, const byte * old_row,
                           const byte * new_row)
{
  KEY_PART_INFO *key_part=table->key_info[keynr].key_part;
  KEY_PART_INFO *end=key_part+table->key_info[keynr].key_parts;

  for (; key_part != end ; key_part++)
  {
    if (key_part->null_bit)
    {
      if ((old_row[key_part->null_offset] & key_part->null_bit) !=
          (new_row[key_part->null_offset] & key_part->null_bit))
        return 1;
    }
    if (key_part->key_part_flag & (HA_BLOB_PART | HA_VAR_LENGTH_PART))
    {

      if (key_part->field->cmp_binary((char*) (old_row + key_part->offset),
                                      (char*) (new_row + key_part->offset),
                                      (ulong) key_part->length))
        return 1;
    }
    else
    {
      if (memcmp(old_row+key_part->offset, new_row+key_part->offset,
                 key_part->length))
        return 1;
    }
  }
  return 0;
}

/*
  Update one record in NDB using primary key
*/

int ha_ndbcluster::update_row(const byte *old_data, byte *new_data)
{
  THD *thd= current_thd;
  NdbTransaction *trans= m_active_trans;
  NdbScanOperation* cursor= m_active_cursor;
  NdbOperation *op;
  uint i;
  uint32 old_part_id= 0, new_part_id= 0;
  int error;
  longlong func_value;
  DBUG_ENTER("update_row");
  m_write_op= TRUE;
  
  statistic_increment(thd->status_var.ha_update_count, &LOCK_status);
  if (table->timestamp_field_type & TIMESTAMP_AUTO_SET_ON_UPDATE)
  {
    table->timestamp_field->set_time();
    ha_set_bit_in_write_set(table->timestamp_field->fieldnr);
  }

  if (m_use_partition_function &&
      (error= get_parts_for_update(old_data, new_data, table->record[0],
                                   m_part_info, &old_part_id, &new_part_id,
                                   &func_value)))
  {
    DBUG_RETURN(error);
  }

  /*
   * Check for update of primary key or partition change
   * for special handling
   */  
  if (((table_share->primary_key != MAX_KEY) &&
       key_cmp(table_share->primary_key, old_data, new_data)) ||
      (old_part_id != new_part_id))
  {
    int read_res, insert_res, delete_res, undo_res;

    DBUG_PRINT("info", ("primary key update or partition change, "
                        "doing read+delete+insert"));
    // Get all old fields, since we optimize away fields not in query
    read_res= complemented_read(old_data, new_data, old_part_id);
    if (read_res)
    {
      DBUG_PRINT("info", ("read failed"));
      DBUG_RETURN(read_res);
    }
    // Delete old row
    m_primary_key_update= TRUE;
    delete_res= delete_row(old_data);
    m_primary_key_update= FALSE;
    if (delete_res)
    {
      DBUG_PRINT("info", ("delete failed"));
      DBUG_RETURN(delete_res);
    }     
    // Insert new row
    DBUG_PRINT("info", ("delete succeded"));
    m_primary_key_update= TRUE;
    insert_res= write_row(new_data);
    m_primary_key_update= FALSE;
    if (insert_res)
    {
      DBUG_PRINT("info", ("insert failed"));
      if (trans->commitStatus() == NdbConnection::Started)
      {
        // Undo delete_row(old_data)
        m_primary_key_update= TRUE;
        undo_res= write_row((byte *)old_data);
        if (undo_res)
          push_warning(current_thd, 
                       MYSQL_ERROR::WARN_LEVEL_WARN, 
                       undo_res, 
                       "NDB failed undoing delete at primary key update");
        m_primary_key_update= FALSE;
      }
      DBUG_RETURN(insert_res);
    }
    DBUG_PRINT("info", ("delete+insert succeeded"));
    DBUG_RETURN(0);
  }

  if (cursor)
  {
    /*
      We are scanning records and want to update the record
      that was just found, call updateTuple on the cursor 
      to take over the lock to a new update operation
      And thus setting the primary key of the record from 
      the active record in cursor
    */
    DBUG_PRINT("info", ("Calling updateTuple on cursor"));
    if (!(op= cursor->updateCurrentTuple()))
      ERR_RETURN(trans->getNdbError());
    m_ops_pending++;
    if (uses_blob_value())
      m_blobs_pending= TRUE;
    if (m_use_partition_function)
      cursor->setPartitionId(new_part_id);
  }
  else
  {  
    if (!(op= trans->getNdbOperation(m_table)) ||
        op->updateTuple() != 0)
      ERR_RETURN(trans->getNdbError());  
    
    if (m_use_partition_function)
      op->setPartitionId(new_part_id);
    if (table_share->primary_key == MAX_KEY) 
    {
      // This table has no primary key, use "hidden" primary key
      DBUG_PRINT("info", ("Using hidden key"));
      
      // Require that the PK for this record has previously been 
      // read into m_ref
      DBUG_DUMP("key", m_ref, NDB_HIDDEN_PRIMARY_KEY_LENGTH);
      
      if (set_hidden_key(op, table->s->fields, m_ref))
        ERR_RETURN(op->getNdbError());
    } 
    else 
    {
      int res;
      if ((res= set_primary_key_from_record(op, old_data)))
        DBUG_RETURN(res);
    }
  }

  m_rows_changed++;

  // Set non-key attribute(s)
  for (i= 0; i < table_share->fields; i++) 
  {
    Field *field= table->field[i];
    if (ha_get_bit_in_write_set(i+1) &&
        (!(field->flags & PRI_KEY_FLAG)) &&
        set_ndb_value(op, field, i, new_data - table->record[0]))
      ERR_RETURN(op->getNdbError());
  }

  if (m_use_partition_function)
  {
    if (func_value >= INT_MAX32)
      func_value= INT_MAX32;
    uint32 part_func_value= (uint32)func_value;
    uint no_fields= table_share->fields;
    if (table_share->primary_key == MAX_KEY)
      no_fields++;
    op->setValue(no_fields, part_func_value);
  }
  // Execute update operation
  if (!cursor && execute_no_commit(this,trans) != 0) {
    no_uncommitted_rows_execute_failure();
    DBUG_RETURN(ndb_err(trans));
  }
  
  DBUG_RETURN(0);
}


/*
  Delete one record from NDB, using primary key 
*/

int ha_ndbcluster::delete_row(const byte *record)
{
  THD *thd= current_thd;
  NdbTransaction *trans= m_active_trans;
  NdbScanOperation* cursor= m_active_cursor;
  NdbOperation *op;
  uint32 part_id;
  int error;
  DBUG_ENTER("delete_row");
  m_write_op= TRUE;

  statistic_increment(thd->status_var.ha_delete_count,&LOCK_status);
  m_rows_changed++;

  if (m_use_partition_function &&
      (error= get_part_for_delete(record, table->record[0], m_part_info,
                                  &part_id)))
  {
    DBUG_RETURN(error);
  }

  if (cursor)
  {
    /*
      We are scanning records and want to delete the record
      that was just found, call deleteTuple on the cursor 
      to take over the lock to a new delete operation
      And thus setting the primary key of the record from 
      the active record in cursor
    */
    DBUG_PRINT("info", ("Calling deleteTuple on cursor"));
    if (cursor->deleteCurrentTuple() != 0)
      ERR_RETURN(trans->getNdbError());     
    m_ops_pending++;

    if (m_use_partition_function)
      cursor->setPartitionId(part_id);

    no_uncommitted_rows_update(-1);

    if (!m_primary_key_update)
      // If deleting from cursor, NoCommit will be handled in next_result
      DBUG_RETURN(0);
  }
  else
  {
    
    if (!(op=trans->getNdbOperation(m_table)) || 
        op->deleteTuple() != 0)
      ERR_RETURN(trans->getNdbError());
    
    if (m_use_partition_function)
      op->setPartitionId(part_id);

    no_uncommitted_rows_update(-1);
    
    if (table_share->primary_key == MAX_KEY) 
    {
      // This table has no primary key, use "hidden" primary key
      DBUG_PRINT("info", ("Using hidden key"));
      
      if (set_hidden_key(op, table->s->fields, m_ref))
        ERR_RETURN(op->getNdbError());
    } 
    else 
    {
      int res;
      if ((res= set_primary_key_from_record(op, record)))
        return res;  
    }
  }

  // Execute delete operation
  if (execute_no_commit(this,trans) != 0) {
    no_uncommitted_rows_execute_failure();
    DBUG_RETURN(ndb_err(trans));
  }
  DBUG_RETURN(0);
}
  
/*
  Unpack a record read from NDB 

  SYNOPSIS
    unpack_record()
    buf                 Buffer to store read row

  NOTE
    The data for each row is read directly into the
    destination buffer. This function is primarily 
    called in order to check if any fields should be 
    set to null.
*/

void ndb_unpack_record(TABLE *table, NdbValue *value,
                       MY_BITMAP *defined, byte *buf)
{
  Field **p_field= table->field, *field= *p_field;
  uint row_offset= (uint) (buf - table->record[0]);
  DBUG_ENTER("ndb_unpack_record");

  // Set null flag(s)
  bzero(buf, table->s->null_bytes);
  for ( ; field;
       p_field++, value++, field= *p_field)
  {
    if ((*value).ptr)
    {
      if (!(field->flags & BLOB_FLAG))
      {
        int is_null= (*value).rec->isNULL();
        if (is_null)
        {
          if (is_null > 0)
          {
            DBUG_PRINT("info",("[%u] NULL",
                               (*value).rec->getColumn()->getColumnNo()));
            field->set_null(row_offset);
          }
          else
          {
            DBUG_PRINT("info",("[%u] UNDEFINED",
                               (*value).rec->getColumn()->getColumnNo()));
            bitmap_clear_bit(defined,
                             (*value).rec->getColumn()->getColumnNo());
          }
        }
        else if (field->type() == MYSQL_TYPE_BIT)
        {
          byte *save_field_ptr= field->ptr;
          field->ptr= save_field_ptr + row_offset;
          if (field->pack_length() < 5)
          {
            DBUG_PRINT("info", ("bit field H'%.8X", 
                                (*value).rec->u_32_value()));
            ((Field_bit*) field)->store((longlong)
                                        (*value).rec->u_32_value(), FALSE);
          }
          else
          {
            DBUG_PRINT("info", ("bit field H'%.8X%.8X",
                                *(Uint32*) (*value).rec->aRef(),
                                *((Uint32*) (*value).rec->aRef()+1)));
            ((Field_bit*) field)->store((longlong)
                                         (*value).rec->u_64_value(),TRUE);
          }
          field->ptr= save_field_ptr;
          DBUG_PRINT("info",("[%u] SET",
                             (*value).rec->getColumn()->getColumnNo()));
          DBUG_DUMP("info", (const char*) field->ptr, field->field_length);
        }
        else
        {
          DBUG_PRINT("info",("[%u] SET",
                             (*value).rec->getColumn()->getColumnNo()));
          DBUG_DUMP("info", (const char*) field->ptr, field->field_length);
        }
      }
      else
      {
        NdbBlob *ndb_blob= (*value).blob;
        uint col_no = ndb_blob->getColumn()->getColumnNo();
        int isNull;
        ndb_blob->getDefined(isNull);
        if (isNull == 1)
        {
          DBUG_PRINT("info",("[%u] NULL", col_no));
          field->set_null(row_offset);
        }
        else if (isNull == -1)
        {
          DBUG_PRINT("info",("[%u] UNDEFINED", col_no));
          bitmap_clear_bit(defined, col_no);
        }
        else
        {
#ifndef DBUG_OFF
          // pointer vas set in get_ndb_blobs_value
          Field_blob *field_blob= (Field_blob*)field;
          char* ptr;
          field_blob->get_ptr(&ptr, row_offset);
          uint32 len= field_blob->get_length(row_offset);
          DBUG_PRINT("info",("[%u] SET ptr=%p len=%u", col_no, ptr, len));
#endif
        }
      }
    }
  }
  DBUG_VOID_RETURN;
}

void ha_ndbcluster::unpack_record(byte *buf)
{
  ndb_unpack_record(table, m_value, 0, buf);
#ifndef DBUG_OFF
  // Read and print all values that was fetched
  if (table_share->primary_key == MAX_KEY)
  {
    // Table with hidden primary key
    int hidden_no= table_share->fields;
    const NDBTAB *tab= m_table;
    const NDBCOL *hidden_col= tab->getColumn(hidden_no);
    const NdbRecAttr* rec= m_value[hidden_no].rec;
    DBUG_ASSERT(rec);
    DBUG_PRINT("hidden", ("%d: %s \"%llu\"", hidden_no,
                          hidden_col->getName(), rec->u_64_value()));
  }
  //DBUG_EXECUTE("value", print_results(););
#endif
}

/*
  Utility function to print/dump the fetched field
  to avoid unnecessary work, wrap in DBUG_EXECUTE as in:

    DBUG_EXECUTE("value", print_results(););
 */

void ha_ndbcluster::print_results()
{
  DBUG_ENTER("print_results");

#ifndef DBUG_OFF

  char buf_type[MAX_FIELD_WIDTH], buf_val[MAX_FIELD_WIDTH];
  String type(buf_type, sizeof(buf_type), &my_charset_bin);
  String val(buf_val, sizeof(buf_val), &my_charset_bin);
  for (uint f= 0; f < table_share->fields; f++)
  {
    /* Use DBUG_PRINT since DBUG_FILE cannot be filtered out */
    char buf[2000];
    Field *field;
    void* ptr;
    NdbValue value;

    buf[0]= 0;
    field= table->field[f];
    if (!(value= m_value[f]).ptr)
    {
      strmov(buf, "not read");
      goto print_value;
    }

    ptr= field->ptr;

    if (! (field->flags & BLOB_FLAG))
    {
      if (value.rec->isNULL())
      {
        strmov(buf, "NULL");
        goto print_value;
      }
      type.length(0);
      val.length(0);
      field->sql_type(type);
      field->val_str(&val);
      my_snprintf(buf, sizeof(buf), "%s %s", type.c_ptr(), val.c_ptr());
    }
    else
    {
      NdbBlob *ndb_blob= value.blob;
      bool isNull= TRUE;
      ndb_blob->getNull(isNull);
      if (isNull)
        strmov(buf, "NULL");
    }

print_value:
    DBUG_PRINT("value", ("%u,%s: %s", f, field->field_name, buf));
  }
#endif
  DBUG_VOID_RETURN;
}


int ha_ndbcluster::index_init(uint index, bool sorted)
{
  DBUG_ENTER("ha_ndbcluster::index_init");
  DBUG_PRINT("enter", ("index: %u  sorted: %d", index, sorted));
  active_index= index;
  m_sorted= sorted;
  DBUG_RETURN(0);
}


int ha_ndbcluster::index_end()
{
  DBUG_ENTER("ha_ndbcluster::index_end");
  DBUG_RETURN(close_scan());
}

/**
 * Check if key contains null
 */
static
int
check_null_in_key(const KEY* key_info, const byte *key, uint key_len)
{
  KEY_PART_INFO *curr_part, *end_part;
  const byte* end_ptr= key + key_len;
  curr_part= key_info->key_part;
  end_part= curr_part + key_info->key_parts;
  

  for (; curr_part != end_part && key < end_ptr; curr_part++)
  {
    if (curr_part->null_bit && *key)
      return 1;

    key += curr_part->store_length;
  }
  return 0;
}

int ha_ndbcluster::index_read(byte *buf,
                              const byte *key, uint key_len, 
                              enum ha_rkey_function find_flag)
{
  key_range start_key;
  bool descending= FALSE;
  DBUG_ENTER("ha_ndbcluster::index_read");
  DBUG_PRINT("enter", ("active_index: %u, key_len: %u, find_flag: %d", 
                       active_index, key_len, find_flag));

  start_key.key= key;
  start_key.length= key_len;
  start_key.flag= find_flag;
  descending= FALSE;
  switch (find_flag) {
  case HA_READ_KEY_OR_PREV:
  case HA_READ_BEFORE_KEY:
  case HA_READ_PREFIX_LAST:
  case HA_READ_PREFIX_LAST_OR_PREV:
    descending= TRUE;
    break;
  default:
    break;
  }
  DBUG_RETURN(read_range_first_to_buf(&start_key, 0, descending,
                                      m_sorted, buf));
}


int ha_ndbcluster::index_read_idx(byte *buf, uint index_no, 
                              const byte *key, uint key_len, 
                              enum ha_rkey_function find_flag)
{
  statistic_increment(current_thd->status_var.ha_read_key_count, &LOCK_status);
  DBUG_ENTER("ha_ndbcluster::index_read_idx");
  DBUG_PRINT("enter", ("index_no: %u, key_len: %u", index_no, key_len));  
  close_scan();
  index_init(index_no, 0);  
  DBUG_RETURN(index_read(buf, key, key_len, find_flag));
}


int ha_ndbcluster::index_next(byte *buf)
{
  DBUG_ENTER("ha_ndbcluster::index_next");
  statistic_increment(current_thd->status_var.ha_read_next_count,
                      &LOCK_status);
  DBUG_RETURN(next_result(buf));
}


int ha_ndbcluster::index_prev(byte *buf)
{
  DBUG_ENTER("ha_ndbcluster::index_prev");
  statistic_increment(current_thd->status_var.ha_read_prev_count,
                      &LOCK_status);
  DBUG_RETURN(next_result(buf));
}


int ha_ndbcluster::index_first(byte *buf)
{
  DBUG_ENTER("ha_ndbcluster::index_first");
  statistic_increment(current_thd->status_var.ha_read_first_count,
                      &LOCK_status);
  // Start the ordered index scan and fetch the first row

  // Only HA_READ_ORDER indexes get called by index_first
  DBUG_RETURN(ordered_index_scan(0, 0, TRUE, FALSE, buf, NULL));
}


int ha_ndbcluster::index_last(byte *buf)
{
  DBUG_ENTER("ha_ndbcluster::index_last");
  statistic_increment(current_thd->status_var.ha_read_last_count,&LOCK_status);
  DBUG_RETURN(ordered_index_scan(0, 0, TRUE, TRUE, buf, NULL));
}

int ha_ndbcluster::index_read_last(byte * buf, const byte * key, uint key_len)
{
  DBUG_ENTER("ha_ndbcluster::index_read_last");
  DBUG_RETURN(index_read(buf, key, key_len, HA_READ_PREFIX_LAST));
}

int ha_ndbcluster::read_range_first_to_buf(const key_range *start_key,
                                           const key_range *end_key,
                                           bool desc, bool sorted,
                                           byte* buf)
{
  part_id_range part_spec;
  ndb_index_type type= get_index_type(active_index);
  const KEY* key_info= table->key_info+active_index;
  int error; 
  DBUG_ENTER("ha_ndbcluster::read_range_first_to_buf");
  DBUG_PRINT("info", ("desc: %d, sorted: %d", desc, sorted));

  if (m_use_partition_function)
  {
    get_partition_set(table, buf, active_index, start_key, &part_spec);
    DBUG_PRINT("info", ("part_spec.start_part = %u, part_spec.end_part = %u",
                        part_spec.start_part, part_spec.end_part));
    /*
      If partition pruning has found no partition in set
      we can return HA_ERR_END_OF_FILE
      If partition pruning has found exactly one partition in set
      we can optimize scan to run towards that partition only.
    */
    if (part_spec.start_part > part_spec.end_part)
    {
      DBUG_RETURN(HA_ERR_END_OF_FILE);
    }
    else if (part_spec.start_part == part_spec.end_part)
    {
      /*
        Only one partition is required to scan, if sorted is required we
        don't need it any more since output from one ordered partitioned
        index is always sorted.
      */
      sorted= FALSE;
    }
  }

  m_write_op= FALSE;
  switch (type){
  case PRIMARY_KEY_ORDERED_INDEX:
  case PRIMARY_KEY_INDEX:
    if (start_key && 
        start_key->length == key_info->key_length &&
        start_key->flag == HA_READ_KEY_EXACT)
    {
      if (m_active_cursor && (error= close_scan()))
        DBUG_RETURN(error);
      DBUG_RETURN(pk_read(start_key->key, start_key->length, buf,
                          part_spec.start_part));
    }
    break;
  case UNIQUE_ORDERED_INDEX:
  case UNIQUE_INDEX:
    if (start_key && start_key->length == key_info->key_length &&
        start_key->flag == HA_READ_KEY_EXACT && 
        !check_null_in_key(key_info, start_key->key, start_key->length))
    {
      if (m_active_cursor && (error= close_scan()))
        DBUG_RETURN(error);
      DBUG_RETURN(unique_index_read(start_key->key, start_key->length, buf));
    }
    break;
  default:
    break;
  }
  // Start the ordered index scan and fetch the first row
  DBUG_RETURN(ordered_index_scan(start_key, end_key, sorted, desc, buf,
                                 &part_spec));
}

int ha_ndbcluster::read_range_first(const key_range *start_key,
                                    const key_range *end_key,
                                    bool eq_r, bool sorted)
{
  byte* buf= table->record[0];
  DBUG_ENTER("ha_ndbcluster::read_range_first");
  DBUG_RETURN(read_range_first_to_buf(start_key, end_key, FALSE,
                                      sorted, buf));
}

int ha_ndbcluster::read_range_next()
{
  DBUG_ENTER("ha_ndbcluster::read_range_next");
  DBUG_RETURN(next_result(table->record[0]));
}


int ha_ndbcluster::rnd_init(bool scan)
{
  NdbScanOperation *cursor= m_active_cursor;
  DBUG_ENTER("rnd_init");
  DBUG_PRINT("enter", ("scan: %d", scan));
  // Check if scan is to be restarted
  if (cursor)
  {
    if (!scan)
      DBUG_RETURN(1);
    if (cursor->restart(m_force_send) != 0)
    {
      DBUG_ASSERT(0);
      DBUG_RETURN(-1);
    }
  }
  index_init(table_share->primary_key, 0);
  DBUG_RETURN(0);
}

int ha_ndbcluster::close_scan()
{
  NdbTransaction *trans= m_active_trans;
  DBUG_ENTER("close_scan");

  m_multi_cursor= 0;
  if (!m_active_cursor && !m_multi_cursor)
    DBUG_RETURN(1);

  NdbScanOperation *cursor= m_active_cursor ? m_active_cursor : m_multi_cursor;
  
  if (m_ops_pending)
  {
    /*
      Take over any pending transactions to the 
      deleteing/updating transaction before closing the scan    
    */
    DBUG_PRINT("info", ("ops_pending: %d", m_ops_pending));    
    if (execute_no_commit(this,trans) != 0) {
      no_uncommitted_rows_execute_failure();
      DBUG_RETURN(ndb_err(trans));
    }
    m_ops_pending= 0;
  }
  
  cursor->close(m_force_send, TRUE);
  m_active_cursor= m_multi_cursor= NULL;
  DBUG_RETURN(0);
}

int ha_ndbcluster::rnd_end()
{
  DBUG_ENTER("rnd_end");
  DBUG_RETURN(close_scan());
}


int ha_ndbcluster::rnd_next(byte *buf)
{
  DBUG_ENTER("rnd_next");
  statistic_increment(current_thd->status_var.ha_read_rnd_next_count,
                      &LOCK_status);

  if (!m_active_cursor)
    DBUG_RETURN(full_table_scan(buf));
  DBUG_RETURN(next_result(buf));
}


/*
  An "interesting" record has been found and it's pk 
  retrieved by calling position
  Now it's time to read the record from db once 
  again
*/

int ha_ndbcluster::rnd_pos(byte *buf, byte *pos)
{
  DBUG_ENTER("rnd_pos");
  statistic_increment(current_thd->status_var.ha_read_rnd_count,
                      &LOCK_status);
  // The primary key for the record is stored in pos
  // Perform a pk_read using primary key "index"
  {
    part_id_range part_spec;
    uint key_length= ref_length;
    if (m_use_partition_function)
    {
      if (table_share->primary_key == MAX_KEY)
      {
        /*
          The partition id has been fetched from ndb
          and has been stored directly after the hidden key
        */
        DBUG_DUMP("key+part", (char *)pos, key_length);
        key_length= ref_length - sizeof(m_part_id);
        part_spec.start_part= part_spec.end_part= *(uint32 *)(pos + key_length);
      }
      else
      {
        key_range key_spec;
        KEY *key_info= table->key_info + table_share->primary_key;
        key_spec.key= pos;
        key_spec.length= key_length;
        key_spec.flag= HA_READ_KEY_EXACT;
        get_full_part_id_from_key(table, buf, key_info, 
                                  &key_spec, &part_spec);
        DBUG_ASSERT(part_spec.start_part == part_spec.end_part);
      }
      DBUG_PRINT("info", ("partition id %u", part_spec.start_part));
    }
    DBUG_DUMP("key", (char *)pos, key_length);
    DBUG_RETURN(pk_read(pos, key_length, buf, part_spec.start_part));
  }
}


/*
  Store the primary key of this record in ref 
  variable, so that the row can be retrieved again later
  using "reference" in rnd_pos
*/

void ha_ndbcluster::position(const byte *record)
{
  KEY *key_info;
  KEY_PART_INFO *key_part;
  KEY_PART_INFO *end;
  byte *buff;
  uint key_length;

  DBUG_ENTER("position");

  if (table_share->primary_key != MAX_KEY) 
  {
    key_length= ref_length;
    key_info= table->key_info + table_share->primary_key;
    key_part= key_info->key_part;
    end= key_part + key_info->key_parts;
    buff= ref;
    
    for (; key_part != end; key_part++) 
    {
      if (key_part->null_bit) {
        /* Store 0 if the key part is a NULL part */      
        if (record[key_part->null_offset]
            & key_part->null_bit) {
          *buff++= 1;
          continue;
        }      
        *buff++= 0;
      }

      size_t len = key_part->length;
      const byte * ptr = record + key_part->offset;
      Field *field = key_part->field;
      if ((field->type() ==  MYSQL_TYPE_VARCHAR) &&
	  ((Field_varstring*)field)->length_bytes == 1)
      {
	/** 
	 * Keys always use 2 bytes length
	 */
	buff[0] = ptr[0];
	buff[1] = 0;
	memcpy(buff+2, ptr + 1, len);	
	len += 2;
      }
      else
      {
	memcpy(buff, ptr, len);
      }
      buff += len;
    }
  } 
  else 
  {
    // No primary key, get hidden key
    DBUG_PRINT("info", ("Getting hidden key"));
    // If table has user defined partition save the partition id as well
    if(m_use_partition_function)
    {
      DBUG_PRINT("info", ("Saving partition id %u", m_part_id));
      key_length= ref_length - sizeof(m_part_id);
      memcpy(ref+key_length, (void *)&m_part_id, sizeof(m_part_id));
    }
    else
      key_length= ref_length;
#ifndef DBUG_OFF
    int hidden_no= table->s->fields;
    const NDBTAB *tab= m_table;  
    const NDBCOL *hidden_col= tab->getColumn(hidden_no);
    DBUG_ASSERT(hidden_col->getPrimaryKey() && 
                hidden_col->getAutoIncrement() &&
                key_length == NDB_HIDDEN_PRIMARY_KEY_LENGTH);
#endif
    memcpy(ref, m_ref, key_length);
  }
#ifndef DBUG_OFF
  if (table_share->primary_key == MAX_KEY && m_use_partition_function) 
    DBUG_DUMP("key+part", (char*)ref, key_length+sizeof(m_part_id));
#endif
  DBUG_DUMP("ref", (char*)ref, key_length);
  DBUG_VOID_RETURN;
}


void ha_ndbcluster::info(uint flag)
{
  DBUG_ENTER("info");
  DBUG_PRINT("enter", ("flag: %d", flag));
  
  if (flag & HA_STATUS_POS)
    DBUG_PRINT("info", ("HA_STATUS_POS"));
  if (flag & HA_STATUS_NO_LOCK)
    DBUG_PRINT("info", ("HA_STATUS_NO_LOCK"));
  if (flag & HA_STATUS_TIME)
    DBUG_PRINT("info", ("HA_STATUS_TIME"));
  if (flag & HA_STATUS_VARIABLE)
  {
    DBUG_PRINT("info", ("HA_STATUS_VARIABLE"));
    if (m_table_info)
    {
      if (m_ha_not_exact_count)
        records= 100;
      else
        records_update();
    }
    else
    {
      if ((my_errno= check_ndb_connection()))
        DBUG_VOID_RETURN;
      Ndb *ndb= get_ndb();
      ndb->setDatabaseName(m_dbname);
      struct Ndb_statistics stat;
      if (current_thd->variables.ndb_use_exact_count &&
          ndb_get_table_statistics(ndb, m_table, &stat) == 0)
      {
        mean_rec_length= stat.row_size;
        data_file_length= stat.fragment_memory;
        records= stat.row_count;
      }
      else
      {
        mean_rec_length= 0;
        records= 100;
      }
    }
  }
  if (flag & HA_STATUS_CONST)
  {
    DBUG_PRINT("info", ("HA_STATUS_CONST"));
    set_rec_per_key();
  }
  if (flag & HA_STATUS_ERRKEY)
  {
    DBUG_PRINT("info", ("HA_STATUS_ERRKEY"));
    errkey= m_dupkey;
  }
  if (flag & HA_STATUS_AUTO)
  {
    DBUG_PRINT("info", ("HA_STATUS_AUTO"));
    if (m_table)
    {
      Ndb *ndb= get_ndb();
      
      auto_increment_value= 
        ndb->readAutoIncrementValue(m_table);
    }
  }
  DBUG_VOID_RETURN;
}


void ha_ndbcluster::get_dynamic_partition_info(PARTITION_INFO *stat_info,
                                               uint part_id)
{
  /* 
     This functions should be fixed. Suggested fix: to
     implement ndb function which retrives the statistics
     about ndb partitions.
  */
  bzero((char*) stat_info, sizeof(PARTITION_INFO));
  return;
}


int ha_ndbcluster::extra(enum ha_extra_function operation)
{
  DBUG_ENTER("extra");
  switch (operation) {
  case HA_EXTRA_RESET:                 /* Reset database to after open */
    DBUG_PRINT("info", ("HA_EXTRA_RESET"));
    DBUG_PRINT("info", ("Clearing condition stack"));
    cond_clear();
    /*
     * Regular partition pruning will set the bitmap appropriately.
     * Some queries like ALTER TABLE doesn't use partition pruning and
     * thus the 'used_partitions' bitmap needs to be initialized
     */
    if (m_part_info)
      bitmap_set_all(&m_part_info->used_partitions);
    break;
  case HA_EXTRA_IGNORE_DUP_KEY:       /* Dup keys don't rollback everything*/
    DBUG_PRINT("info", ("HA_EXTRA_IGNORE_DUP_KEY"));
    if (current_thd->lex->sql_command == SQLCOM_REPLACE && !m_has_unique_index)
    {
      DBUG_PRINT("info", ("Turning ON use of write instead of insert"));
      m_use_write= TRUE;
    } else 
    {
      DBUG_PRINT("info", ("Ignoring duplicate key"));
      m_ignore_dup_key= TRUE;
    }
    break;
  case HA_EXTRA_NO_IGNORE_DUP_KEY:
    DBUG_PRINT("info", ("HA_EXTRA_NO_IGNORE_DUP_KEY"));
    DBUG_PRINT("info", ("Turning OFF use of write instead of insert"));
    m_use_write= FALSE;
    m_ignore_dup_key= FALSE;
    break;
  case HA_EXTRA_IGNORE_NO_KEY:
    DBUG_PRINT("info", ("HA_EXTRA_IGNORE_NO_KEY"));
    DBUG_PRINT("info", ("Turning on AO_IgnoreError at Commit/NoCommit"));
    m_ignore_no_key= TRUE;
    break;
  case HA_EXTRA_NO_IGNORE_NO_KEY:
    DBUG_PRINT("info", ("HA_EXTRA_NO_IGNORE_NO_KEY"));
    DBUG_PRINT("info", ("Turning on AO_IgnoreError at Commit/NoCommit"));
    m_ignore_no_key= FALSE;
    break;
  default:
    break;
  }
  
  DBUG_RETURN(0);
}

/* 
   Start of an insert, remember number of rows to be inserted, it will
   be used in write_row and get_autoincrement to send an optimal number
   of rows in each roundtrip to the server

   SYNOPSIS
   rows     number of rows to insert, 0 if unknown

*/

void ha_ndbcluster::start_bulk_insert(ha_rows rows)
{
  int bytes, batch;
  const NDBTAB *tab= m_table;    

  DBUG_ENTER("start_bulk_insert");
  DBUG_PRINT("enter", ("rows: %d", (int)rows));
  
  m_rows_inserted= (ha_rows) 0;
  if (rows == (ha_rows) 0)
  {
    /* We don't know how many will be inserted, guess */
    m_rows_to_insert= m_autoincrement_prefetch;
  }
  else
    m_rows_to_insert= rows; 

  /* 
    Calculate how many rows that should be inserted
    per roundtrip to NDB. This is done in order to minimize the 
    number of roundtrips as much as possible. However performance will 
    degrade if too many bytes are inserted, thus it's limited by this 
    calculation.   
  */
  const int bytesperbatch= 8192;
  bytes= 12 + tab->getRowSizeInBytes() + 4 * tab->getNoOfColumns();
  batch= bytesperbatch/bytes;
  batch= batch == 0 ? 1 : batch;
  DBUG_PRINT("info", ("batch: %d, bytes: %d", batch, bytes));
  m_bulk_insert_rows= batch;

  DBUG_VOID_RETURN;
}

/*
  End of an insert
 */
int ha_ndbcluster::end_bulk_insert()
{
  int error= 0;

  DBUG_ENTER("end_bulk_insert");
  // Check if last inserts need to be flushed
  if (m_bulk_insert_not_flushed)
  {
    NdbTransaction *trans= m_active_trans;
    // Send rows to NDB
    DBUG_PRINT("info", ("Sending inserts to NDB, "\
                        "rows_inserted:%d, bulk_insert_rows: %d", 
                        (int) m_rows_inserted, (int) m_bulk_insert_rows)); 
    m_bulk_insert_not_flushed= FALSE;
    if (m_transaction_on)
    {
      if (execute_no_commit(this, trans) != 0)
      {
        no_uncommitted_rows_execute_failure();
        my_errno= error= ndb_err(trans);
      }
    }
    else
    {
      if (execute_commit(this, trans) != 0)
      {
        no_uncommitted_rows_execute_failure();
        my_errno= error= ndb_err(trans);
      }
      else
      {
        int res= trans->restart();
        DBUG_ASSERT(res == 0);
      }
    }
  }

  m_rows_inserted= (ha_rows) 0;
  m_rows_to_insert= (ha_rows) 1;
  DBUG_RETURN(error);
}


int ha_ndbcluster::extra_opt(enum ha_extra_function operation, ulong cache_size)
{
  DBUG_ENTER("extra_opt");
  DBUG_PRINT("enter", ("cache_size: %lu", cache_size));
  DBUG_RETURN(extra(operation));
}

static const char *ha_ndbcluster_exts[] = {
 ha_ndb_ext,
 NullS
};

const char** ha_ndbcluster::bas_ext() const
{
  return ha_ndbcluster_exts;
}

/*
  How many seeks it will take to read through the table
  This is to be comparable to the number returned by records_in_range so
  that we can decide if we should scan the table or use keys.
*/

double ha_ndbcluster::scan_time()
{
  DBUG_ENTER("ha_ndbcluster::scan_time()");
  double res= rows2double(records*1000);
  DBUG_PRINT("exit", ("table: %s value: %f", 
                      m_tabname, res));
  DBUG_RETURN(res);
}

/*
  Convert MySQL table locks into locks supported by Ndb Cluster.
  Note that MySQL Cluster does currently not support distributed
  table locks, so to be safe one should set cluster in Single
  User Mode, before relying on table locks when updating tables
  from several MySQL servers
*/

THR_LOCK_DATA **ha_ndbcluster::store_lock(THD *thd,
                                          THR_LOCK_DATA **to,
                                          enum thr_lock_type lock_type)
{
  DBUG_ENTER("store_lock");
  if (lock_type != TL_IGNORE && m_lock.type == TL_UNLOCK) 
  {

    /* If we are not doing a LOCK TABLE, then allow multiple
       writers */
    
    /* Since NDB does not currently have table locks
       this is treated as a ordinary lock */

    if ((lock_type >= TL_WRITE_CONCURRENT_INSERT &&
         lock_type <= TL_WRITE) && !thd->in_lock_tables)      
      lock_type= TL_WRITE_ALLOW_WRITE;
    
    /* In queries of type INSERT INTO t1 SELECT ... FROM t2 ...
       MySQL would use the lock TL_READ_NO_INSERT on t2, and that
       would conflict with TL_WRITE_ALLOW_WRITE, blocking all inserts
       to t2. Convert the lock to a normal read lock to allow
       concurrent inserts to t2. */
    
    if (lock_type == TL_READ_NO_INSERT && !thd->in_lock_tables)
      lock_type= TL_READ;
    
    m_lock.type=lock_type;
  }
  *to++= &m_lock;

  DBUG_PRINT("exit", ("lock_type: %d", lock_type));
  
  DBUG_RETURN(to);
}

#ifndef DBUG_OFF
#define PRINT_OPTION_FLAGS(t) { \
      if (t->options & OPTION_NOT_AUTOCOMMIT) \
        DBUG_PRINT("thd->options", ("OPTION_NOT_AUTOCOMMIT")); \
      if (t->options & OPTION_BEGIN) \
        DBUG_PRINT("thd->options", ("OPTION_BEGIN")); \
      if (t->options & OPTION_TABLE_LOCK) \
        DBUG_PRINT("thd->options", ("OPTION_TABLE_LOCK")); \
}
#else
#define PRINT_OPTION_FLAGS(t)
#endif


/*
  As MySQL will execute an external lock for every new table it uses
  we can use this to start the transactions.
  If we are in auto_commit mode we just need to start a transaction
  for the statement, this will be stored in thd_ndb.stmt.
  If not, we have to start a master transaction if there doesn't exist
  one from before, this will be stored in thd_ndb.all
 
  When a table lock is held one transaction will be started which holds
  the table lock and for each statement a hupp transaction will be started  
  If we are locking the table then:
  - save the NdbDictionary::Table for easy access
  - save reference to table statistics
  - refresh list of the indexes for the table if needed (if altered)
 */

int ha_ndbcluster::external_lock(THD *thd, int lock_type)
{
  int error=0;
  NdbTransaction* trans= NULL;

  DBUG_ENTER("external_lock");
  /*
    Check that this handler instance has a connection
    set up to the Ndb object of thd
   */
  if (check_ndb_connection(thd))
    DBUG_RETURN(1);

  Thd_ndb *thd_ndb= get_thd_ndb(thd);
  Ndb *ndb= thd_ndb->ndb;

  DBUG_PRINT("enter", ("this: %x  thd: %lx  thd_ndb: %lx  "
                       "thd_ndb->lock_count: %d",
                       this, thd, thd_ndb, thd_ndb->lock_count));

  if (lock_type != F_UNLCK)
  {
    DBUG_PRINT("info", ("lock_type != F_UNLCK"));
    if (!thd->transaction.on)
      m_transaction_on= FALSE;
    else
      m_transaction_on= thd->variables.ndb_use_transactions;
    if (!thd_ndb->lock_count++)
    {
      PRINT_OPTION_FLAGS(thd);
      if (!(thd->options & (OPTION_NOT_AUTOCOMMIT | OPTION_BEGIN))) 
      {
        // Autocommit transaction
        DBUG_ASSERT(!thd_ndb->stmt);
        DBUG_PRINT("trans",("Starting transaction stmt"));      

        trans= ndb->startTransaction();
        if (trans == NULL)
          ERR_RETURN(ndb->getNdbError());
        thd_ndb->init_open_tables();
        thd_ndb->stmt= trans;
        trans_register_ha(thd, FALSE, &ndbcluster_hton);
      } 
      else 
      { 
        if (!thd_ndb->all)
        {
          // Not autocommit transaction
          // A "master" transaction ha not been started yet
          DBUG_PRINT("trans",("starting transaction, all"));
          
          trans= ndb->startTransaction();
          if (trans == NULL)
            ERR_RETURN(ndb->getNdbError());
          thd_ndb->init_open_tables();
          thd_ndb->all= trans; 
          trans_register_ha(thd, TRUE, &ndbcluster_hton);

          /*
            If this is the start of a LOCK TABLE, a table look 
            should be taken on the table in NDB
           
            Check if it should be read or write lock
           */
          if (thd->options & (OPTION_TABLE_LOCK))
          {
            //lockThisTable();
            DBUG_PRINT("info", ("Locking the table..." ));
          }

        }
      }
    }
    /*
      This is the place to make sure this handler instance
      has a started transaction.
     
      The transaction is started by the first handler on which 
      MySQL Server calls external lock
     
      Other handlers in the same stmt or transaction should use 
      the same NDB transaction. This is done by setting up the m_active_trans
      pointer to point to the NDB transaction. 
     */

    // store thread specific data first to set the right context
    m_force_send=          thd->variables.ndb_force_send;
    m_ha_not_exact_count= !thd->variables.ndb_use_exact_count;
    m_autoincrement_prefetch= 
      (ha_rows) thd->variables.ndb_autoincrement_prefetch_sz;

    m_active_trans= thd_ndb->all ? thd_ndb->all : thd_ndb->stmt;
    DBUG_ASSERT(m_active_trans);
    // Start of transaction
    m_rows_changed= 0;
    m_ops_pending= 0;

    // TODO remove double pointers...
    m_thd_ndb_share= thd_ndb->get_open_table(thd, m_table);
    m_table_info= &m_thd_ndb_share->stat;
  }
  else
  {
    DBUG_PRINT("info", ("lock_type == F_UNLCK"));

    if (ndb_cache_check_time && m_rows_changed)
    {
      DBUG_PRINT("info", ("Rows has changed and util thread is running"));
      if (thd->options & (OPTION_NOT_AUTOCOMMIT | OPTION_BEGIN))
      {
        DBUG_PRINT("info", ("Add share to list of tables to be invalidated"));
        /* NOTE push_back allocates memory using transactions mem_root! */
        thd_ndb->changed_tables.push_back(m_share, &thd->transaction.mem_root);
      }

      pthread_mutex_lock(&m_share->mutex);
      DBUG_PRINT("info", ("Invalidating commit_count"));
      m_share->commit_count= 0;
      m_share->commit_count_lock++;
      pthread_mutex_unlock(&m_share->mutex);
    }

    if (!--thd_ndb->lock_count)
    {
      DBUG_PRINT("trans", ("Last external_lock"));
      PRINT_OPTION_FLAGS(thd);

      if (thd_ndb->stmt)
      {
        /*
          Unlock is done without a transaction commit / rollback.
          This happens if the thread didn't update any rows
          We must in this case close the transaction to release resources
        */
        DBUG_PRINT("trans",("ending non-updating transaction"));
        ndb->closeTransaction(m_active_trans);
        thd_ndb->stmt= NULL;
      }
    }
    m_table_info= NULL;

    /*
      This is the place to make sure this handler instance
      no longer are connected to the active transaction.

      And since the handler is no longer part of the transaction 
      it can't have open cursors, ops or blobs pending.
    */
    m_active_trans= NULL;    

    if (m_active_cursor)
      DBUG_PRINT("warning", ("m_active_cursor != NULL"));
    m_active_cursor= NULL;

    if (m_multi_cursor)
      DBUG_PRINT("warning", ("m_multi_cursor != NULL"));
    m_multi_cursor= NULL;
    
    if (m_blobs_pending)
      DBUG_PRINT("warning", ("blobs_pending != 0"));
    m_blobs_pending= 0;
    
    if (m_ops_pending)
      DBUG_PRINT("warning", ("ops_pending != 0L"));
    m_ops_pending= 0;
  }
  DBUG_RETURN(error);
}

/*
  Start a transaction for running a statement if one is not
  already running in a transaction. This will be the case in
  a BEGIN; COMMIT; block
  When using LOCK TABLE's external_lock will start a transaction
  since ndb does not currently does not support table locking
*/

int ha_ndbcluster::start_stmt(THD *thd, thr_lock_type lock_type)
{
  int error=0;
  DBUG_ENTER("start_stmt");
  PRINT_OPTION_FLAGS(thd);

  Thd_ndb *thd_ndb= get_thd_ndb(thd);
  NdbTransaction *trans= (thd_ndb->stmt)?thd_ndb->stmt:thd_ndb->all;
  if (!trans){
    Ndb *ndb= thd_ndb->ndb;
    DBUG_PRINT("trans",("Starting transaction stmt"));  
    trans= ndb->startTransaction();
    if (trans == NULL)
      ERR_RETURN(ndb->getNdbError());
    no_uncommitted_rows_reset(thd);
    thd_ndb->stmt= trans;
    trans_register_ha(thd, FALSE, &ndbcluster_hton);
  }
  m_active_trans= trans;

  // Start of statement
  m_ops_pending= 0;    
  
  DBUG_RETURN(error);
}


/*
  Commit a transaction started in NDB
 */

static int ndbcluster_commit(THD *thd, bool all)
{
  int res= 0;
  Thd_ndb *thd_ndb= get_thd_ndb(thd);
  Ndb *ndb= thd_ndb->ndb;
  NdbTransaction *trans= all ? thd_ndb->all : thd_ndb->stmt;

  DBUG_ENTER("ndbcluster_commit");
  DBUG_PRINT("transaction",("%s",
                            trans == thd_ndb->stmt ?
                            "stmt" : "all"));
  DBUG_ASSERT(ndb && trans);

  if (execute_commit(thd,trans) != 0)
  {
    const NdbError err= trans->getNdbError();
    const NdbOperation *error_op= trans->getNdbErrorOperation();
    ERR_PRINT(err);
    res= ndb_to_mysql_error(&err);
    if (res != -1)
      ndbcluster_print_error(res, error_op);
  }
  ndb->closeTransaction(trans);

  if (all)
    thd_ndb->all= NULL;
  else
    thd_ndb->stmt= NULL;

  /* Clear commit_count for tables changed by transaction */
  NDB_SHARE* share;
  List_iterator_fast<NDB_SHARE> it(thd_ndb->changed_tables);
  while ((share= it++))
  {
    pthread_mutex_lock(&share->mutex);
    DBUG_PRINT("info", ("Invalidate commit_count for %s, share->commit_count: %d ",
			share->key, share->commit_count));
    share->commit_count= 0;
    share->commit_count_lock++;
    pthread_mutex_unlock(&share->mutex);
  }
  thd_ndb->changed_tables.empty();

  DBUG_RETURN(res);
}


/*
  Rollback a transaction started in NDB
 */

static int ndbcluster_rollback(THD *thd, bool all)
{
  int res= 0;
  Thd_ndb *thd_ndb= get_thd_ndb(thd);
  Ndb *ndb= thd_ndb->ndb;
  NdbTransaction *trans= all ? thd_ndb->all : thd_ndb->stmt;

  DBUG_ENTER("ndbcluster_rollback");
  DBUG_PRINT("transaction",("%s",
                            trans == thd_ndb->stmt ? 
                            "stmt" : "all"));
  DBUG_ASSERT(ndb && trans);

  if (trans->execute(NdbTransaction::Rollback) != 0)
  {
    const NdbError err= trans->getNdbError();
    const NdbOperation *error_op= trans->getNdbErrorOperation();
    ERR_PRINT(err);     
    res= ndb_to_mysql_error(&err);
    if (res != -1) 
      ndbcluster_print_error(res, error_op);
  }
  ndb->closeTransaction(trans);

  if (all)
    thd_ndb->all= NULL;
  else
    thd_ndb->stmt= NULL;

  /* Clear list of tables changed by transaction */
  thd_ndb->changed_tables.empty();

  DBUG_RETURN(res);
}


/*
  Define NDB column based on Field.
  Returns 0 or mysql error code.
  Not member of ha_ndbcluster because NDBCOL cannot be declared.

  MySQL text types with character set "binary" are mapped to true
  NDB binary types without a character set.  This may change.
 */

static int create_ndb_column(NDBCOL &col,
                             Field *field,
                             HA_CREATE_INFO *info)
{
  // Set name
  col.setName(field->field_name);
  // Get char set
  CHARSET_INFO *cs= field->charset();
  // Set type and sizes
  const enum enum_field_types mysql_type= field->real_type();
  switch (mysql_type) {
  // Numeric types
  case MYSQL_TYPE_TINY:        
    if (field->flags & UNSIGNED_FLAG)
      col.setType(NDBCOL::Tinyunsigned);
    else
      col.setType(NDBCOL::Tinyint);
    col.setLength(1);
    break;
  case MYSQL_TYPE_SHORT:
    if (field->flags & UNSIGNED_FLAG)
      col.setType(NDBCOL::Smallunsigned);
    else
      col.setType(NDBCOL::Smallint);
    col.setLength(1);
    break;
  case MYSQL_TYPE_LONG:
    if (field->flags & UNSIGNED_FLAG)
      col.setType(NDBCOL::Unsigned);
    else
      col.setType(NDBCOL::Int);
    col.setLength(1);
    break;
  case MYSQL_TYPE_INT24:       
    if (field->flags & UNSIGNED_FLAG)
      col.setType(NDBCOL::Mediumunsigned);
    else
      col.setType(NDBCOL::Mediumint);
    col.setLength(1);
    break;
  case MYSQL_TYPE_LONGLONG:
    if (field->flags & UNSIGNED_FLAG)
      col.setType(NDBCOL::Bigunsigned);
    else
      col.setType(NDBCOL::Bigint);
    col.setLength(1);
    break;
  case MYSQL_TYPE_FLOAT:
    col.setType(NDBCOL::Float);
    col.setLength(1);
    break;
  case MYSQL_TYPE_DOUBLE:
    col.setType(NDBCOL::Double);
    col.setLength(1);
    break;
  case MYSQL_TYPE_DECIMAL:    
    {
      Field_decimal *f= (Field_decimal*)field;
      uint precision= f->pack_length();
      uint scale= f->decimals();
      if (field->flags & UNSIGNED_FLAG)
      {
        col.setType(NDBCOL::Olddecimalunsigned);
        precision-= (scale > 0);
      }
      else
      {
        col.setType(NDBCOL::Olddecimal);
        precision-= 1 + (scale > 0);
      }
      col.setPrecision(precision);
      col.setScale(scale);
      col.setLength(1);
    }
    break;
  case MYSQL_TYPE_NEWDECIMAL:    
    {
      Field_new_decimal *f= (Field_new_decimal*)field;
      uint precision= f->precision;
      uint scale= f->decimals();
      if (field->flags & UNSIGNED_FLAG)
      {
        col.setType(NDBCOL::Decimalunsigned);
      }
      else
      {
        col.setType(NDBCOL::Decimal);
      }
      col.setPrecision(precision);
      col.setScale(scale);
      col.setLength(1);
    }
    break;
  // Date types
  case MYSQL_TYPE_DATETIME:    
    col.setType(NDBCOL::Datetime);
    col.setLength(1);
    break;
  case MYSQL_TYPE_DATE: // ?
    col.setType(NDBCOL::Char);
    col.setLength(field->pack_length());
    break;
  case MYSQL_TYPE_NEWDATE:
    col.setType(NDBCOL::Date);
    col.setLength(1);
    break;
  case MYSQL_TYPE_TIME:        
    col.setType(NDBCOL::Time);
    col.setLength(1);
    break;
  case MYSQL_TYPE_YEAR:
    col.setType(NDBCOL::Year);
    col.setLength(1);
    break;
  case MYSQL_TYPE_TIMESTAMP:
    col.setType(NDBCOL::Timestamp);
    col.setLength(1);
    break;
  // Char types
  case MYSQL_TYPE_STRING:      
    if (field->pack_length() == 0)
    {
      col.setType(NDBCOL::Bit);
      col.setLength(1);
    }
    else if ((field->flags & BINARY_FLAG) && cs == &my_charset_bin)
    {
      col.setType(NDBCOL::Binary);
      col.setLength(field->pack_length());
    }
    else
    {
      col.setType(NDBCOL::Char);
      col.setCharset(cs);
      col.setLength(field->pack_length());
    }
    break;
  case MYSQL_TYPE_VAR_STRING: // ?
  case MYSQL_TYPE_VARCHAR:
    {
      Field_varstring* f= (Field_varstring*)field;
      if (f->length_bytes == 1)
      {
        if ((field->flags & BINARY_FLAG) && cs == &my_charset_bin)
          col.setType(NDBCOL::Varbinary);
        else {
          col.setType(NDBCOL::Varchar);
          col.setCharset(cs);
        }
      }
      else if (f->length_bytes == 2)
      {
        if ((field->flags & BINARY_FLAG) && cs == &my_charset_bin)
          col.setType(NDBCOL::Longvarbinary);
        else {
          col.setType(NDBCOL::Longvarchar);
          col.setCharset(cs);
        }
      }
      else
      {
        return HA_ERR_UNSUPPORTED;
      }
      col.setLength(field->field_length);
    }
    break;
  // Blob types (all come in as MYSQL_TYPE_BLOB)
  mysql_type_tiny_blob:
  case MYSQL_TYPE_TINY_BLOB:
    if ((field->flags & BINARY_FLAG) && cs == &my_charset_bin)
      col.setType(NDBCOL::Blob);
    else {
      col.setType(NDBCOL::Text);
      col.setCharset(cs);
    }
    col.setInlineSize(256);
    // No parts
    col.setPartSize(0);
    col.setStripeSize(0);
    break;
  //mysql_type_blob:
  case MYSQL_TYPE_GEOMETRY:
  case MYSQL_TYPE_BLOB:    
    if ((field->flags & BINARY_FLAG) && cs == &my_charset_bin)
      col.setType(NDBCOL::Blob);
    else {
      col.setType(NDBCOL::Text);
      col.setCharset(cs);
    }
    // Use "<=" even if "<" is the exact condition
    if (field->max_length() <= (1 << 8))
      goto mysql_type_tiny_blob;
    else if (field->max_length() <= (1 << 16))
    {
      col.setInlineSize(256);
      col.setPartSize(2000);
      col.setStripeSize(16);
    }
    else if (field->max_length() <= (1 << 24))
      goto mysql_type_medium_blob;
    else
      goto mysql_type_long_blob;
    break;
  mysql_type_medium_blob:
  case MYSQL_TYPE_MEDIUM_BLOB:   
    if ((field->flags & BINARY_FLAG) && cs == &my_charset_bin)
      col.setType(NDBCOL::Blob);
    else {
      col.setType(NDBCOL::Text);
      col.setCharset(cs);
    }
    col.setInlineSize(256);
    col.setPartSize(4000);
    col.setStripeSize(8);
    break;
  mysql_type_long_blob:
  case MYSQL_TYPE_LONG_BLOB:  
    if ((field->flags & BINARY_FLAG) && cs == &my_charset_bin)
      col.setType(NDBCOL::Blob);
    else {
      col.setType(NDBCOL::Text);
      col.setCharset(cs);
    }
    col.setInlineSize(256);
    col.setPartSize(8000);
    col.setStripeSize(4);
    break;
  // Other types
  case MYSQL_TYPE_ENUM:
    col.setType(NDBCOL::Char);
    col.setLength(field->pack_length());
    break;
  case MYSQL_TYPE_SET:         
    col.setType(NDBCOL::Char);
    col.setLength(field->pack_length());
    break;
  case MYSQL_TYPE_BIT:
  {
    int no_of_bits= field->field_length;
    col.setType(NDBCOL::Bit);
    if (!no_of_bits)
      col.setLength(1);
      else
        col.setLength(no_of_bits);
    break;
  }
  case MYSQL_TYPE_NULL:        
    goto mysql_type_unsupported;
  mysql_type_unsupported:
  default:
    return HA_ERR_UNSUPPORTED;
  }
  // Set nullable and pk
  col.setNullable(field->maybe_null());
  col.setPrimaryKey(field->flags & PRI_KEY_FLAG);
  // Set autoincrement
  if (field->flags & AUTO_INCREMENT_FLAG) 
  {
    col.setAutoIncrement(TRUE);
    ulonglong value= info->auto_increment_value ?
      info->auto_increment_value : (ulonglong) 1;
    DBUG_PRINT("info", ("Autoincrement key, initial: %llu", value));
    col.setAutoIncrementInitialValue(value);
  }
  else
    col.setAutoIncrement(FALSE);
  return 0;
}

/*
  Create a table in NDB Cluster
*/

int ha_ndbcluster::create(const char *name, 
                          TABLE *form, 
                          HA_CREATE_INFO *info)
{
  NDBTAB tab;
  NDBCOL col;
  uint pack_length, length, i, pk_length= 0;
  const void *data, *pack_data;
  bool create_from_engine= (info->table_options & HA_OPTION_CREATE_FROM_ENGINE);

  DBUG_ENTER("ha_ndbcluster::create");
  DBUG_PRINT("enter", ("name: %s", name));

  DBUG_ASSERT(*fn_rext((char*)name) == 0);
  set_dbname(name);
  set_tabname(name);

  table= form;
  if (create_from_engine)
  {
    /*
      Table already exists in NDB and frm file has been created by 
      caller.
      Do Ndb specific stuff, such as create a .ndb file
    */
    if ((my_errno= write_ndb_file(name)))
      DBUG_RETURN(my_errno);
#ifdef HAVE_NDB_BINLOG
    ndbcluster_create_binlog_setup(get_ndb(), name, strlen(name),
                                   m_dbname, m_tabname, FALSE);
#endif /* HAVE_NDB_BINLOG */
    DBUG_RETURN(my_errno);
  }

#ifdef HAVE_NDB_BINLOG
  /*
    Don't allow table creation unless
    schema distribution table is setup
    ( unless it is a creation of the schema dist table itself )
  */
  if (!schema_share &&
      !(strcmp(m_dbname, NDB_REP_DB) == 0 &&
        strcmp(m_tabname, NDB_SCHEMA_TABLE) == 0))
  {
    DBUG_PRINT("info", ("Schema distribution table not setup"));
    DBUG_RETURN(HA_ERR_NO_CONNECTION);
  }
#endif /* HAVE_NDB_BINLOG */

  DBUG_PRINT("table", ("name: %s", m_tabname));  
  tab.setName(m_tabname);
  tab.setLogging(!(info->options & HA_LEX_CREATE_TMP_TABLE));    
   
  // Save frm data for this table
  if (readfrm(name, &data, &length))
    DBUG_RETURN(1);
  if (packfrm(data, length, &pack_data, &pack_length))
  {
    my_free((char*)data, MYF(0));
    DBUG_RETURN(2);
  }

  DBUG_PRINT("info", ("setFrm data=%lx  len=%d", pack_data, pack_length));
  tab.setFrm(pack_data, pack_length);      
  my_free((char*)data, MYF(0));
  my_free((char*)pack_data, MYF(0));
  
  for (i= 0; i < form->s->fields; i++) 
  {
    Field *field= form->field[i];
    DBUG_PRINT("info", ("name: %s, type: %u, pack_length: %d", 
                        field->field_name, field->real_type(),
                        field->pack_length()));
    if ((my_errno= create_ndb_column(col, field, info)))
      DBUG_RETURN(my_errno);
 
    if (info->store_on_disk || getenv("NDB_DEFAULT_DISK"))
      col.setStorageType(NdbDictionary::Column::StorageTypeDisk);
    else
      col.setStorageType(NdbDictionary::Column::StorageTypeMemory);

    tab.addColumn(col);
    if (col.getPrimaryKey())
      pk_length += (field->pack_length() + 3) / 4;
  }

  KEY* key_info;
  for (i= 0, key_info= form->key_info; i < form->s->keys; i++, key_info++)
  {
    KEY_PART_INFO *key_part= key_info->key_part;
    KEY_PART_INFO *end= key_part + key_info->key_parts;
    for (; key_part != end; key_part++)
      tab.getColumn(key_part->fieldnr-1)->setStorageType(
                             NdbDictionary::Column::StorageTypeMemory);
  }

  if (info->store_on_disk)
    if (info->tablespace)
      tab.setTablespace(info->tablespace);
    else
      tab.setTablespace("DEFAULT-TS");
  // No primary key, create shadow key as 64 bit, auto increment  
  if (form->s->primary_key == MAX_KEY) 
  {
    DBUG_PRINT("info", ("Generating shadow key"));
    col.setName("$PK");
    col.setType(NdbDictionary::Column::Bigunsigned);
    col.setLength(1);
    col.setNullable(FALSE);
    col.setPrimaryKey(TRUE);
    col.setAutoIncrement(TRUE);
    tab.addColumn(col);
    pk_length += 2;
  }
 
  // Make sure that blob tables don't have to big part size
  for (i= 0; i < form->s->fields; i++) 
  {
    /**
     * The extra +7 concists
     * 2 - words from pk in blob table
     * 5 - from extra words added by tup/dict??
     */
    switch (form->field[i]->real_type()) {
    case MYSQL_TYPE_GEOMETRY:
    case MYSQL_TYPE_BLOB:    
    case MYSQL_TYPE_MEDIUM_BLOB:   
    case MYSQL_TYPE_LONG_BLOB: 
    {
      NdbDictionary::Column * col= tab.getColumn(i);
      int size= pk_length + (col->getPartSize()+3)/4 + 7;
      if (size > NDB_MAX_TUPLE_SIZE_IN_WORDS && 
         (pk_length+7) < NDB_MAX_TUPLE_SIZE_IN_WORDS)
      {
        size= NDB_MAX_TUPLE_SIZE_IN_WORDS - pk_length - 7;
        col->setPartSize(4*size);
      }
      /**
       * If size > NDB_MAX and pk_length+7 >= NDB_MAX
       *   then the table can't be created anyway, so skip
       *   changing part size, and have error later
       */ 
    }
    default:
      break;
    }
  }

  // Check partition info
  partition_info *part_info= form->part_info;
  if ((my_errno= set_up_partition_info(part_info, form, (void*)&tab)))
  {
    DBUG_RETURN(my_errno);
  }

  if ((my_errno= check_ndb_connection()))
    DBUG_RETURN(my_errno);
  
  // Create the table in NDB     
  Ndb *ndb= get_ndb();
  NDBDICT *dict= ndb->getDictionary();
  if (dict->createTable(tab) != 0) 
  {
    const NdbError err= dict->getNdbError();
    ERR_PRINT(err);
    my_errno= ndb_to_mysql_error(&err);
    DBUG_RETURN(my_errno);
  }

  Ndb_table_guard ndbtab_g(dict, m_tabname);
  // temporary set m_table during create
  // reset at return
  m_table= ndbtab_g.get_table();
  // TODO check also that we have the same frm...
  DBUG_ASSERT(m_table != 0);

  DBUG_PRINT("info", ("Table %s/%s created successfully", 
                      m_dbname, m_tabname));

  // Create secondary indexes
  my_errno= create_indexes(ndb, form);

  if (!my_errno)
    my_errno= write_ndb_file(name);
  else
  {
    /*
      Failed to create an index,
      drop the table (and all it's indexes)
    */
    if (dict->dropTableGlobal(*m_table) == 0)
    {
      m_table = 0;
    }
  }

#ifdef HAVE_NDB_BINLOG
  if (!my_errno)
  {
    NDB_SHARE *share= 0;
    pthread_mutex_lock(&ndbcluster_mutex);
    /*
      First make sure we get a "fresh" share here, not an old trailing one...
    */
    {
      uint length= (uint) strlen(name);
      if ((share= (NDB_SHARE*) hash_search(&ndbcluster_open_tables,
                                           (byte*) name, length)))
        handle_trailing_share(share);
    }
    /*
      get a new share
    */

    if (!(share= get_share(name, form, true, true)))
    {
      sql_print_error("NDB: allocating table share for %s failed", name);
      /* my_errno is set */
    }
    pthread_mutex_unlock(&ndbcluster_mutex);

    while (!IS_TMP_PREFIX(m_tabname))
    {
      String event_name(INJECTOR_EVENT_LEN);
      ndb_rep_event_name(&event_name,m_dbname,m_tabname);
      int do_event_op= ndb_binlog_running;

      if (!schema_share &&
          strcmp(share->db, NDB_REP_DB) == 0 &&
          strcmp(share->table_name, NDB_SCHEMA_TABLE) == 0)
        do_event_op= 1;

      /*
        Always create an event for the table, as other mysql servers
        expect it to be there.
      */
      if (!ndbcluster_create_event(ndb, m_table, event_name.c_ptr(), share,
                                   share && do_event_op /* push warning */))
      {
        if (ndb_extra_logging)
          sql_print_information("NDB Binlog: CREATE TABLE Event: %s",
                                event_name.c_ptr());
        if (share && do_event_op &&
            ndbcluster_create_event_ops(share, m_table, event_name.c_ptr()))
        {
          sql_print_error("NDB Binlog: FAILED CREATE TABLE event operations."
                          " Event: %s", name);
          /* a warning has been issued to the client */
        }
      }
      /*
        warning has been issued if ndbcluster_create_event failed
        and (share && do_event_op)
      */
      if (share && !do_event_op)
        share->flags|= NSF_NO_BINLOG;
      ndbcluster_log_schema_op(current_thd, share,
                               current_thd->query, current_thd->query_length,
                               share->db, share->table_name,
                               m_table->getObjectId(),
                               m_table->getObjectVersion(),
                               SOT_CREATE_TABLE);
      break;
    }
  }
#endif /* HAVE_NDB_BINLOG */

  m_table= 0;
  DBUG_RETURN(my_errno);
}

int ha_ndbcluster::create_handler_files(const char *file,
                                        const char *old_name,
                                        int action_flag,
                                        HA_CREATE_INFO *info) 
{ 
  char path[FN_REFLEN];
  const char *name;
  Ndb* ndb;
  const NDBTAB *tab;
  const void *data, *pack_data;
  uint length, pack_length;
  int error= 0;

  DBUG_ENTER("create_handler_files");

  if (action_flag != CHF_INDEX_FLAG)
  {
    DBUG_RETURN(FALSE);
  }
  DBUG_PRINT("enter", ("file: %s", file));
  if (!(ndb= get_ndb()))
    DBUG_RETURN(HA_ERR_NO_CONNECTION);

  NDBDICT *dict= ndb->getDictionary();
  if (!info->frm_only)
    DBUG_RETURN(0); // Must be a create, ignore since frm is saved in create

  // TODO handle this
  DBUG_ASSERT(m_table != 0);

  set_dbname(file);
  set_tabname(file);
  Ndb_table_guard ndbtab_g(dict, m_tabname);
  DBUG_PRINT("info", ("m_dbname: %s, m_tabname: %s", m_dbname, m_tabname));
  if (!(tab= ndbtab_g.get_table()))
    DBUG_RETURN(0); // Unkown table, must be temporary table

  DBUG_ASSERT(get_ndb_share_state(m_share) == NSS_ALTERED);
  if (readfrm(file, &data, &length) ||
      packfrm(data, length, &pack_data, &pack_length))
  {
    DBUG_PRINT("info", ("Missing frm for %s", m_tabname));
    my_free((char*)data, MYF(MY_ALLOW_ZERO_PTR));
    my_free((char*)pack_data, MYF(MY_ALLOW_ZERO_PTR));
    error= 1;
  }
  else
  {
    DBUG_PRINT("info", ("Table %s has changed, altering frm in ndb", 
                        m_tabname));
    NdbDictionary::Table new_tab= *tab;
    new_tab.setFrm(pack_data, pack_length);
    if (dict->alterTableGlobal(*tab, new_tab))
    {
      error= ndb_to_mysql_error(&dict->getNdbError());
    }
    my_free((char*)data, MYF(MY_ALLOW_ZERO_PTR));
    my_free((char*)pack_data, MYF(MY_ALLOW_ZERO_PTR));
  }
  
  set_ndb_share_state(m_share, NSS_INITIAL);
  free_share(&m_share); // Decrease ref_count

  DBUG_RETURN(error);
}

int ha_ndbcluster::create_index(const char *name, KEY *key_info, 
                                NDB_INDEX_TYPE idx_type, uint idx_no)
{
  int error= 0;
  char unique_name[FN_LEN];
  static const char* unique_suffix= "$unique";
  DBUG_ENTER("ha_ndbcluster::create_ordered_index");
  DBUG_PRINT("info", ("Creating index %u: %s", idx_no, name));  

  if (idx_type == UNIQUE_ORDERED_INDEX || idx_type == UNIQUE_INDEX)
  {
    strxnmov(unique_name, FN_LEN, name, unique_suffix, NullS);
    DBUG_PRINT("info", ("Created unique index name \'%s\' for index %d",
                        unique_name, idx_no));
  }
    
  switch (idx_type){
  case PRIMARY_KEY_INDEX:
    // Do nothing, already created
    break;
  case PRIMARY_KEY_ORDERED_INDEX:
    error= create_ordered_index(name, key_info);
    break;
  case UNIQUE_ORDERED_INDEX:
    if (!(error= create_ordered_index(name, key_info)))
      error= create_unique_index(unique_name, key_info);
    break;
  case UNIQUE_INDEX:
    if (!(error= check_index_fields_not_null(idx_no)))
      error= create_unique_index(unique_name, key_info);
    break;
  case ORDERED_INDEX:
    error= create_ordered_index(name, key_info);
    break;
  default:
    DBUG_ASSERT(FALSE);
    break;
  }
  
  DBUG_RETURN(error);
}

int ha_ndbcluster::create_ordered_index(const char *name, 
                                        KEY *key_info)
{
  DBUG_ENTER("ha_ndbcluster::create_ordered_index");
  DBUG_RETURN(create_ndb_index(name, key_info, FALSE));
}

int ha_ndbcluster::create_unique_index(const char *name, 
                                       KEY *key_info)
{

  DBUG_ENTER("ha_ndbcluster::create_unique_index");
  DBUG_RETURN(create_ndb_index(name, key_info, TRUE));
}


/*
  Create an index in NDB Cluster
 */

int ha_ndbcluster::create_ndb_index(const char *name, 
                                     KEY *key_info,
                                     bool unique)
{
  Ndb *ndb= get_ndb();
  NdbDictionary::Dictionary *dict= ndb->getDictionary();
  KEY_PART_INFO *key_part= key_info->key_part;
  KEY_PART_INFO *end= key_part + key_info->key_parts;
  
  DBUG_ENTER("ha_ndbcluster::create_index");
  DBUG_PRINT("enter", ("name: %s ", name));

  NdbDictionary::Index ndb_index(name);
  if (unique)
    ndb_index.setType(NdbDictionary::Index::UniqueHashIndex);
  else 
  {
    ndb_index.setType(NdbDictionary::Index::OrderedIndex);
    // TODO Only temporary ordered indexes supported
    ndb_index.setLogging(FALSE); 
  }
  ndb_index.setTable(m_tabname);

  for (; key_part != end; key_part++) 
  {
    Field *field= key_part->field;
    DBUG_PRINT("info", ("attr: %s", field->field_name));
    ndb_index.addColumnName(field->field_name);
  }
  
  if (dict->createIndex(ndb_index, *m_table))
    ERR_RETURN(dict->getNdbError());

  // Success
  DBUG_PRINT("info", ("Created index %s", name));
  DBUG_RETURN(0);  
}

/*
 Prepare for an on-line alter table
*/ 
void ha_ndbcluster::prepare_for_alter()
{
  ndbcluster_get_share(m_share); // Increase ref_count
  set_ndb_share_state(m_share, NSS_ALTERED);
}

/*
  Add an index on-line to a table
*/
int ha_ndbcluster::add_index(TABLE *table_arg, 
                             KEY *key_info, uint num_of_keys)
{
  DBUG_ENTER("ha_ndbcluster::add_index");
  DBUG_PRINT("info", ("ha_ndbcluster::add_index to table %s", 
                      table_arg->s->table_name));
  int error= 0;
  uint idx;

  DBUG_ASSERT(m_share->state == NSS_ALTERED);
  for (idx= 0; idx < num_of_keys; idx++)
  {
    KEY *key= key_info + idx;
    KEY_PART_INFO *key_part= key->key_part;
    KEY_PART_INFO *end= key_part + key->key_parts;
    NDB_INDEX_TYPE idx_type= get_index_type_from_key(idx, key, false);
    DBUG_PRINT("info", ("Adding index: '%s'", key_info[idx].name));
    // Add fields to key_part struct
    for (; key_part != end; key_part++)
      key_part->field= table->field[key_part->fieldnr];
    // Check index type
    // Create index in ndb
    if((error= create_index(key_info[idx].name, key, idx_type, idx)))
      break;
  }
  if (error)
  {
    set_ndb_share_state(m_share, NSS_INITIAL);
    free_share(&m_share); // Decrease ref_count
  }
  DBUG_RETURN(error);  
}

/*
  Mark one or several indexes for deletion. and
  renumber the remaining indexes
*/
int ha_ndbcluster::prepare_drop_index(TABLE *table_arg, 
                                      uint *key_num, uint num_of_keys)
{
  DBUG_ENTER("ha_ndbcluster::prepare_drop_index");
  DBUG_ASSERT(m_share->state == NSS_ALTERED);
  // Mark indexes for deletion
  uint idx;
  for (idx= 0; idx < num_of_keys; idx++)
  {
    DBUG_PRINT("info", ("ha_ndbcluster::prepare_drop_index %u", *key_num));
    m_index[*key_num++].status= TO_BE_DROPPED;
  }
  // Renumber indexes
  THD *thd= current_thd;
  Thd_ndb *thd_ndb= get_thd_ndb(thd);
  Ndb *ndb= thd_ndb->ndb;
  renumber_indexes(ndb, table_arg);
  DBUG_RETURN(0);
}
 
/*
  Really drop all indexes marked for deletion
*/
int ha_ndbcluster::final_drop_index(TABLE *table_arg)
{
  int error;
  DBUG_ENTER("ha_ndbcluster::final_drop_index");
  DBUG_PRINT("info", ("ha_ndbcluster::final_drop_index"));
  // Really drop indexes
  THD *thd= current_thd;
  Thd_ndb *thd_ndb= get_thd_ndb(thd);
  Ndb *ndb= thd_ndb->ndb;
  if((error= drop_indexes(ndb, table_arg)))
  {
    m_share->state= NSS_INITIAL;
    free_share(&m_share); // Decrease ref_count
  }
  DBUG_RETURN(error);
}

/*
  Rename a table in NDB Cluster
*/

int ha_ndbcluster::rename_table(const char *from, const char *to)
{
  NDBDICT *dict;
  char old_dbname[FN_HEADLEN];
  char new_tabname[FN_HEADLEN];
  const NDBTAB *orig_tab;
  int result;

  DBUG_ENTER("ha_ndbcluster::rename_table");
  DBUG_PRINT("info", ("Renaming %s to %s", from, to));
  set_dbname(from, old_dbname);
  set_tabname(from);
  set_tabname(to, new_tabname);

  if (check_ndb_connection())
    DBUG_RETURN(my_errno= HA_ERR_NO_CONNECTION);

  Ndb *ndb= get_ndb();
  ndb->setDatabaseName(old_dbname);
  dict= ndb->getDictionary();
  Ndb_table_guard ndbtab_g(dict, m_tabname);
  if (!(orig_tab= ndbtab_g.get_table()))
    ERR_RETURN(dict->getNdbError());

#ifdef HAVE_NDB_BINLOG
  int ndb_table_id= orig_tab->getObjectId();
  int ndb_table_version= orig_tab->getObjectVersion();

  NDB_SHARE *share= get_share(from, 0, false);
  if (share)
  {
    int r= rename_share(share, to);
    DBUG_ASSERT(r == 0);
  }
#endif
  // Change current database to that of target table
  set_dbname(to);
  ndb->setDatabaseName(m_dbname);

  NdbDictionary::Table new_tab= *orig_tab;
  new_tab.setName(new_tabname);
  if (dict->alterTableGlobal(*orig_tab, new_tab) != 0)
  {
    NdbError ndb_error= dict->getNdbError();
#ifdef HAVE_NDB_BINLOG
    if (share)
    {
      int r= rename_share(share, from);
      DBUG_ASSERT(r == 0);
      free_share(&share);
    }
#endif
    ERR_RETURN(ndb_error);
  }
  
  // Rename .ndb file
  if ((result= handler::rename_table(from, to)))
  {
    // ToDo in 4.1 should rollback alter table...
#ifdef HAVE_NDB_BINLOG
    if (share)
      free_share(&share);
#endif
    DBUG_RETURN(result);
  }

#ifdef HAVE_NDB_BINLOG
  int is_old_table_tmpfile= 1;
  if (share && share->op)
    dict->forceGCPWait();

  /* handle old table */
  if (!IS_TMP_PREFIX(m_tabname))
  {
    is_old_table_tmpfile= 0;
    String event_name(INJECTOR_EVENT_LEN);
    ndb_rep_event_name(&event_name, from + sizeof(share_prefix) - 1, 0);
    ndbcluster_handle_drop_table(ndb, event_name.c_ptr(), share,
                                 "rename table");
  }

  if (!result && !IS_TMP_PREFIX(new_tabname))
  {
    /* always create an event for the table */
    String event_name(INJECTOR_EVENT_LEN);
    ndb_rep_event_name(&event_name, to + sizeof(share_prefix) - 1, 0);
    Ndb_table_guard ndbtab_g2(dict, new_tabname);
    const NDBTAB *ndbtab= ndbtab_g2.get_table();

    if (!ndbcluster_create_event(ndb, ndbtab, event_name.c_ptr(), share,
                                 share && ndb_binlog_running /* push warning */))
    {
      if (ndb_extra_logging)
        sql_print_information("NDB Binlog: RENAME Event: %s",
                              event_name.c_ptr());
      if (share && ndb_binlog_running &&
          ndbcluster_create_event_ops(share, ndbtab, event_name.c_ptr()))
      {
        sql_print_error("NDB Binlog: FAILED create event operations "
                        "during RENAME. Event %s", event_name.c_ptr());
        /* a warning has been issued to the client */
      }
    }
    /*
      warning has been issued if ndbcluster_create_event failed
      and (share && ndb_binlog_running)
    */
    if (!is_old_table_tmpfile)
      ndbcluster_log_schema_op(current_thd, share,
                               current_thd->query, current_thd->query_length,
                               old_dbname, m_tabname,
                               ndb_table_id, ndb_table_version,
                               SOT_RENAME_TABLE,
                               m_dbname, new_tabname);
  }
  if (share)
    free_share(&share);
#endif

  DBUG_RETURN(result);
}


/*
  Delete table from NDB Cluster

 */

/* static version which does not need a handler */

int
ha_ndbcluster::delete_table(ha_ndbcluster *h, Ndb *ndb,
                            const char *path,
                            const char *db,
                            const char *table_name)
{
  DBUG_ENTER("ha_ndbcluster::ndbcluster_delete_table");
  NDBDICT *dict= ndb->getDictionary();
#ifdef HAVE_NDB_BINLOG
  int ndb_table_id= 0;
  int ndb_table_version= 0;
  /*
    Don't allow drop table unless
    schema distribution table is setup
  */
  if (!schema_share)
  {
    DBUG_PRINT("info", ("Schema distribution table not setup"));
    DBUG_RETURN(HA_ERR_NO_CONNECTION);
  }
  NDB_SHARE *share= get_share(path, 0, false);
#endif

  /* Drop the table from NDB */
  
  int res;
  if (h && h->m_table)
  {
    if (dict->dropTableGlobal(*h->m_table))
      res= ndb_to_mysql_error(&dict->getNdbError());
#ifdef HAVE_NDB_BINLOG
    if (res == 0)
    {
      ndb_table_id= h->m_table->getObjectId();
      ndb_table_version= h->m_table->getObjectVersion();
    }
#endif
    h->release_metadata(current_thd, ndb);
  }
  else
  {
    ndb->setDatabaseName(db);
    while (1)
    {
      Ndb_table_guard ndbtab_g(dict, table_name);
      if (ndbtab_g.get_table())
      {
        if (dict->dropTableGlobal(*ndbtab_g.get_table()) == 0)
        {
#ifdef HAVE_NDB_BINLOG
          ndb_table_id= ndbtab_g.get_table()->getObjectId();
          ndb_table_version= ndbtab_g.get_table()->getObjectVersion();
#endif
          res= 0;
        }
        else if (dict->getNdbError().code == NDB_INVALID_SCHEMA_OBJECT)
        {
          ndbtab_g.invalidate();
          continue;
        }
      }
      else
        res= ndb_to_mysql_error(&dict->getNdbError());
      break;
    }
  }

  if (res)
  {
#ifdef HAVE_NDB_BINLOG
    /* the drop table failed for some reason, drop the share anyways */
    if (share)
    {
      pthread_mutex_lock(&ndbcluster_mutex);
      if (share->state != NSS_DROPPED)
      {
        /*
          The share kept by the server has not been freed, free it
        */
        share->state= NSS_DROPPED;
        free_share(&share, TRUE);
      }
      /* free the share taken above */
      free_share(&share, TRUE);
      pthread_mutex_unlock(&ndbcluster_mutex);
    }
#endif
    DBUG_RETURN(res);
  }

#ifdef HAVE_NDB_BINLOG
  /* stop the logging of the dropped table, and cleanup */

  /*
    drop table is successful even if table does not exist in ndb
    and in case table was actually not dropped, there is no need
    to force a gcp, and setting the event_name to null will indicate
    that there is no event to be dropped
  */
  int table_dropped= dict->getNdbError().code != 709;

  if (!IS_TMP_PREFIX(table_name) && share)
  {
    ndbcluster_log_schema_op(current_thd, share,
                             current_thd->query, current_thd->query_length,
                             share->db, share->table_name,
                             ndb_table_id, ndb_table_version,
                             SOT_DROP_TABLE);
  }
  else if (table_dropped && share && share->op) /* ndbcluster_log_schema_op
                                                   will do a force GCP */
    dict->forceGCPWait();

  if (!IS_TMP_PREFIX(table_name))
  {
    String event_name(INJECTOR_EVENT_LEN);
    ndb_rep_event_name(&event_name, path + sizeof(share_prefix) - 1, 0);
    ndbcluster_handle_drop_table(ndb,
                                 table_dropped ? event_name.c_ptr() : 0,
                                 share, "delete table");
  }

  if (share)
  {
    pthread_mutex_lock(&ndbcluster_mutex);
    if (share->state != NSS_DROPPED)
    {
      /*
        The share kept by the server has not been freed, free it
      */
      share->state= NSS_DROPPED;
      free_share(&share, TRUE);
    }
    /* free the share taken above */
    free_share(&share, TRUE);
    pthread_mutex_unlock(&ndbcluster_mutex);
  }
#endif
  DBUG_RETURN(0);
}

int ha_ndbcluster::delete_table(const char *name)
{
  DBUG_ENTER("ha_ndbcluster::delete_table");
  DBUG_PRINT("enter", ("name: %s", name));
  set_dbname(name);
  set_tabname(name);

#ifdef HAVE_NDB_BINLOG
  /*
    Don't allow drop table unless
    schema distribution table is setup
  */
  if (!schema_share)
  {
    DBUG_PRINT("info", ("Schema distribution table not setup"));
    DBUG_RETURN(HA_ERR_NO_CONNECTION);
  }
#endif

  if (check_ndb_connection())
    DBUG_RETURN(HA_ERR_NO_CONNECTION);

  /* Call ancestor function to delete .ndb file */
  handler::delete_table(name);

  DBUG_RETURN(delete_table(this, get_ndb(),name, m_dbname, m_tabname));
}


ulonglong ha_ndbcluster::get_auto_increment()
{  
  int cache_size;
  Uint64 auto_value;
  DBUG_ENTER("get_auto_increment");
  DBUG_PRINT("enter", ("m_tabname: %s", m_tabname));
  Ndb *ndb= get_ndb();
   
  if (m_rows_inserted > m_rows_to_insert)
  {
    /* We guessed too low */
    m_rows_to_insert+= m_autoincrement_prefetch;
  }
  cache_size= 
    (int) ((m_rows_to_insert - m_rows_inserted < m_autoincrement_prefetch) ?
           m_rows_to_insert - m_rows_inserted :
           ((m_rows_to_insert > m_autoincrement_prefetch) ?
            m_rows_to_insert : m_autoincrement_prefetch));
  auto_value= NDB_FAILED_AUTO_INCREMENT;
  uint retries= NDB_AUTO_INCREMENT_RETRIES;
  do {
    auto_value=
      (m_skip_auto_increment) ? 
      ndb->readAutoIncrementValue(m_table)
      : ndb->getAutoIncrementValue(m_table, cache_size);
  } while (auto_value == NDB_FAILED_AUTO_INCREMENT && 
           --retries &&
           ndb->getNdbError().status == NdbError::TemporaryError);
  if (auto_value == NDB_FAILED_AUTO_INCREMENT)
  {
    const NdbError err= ndb->getNdbError();
    sql_print_error("Error %lu in ::get_auto_increment(): %s",
                    (ulong) err.code, err.message);
    DBUG_RETURN(~(ulonglong) 0);
  }
  DBUG_RETURN((longlong)auto_value);
}


/*
  Constructor for the NDB Cluster table handler 
 */

#define HA_NDBCLUSTER_TABLE_FLAGS \
                HA_REC_NOT_IN_SEQ | \
                HA_NULL_IN_KEY | \
                HA_AUTO_PART_KEY | \
                HA_NO_PREFIX_CHAR_KEYS | \
                HA_NEED_READ_RANGE_BUFFER | \
                HA_CAN_GEOMETRY | \
                HA_CAN_BIT_FIELD | \
                HA_PRIMARY_KEY_ALLOW_RANDOM_ACCESS

ha_ndbcluster::ha_ndbcluster(TABLE_SHARE *table_arg):
  handler(&ndbcluster_hton, table_arg),
  m_active_trans(NULL),
  m_active_cursor(NULL),
  m_table(NULL),
  m_table_info(NULL),
  m_table_flags(HA_NDBCLUSTER_TABLE_FLAGS),
  m_share(0),
  m_part_info(NULL),
  m_use_partition_function(FALSE),
  m_sorted(FALSE),
  m_use_write(FALSE),
  m_ignore_dup_key(FALSE),
  m_has_unique_index(FALSE),
  m_primary_key_update(FALSE),
  m_ignore_no_key(FALSE),
  m_rows_to_insert((ha_rows) 1),
  m_rows_inserted((ha_rows) 0),
  m_bulk_insert_rows((ha_rows) 1024),
  m_rows_changed((ha_rows) 0),
  m_bulk_insert_not_flushed(FALSE),
  m_ops_pending(0),
  m_skip_auto_increment(TRUE),
  m_blobs_pending(0),
  m_blobs_buffer(0),
  m_blobs_buffer_size(0),
  m_dupkey((uint) -1),
  m_ha_not_exact_count(FALSE),
  m_force_send(TRUE),
  m_autoincrement_prefetch((ha_rows) 32),
  m_transaction_on(TRUE),
  m_cond_stack(NULL),
  m_multi_cursor(NULL)
{
  int i;
 
  DBUG_ENTER("ha_ndbcluster");

  m_tabname[0]= '\0';
  m_dbname[0]= '\0';

  records= ~(ha_rows)0; // uninitialized
  block_size= 1024;

  for (i= 0; i < MAX_KEY; i++)
    ndb_init_index(m_index[i]);

  DBUG_VOID_RETURN;
}


int ha_ndbcluster::ha_initialise()
{
  DBUG_ENTER("ha_ndbcluster::ha_initialise");
  if (check_ndb_in_thd(current_thd))
  {
    DBUG_RETURN(FALSE);
  }
  DBUG_RETURN(TRUE);
}

/*
  Destructor for NDB Cluster table handler
 */

ha_ndbcluster::~ha_ndbcluster() 
{
  THD *thd= current_thd;
  Ndb *ndb= thd ? check_ndb_in_thd(thd) : g_ndb;
  DBUG_ENTER("~ha_ndbcluster");

  if (m_share)
  {
    free_share(&m_share);
  }
  release_metadata(thd, ndb);
  my_free(m_blobs_buffer, MYF(MY_ALLOW_ZERO_PTR));
  m_blobs_buffer= 0;

  // Check for open cursor/transaction
  if (m_active_cursor) {
  }
  DBUG_ASSERT(m_active_cursor == NULL);
  if (m_active_trans) {
  }
  DBUG_ASSERT(m_active_trans == NULL);

  // Discard the condition stack
  DBUG_PRINT("info", ("Clearing condition stack"));
  cond_clear();

  DBUG_VOID_RETURN;
}



/*
  Open a table for further use
  - fetch metadata for this table from NDB
  - check that table exists

  RETURN
    0    ok
    < 0  Table has changed
*/

int ha_ndbcluster::open(const char *name, int mode, uint test_if_locked)
{
  int res;
  KEY *key;
  DBUG_ENTER("ha_ndbcluster::open");
  DBUG_PRINT("enter", ("name: %s  mode: %d  test_if_locked: %d",
                       name, mode, test_if_locked));
  
  /*
    Setup ref_length to make room for the whole 
    primary key to be written in the ref variable
  */
  
  if (table_share->primary_key != MAX_KEY) 
  {
    key= table->key_info+table_share->primary_key;
    ref_length= key->key_length;
  }
  else // (table_share->primary_key == MAX_KEY) 
  {
    if (m_use_partition_function)
    {
      ref_length+= sizeof(m_part_id);
    }
  }

  DBUG_PRINT("info", ("ref_length: %d", ref_length));

  // Init table lock structure 
  if (!(m_share=get_share(name, table)))
    DBUG_RETURN(1);
  thr_lock_data_init(&m_share->lock,&m_lock,(void*) 0);
  
  set_dbname(name);
  set_tabname(name);
  
  if (check_ndb_connection()) {
    free_share(&m_share);
    m_share= 0;
    DBUG_RETURN(HA_ERR_NO_CONNECTION);
  }
  
  res= get_metadata(name);
  if (!res)
    info(HA_STATUS_VARIABLE | HA_STATUS_CONST);

#ifdef HAVE_NDB_BINLOG
  if (!ndb_binlog_tables_inited && ndb_binlog_running)
    table->db_stat|= HA_READ_ONLY;
#endif

  DBUG_RETURN(res);
}

/*
  Set partition info

  SYNOPSIS
    set_part_info()
    part_info

  RETURN VALUE
    NONE

  DESCRIPTION
    Set up partition info when handler object created
*/

void ha_ndbcluster::set_part_info(partition_info *part_info)
{
  m_part_info= part_info;
  if (!(m_part_info->part_type == HASH_PARTITION &&
        m_part_info->list_of_part_fields &&
        !m_part_info->is_sub_partitioned()))
    m_use_partition_function= TRUE;
}

/*
  Close the table
  - release resources setup by open()
 */

int ha_ndbcluster::close(void)
{
  DBUG_ENTER("close");
  THD *thd= current_thd;
  Ndb *ndb= thd ? check_ndb_in_thd(thd) : g_ndb;
  free_share(&m_share);
  m_share= 0;
  release_metadata(thd, ndb);
  DBUG_RETURN(0);
}


Thd_ndb* ha_ndbcluster::seize_thd_ndb()
{
  Thd_ndb *thd_ndb;
  DBUG_ENTER("seize_thd_ndb");

  thd_ndb= new Thd_ndb();
  if (thd_ndb->ndb->init(max_transactions) != 0)
  {
    ERR_PRINT(thd_ndb->ndb->getNdbError());
    /*
      TODO 
      Alt.1 If init fails because to many allocated Ndb 
      wait on condition for a Ndb object to be released.
      Alt.2 Seize/release from pool, wait until next release 
    */
    delete thd_ndb;
    thd_ndb= NULL;
  }
  DBUG_RETURN(thd_ndb);
}


void ha_ndbcluster::release_thd_ndb(Thd_ndb* thd_ndb)
{
  DBUG_ENTER("release_thd_ndb");
  delete thd_ndb;
  DBUG_VOID_RETURN;
}


/*
  If this thread already has a Thd_ndb object allocated
  in current THD, reuse it. Otherwise
  seize a Thd_ndb object, assign it to current THD and use it.
 
*/

Ndb* check_ndb_in_thd(THD* thd)
{
  Thd_ndb *thd_ndb= get_thd_ndb(thd);
  if (!thd_ndb)
  {
    if (!(thd_ndb= ha_ndbcluster::seize_thd_ndb()))
      return NULL;
    set_thd_ndb(thd, thd_ndb);
  }
  return thd_ndb->ndb;
}



int ha_ndbcluster::check_ndb_connection(THD* thd)
{
  Ndb *ndb;
  DBUG_ENTER("check_ndb_connection");
  
  if (!(ndb= check_ndb_in_thd(thd)))
    DBUG_RETURN(HA_ERR_NO_CONNECTION);
  ndb->setDatabaseName(m_dbname);
  DBUG_RETURN(0);
}


static int ndbcluster_close_connection(THD *thd)
{
  Thd_ndb *thd_ndb= get_thd_ndb(thd);
  DBUG_ENTER("ndbcluster_close_connection");
  if (thd_ndb)
  {
    ha_ndbcluster::release_thd_ndb(thd_ndb);
    set_thd_ndb(thd, NULL); // not strictly required but does not hurt either
  }
  DBUG_RETURN(0);
}


/*
  Try to discover one table from NDB
 */

int ndbcluster_discover(THD* thd, const char *db, const char *name,
                        const void** frmblob, uint* frmlen)
{
  int error= 0;
  NdbError ndb_error;
  uint len;
  const void* data;
  Ndb* ndb;
  char key[FN_REFLEN];
  DBUG_ENTER("ndbcluster_discover");
  DBUG_PRINT("enter", ("db: %s, name: %s", db, name)); 

  if (!(ndb= check_ndb_in_thd(thd)))
    DBUG_RETURN(HA_ERR_NO_CONNECTION);  
  ndb->setDatabaseName(db);
  NDBDICT* dict= ndb->getDictionary();
  build_table_filename(key, sizeof(key), db, name, "");
  NDB_SHARE *share= get_share(key, 0, false);
  if (share && get_ndb_share_state(share) == NSS_ALTERED)
  {
    // Frm has been altered on disk, but not yet written to ndb
    if (readfrm(key, &data, &len))
    {
      DBUG_PRINT("error", ("Could not read frm"));
      error= 1;
      goto err;
    }
  }
  else
  {
    Ndb_table_guard ndbtab_g(dict, name);
    const NDBTAB *tab= ndbtab_g.get_table();
    if (!tab)
    {
      const NdbError err= dict->getNdbError();
      if (err.code == 709 || err.code == 723)
        error= -1;
      else
        ndb_error= err;
      goto err;
    }
    DBUG_PRINT("info", ("Found table %s", tab->getName()));
    
    len= tab->getFrmLength();  
    if (len == 0 || tab->getFrmData() == NULL)
    {
      DBUG_PRINT("error", ("No frm data found."));
      error= 1;
      goto err;
    }
    
    if (unpackfrm(&data, &len, tab->getFrmData()))
    {
      DBUG_PRINT("error", ("Could not unpack table"));
      error= 1;
      goto err;
    }
  }

  *frmlen= len;
  *frmblob= data;
  
  if (share)
    free_share(&share);

  DBUG_RETURN(0);
err:
  if (share)
    free_share(&share);
  if (ndb_error.code)
  {
    ERR_RETURN(ndb_error);
  }
  DBUG_RETURN(error);
}

/*
  Check if a table exists in NDB

 */

int ndbcluster_table_exists_in_engine(THD* thd, const char *db,
                                      const char *name)
{
  Ndb* ndb;
  DBUG_ENTER("ndbcluster_table_exists_in_engine");
  DBUG_PRINT("enter", ("db: %s, name: %s", db, name));

  if (!(ndb= check_ndb_in_thd(thd)))
    DBUG_RETURN(HA_ERR_NO_CONNECTION);

  NDBDICT* dict= ndb->getDictionary();
  NdbDictionary::Dictionary::List list;
  if (dict->listObjects(list, NdbDictionary::Object::UserTable) != 0)
    ERR_RETURN(dict->getNdbError());
  for (int i= 0 ; i < list.count ; i++)
  {
    NdbDictionary::Dictionary::List::Element& elmt= list.elements[i];
    if (my_strcasecmp(system_charset_info, elmt.database, db))
      continue;
    if (my_strcasecmp(system_charset_info, elmt.name, name))
      continue;
    // table found
    DBUG_PRINT("info", ("Found table"));
    DBUG_RETURN(1);
  }
  DBUG_RETURN(0);
}



extern "C" byte* tables_get_key(const char *entry, uint *length,
                                my_bool not_used __attribute__((unused)))
{
  *length= strlen(entry);
  return (byte*) entry;
}


/*
  Drop a database in NDB Cluster
  NOTE add a dummy void function, since stupid handlerton is returning void instead of int...
*/

int ndbcluster_drop_database_impl(const char *path)
{
  DBUG_ENTER("ndbcluster_drop_database");
  THD *thd= current_thd;
  char dbname[FN_HEADLEN];
  Ndb* ndb;
  NdbDictionary::Dictionary::List list;
  uint i;
  char *tabname;
  List<char> drop_list;
  int ret= 0;
  ha_ndbcluster::set_dbname(path, (char *)&dbname);
  DBUG_PRINT("enter", ("db: %s", dbname));
  
  if (!(ndb= check_ndb_in_thd(thd)))
    DBUG_RETURN(-1);
  
  // List tables in NDB
  NDBDICT *dict= ndb->getDictionary();
  if (dict->listObjects(list, 
                        NdbDictionary::Object::UserTable) != 0)
    DBUG_RETURN(-1);
  for (i= 0 ; i < list.count ; i++)
  {
    NdbDictionary::Dictionary::List::Element& elmt= list.elements[i];
    DBUG_PRINT("info", ("Found %s/%s in NDB", elmt.database, elmt.name));     
    
    // Add only tables that belongs to db
    if (my_strcasecmp(system_charset_info, elmt.database, dbname))
      continue;
    DBUG_PRINT("info", ("%s must be dropped", elmt.name));     
    drop_list.push_back(thd->strdup(elmt.name));
  }
  // Drop any tables belonging to database
  char full_path[FN_REFLEN];
  char *tmp= full_path +
    build_table_filename(full_path, sizeof(full_path), dbname, "", "");

  ndb->setDatabaseName(dbname);
  List_iterator_fast<char> it(drop_list);
  while ((tabname=it++))
  {
    tablename_to_filename(tabname, tmp, FN_REFLEN - (tmp - full_path)-1);
    if (ha_ndbcluster::delete_table(0, ndb, full_path, dbname, tabname))
    {
      const NdbError err= dict->getNdbError();
      if (err.code != 709 && err.code != 723)
      {
        ERR_PRINT(err);
        ret= ndb_to_mysql_error(&err);
      }
    }
  }
  DBUG_RETURN(ret);      
}

static void ndbcluster_drop_database(char *path)
{
  DBUG_ENTER("ndbcluster_drop_database");
#ifdef HAVE_NDB_BINLOG
  /*
    Don't allow drop database unless
    schema distribution table is setup
  */
  if (!schema_share)
  {
    DBUG_PRINT("info", ("Schema distribution table not setup"));
    DBUG_VOID_RETURN;
    //DBUG_RETURN(HA_ERR_NO_CONNECTION);
  }
#endif
  ndbcluster_drop_database_impl(path);
#ifdef HAVE_NDB_BINLOG
  char db[FN_REFLEN];
  ha_ndbcluster::set_dbname(path, db);
  ndbcluster_log_schema_op(current_thd, 0,
                           current_thd->query, current_thd->query_length,
                           db, "", 0, 0, SOT_DROP_DB);
#endif
  DBUG_VOID_RETURN;
}
/*
  find all tables in ndb and discover those needed
*/
int ndb_create_table_from_engine(THD *thd, const char *db,
                                 const char *table_name)
{
  LEX *old_lex= thd->lex, newlex;
  thd->lex= &newlex;
  newlex.current_select= NULL;
  lex_start(thd, (const uchar*) "", 0);
  int res= ha_create_table_from_engine(thd, db, table_name);
  thd->lex= old_lex;
  return res;
}

int ndbcluster_find_all_files(THD *thd)
{
  DBUG_ENTER("ndbcluster_find_all_files");
  Ndb* ndb;
  char key[FN_REFLEN];

  if (!(ndb= check_ndb_in_thd(thd)))
    DBUG_RETURN(HA_ERR_NO_CONNECTION);

  NDBDICT *dict= ndb->getDictionary();

  int unhandled, retries= 5, skipped;
  do
  {
    NdbDictionary::Dictionary::List list;
    if (dict->listObjects(list, NdbDictionary::Object::UserTable) != 0)
      ERR_RETURN(dict->getNdbError());
    unhandled= 0;
    skipped= 0;
    retries--;
    for (uint i= 0 ; i < list.count ; i++)
    {
      NDBDICT::List::Element& elmt= list.elements[i];
      if (IS_TMP_PREFIX(elmt.name) || IS_NDB_BLOB_PREFIX(elmt.name))
      {
        DBUG_PRINT("info", ("Skipping %s.%s in NDB", elmt.database, elmt.name));
        continue;
      }
      DBUG_PRINT("info", ("Found %s.%s in NDB", elmt.database, elmt.name));
      if (elmt.state != NDBOBJ::StateOnline &&
          elmt.state != NDBOBJ::StateBackup &&
          elmt.state != NDBOBJ::StateBuilding)
      {
        sql_print_information("NDB: skipping setup table %s.%s, in state %d",
                              elmt.database, elmt.name, elmt.state);
        skipped++;
        continue;
      }

      ndb->setDatabaseName(elmt.database);
      Ndb_table_guard ndbtab_g(dict, elmt.name);
      const NDBTAB *ndbtab= ndbtab_g.get_table();
      if (!ndbtab)
      {
        if (retries == 0)
          sql_print_error("NDB: failed to setup table %s.%s, error: %d, %s",
                          elmt.database, elmt.name,
                          dict->getNdbError().code,
                          dict->getNdbError().message);
        unhandled++;
        continue;
      }

      if (ndbtab->getFrmLength() == 0)
        continue;
    
      /* check if database exists */
      char *end= key +
        build_table_filename(key, sizeof(key), elmt.database, "", "");
      if (my_access(key, F_OK))
      {
        /* no such database defined, skip table */
        continue;
      }
      /* finalize construction of path */
      end+= tablename_to_filename(elmt.name, end,
                                  sizeof(key)-(end-key));
      const void *data= 0, *pack_data= 0;
      uint length, pack_length;
      int discover= 0;
      if (readfrm(key, &data, &length) ||
          packfrm(data, length, &pack_data, &pack_length))
      {
        discover= 1;
        sql_print_information("NDB: missing frm for %s.%s, discovering...",
                              elmt.database, elmt.name);
      }
      else if (cmp_frm(ndbtab, pack_data, pack_length))
      {
        NDB_SHARE *share= get_share(key, 0, false);
        if (!share || get_ndb_share_state(share) != NSS_ALTERED)
        {
          discover= 1;
          sql_print_information("NDB: mismatch in frm for %s.%s, discovering...",
                                elmt.database, elmt.name);
        }
        if (share)
          free_share(&share);
      }
      my_free((char*) data, MYF(MY_ALLOW_ZERO_PTR));
      my_free((char*) pack_data, MYF(MY_ALLOW_ZERO_PTR));

      pthread_mutex_lock(&LOCK_open);
      if (discover)
      {
        /* ToDo 4.1 database needs to be created if missing */
        if (ndb_create_table_from_engine(thd, elmt.database, elmt.name))
        {
          /* ToDo 4.1 handle error */
        }
      }
#ifdef HAVE_NDB_BINLOG
      else
      {
        /* set up replication for this table */
        ndbcluster_create_binlog_setup(ndb, key, end-key,
                                       elmt.database, elmt.name,
                                       TRUE);
      }
#endif
      pthread_mutex_unlock(&LOCK_open);
    }
  }
  while (unhandled && retries);

  DBUG_RETURN(-(skipped + unhandled));
}

int ndbcluster_find_files(THD *thd,const char *db,const char *path,
                          const char *wild, bool dir, List<char> *files)
{
  DBUG_ENTER("ndbcluster_find_files");
  DBUG_PRINT("enter", ("db: %s", db));
  { // extra bracket to avoid gcc 2.95.3 warning
  uint i;
  Ndb* ndb;
  char name[FN_REFLEN];
  HASH ndb_tables, ok_tables;
  NDBDICT::List list;

  if (!(ndb= check_ndb_in_thd(thd)))
    DBUG_RETURN(HA_ERR_NO_CONNECTION);

  if (dir)
    DBUG_RETURN(0); // Discover of databases not yet supported

  // List tables in NDB
  NDBDICT *dict= ndb->getDictionary();
  if (dict->listObjects(list, 
                        NdbDictionary::Object::UserTable) != 0)
    ERR_RETURN(dict->getNdbError());

  if (hash_init(&ndb_tables, system_charset_info,list.count,0,0,
                (hash_get_key)tables_get_key,0,0))
  {
    DBUG_PRINT("error", ("Failed to init HASH ndb_tables"));
    DBUG_RETURN(-1);
  }

  if (hash_init(&ok_tables, system_charset_info,32,0,0,
                (hash_get_key)tables_get_key,0,0))
  {
    DBUG_PRINT("error", ("Failed to init HASH ok_tables"));
    hash_free(&ndb_tables);
    DBUG_RETURN(-1);
  }  

  for (i= 0 ; i < list.count ; i++)
  {
    NDBDICT::List::Element& elmt= list.elements[i];
    if (IS_TMP_PREFIX(elmt.name) || IS_NDB_BLOB_PREFIX(elmt.name))
    {
      DBUG_PRINT("info", ("Skipping %s.%s in NDB", elmt.database, elmt.name));
      continue;
    }
    DBUG_PRINT("info", ("Found %s/%s in NDB", elmt.database, elmt.name));

    // Add only tables that belongs to db
    if (my_strcasecmp(system_charset_info, elmt.database, db))
      continue;

    // Apply wildcard to list of tables in NDB
    if (wild)
    {
      if (lower_case_table_names)
      {
        if (wild_case_compare(files_charset_info, elmt.name, wild))
          continue;
      }
      else if (wild_compare(elmt.name,wild,0))
        continue;
    }
    DBUG_PRINT("info", ("Inserting %s into ndb_tables hash", elmt.name));     
    my_hash_insert(&ndb_tables, (byte*)thd->strdup(elmt.name));
  }

  char *file_name;
  List_iterator<char> it(*files);
  List<char> delete_list;
  while ((file_name=it++))
  {
    DBUG_PRINT("info", ("%s", file_name));     
    if (hash_search(&ndb_tables, file_name, strlen(file_name)))
    {
      DBUG_PRINT("info", ("%s existed in NDB _and_ on disk ", file_name));
      // File existed in NDB and as frm file, put in ok_tables list
      my_hash_insert(&ok_tables, (byte*)file_name);
      continue;
    }
    
    // File is not in NDB, check for .ndb file with this name
    build_table_filename(name, sizeof(name), db, file_name, ha_ndb_ext);
    DBUG_PRINT("info", ("Check access for %s", name));
    if (my_access(name, F_OK))
    {
      DBUG_PRINT("info", ("%s did not exist on disk", name));     
      // .ndb file did not exist on disk, another table type
      continue;
    }

    DBUG_PRINT("info", ("%s existed on disk", name));     
    // The .ndb file exists on disk, but it's not in list of tables in ndb
    // Verify that handler agrees table is gone.
    if (ndbcluster_table_exists_in_engine(thd, db, file_name) == 0)    
    {
      DBUG_PRINT("info", ("NDB says %s does not exists", file_name));     
      it.remove();
      // Put in list of tables to remove from disk
      delete_list.push_back(thd->strdup(file_name));
    }
  }

#ifdef HAVE_NDB_BINLOG
  /* setup logging to binlog for all discovered tables */
  {
    char *end, *end1= name +
      build_table_filename(name, sizeof(name), db, "", "");
    for (i= 0; i < ok_tables.records; i++)
    {
      file_name= (char*)hash_element(&ok_tables, i);
      end= end1 +
        tablename_to_filename(file_name, end1, sizeof(name) - (end1 - name));
      pthread_mutex_lock(&LOCK_open);
      ndbcluster_create_binlog_setup(ndb, name, end-name,
                                     db, file_name, TRUE);
      pthread_mutex_unlock(&LOCK_open);
    }
  }
#endif

  // Check for new files to discover
  DBUG_PRINT("info", ("Checking for new files to discover"));       
  List<char> create_list;
  for (i= 0 ; i < ndb_tables.records ; i++)
  {
    file_name= hash_element(&ndb_tables, i);
    if (!hash_search(&ok_tables, file_name, strlen(file_name)))
    {
      build_table_filename(name, sizeof(name), db, file_name, reg_ext);
      if (my_access(name, F_OK))
      {
        DBUG_PRINT("info", ("%s must be discovered", file_name));
        // File is in list of ndb tables and not in ok_tables
        // This table need to be created
        create_list.push_back(thd->strdup(file_name));
      }
    }
  }

  // Lock mutex before deleting and creating frm files
  pthread_mutex_lock(&LOCK_open);

  if (!global_read_lock)
  {
    // Delete old files
    List_iterator_fast<char> it3(delete_list);
    while ((file_name=it3++))
    {
      DBUG_PRINT("info", ("Remove table %s/%s", db, file_name));
      // Delete the table and all related files
      TABLE_LIST table_list;
      bzero((char*) &table_list,sizeof(table_list));
      table_list.db= (char*) db;
      table_list.alias= table_list.table_name= (char*)file_name;
      (void)mysql_rm_table_part2(thd, &table_list,
                                                                 /* if_exists */ FALSE,
                                                                 /* drop_temporary */ FALSE,
                                                                 /* drop_view */ FALSE,
                                                                 /* dont_log_query*/ TRUE);
      /* Clear error message that is returned when table is deleted */
      thd->clear_error();
    }
  }

  // Create new files
  List_iterator_fast<char> it2(create_list);
  while ((file_name=it2++))
  {  
    DBUG_PRINT("info", ("Table %s need discovery", file_name));
    if (ndb_create_table_from_engine(thd, db, file_name) == 0)
      files->push_back(thd->strdup(file_name)); 
  }

  pthread_mutex_unlock(&LOCK_open);
  
  hash_free(&ok_tables);
  hash_free(&ndb_tables);
  } // extra bracket to avoid gcc 2.95.3 warning
  DBUG_RETURN(0);    
}


/*
  Initialise all gloal variables before creating 
  a NDB Cluster table handler
 */

/* Call back after cluster connect */
static int connect_callback()
{
  update_status_variables(g_ndb_cluster_connection);

  uint node_id, i= 0;
  Ndb_cluster_connection_node_iter node_iter;
  memset((void *)g_node_id_map, 0xFFFF, sizeof(g_node_id_map));
  while ((node_id= g_ndb_cluster_connection->get_next_node(node_iter)))
    g_node_id_map[node_id]= i++;

  pthread_cond_signal(&COND_ndb_util_thread);
  return 0;
}

extern int ndb_dictionary_is_mysqld;
static bool ndbcluster_init()
{
  int res;
  DBUG_ENTER("ndbcluster_init");

  ndb_dictionary_is_mysqld= 1;
  if (have_ndbcluster != SHOW_OPTION_YES)
    goto ndbcluster_init_error;

  {
    handlerton &h= ndbcluster_hton;
    h.close_connection= ndbcluster_close_connection;
    h.commit=           ndbcluster_commit;
    h.rollback=         ndbcluster_rollback;
    h.create=           ndbcluster_create_handler; /* Create a new handler */
    h.drop_database=    ndbcluster_drop_database;  /* Drop a database */
    h.panic=            ndbcluster_end;            /* Panic call */
    h.show_status=      ndbcluster_show_status;    /* Show status */
    h.alter_tablespace= ndbcluster_alter_tablespace;    /* Show status */
    h.partition_flags=  ndbcluster_partition_flags; /* Partition flags */
    h.alter_table_flags=ndbcluster_alter_table_flags; /* Alter table flags */
    h.fill_files_table= ndbcluster_fill_files_table;
#ifdef HAVE_NDB_BINLOG
    ndbcluster_binlog_init_handlerton();
#endif
    h.flags=            HTON_TEMPORARY_NOT_SUPPORTED;
  }

  // Set connectstring if specified
  if (opt_ndbcluster_connectstring != 0)
    DBUG_PRINT("connectstring", ("%s", opt_ndbcluster_connectstring));     
  if ((g_ndb_cluster_connection=
       new Ndb_cluster_connection(opt_ndbcluster_connectstring)) == 0)
  {
    DBUG_PRINT("error",("Ndb_cluster_connection(%s)",
                        opt_ndbcluster_connectstring));
    goto ndbcluster_init_error;
  }
  {
    char buf[128];
    my_snprintf(buf, sizeof(buf), "mysqld --server-id=%d", server_id);
    g_ndb_cluster_connection->set_name(buf);
  }
  g_ndb_cluster_connection->set_optimized_node_selection
    (opt_ndb_optimized_node_selection);

  // Create a Ndb object to open the connection  to NDB
  if ( (g_ndb= new Ndb(g_ndb_cluster_connection, "sys")) == 0 )
  {
    DBUG_PRINT("error", ("failed to create global ndb object"));
    goto ndbcluster_init_error;
  }
  if (g_ndb->init() != 0)
  {
    ERR_PRINT (g_ndb->getNdbError());
    goto ndbcluster_init_error;
  }

  if ((res= g_ndb_cluster_connection->connect(0,0,0)) == 0)
  {
    connect_callback();
    DBUG_PRINT("info",("NDBCLUSTER storage engine at %s on port %d",
                       g_ndb_cluster_connection->get_connected_host(),
                       g_ndb_cluster_connection->get_connected_port()));
    g_ndb_cluster_connection->wait_until_ready(10,3);
  } 
  else if (res == 1)
  {
    if (g_ndb_cluster_connection->start_connect_thread(connect_callback)) 
    {
      DBUG_PRINT("error", ("g_ndb_cluster_connection->start_connect_thread()"));
      goto ndbcluster_init_error;
    }
#ifndef DBUG_OFF
    {
      char buf[1024];
      DBUG_PRINT("info",
                 ("NDBCLUSTER storage engine not started, "
                  "will connect using %s",
                  g_ndb_cluster_connection->
                  get_connectstring(buf,sizeof(buf))));
    }
#endif
  }
  else
  {
    DBUG_ASSERT(res == -1);
    DBUG_PRINT("error", ("permanent error"));
    goto ndbcluster_init_error;
  }
  
  (void) hash_init(&ndbcluster_open_tables,system_charset_info,32,0,0,
                   (hash_get_key) ndbcluster_get_key,0,0);
  pthread_mutex_init(&ndbcluster_mutex,MY_MUTEX_INIT_FAST);
#ifdef HAVE_NDB_BINLOG
  /* start the ndb injector thread */
  if (ndbcluster_binlog_start())
    goto ndbcluster_init_error;
#endif /* HAVE_NDB_BINLOG */
  
  pthread_mutex_init(&LOCK_ndb_util_thread, MY_MUTEX_INIT_FAST);
  pthread_cond_init(&COND_ndb_util_thread, NULL);


  // Create utility thread
  pthread_t tmp;
  if (pthread_create(&tmp, &connection_attrib, ndb_util_thread_func, 0))
  {
    DBUG_PRINT("error", ("Could not create ndb utility thread"));
    hash_free(&ndbcluster_open_tables);
    pthread_mutex_destroy(&ndbcluster_mutex);
    pthread_mutex_destroy(&LOCK_ndb_util_thread);
    pthread_cond_destroy(&COND_ndb_util_thread);
    goto ndbcluster_init_error;
  }
  
  ndbcluster_inited= 1;
  DBUG_RETURN(FALSE);

ndbcluster_init_error:
  if (g_ndb)
    delete g_ndb;
  g_ndb= NULL;
  if (g_ndb_cluster_connection)
    delete g_ndb_cluster_connection;
  g_ndb_cluster_connection= NULL;
  have_ndbcluster= SHOW_OPTION_DISABLED;	// If we couldn't use handler
  DBUG_RETURN(TRUE);
}

static int ndbcluster_end(ha_panic_function type)
{
  DBUG_ENTER("ndbcluster_end");

  if (!ndbcluster_inited)
    DBUG_RETURN(0);

#ifdef HAVE_NDB_BINLOG
  {
    pthread_mutex_lock(&ndbcluster_mutex);
    while (ndbcluster_open_tables.records)
    {
      NDB_SHARE *share=
        (NDB_SHARE*) hash_element(&ndbcluster_open_tables, 0);
#ifndef DBUG_OFF
      fprintf(stderr, "NDB: table share %s with use_count %d not freed\n",
              share->key, share->use_count);
#endif
      real_free_share(&share);
    }
    pthread_mutex_unlock(&ndbcluster_mutex);
  }
#endif
  hash_free(&ndbcluster_open_tables);

  if (g_ndb)
  {
#ifndef DBUG_OFF
    Ndb::Free_list_usage tmp;
    tmp.m_name= 0;
    while (g_ndb->get_free_list_usage(&tmp))
    {
      uint leaked= (uint) tmp.m_created - tmp.m_free;
      if (leaked)
        fprintf(stderr, "NDB: Found %u %s%s that %s not been released\n",
                leaked, tmp.m_name,
                (leaked == 1)?"":"'s",
                (leaked == 1)?"has":"have");
    }
#endif
    delete g_ndb;
    g_ndb= NULL;
  }
  delete g_ndb_cluster_connection;
  g_ndb_cluster_connection= NULL;

  pthread_mutex_destroy(&ndbcluster_mutex);
  pthread_mutex_destroy(&LOCK_ndb_util_thread);
  pthread_cond_destroy(&COND_ndb_util_thread);
  ndbcluster_inited= 0;
  DBUG_RETURN(0);
}

void ha_ndbcluster::print_error(int error, myf errflag)
{
  DBUG_ENTER("ha_ndbcluster::print_error");
  DBUG_PRINT("enter", ("error = %d", error));

  if (error == HA_ERR_NO_PARTITION_FOUND)
  {
    char buf[100];
    my_error(ER_NO_PARTITION_FOR_GIVEN_VALUE, MYF(0),
             m_part_info->part_expr->null_value ? "NULL" :
             llstr(m_part_info->part_expr->val_int(), buf));
  }
  else
    handler::print_error(error, errflag);
  DBUG_VOID_RETURN;
}


/*
  Static error print function called from
  static handler method ndbcluster_commit
  and ndbcluster_rollback
*/

void ndbcluster_print_error(int error, const NdbOperation *error_op)
{
  DBUG_ENTER("ndbcluster_print_error");
  TABLE_SHARE share;
  const char *tab_name= (error_op) ? error_op->getTableName() : "";
  share.db.str= (char*) "";
  share.db.length= 0;
  share.table_name.str= (char *) tab_name;
  share.table_name.length= strlen(tab_name);
  ha_ndbcluster error_handler(&share);
  error_handler.print_error(error, MYF(0));
  DBUG_VOID_RETURN;
}

/**
 * Set a given location from full pathname to database name
 *
 */
void ha_ndbcluster::set_dbname(const char *path_name, char *dbname)
{
  char *end, *ptr, *tmp_name;
  char tmp_buff[FN_REFLEN];
 
  tmp_name= tmp_buff;
  /* Scan name from the end */
  ptr= strend(path_name)-1;
  while (ptr >= path_name && *ptr != '\\' && *ptr != '/') {
    ptr--;
  }
  ptr--;
  end= ptr;
  while (ptr >= path_name && *ptr != '\\' && *ptr != '/') {
    ptr--;
  }
  uint name_len= end - ptr;
  memcpy(tmp_name, ptr + 1, name_len);
  tmp_name[name_len]= '\0';
#ifdef __WIN__
  /* Put to lower case */
  
  ptr= tmp_name;
  
  while (*ptr != '\0') {
    *ptr= tolower(*ptr);
    ptr++;
  }
#endif
  filename_to_tablename(tmp_name, dbname, FN_REFLEN);
}

/*
  Set m_dbname from full pathname to table file
 */

void ha_ndbcluster::set_dbname(const char *path_name)
{
  set_dbname(path_name, m_dbname);
}

/**
 * Set a given location from full pathname to table file
 *
 */
void
ha_ndbcluster::set_tabname(const char *path_name, char * tabname)
{
  char *end, *ptr, *tmp_name;
  char tmp_buff[FN_REFLEN];

  tmp_name= tmp_buff;
  /* Scan name from the end */
  end= strend(path_name)-1;
  ptr= end;
  while (ptr >= path_name && *ptr != '\\' && *ptr != '/') {
    ptr--;
  }
  uint name_len= end - ptr;
  memcpy(tmp_name, ptr + 1, end - ptr);
  tmp_name[name_len]= '\0';
#ifdef __WIN__
  /* Put to lower case */
  ptr= tmp_name;
  
  while (*ptr != '\0') {
    *ptr= tolower(*ptr);
    ptr++;
  }
#endif
  filename_to_tablename(tmp_name, tabname, FN_REFLEN);
}

/*
  Set m_tabname from full pathname to table file 
 */

void ha_ndbcluster::set_tabname(const char *path_name)
{
  set_tabname(path_name, m_tabname);
}


ha_rows 
ha_ndbcluster::records_in_range(uint inx, key_range *min_key,
                                key_range *max_key)
{
  KEY *key_info= table->key_info + inx;
  uint key_length= key_info->key_length;
  NDB_INDEX_TYPE idx_type= get_index_type(inx);  

  DBUG_ENTER("records_in_range");
  // Prevent partial read of hash indexes by returning HA_POS_ERROR
  if ((idx_type == UNIQUE_INDEX || idx_type == PRIMARY_KEY_INDEX) &&
      ((min_key && min_key->length < key_length) ||
       (max_key && max_key->length < key_length)))
    DBUG_RETURN(HA_POS_ERROR);
  
  // Read from hash index with full key
  // This is a "const" table which returns only one record!      
  if ((idx_type != ORDERED_INDEX) &&
      ((min_key && min_key->length == key_length) || 
       (max_key && max_key->length == key_length)))
    DBUG_RETURN(1);
  
  if ((idx_type == PRIMARY_KEY_ORDERED_INDEX ||
       idx_type == UNIQUE_ORDERED_INDEX ||
       idx_type == ORDERED_INDEX) &&
    m_index[inx].index_stat != NULL)
  {
    NDB_INDEX_DATA& d=m_index[inx];
    const NDBINDEX* index= d.index;
    Ndb* ndb=get_ndb();
    NdbTransaction* trans=NULL;
    NdbIndexScanOperation* op=NULL;
    int res=0;
    Uint64 rows;

    do
    {
      // We must provide approx table rows
      Uint64 table_rows=0;
      Ndb_local_table_statistics *info= m_table_info;
      if (info->records != ~(ha_rows)0 && info->records != 0)
      {
        table_rows = info->records;
        DBUG_PRINT("info", ("use info->records: %llu", table_rows));
      }
      else
      {
        Ndb_statistics stat;
        if ((res=ndb_get_table_statistics(ndb, m_table, &stat)) != 0)
          break;
        table_rows=stat.row_count;
        DBUG_PRINT("info", ("use db row_count: %llu", table_rows));
        if (table_rows == 0) {
          // Problem if autocommit=0
#ifdef ndb_get_table_statistics_uses_active_trans
          rows=0;
          break;
#endif
        }
      }

      // Define scan op for the range
      if ((trans=m_active_trans) == NULL || 
	  trans->commitStatus() != NdbTransaction::Started)
      {
        DBUG_PRINT("info", ("no active trans"));
        if (! (trans=ndb->startTransaction()))
          ERR_BREAK(ndb->getNdbError(), res);
      }
      if (! (op=trans->getNdbIndexScanOperation(index, (NDBTAB*)m_table)))
        ERR_BREAK(trans->getNdbError(), res);
      if ((op->readTuples(NdbOperation::LM_CommittedRead)) == -1)
        ERR_BREAK(op->getNdbError(), res);
      const key_range *keys[2]={ min_key, max_key };
      if ((res=set_bounds(op, inx, true, keys)) != 0)
        break;

      // Decide if db should be contacted
      int flags=0;
      if (d.index_stat_query_count < d.index_stat_cache_entries ||
          (d.index_stat_update_freq != 0 &&
           d.index_stat_query_count % d.index_stat_update_freq == 0))
      {
        DBUG_PRINT("info", ("force stat from db"));
        flags|=NdbIndexStat::RR_UseDb;
      }
      if (d.index_stat->records_in_range(index, op, table_rows, &rows, flags) == -1)
        ERR_BREAK(d.index_stat->getNdbError(), res);
      d.index_stat_query_count++;
    } while (0);

    if (trans != m_active_trans && rows == 0)
      rows = 1;
    if (trans != m_active_trans && trans != NULL)
      ndb->closeTransaction(trans);
    if (res != 0)
      DBUG_RETURN(HA_POS_ERROR);
    DBUG_RETURN(rows);
  }

  DBUG_RETURN(10); /* Good guess when you don't know anything */
}

ulong ha_ndbcluster::table_flags(void) const
{
  if (m_ha_not_exact_count)
    return m_table_flags | HA_NOT_EXACT_COUNT;
  else
    return m_table_flags;
}
const char * ha_ndbcluster::table_type() const 
{
  return("NDBCLUSTER");
}
uint ha_ndbcluster::max_supported_record_length() const
{ 
  return NDB_MAX_TUPLE_SIZE;
}
uint ha_ndbcluster::max_supported_keys() const
{
  return MAX_KEY;
}
uint ha_ndbcluster::max_supported_key_parts() const 
{
  return NDB_MAX_NO_OF_ATTRIBUTES_IN_KEY;
}
uint ha_ndbcluster::max_supported_key_length() const
{
  return NDB_MAX_KEY_SIZE;
}
uint ha_ndbcluster::max_supported_key_part_length() const
{
  return NDB_MAX_KEY_SIZE;
}
bool ha_ndbcluster::low_byte_first() const
{ 
#ifdef WORDS_BIGENDIAN
  return FALSE;
#else
  return TRUE;
#endif
}
bool ha_ndbcluster::has_transactions()
{
  return TRUE;
}
const char* ha_ndbcluster::index_type(uint key_number)
{
  switch (get_index_type(key_number)) {
  case ORDERED_INDEX:
  case UNIQUE_ORDERED_INDEX:
  case PRIMARY_KEY_ORDERED_INDEX:
    return "BTREE";
  case UNIQUE_INDEX:
  case PRIMARY_KEY_INDEX:
  default:
    return "HASH";
  }
}

uint8 ha_ndbcluster::table_cache_type()
{
  DBUG_ENTER("ha_ndbcluster::table_cache_type=HA_CACHE_TBL_ASKTRANSACT");
  DBUG_RETURN(HA_CACHE_TBL_ASKTRANSACT);
}


uint ndb_get_commitcount(THD *thd, char *dbname, char *tabname,
                         Uint64 *commit_count)
{
  char name[FN_REFLEN];
  NDB_SHARE *share;
  DBUG_ENTER("ndb_get_commitcount");

  build_table_filename(name, sizeof(name), dbname, tabname, "");
  DBUG_PRINT("enter", ("name: %s", name));
  pthread_mutex_lock(&ndbcluster_mutex);
  if (!(share=(NDB_SHARE*) hash_search(&ndbcluster_open_tables,
                                       (byte*) name,
                                       strlen(name))))
  {
    pthread_mutex_unlock(&ndbcluster_mutex);
    DBUG_PRINT("info", ("Table %s not found in ndbcluster_open_tables", name));
    DBUG_RETURN(1);
  }
  share->use_count++;
  pthread_mutex_unlock(&ndbcluster_mutex);

  pthread_mutex_lock(&share->mutex);
  if (ndb_cache_check_time > 0)
  {
    if (share->commit_count != 0)
    {
      *commit_count= share->commit_count;
      DBUG_PRINT("info", ("Getting commit_count: %llu from share",
                          share->commit_count));
      pthread_mutex_unlock(&share->mutex);
      free_share(&share);
      DBUG_RETURN(0);
    }
  }
  DBUG_PRINT("info", ("Get commit_count from NDB"));
  Ndb *ndb;
  if (!(ndb= check_ndb_in_thd(thd)))
    DBUG_RETURN(1);
  ndb->setDatabaseName(dbname);
  uint lock= share->commit_count_lock;
  pthread_mutex_unlock(&share->mutex);

  struct Ndb_statistics stat;
  {
    Ndb_table_guard ndbtab_g(ndb->getDictionary(), tabname);
    if (ndbtab_g.get_table() == 0
        || ndb_get_table_statistics(ndb, ndbtab_g.get_table(), &stat))
    {
      free_share(&share);
      DBUG_RETURN(1);
    }
  }

  pthread_mutex_lock(&share->mutex);
  if (share->commit_count_lock == lock)
  {
    DBUG_PRINT("info", ("Setting commit_count to %llu", stat.commit_count));
    share->commit_count= stat.commit_count;
    *commit_count= stat.commit_count;
  }
  else
  {
    DBUG_PRINT("info", ("Discarding commit_count, comit_count_lock changed"));
    *commit_count= 0;
  }
  pthread_mutex_unlock(&share->mutex);
  free_share(&share);
  DBUG_RETURN(0);
}


/*
  Check if a cached query can be used.
  This is done by comparing the supplied engine_data to commit_count of
  the table.
  The commit_count is either retrieved from the share for the table, where
  it has been cached by the util thread. If the util thread is not started,
  NDB has to be contacetd to retrieve the commit_count, this will introduce
  a small delay while waiting for NDB to answer.


  SYNOPSIS
  ndbcluster_cache_retrieval_allowed
    thd            thread handle
    full_name      concatenation of database name,
                   the null character '\0', and the table
                   name
    full_name_len  length of the full name,
                   i.e. len(dbname) + len(tablename) + 1

    engine_data    parameter retrieved when query was first inserted into
                   the cache. If the value of engine_data is changed,
                   all queries for this table should be invalidated.

  RETURN VALUE
    TRUE  Yes, use the query from cache
    FALSE No, don't use the cached query, and if engine_data
          has changed, all queries for this table should be invalidated

*/

static my_bool
ndbcluster_cache_retrieval_allowed(THD *thd,
                                   char *full_name, uint full_name_len,
                                   ulonglong *engine_data)
{
  DBUG_ENTER("ndbcluster_cache_retrieval_allowed");

  Uint64 commit_count;
  bool is_autocommit= !(thd->options & (OPTION_NOT_AUTOCOMMIT | OPTION_BEGIN));
  char *dbname= full_name;
  char *tabname= dbname+strlen(dbname)+1;

  DBUG_PRINT("enter", ("dbname: %s, tabname: %s, is_autocommit: %d",
                       dbname, tabname, is_autocommit));

  if (!is_autocommit)
  {
    DBUG_PRINT("exit", ("No, don't use cache in transaction"));
    DBUG_RETURN(FALSE);
  }

  if (ndb_get_commitcount(thd, dbname, tabname, &commit_count))
  {
    *engine_data= 0; /* invalidate */
    DBUG_PRINT("exit", ("No, could not retrieve commit_count"));
    DBUG_RETURN(FALSE);
  }
  DBUG_PRINT("info", ("*engine_data: %llu, commit_count: %llu",
                      *engine_data, commit_count));
  if (commit_count == 0)
  {
    *engine_data= 0; /* invalidate */
    DBUG_PRINT("exit", ("No, local commit has been performed"));
    DBUG_RETURN(FALSE);
  }
  else if (*engine_data != commit_count)
  {
    *engine_data= commit_count; /* invalidate */
     DBUG_PRINT("exit", ("No, commit_count has changed"));
     DBUG_RETURN(FALSE);
   }

  DBUG_PRINT("exit", ("OK to use cache, engine_data: %llu", *engine_data));
  DBUG_RETURN(TRUE);
}


/**
   Register a table for use in the query cache. Fetch the commit_count
   for the table and return it in engine_data, this will later be used
   to check if the table has changed, before the cached query is reused.

   SYNOPSIS
   ha_ndbcluster::can_query_cache_table
    thd            thread handle
    full_name      concatenation of database name,
                   the null character '\0', and the table
                   name
    full_name_len  length of the full name,
                   i.e. len(dbname) + len(tablename) + 1
    qc_engine_callback  function to be called before using cache on this table
    engine_data    out, commit_count for this table

  RETURN VALUE
    TRUE  Yes, it's ok to cahce this query
    FALSE No, don't cach the query

*/

my_bool
ha_ndbcluster::register_query_cache_table(THD *thd,
                                          char *full_name, uint full_name_len,
                                          qc_engine_callback *engine_callback,
                                          ulonglong *engine_data)
{
  DBUG_ENTER("ha_ndbcluster::register_query_cache_table");

  bool is_autocommit= !(thd->options & (OPTION_NOT_AUTOCOMMIT | OPTION_BEGIN));

  DBUG_PRINT("enter",("dbname: %s, tabname: %s, is_autocommit: %d",
		      m_dbname, m_tabname, is_autocommit));

  if (!is_autocommit)
  {
    DBUG_PRINT("exit", ("Can't register table during transaction"));
    DBUG_RETURN(FALSE);
  }

  Uint64 commit_count;
  if (ndb_get_commitcount(thd, m_dbname, m_tabname, &commit_count))
  {
    *engine_data= 0;
    DBUG_PRINT("exit", ("Error, could not get commitcount"));
    DBUG_RETURN(FALSE);
  }
  *engine_data= commit_count;
  *engine_callback= ndbcluster_cache_retrieval_allowed;
  DBUG_PRINT("exit", ("commit_count: %llu", commit_count));
  DBUG_RETURN(commit_count > 0);
}


/*
  Handling the shared NDB_SHARE structure that is needed to
  provide table locking.
  It's also used for sharing data with other NDB handlers
  in the same MySQL Server. There is currently not much
  data we want to or can share.
 */

static byte *ndbcluster_get_key(NDB_SHARE *share,uint *length,
                                my_bool not_used __attribute__((unused)))
{
  *length= share->key_length;
  return (byte*) share->key;
}

#ifndef DBUG_OFF
static void dbug_print_open_tables()
{
  DBUG_ENTER("dbug_print_open_tables");
  for (uint i= 0; i < ndbcluster_open_tables.records; i++)
  {
    NDB_SHARE *share= (NDB_SHARE*) hash_element(&ndbcluster_open_tables, i);
    DBUG_PRINT("share",
               ("[%d] 0x%lx key: %s  key_length: %d",
                i, share, share->key, share->key_length));
    DBUG_PRINT("share",
               ("db.tablename: %s.%s  use_count: %d  commit_count: %d",
                share->db, share->table_name,
                share->use_count, share->commit_count));
#ifdef HAVE_NDB_BINLOG
    if (share->table)
      DBUG_PRINT("share",
                 ("table->s->db.table_name: %s.%s",
                  share->table->s->db.str, share->table->s->table_name.str));
#endif
  }
  DBUG_VOID_RETURN;
}
#else
#define dbug_print_open_tables()
#endif

#ifdef HAVE_NDB_BINLOG
/*
  For some reason a share is still around, try to salvage the situation
  by closing all cached tables. If the share still exists, there is an
  error somewhere but only report this to the error log.  Keep this
  "trailing share" but rename it since there are still references to it
  to avoid segmentation faults.  There is a risk that the memory for
  this trailing share leaks.
  
  Must be called with previous pthread_mutex_lock(&ndbcluster_mutex)
*/
int handle_trailing_share(NDB_SHARE *share)
{
  static ulong trailing_share_id= 0;
  DBUG_ENTER("handle_trailing_share");

  ++share->use_count;
  pthread_mutex_unlock(&ndbcluster_mutex);

  TABLE_LIST table_list;
  bzero((char*) &table_list,sizeof(table_list));
  table_list.db= share->db;
  table_list.alias= table_list.table_name= share->table_name;
  close_cached_tables(current_thd, 0, &table_list, TRUE);

  pthread_mutex_lock(&ndbcluster_mutex);
  if (!--share->use_count)
  {
    DBUG_PRINT("info", ("NDB_SHARE: close_cashed_tables %s freed share.",
               share->key)); 
    real_free_share(&share);
    DBUG_RETURN(0);
  }

  /*
    share still exists, if share has not been dropped by server
    release that share
  */
  if (share->state != NSS_DROPPED && !--share->use_count)
  {
    DBUG_PRINT("info", ("NDB_SHARE: %s already exists, "
                        "use_count=%d  state != NSS_DROPPED.",
                        share->key, share->use_count)); 
    real_free_share(&share);
    DBUG_RETURN(0);
  }
  DBUG_PRINT("error", ("NDB_SHARE: %s already exists  use_count=%d.",
                       share->key, share->use_count));

  sql_print_error("NDB_SHARE: %s already exists  use_count=%d."
                  " Moving away for safety, but possible memleak.",
                  share->key, share->use_count);
  dbug_print_open_tables();

  /*
    Ndb share has not been released as it should
  */
  DBUG_ASSERT(FALSE);

  /*
    This is probably an error.  We can however save the situation
    at the cost of a possible mem leak, by "renaming" the share
    - First remove from hash
  */
  hash_delete(&ndbcluster_open_tables, (byte*) share);

  /*
    now give it a new name, just a running number
    if space is not enough allocate some more
  */
  {
    const uint min_key_length= 10;
    if (share->key_length < min_key_length)
    {
      share->key= alloc_root(&share->mem_root, min_key_length + 1);
      share->key_length= min_key_length;
    }
    share->key_length=
      my_snprintf(share->key, min_key_length + 1, "#leak%d",
                  trailing_share_id++);
  }
  /* Keep it for possible the future trailing free */
  my_hash_insert(&ndbcluster_open_tables, (byte*) share);

  DBUG_RETURN(0);
}

/*
  Rename share is used during rename table.
*/
static int rename_share(NDB_SHARE *share, const char *new_key)
{
  NDB_SHARE *tmp;
  pthread_mutex_lock(&ndbcluster_mutex);
  uint new_length= (uint) strlen(new_key);
  DBUG_PRINT("rename_share", ("old_key: %s  old__length: %d",
                              share->key, share->key_length));
  if ((tmp= (NDB_SHARE*) hash_search(&ndbcluster_open_tables,
                                     (byte*) new_key, new_length)))
    handle_trailing_share(tmp);

  /* remove the share from hash */
  hash_delete(&ndbcluster_open_tables, (byte*) share);
  dbug_print_open_tables();

  /* save old stuff if insert should fail */
  uint old_length= share->key_length;
  char *old_key= share->key;

  /*
    now allocate and set the new key, db etc
    enough space for key, db, and table_name
  */
  share->key= alloc_root(&share->mem_root, 2 * (new_length + 1));
  strmov(share->key, new_key);
  share->key_length= new_length;

  if (my_hash_insert(&ndbcluster_open_tables, (byte*) share))
  {
    // ToDo free the allocated stuff above?
    DBUG_PRINT("error", ("rename_share: my_hash_insert %s failed",
                         share->key));
    share->key= old_key;
    share->key_length= old_length;
    if (my_hash_insert(&ndbcluster_open_tables, (byte*) share))
    {
      sql_print_error("rename_share: failed to recover %s", share->key);
      DBUG_PRINT("error", ("rename_share: my_hash_insert %s failed",
                           share->key));
    }
    dbug_print_open_tables();
    pthread_mutex_unlock(&ndbcluster_mutex);
    return -1;
  }
  dbug_print_open_tables();

  share->db= share->key + new_length + 1;
  ha_ndbcluster::set_dbname(new_key, share->db);
  share->table_name= share->db + strlen(share->db) + 1;
  ha_ndbcluster::set_tabname(new_key, share->table_name);

  DBUG_PRINT("rename_share",
             ("0x%lx key: %s  key_length: %d",
              share, share->key, share->key_length));
  DBUG_PRINT("rename_share",
             ("db.tablename: %s.%s  use_count: %d  commit_count: %d",
              share->db, share->table_name,
              share->use_count, share->commit_count));
  if (share->table)
  {
    DBUG_PRINT("rename_share",
               ("table->s->db.table_name: %s.%s",
                share->table->s->db.str, share->table->s->table_name.str));

    if (share->op == 0)
    {
      share->table->s->db.str= share->db;
      share->table->s->db.length= strlen(share->db);
      share->table->s->table_name.str= share->table_name;
      share->table->s->table_name.length= strlen(share->table_name);
    }
  }
  /* else rename will be handled when the ALTER event comes */
  share->old_names= old_key;
  // ToDo free old_names after ALTER EVENT

  pthread_mutex_unlock(&ndbcluster_mutex);
  return 0;
}
#endif

/*
  Increase refcount on existing share.
  Always returns share and cannot fail.
*/
NDB_SHARE *ndbcluster_get_share(NDB_SHARE *share)
{
  pthread_mutex_lock(&ndbcluster_mutex);
  share->use_count++;

  dbug_print_open_tables();

  DBUG_PRINT("get_share",
             ("0x%lx key: %s  key_length: %d",
              share, share->key, share->key_length));
  DBUG_PRINT("get_share",
             ("db.tablename: %s.%s  use_count: %d  commit_count: %d",
              share->db, share->table_name,
              share->use_count, share->commit_count));
  pthread_mutex_unlock(&ndbcluster_mutex);
  return share;
}


/*
  Get a share object for key

  Returns share for key, and increases the refcount on the share.

  create_if_not_exists == TRUE:
    creates share if it does not alreade exist
    returns 0 only due to out of memory, and then sets my_error

  create_if_not_exists == FALSE:
    returns 0 if share does not exist

  have_lock == TRUE, pthread_mutex_lock(&ndbcluster_mutex) already taken
*/

NDB_SHARE *ndbcluster_get_share(const char *key, TABLE *table,
                                bool create_if_not_exists,
                                bool have_lock)
{
  THD *thd= current_thd;
  NDB_SHARE *share;
  uint length= (uint) strlen(key);
  DBUG_ENTER("ndbcluster_get_share");
  DBUG_PRINT("enter", ("key: '%s'", key));

  if (!have_lock)
    pthread_mutex_lock(&ndbcluster_mutex);
  if (!(share= (NDB_SHARE*) hash_search(&ndbcluster_open_tables,
                                        (byte*) key,
                                        length)))
  {
    if (!create_if_not_exists)
    {
      DBUG_PRINT("error", ("get_share: %s does not exist", key));
      if (!have_lock)
        pthread_mutex_unlock(&ndbcluster_mutex);
      DBUG_RETURN(0);
    }
    if ((share= (NDB_SHARE*) my_malloc(sizeof(*share),
                                       MYF(MY_WME | MY_ZEROFILL))))
    {
      MEM_ROOT **root_ptr=
        my_pthread_getspecific_ptr(MEM_ROOT**, THR_MALLOC);
      MEM_ROOT *old_root= *root_ptr;
      init_sql_alloc(&share->mem_root, 1024, 0);
      *root_ptr= &share->mem_root; // remember to reset before return
      share->state= NSS_INITIAL;
      /* enough space for key, db, and table_name */
      share->key= alloc_root(*root_ptr, 2 * (length + 1));
      share->key_length= length;
      strmov(share->key, key);
      if (my_hash_insert(&ndbcluster_open_tables, (byte*) share))
      {
        free_root(&share->mem_root, MYF(0));
        my_free((gptr) share, 0);
        *root_ptr= old_root;
        if (!have_lock)
          pthread_mutex_unlock(&ndbcluster_mutex);
        DBUG_RETURN(0);
      }
      thr_lock_init(&share->lock);
      pthread_mutex_init(&share->mutex, MY_MUTEX_INIT_FAST);
      share->commit_count= 0;
      share->commit_count_lock= 0;
      share->db= share->key + length + 1;
      ha_ndbcluster::set_dbname(key, share->db);
      share->table_name= share->db + strlen(share->db) + 1;
      ha_ndbcluster::set_tabname(key, share->table_name);
#ifdef HAVE_NDB_BINLOG
      ndbcluster_binlog_init_share(share, table);
#endif
      *root_ptr= old_root;
    }
    else
    {
      DBUG_PRINT("error", ("get_share: failed to alloc share"));
      if (!have_lock)
        pthread_mutex_unlock(&ndbcluster_mutex);
      my_error(ER_OUTOFMEMORY, MYF(0), sizeof(*share));
      DBUG_RETURN(0);
    }
  }
  share->use_count++;

  dbug_print_open_tables();

  DBUG_PRINT("info",
             ("0x%lx key: %s  key_length: %d  key: %s",
              share, share->key, share->key_length, key));
  DBUG_PRINT("info",
             ("db.tablename: %s.%s  use_count: %d  commit_count: %d",
              share->db, share->table_name,
              share->use_count, share->commit_count));
  if (!have_lock)
    pthread_mutex_unlock(&ndbcluster_mutex);
  DBUG_RETURN(share);
}


void ndbcluster_real_free_share(NDB_SHARE **share)
{
  DBUG_ENTER("ndbcluster_real_free_share");
  DBUG_PRINT("real_free_share",
             ("0x%lx key: %s  key_length: %d",
              (*share), (*share)->key, (*share)->key_length));
  DBUG_PRINT("real_free_share",
             ("db.tablename: %s.%s  use_count: %d  commit_count: %d",
              (*share)->db, (*share)->table_name,
              (*share)->use_count, (*share)->commit_count));

  hash_delete(&ndbcluster_open_tables, (byte*) *share);
  thr_lock_delete(&(*share)->lock);
  pthread_mutex_destroy(&(*share)->mutex);

#ifdef HAVE_NDB_BINLOG
  if ((*share)->table)
  {
    // (*share)->table->mem_root is freed by closefrm
    closefrm((*share)->table, 0);
    // (*share)->table_share->mem_root is freed by free_table_share
    free_table_share((*share)->table_share);
#ifndef DBUG_OFF
    bzero((gptr)(*share)->table_share, sizeof(*(*share)->table_share));
    bzero((gptr)(*share)->table, sizeof(*(*share)->table));
#endif
    my_free((gptr) (*share)->table_share, MYF(0));
    my_free((gptr) (*share)->table, MYF(0));
#ifndef DBUG_OFF
    (*share)->table_share= 0;
    (*share)->table= 0;
#endif
  }
#endif
  free_root(&(*share)->mem_root, MYF(0));
  my_free((gptr) *share, MYF(0));
  *share= 0;

  dbug_print_open_tables();
  DBUG_VOID_RETURN;
}

/*
  decrease refcount of share
  calls real_free_share when refcount reaches 0

  have_lock == TRUE, pthread_mutex_lock(&ndbcluster_mutex) already taken
*/
void ndbcluster_free_share(NDB_SHARE **share, bool have_lock)
{
  if (!have_lock)
    pthread_mutex_lock(&ndbcluster_mutex);
  if ((*share)->util_lock == current_thd)
    (*share)->util_lock= 0;
  if (!--(*share)->use_count)
  {
    real_free_share(share);
  }
  else
  {
    dbug_print_open_tables();
    DBUG_PRINT("free_share",
               ("0x%lx key: %s  key_length: %d",
                *share, (*share)->key, (*share)->key_length));
    DBUG_PRINT("free_share",
               ("db.tablename: %s.%s  use_count: %d  commit_count: %d",
                (*share)->db, (*share)->table_name,
                (*share)->use_count, (*share)->commit_count));
  }
  if (!have_lock)
    pthread_mutex_unlock(&ndbcluster_mutex);
}


static 
int
ndb_get_table_statistics(Ndb* ndb, const NDBTAB *ndbtab,
                         struct Ndb_statistics * ndbstat)
{
  DBUG_ENTER("ndb_get_table_statistics");
  DBUG_PRINT("enter", ("table: %s", ndbtab->getName()));
  NdbTransaction* pTrans;
  int retries= 10;
  int retry_sleep= 30 * 1000; /* 30 milliseconds */

  DBUG_ASSERT(ndbtab != 0);

  do
  {
    pTrans= ndb->startTransaction();
    if (pTrans == NULL)
    {
      if (ndb->getNdbError().status == NdbError::TemporaryError &&
          retries--)
      {
        my_sleep(retry_sleep);
        continue;
      }
      ERR_RETURN(ndb->getNdbError());
    }

    NdbScanOperation* pOp= pTrans->getNdbScanOperation(ndbtab);
    if (pOp == NULL)
      break;
    
    if (pOp->readTuples(NdbOperation::LM_CommittedRead))
      break;
    
    int check= pOp->interpret_exit_last_row();
    if (check == -1)
      break;
    
    Uint64 rows, commits, mem;
    Uint32 size;
    pOp->getValue(NdbDictionary::Column::ROW_COUNT, (char*)&rows);
    pOp->getValue(NdbDictionary::Column::COMMIT_COUNT, (char*)&commits);
    pOp->getValue(NdbDictionary::Column::ROW_SIZE, (char*)&size);
    pOp->getValue(NdbDictionary::Column::FRAGMENT_MEMORY, (char*)&mem);
    
    check= pTrans->execute(NdbTransaction::NoCommit,
                           NdbTransaction::AbortOnError,
                           TRUE);
    if (check == -1)
    {
      if (pTrans->getNdbError().status == NdbError::TemporaryError &&
          retries--)
      {
        ndb->closeTransaction(pTrans);
        pTrans= 0;
        my_sleep(retry_sleep);
        continue;
      }
      break;
    }

    Uint32 count= 0;
    Uint64 sum_rows= 0;
    Uint64 sum_commits= 0;
    Uint64 sum_row_size= 0;
    Uint64 sum_mem= 0;
    while ((check= pOp->nextResult(TRUE, TRUE)) == 0)
    {
      sum_rows+= rows;
      sum_commits+= commits;
      if (sum_row_size < size)
        sum_row_size= size;
      sum_mem+= mem;
      count++;
    }
    
    if (check == -1)
      break;

    pOp->close(TRUE);

    ndb->closeTransaction(pTrans);

    ndbstat->row_count= sum_rows;
    ndbstat->commit_count= sum_commits;
    ndbstat->row_size= sum_row_size;
    ndbstat->fragment_memory= sum_mem;

    DBUG_PRINT("exit", ("records: %llu commits: %llu "
                        "row_size: %llu mem: %llu count: %u",
			sum_rows, sum_commits, sum_row_size,
                        sum_mem, count));

    DBUG_RETURN(0);
  } while(1);

  if (pTrans)
    ndb->closeTransaction(pTrans);
  DBUG_PRINT("exit", ("failed"));
  DBUG_RETURN(-1);
}

/*
  Create a .ndb file to serve as a placeholder indicating 
  that the table with this name is a ndb table
*/

int ha_ndbcluster::write_ndb_file(const char *name)
{
  File file;
  bool error=1;
  char path[FN_REFLEN];
  
  DBUG_ENTER("write_ndb_file");
  DBUG_PRINT("enter", ("name: %s", name));

  (void)strxnmov(path, FN_REFLEN-1, 
                 mysql_data_home,"/",name,ha_ndb_ext,NullS);

  if ((file=my_create(path, CREATE_MODE,O_RDWR | O_TRUNC,MYF(MY_WME))) >= 0)
  {
    // It's an empty file
    error=0;
    my_close(file,MYF(0));
  }
  DBUG_RETURN(error);
}

int
ha_ndbcluster::read_multi_range_first(KEY_MULTI_RANGE **found_range_p,
                                      KEY_MULTI_RANGE *ranges, 
                                      uint range_count,
                                      bool sorted, 
                                      HANDLER_BUFFER *buffer)
{
  DBUG_ENTER("ha_ndbcluster::read_multi_range_first");
  m_write_op= FALSE;
  
  int res;
  KEY* key_info= table->key_info + active_index;
  NDB_INDEX_TYPE index_type= get_index_type(active_index);
  ulong reclength= table_share->reclength;
  NdbOperation* op;

  if (uses_blob_value())
  {
    /**
     * blobs can't be batched currently
     */
    m_disable_multi_read= TRUE;
    DBUG_RETURN(handler::read_multi_range_first(found_range_p, 
                                                ranges, 
                                                range_count,
                                                sorted, 
                                                buffer));
  }

  m_disable_multi_read= FALSE;

  /**
   * Copy arguments into member variables
   */
  m_multi_ranges= ranges;
  multi_range_curr= ranges;
  multi_range_end= ranges+range_count;
  multi_range_sorted= sorted;
  multi_range_buffer= buffer;

  /**
   * read multi range will read ranges as follows (if not ordered)
   *
   * input    read order
   * ======   ==========
   * pk-op 1  pk-op 1
   * pk-op 2  pk-op 2
   * range 3  range (3,5) NOTE result rows will be intermixed
   * pk-op 4  pk-op 4
   * range 5
   * pk-op 6  pk-ok 6
   */   

  /**
   * Variables for loop
   */
  byte *curr= (byte*)buffer->buffer;
  byte *end_of_buffer= (byte*)buffer->buffer_end;
  NdbOperation::LockMode lm= 
    (NdbOperation::LockMode)get_ndb_lock_type(m_lock.type);
  const NDBTAB *tab= m_table;
  const NDBINDEX *unique_idx= m_index[active_index].unique_index;
  const NDBINDEX *idx= m_index[active_index].index; 
  const NdbOperation* lastOp= m_active_trans->getLastDefinedOperation();
  NdbIndexScanOperation* scanOp= 0;
  for (; multi_range_curr<multi_range_end && curr+reclength <= end_of_buffer; 
       multi_range_curr++)
  {
    part_id_range part_spec;
    if (m_use_partition_function)
    {
      get_partition_set(table, curr, active_index,
                        &multi_range_curr->start_key,
                        &part_spec);
      DBUG_PRINT("info", ("part_spec.start_part = %u, part_spec.end_part = %u",
                          part_spec.start_part, part_spec.end_part));
      /*
        If partition pruning has found no partition in set
        we can skip this scan
      */
      if (part_spec.start_part > part_spec.end_part)
      {
        /*
          We can skip this partition since the key won't fit into any
          partition
        */
        curr += reclength;
        multi_range_curr->range_flag |= SKIP_RANGE;
        continue;
      }
    }
    switch(index_type){
    case PRIMARY_KEY_ORDERED_INDEX:
      if (!(multi_range_curr->start_key.length == key_info->key_length &&
          multi_range_curr->start_key.flag == HA_READ_KEY_EXACT))
        goto range;
      // else fall through
    case PRIMARY_KEY_INDEX:
    {
      multi_range_curr->range_flag |= UNIQUE_RANGE;
      if ((op= m_active_trans->getNdbOperation(tab)) && 
          !op->readTuple(lm) && 
          !set_primary_key(op, multi_range_curr->start_key.key) &&
          !define_read_attrs(curr, op) &&
          (op->setAbortOption(AO_IgnoreError), TRUE) &&
          (!m_use_partition_function ||
           (op->setPartitionId(part_spec.start_part), true)))
        curr += reclength;
      else
        ERR_RETURN(op ? op->getNdbError() : m_active_trans->getNdbError());
      break;
    }
    break;
    case UNIQUE_ORDERED_INDEX:
      if (!(multi_range_curr->start_key.length == key_info->key_length &&
          multi_range_curr->start_key.flag == HA_READ_KEY_EXACT &&
          !check_null_in_key(key_info, multi_range_curr->start_key.key,
                             multi_range_curr->start_key.length)))
        goto range;
      // else fall through
    case UNIQUE_INDEX:
    {
      multi_range_curr->range_flag |= UNIQUE_RANGE;
      if ((op= m_active_trans->getNdbIndexOperation(unique_idx, tab)) && 
          !op->readTuple(lm) && 
          !set_index_key(op, key_info, multi_range_curr->start_key.key) &&
          !define_read_attrs(curr, op) &&
          (op->setAbortOption(AO_IgnoreError), TRUE))
        curr += reclength;
      else
        ERR_RETURN(op ? op->getNdbError() : m_active_trans->getNdbError());
      break;
    }
    case ORDERED_INDEX: {
  range:
      multi_range_curr->range_flag &= ~(uint)UNIQUE_RANGE;
      if (scanOp == 0)
      {
        if (m_multi_cursor)
        {
          scanOp= m_multi_cursor;
          DBUG_ASSERT(scanOp->getSorted() == sorted);
          DBUG_ASSERT(scanOp->getLockMode() == 
                      (NdbOperation::LockMode)get_ndb_lock_type(m_lock.type));
          if (scanOp->reset_bounds(m_force_send))
            DBUG_RETURN(ndb_err(m_active_trans));
          
          end_of_buffer -= reclength;
        }
        else if ((scanOp= m_active_trans->getNdbIndexScanOperation(idx, tab)) 
                 &&!scanOp->readTuples(lm, 0, parallelism, sorted, FALSE, TRUE)
                 &&!generate_scan_filter(m_cond_stack, scanOp)
                 &&!define_read_attrs(end_of_buffer-reclength, scanOp))
        {
          m_multi_cursor= scanOp;
          m_multi_range_cursor_result_ptr= end_of_buffer-reclength;
        }
        else
        {
          ERR_RETURN(scanOp ? scanOp->getNdbError() : 
                     m_active_trans->getNdbError());
        }
      }

      const key_range *keys[2]= { &multi_range_curr->start_key, 
                                  &multi_range_curr->end_key };
      if ((res= set_bounds(scanOp, active_index, false, keys,
                           multi_range_curr-ranges)))
        DBUG_RETURN(res);
      break;
    }
    case UNDEFINED_INDEX:
      DBUG_ASSERT(FALSE);
      DBUG_RETURN(1);
      break;
    }
  }
  
  if (multi_range_curr != multi_range_end)
  {
    /**
     * Mark that we're using entire buffer (even if might not) as
     *   we haven't read all ranges for some reason
     * This as we don't want mysqld to reuse the buffer when we read
     *   the remaining ranges
     */
    buffer->end_of_used_area= (byte*)buffer->buffer_end;
  }
  else
  {
    buffer->end_of_used_area= curr;
  }
  
  /**
   * Set first operation in multi range
   */
  m_current_multi_operation= 
    lastOp ? lastOp->next() : m_active_trans->getFirstDefinedOperation();
  if (!(res= execute_no_commit_ie(this, m_active_trans)))
  {
    m_multi_range_defined= multi_range_curr;
    multi_range_curr= ranges;
    m_multi_range_result_ptr= (byte*)buffer->buffer;
    DBUG_RETURN(read_multi_range_next(found_range_p));
  }
  ERR_RETURN(m_active_trans->getNdbError());
}

#if 0
#define DBUG_MULTI_RANGE(x) DBUG_PRINT("info", ("read_multi_range_next: case %d\n", x));
#else
#define DBUG_MULTI_RANGE(x)
#endif

int
ha_ndbcluster::read_multi_range_next(KEY_MULTI_RANGE ** multi_range_found_p)
{
  DBUG_ENTER("ha_ndbcluster::read_multi_range_next");
  if (m_disable_multi_read)
  {
    DBUG_MULTI_RANGE(11);
    DBUG_RETURN(handler::read_multi_range_next(multi_range_found_p));
  }
  
  int res;
  int range_no;
  ulong reclength= table_share->reclength;
  const NdbOperation* op= m_current_multi_operation;
  for (;multi_range_curr < m_multi_range_defined; multi_range_curr++)
  {
    DBUG_MULTI_RANGE(12);
    if (multi_range_curr->range_flag & SKIP_RANGE)
      continue;
    if (multi_range_curr->range_flag & UNIQUE_RANGE)
    {
      if (op->getNdbError().code == 0)
      {
        DBUG_MULTI_RANGE(13);
        goto found_next;
      }
      
      op= m_active_trans->getNextCompletedOperation(op);
      m_multi_range_result_ptr += reclength;
      continue;
    } 
    else if (m_multi_cursor && !multi_range_sorted)
    {
      DBUG_MULTI_RANGE(1);
      if ((res= fetch_next(m_multi_cursor)) == 0)
      {
        DBUG_MULTI_RANGE(2);
        range_no= m_multi_cursor->get_range_no();
        goto found;
      } 
      else
      {
        DBUG_MULTI_RANGE(14);
        goto close_scan;
      }
    }
    else if (m_multi_cursor && multi_range_sorted)
    {
      if (m_active_cursor && (res= fetch_next(m_multi_cursor)))
      {
        DBUG_MULTI_RANGE(3);
        goto close_scan;
      }
      
      range_no= m_multi_cursor->get_range_no();
      uint current_range_no= multi_range_curr - m_multi_ranges;
      if ((uint) range_no == current_range_no)
      {
        DBUG_MULTI_RANGE(4);
        // return current row
        goto found;
      }
      else if (range_no > (int)current_range_no)
      {
        DBUG_MULTI_RANGE(5);
        // wait with current row
        m_active_cursor= 0;
        continue;
      }
      else 
      {
        DBUG_MULTI_RANGE(6);
        // First fetch from cursor
        DBUG_ASSERT(range_no == -1);
        if ((res= m_multi_cursor->nextResult(true)))
        {
          DBUG_MULTI_RANGE(15);
          goto close_scan;
        }
        multi_range_curr--; // Will be increased in for-loop
        continue;
      }
    }
    else /** m_multi_cursor == 0 */
    {
      DBUG_MULTI_RANGE(7);
      /**
       * Corresponds to range 5 in example in read_multi_range_first
       */
      (void)1;
      continue;
    }
    
    DBUG_ASSERT(FALSE); // Should only get here via goto's
close_scan:
    if (res == 1)
    {
      m_multi_cursor->close(FALSE, TRUE);
      m_active_cursor= m_multi_cursor= 0;
      DBUG_MULTI_RANGE(8);
      continue;
    } 
    else 
    {
      DBUG_MULTI_RANGE(9);
      DBUG_RETURN(ndb_err(m_active_trans));
    }
  }
  
  if (multi_range_curr == multi_range_end)
  {
    DBUG_MULTI_RANGE(16);
    DBUG_RETURN(HA_ERR_END_OF_FILE);
  }
  
  /**
   * Read remaining ranges
   */
  DBUG_RETURN(read_multi_range_first(multi_range_found_p, 
                                     multi_range_curr,
                                     multi_range_end - multi_range_curr, 
                                     multi_range_sorted,
                                     multi_range_buffer));
  
found:
  /**
   * Found a record belonging to a scan
   */
  m_active_cursor= m_multi_cursor;
  * multi_range_found_p= m_multi_ranges + range_no;
  memcpy(table->record[0], m_multi_range_cursor_result_ptr, reclength);
  setup_recattr(m_active_cursor->getFirstRecAttr());
  unpack_record(table->record[0]);
  table->status= 0;     
  DBUG_RETURN(0);
  
found_next:
  /**
   * Found a record belonging to a pk/index op,
   *   copy result and move to next to prepare for next call
   */
  * multi_range_found_p= multi_range_curr;
  memcpy(table->record[0], m_multi_range_result_ptr, reclength);
  setup_recattr(op->getFirstRecAttr());
  unpack_record(table->record[0]);
  table->status= 0;
  
  multi_range_curr++;
  m_current_multi_operation= m_active_trans->getNextCompletedOperation(op);
  m_multi_range_result_ptr += reclength;
  DBUG_RETURN(0);
}

int
ha_ndbcluster::setup_recattr(const NdbRecAttr* curr)
{
  DBUG_ENTER("setup_recattr");

  Field **field, **end;
  NdbValue *value= m_value;
  
  end= table->field + table_share->fields;
  
  for (field= table->field; field < end; field++, value++)
  {
    if ((* value).ptr)
    {
      DBUG_ASSERT(curr != 0);
      NdbValue* val= m_value + curr->getColumn()->getColumnNo();
      DBUG_ASSERT(val->ptr);
      val->rec= curr;
      curr= curr->next();
    }
  }
  
  DBUG_RETURN(0);
}

char*
ha_ndbcluster::update_table_comment(
                                /* out: table comment + additional */
        const char*     comment)/* in:  table comment defined by user */
{
  uint length= strlen(comment);
  if (length > 64000 - 3)
  {
    return((char*)comment); /* string too long */
  }

  Ndb* ndb;
  if (!(ndb= get_ndb()))
  {
    return((char*)comment);
  }

  ndb->setDatabaseName(m_dbname);
  NDBDICT* dict= ndb->getDictionary();
  const NDBTAB* tab= m_table;
  DBUG_ASSERT(tab != NULL);

  char *str;
  const char *fmt="%s%snumber_of_replicas: %d";
  const unsigned fmt_len_plus_extra= length + strlen(fmt);
  if ((str= my_malloc(fmt_len_plus_extra, MYF(0))) == NULL)
  {
    return (char*)comment;
  }

  my_snprintf(str,fmt_len_plus_extra,fmt,comment,
              length > 0 ? " ":"",
              tab->getReplicaCount());
  return str;
}


// Utility thread main loop
pthread_handler_t ndb_util_thread_func(void *arg __attribute__((unused)))
{
  THD *thd; /* needs to be first for thread_stack */
  Ndb* ndb;
  struct timespec abstime;
  List<NDB_SHARE> util_open_tables;

  my_thread_init();
  DBUG_ENTER("ndb_util_thread");
  DBUG_PRINT("enter", ("ndb_cache_check_time: %d", ndb_cache_check_time));

  thd= new THD; /* note that contructor of THD uses DBUG_ */
  THD_CHECK_SENTRY(thd);
  ndb= new Ndb(g_ndb_cluster_connection, "");

  pthread_detach_this_thread();
  ndb_util_thread= pthread_self();

  thd->thread_stack= (char*)&thd; /* remember where our stack is */
  if (thd->store_globals() || (ndb->init() != 0))
  {
    thd->cleanup();
    delete thd;
    delete ndb;
    DBUG_RETURN(NULL);
  }
  thd->init_for_queries();
  thd->version=refresh_version;
  thd->set_time();
  thd->main_security_ctx.host_or_ip= "";
  thd->client_capabilities = 0;
  my_net_init(&thd->net, 0);
  thd->main_security_ctx.master_access= ~0;
  thd->main_security_ctx.priv_user = 0;

  /*
    wait for mysql server to start
  */
  pthread_mutex_lock(&LOCK_server_started);
  while (!mysqld_server_started)
    pthread_cond_wait(&COND_server_started, &LOCK_server_started);
  pthread_mutex_unlock(&LOCK_server_started);

  ndbcluster_util_inited= 1;

  /*
    Wait for cluster to start
  */
  pthread_mutex_lock(&LOCK_ndb_util_thread);
  while (!ndb_cluster_node_id && (ndbcluster_hton.slot != ~(uint)0))
  {
    /* ndb not connected yet */
    set_timespec(abstime, 1);
    pthread_cond_timedwait(&COND_ndb_util_thread,
                           &LOCK_ndb_util_thread,
                           &abstime);
    if (abort_loop)
    {
      pthread_mutex_unlock(&LOCK_ndb_util_thread);
      goto ndb_util_thread_end;
    }
  }
  pthread_mutex_unlock(&LOCK_ndb_util_thread);

  {
    Thd_ndb *thd_ndb;
    if (!(thd_ndb= ha_ndbcluster::seize_thd_ndb()))
    {
      sql_print_error("Could not allocate Thd_ndb object");
      goto ndb_util_thread_end;
    }
    set_thd_ndb(thd, thd_ndb);
    thd_ndb->options|= TNO_NO_LOG_SCHEMA_OP;
  }

#ifdef HAVE_NDB_BINLOG
  if (ndb_extra_logging && ndb_binlog_running)
    sql_print_information("NDB Binlog: Ndb tables initially read only.");
  /* create tables needed by the replication */
  ndbcluster_setup_binlog_table_shares(thd);
#else
  /*
    Get all table definitions from the storage node
  */
  ndbcluster_find_all_files(thd);
#endif

  set_timespec(abstime, 0);
  for (;!abort_loop;)
  {
    pthread_mutex_lock(&LOCK_ndb_util_thread);
    pthread_cond_timedwait(&COND_ndb_util_thread,
                           &LOCK_ndb_util_thread,
                           &abstime);
    pthread_mutex_unlock(&LOCK_ndb_util_thread);
#ifdef NDB_EXTRA_DEBUG_UTIL_THREAD
    DBUG_PRINT("ndb_util_thread", ("Started, ndb_cache_check_time: %d",
                                   ndb_cache_check_time));
#endif
    if (abort_loop)
      break; /* Shutting down server */

#ifdef HAVE_NDB_BINLOG
    /*
      Check that the apply_status_share and schema_share has been created.
      If not try to create it
    */
    if (!ndb_binlog_tables_inited)
      ndbcluster_setup_binlog_table_shares(thd);
#endif

    if (ndb_cache_check_time == 0)
    {
      /* Wake up in 1 second to check if value has changed */
      set_timespec(abstime, 1);
      continue;
    }

    /* Lock mutex and fill list with pointers to all open tables */
    NDB_SHARE *share;
    pthread_mutex_lock(&ndbcluster_mutex);
    for (uint i= 0; i < ndbcluster_open_tables.records; i++)
    {
      share= (NDB_SHARE *)hash_element(&ndbcluster_open_tables, i);
#ifdef HAVE_NDB_BINLOG
      if ((share->use_count - (int) (share->op != 0) - (int) (share->op != 0))
          <= 0)
        continue; // injector thread is the only user, skip statistics
      share->util_lock= current_thd; // Mark that util thread has lock
#endif /* HAVE_NDB_BINLOG */
      share->use_count++; /* Make sure the table can't be closed */
      DBUG_PRINT("ndb_util_thread",
                 ("Found open table[%d]: %s, use_count: %d",
                  i, share->table_name, share->use_count));

      /* Store pointer to table */
      util_open_tables.push_back(share);
    }
    pthread_mutex_unlock(&ndbcluster_mutex);

    /* Iterate through the  open files list */
    List_iterator_fast<NDB_SHARE> it(util_open_tables);
    while ((share= it++))
    {
#ifdef HAVE_NDB_BINLOG
      if ((share->use_count - (int) (share->op != 0) - (int) (share->op != 0))
          <= 1)
      {
        /*
          Util thread and injector thread is the only user, skip statistics
	*/
        free_share(&share);
        continue;
      }
#endif /* HAVE_NDB_BINLOG */
      DBUG_PRINT("ndb_util_thread",
                 ("Fetching commit count for: %s",
                  share->key));

      /* Contact NDB to get commit count for table */
      ndb->setDatabaseName(share->db);
      struct Ndb_statistics stat;

      uint lock;
      pthread_mutex_lock(&share->mutex);
      lock= share->commit_count_lock;
      pthread_mutex_unlock(&share->mutex);

      {
        Ndb_table_guard ndbtab_g(ndb->getDictionary(), share->table_name);
        if (ndbtab_g.get_table() &&
            ndb_get_table_statistics(ndb, ndbtab_g.get_table(), &stat) == 0)
        {
          DBUG_PRINT("ndb_util_thread",
                     ("Table: %s, commit_count: %llu, rows: %llu",
                      share->key, stat.commit_count, stat.row_count));
        }
        else
        {
          DBUG_PRINT("ndb_util_thread",
                     ("Error: Could not get commit count for table %s",
                      share->key));
          stat.commit_count= 0;
        }
      }

      pthread_mutex_lock(&share->mutex);
      if (share->commit_count_lock == lock)
        share->commit_count= stat.commit_count;
      pthread_mutex_unlock(&share->mutex);

      /* Decrease the use count and possibly free share */
      free_share(&share);
    }

    /* Clear the list of open tables */
    util_open_tables.empty();

    /* Calculate new time to wake up */
    int secs= 0;
    int msecs= ndb_cache_check_time;

    struct timeval tick_time;
    gettimeofday(&tick_time, 0);
    abstime.tv_sec=  tick_time.tv_sec;
    abstime.tv_nsec= tick_time.tv_usec * 1000;

    if (msecs >= 1000){
      secs=  msecs / 1000;
      msecs= msecs % 1000;
    }

    abstime.tv_sec+=  secs;
    abstime.tv_nsec+= msecs * 1000000;
    if (abstime.tv_nsec >= 1000000000) {
      abstime.tv_sec+=  1;
      abstime.tv_nsec-= 1000000000;
    }
  }
ndb_util_thread_end:
  sql_print_information("Stopping Cluster Utility thread");
  net_end(&thd->net);
  thd->cleanup();
  delete thd;
  delete ndb;
  DBUG_PRINT("exit", ("ndb_util_thread"));
  my_thread_end();
  pthread_exit(0);
  DBUG_RETURN(NULL);
}

/*
  Condition pushdown
*/
/*
  Push a condition to ndbcluster storage engine for evaluation 
  during table   and index scans. The conditions will be stored on a stack
  for possibly storing several conditions. The stack can be popped
  by calling cond_pop, handler::extra(HA_EXTRA_RESET) (handler::reset())
  will clear the stack.
  The current implementation supports arbitrary AND/OR nested conditions
  with comparisons between columns and constants (including constant
  expressions and function calls) and the following comparison operators:
  =, !=, >, >=, <, <=, "is null", and "is not null".
  
  RETURN
    NULL The condition was supported and will be evaluated for each 
    row found during the scan
    cond The condition was not supported and all rows will be returned from
         the scan for evaluation (and thus not saved on stack)
*/
const 
COND* 
ha_ndbcluster::cond_push(const COND *cond) 
{ 
  DBUG_ENTER("cond_push");
  Ndb_cond_stack *ndb_cond = new Ndb_cond_stack();
  DBUG_EXECUTE("where",print_where((COND *)cond, m_tabname););
  if (m_cond_stack)
    ndb_cond->next= m_cond_stack;
  else
    ndb_cond->next= NULL;
  m_cond_stack= ndb_cond;
  
  if (serialize_cond(cond, ndb_cond))
  {
    DBUG_RETURN(NULL);
  }
  else
  {
    cond_pop();
  }
  DBUG_RETURN(cond); 
}

/*
  Pop the top condition from the condition stack of the handler instance.
*/
void 
ha_ndbcluster::cond_pop() 
{ 
  Ndb_cond_stack *ndb_cond_stack= m_cond_stack;  
  if (ndb_cond_stack)
  {
    m_cond_stack= ndb_cond_stack->next;
    delete ndb_cond_stack;
  }
}

/*
  Clear the condition stack
*/
void
ha_ndbcluster::cond_clear()
{
  DBUG_ENTER("cond_clear");
  while (m_cond_stack)
    cond_pop();

  DBUG_VOID_RETURN;
}

/*
  Serialize the item tree into a linked list represented by Ndb_cond
  for fast generation of NbdScanFilter. Adds information such as
  position of fields that is not directly available in the Item tree.
  Also checks if condition is supported.
*/
void ndb_serialize_cond(const Item *item, void *arg)
{
  Ndb_cond_traverse_context *context= (Ndb_cond_traverse_context *) arg;
  DBUG_ENTER("ndb_serialize_cond");  

  // Check if we are skipping arguments to a function to be evaluated
  if (context->skip)
  {
    DBUG_PRINT("info", ("Skiping argument %d", context->skip));
    context->skip--;
    switch (item->type()) {
    case Item::FUNC_ITEM:
    {
      Item_func *func_item= (Item_func *) item;
      context->skip+= func_item->argument_count();
      break;
    }
    case Item::INT_ITEM:
    case Item::REAL_ITEM:
    case Item::STRING_ITEM:
    case Item::VARBIN_ITEM:
    case Item::DECIMAL_ITEM:
      break;
    default:
      context->supported= FALSE;
      break;
    }
    
    DBUG_VOID_RETURN;
  }
  
  if (context->supported)
  {
    Ndb_rewrite_context *rewrite_context= context->rewrite_stack;
    const Item_func *func_item;
    // Check if we are rewriting some unsupported function call
    if (rewrite_context &&
        (func_item= rewrite_context->func_item) &&
        rewrite_context->count++ == 0)
    {
      switch (func_item->functype()) {
      case Item_func::BETWEEN:
        /*
          Rewrite 
          <field>|<const> BETWEEN <const1>|<field1> AND <const2>|<field2>
          to <field>|<const> > <const1>|<field1> AND 
          <field>|<const> < <const2>|<field2>
          or actually in prefix format
          BEGIN(AND) GT(<field>|<const>, <const1>|<field1>), 
          LT(<field>|<const>, <const2>|<field2>), END()
        */
      case Item_func::IN_FUNC:
      {
        /*
          Rewrite <field>|<const> IN(<const1>|<field1>, <const2>|<field2>,..)
          to <field>|<const> = <const1>|<field1> OR 
          <field> = <const2>|<field2> ...
          or actually in prefix format
          BEGIN(OR) EQ(<field>|<const>, <const1><field1>), 
          EQ(<field>|<const>, <const2>|<field2>), ... END()
          Each part of the disjunction is added for each call
          to ndb_serialize_cond and end of rewrite statement 
          is wrapped in end of ndb_serialize_cond
        */
        if (context->expecting(item->type()))
        {
          // This is the <field>|<const> item, save it in the rewrite context
          rewrite_context->left_hand_item= item;
          if (item->type() == Item::FUNC_ITEM)
          {
            Item_func *func_item= (Item_func *) item;
            if (func_item->functype() == Item_func::UNKNOWN_FUNC &&
                func_item->const_item())
            {
              // Skip any arguments since we will evaluate function instead
              DBUG_PRINT("info", ("Skip until end of arguments marker"));
              context->skip= func_item->argument_count();
            }
            else
            {
              DBUG_PRINT("info", ("Found unsupported functional expression in BETWEEN|IN"));
              context->supported= FALSE;
              DBUG_VOID_RETURN;
              
            }
          }
        }
        else
        {
          // Non-supported BETWEEN|IN expression
          DBUG_PRINT("info", ("Found unexpected item of type %u in BETWEEN|IN",
                              item->type()));
          context->supported= FALSE;
          DBUG_VOID_RETURN;
        }
        break;
      }
      default:
        context->supported= FALSE;
        break;
      }
      DBUG_VOID_RETURN;
    }
    else
    {
      Ndb_cond_stack *ndb_stack= context->stack_ptr;
      Ndb_cond *prev_cond= context->cond_ptr;
      Ndb_cond *curr_cond= context->cond_ptr= new Ndb_cond();
      if (!ndb_stack->ndb_cond)
        ndb_stack->ndb_cond= curr_cond;
      curr_cond->prev= prev_cond;
      if (prev_cond) prev_cond->next= curr_cond;
    // Check if we are rewriting some unsupported function call
      if (context->rewrite_stack)
      {
        Ndb_rewrite_context *rewrite_context= context->rewrite_stack;
        const Item_func *func_item= rewrite_context->func_item;
        switch (func_item->functype()) {
        case Item_func::BETWEEN:
        {
          /*
            Rewrite 
            <field>|<const> BETWEEN <const1>|<field1> AND <const2>|<field2>
            to <field>|<const> > <const1>|<field1> AND 
            <field>|<const> < <const2>|<field2>
            or actually in prefix format
            BEGIN(AND) GT(<field>|<const>, <const1>|<field1>), 
            LT(<field>|<const>, <const2>|<field2>), END()
          */
          if (rewrite_context->count == 2)
          {
            // Lower limit of BETWEEN
            DBUG_PRINT("info", ("GE_FUNC"));      
            curr_cond->ndb_item= new Ndb_item(Item_func::GE_FUNC, 2);
          }
          else if (rewrite_context->count == 3)
          {
            // Upper limit of BETWEEN
            DBUG_PRINT("info", ("LE_FUNC"));      
            curr_cond->ndb_item= new Ndb_item(Item_func::LE_FUNC, 2);
          }
          else
          {
            // Illegal BETWEEN expression
            DBUG_PRINT("info", ("Illegal BETWEEN expression"));
            context->supported= FALSE;
            DBUG_VOID_RETURN;
          }
          break;
        }
        case Item_func::IN_FUNC:
        {
          /*
            Rewrite <field>|<const> IN(<const1>|<field1>, <const2>|<field2>,..)
            to <field>|<const> = <const1>|<field1> OR 
            <field> = <const2>|<field2> ...
            or actually in prefix format
            BEGIN(OR) EQ(<field>|<const>, <const1><field1>), 
            EQ(<field>|<const>, <const2>|<field2>), ... END()
            Each part of the disjunction is added for each call
            to ndb_serialize_cond and end of rewrite statement 
            is wrapped in end of ndb_serialize_cond
          */
          DBUG_PRINT("info", ("EQ_FUNC"));      
          curr_cond->ndb_item= new Ndb_item(Item_func::EQ_FUNC, 2);
          break;
        }
        default:
          context->supported= FALSE;
        }
        // Handle left hand <field>|<const>
        context->rewrite_stack= NULL; // Disable rewrite mode
        context->expect_only(Item::FIELD_ITEM);
        context->expect_field_result(STRING_RESULT);
        context->expect_field_result(REAL_RESULT);
        context->expect_field_result(INT_RESULT);
        context->expect_field_result(DECIMAL_RESULT);
        context->expect(Item::INT_ITEM);
        context->expect(Item::STRING_ITEM);
        context->expect(Item::VARBIN_ITEM);
        context->expect(Item::FUNC_ITEM);
        ndb_serialize_cond(rewrite_context->left_hand_item, arg);
        context->skip= 0; // Any FUNC_ITEM expression has already been parsed
        context->rewrite_stack= rewrite_context; // Enable rewrite mode
        if (!context->supported)
          DBUG_VOID_RETURN;

        prev_cond= context->cond_ptr;
        curr_cond= context->cond_ptr= new Ndb_cond();
        prev_cond->next= curr_cond;
      }
      
      // Check for end of AND/OR expression
      if (!item)
      {
        // End marker for condition group
        DBUG_PRINT("info", ("End of condition group"));
        curr_cond->ndb_item= new Ndb_item(NDB_END_COND);
      }
      else
      {
        switch (item->type()) {
        case Item::FIELD_ITEM:
        {
          Item_field *field_item= (Item_field *) item;
          Field *field= field_item->field;
          enum_field_types type= field->type();
          /*
            Check that the field is part of the table of the handler
            instance and that we expect a field with of this result type.
          */
          if (context->table == field->table)
          {       
            const NDBTAB *tab= (const NDBTAB *) context->ndb_table;
            DBUG_PRINT("info", ("FIELD_ITEM"));
            DBUG_PRINT("info", ("table %s", tab->getName()));
            DBUG_PRINT("info", ("column %s", field->field_name));
            DBUG_PRINT("info", ("result type %d", field->result_type()));
            
            // Check that we are expecting a field and with the correct
            // result type
            if (context->expecting(Item::FIELD_ITEM) &&
                (context->expecting_field_result(field->result_type()) ||
                 // Date and year can be written as string or int
                 ((type == MYSQL_TYPE_TIME ||
                   type == MYSQL_TYPE_DATE || 
                   type == MYSQL_TYPE_YEAR ||
                   type == MYSQL_TYPE_DATETIME)
                  ? (context->expecting_field_result(STRING_RESULT) ||
                     context->expecting_field_result(INT_RESULT))
                  : true)) &&
                // Bit fields no yet supported in scan filter
                type != MYSQL_TYPE_BIT &&
                // No BLOB support in scan filter
                type != MYSQL_TYPE_TINY_BLOB &&
                type != MYSQL_TYPE_MEDIUM_BLOB &&
                type != MYSQL_TYPE_LONG_BLOB &&
                type != MYSQL_TYPE_BLOB)
            {
              const NDBCOL *col= tab->getColumn(field->field_name);
              DBUG_ASSERT(col);
              curr_cond->ndb_item= new Ndb_item(field, col->getColumnNo());
              context->dont_expect(Item::FIELD_ITEM);
              context->expect_no_field_result();
              if (context->expect_mask)
              {
                // We have not seen second argument yet
                if (type == MYSQL_TYPE_TIME ||
                    type == MYSQL_TYPE_DATE || 
                    type == MYSQL_TYPE_YEAR ||
                    type == MYSQL_TYPE_DATETIME)
                {
                  context->expect_only(Item::STRING_ITEM);
                  context->expect(Item::INT_ITEM);
                }
                else
                  switch (field->result_type()) {
                  case STRING_RESULT:
                    // Expect char string or binary string
                    context->expect_only(Item::STRING_ITEM);
                    context->expect(Item::VARBIN_ITEM);
                    context->expect_collation(field_item->collation.collation);
                    break;
                  case REAL_RESULT:
                    context->expect_only(Item::REAL_ITEM);
                    context->expect(Item::DECIMAL_ITEM);
                    context->expect(Item::INT_ITEM);
                    break;
                  case INT_RESULT:
                    context->expect_only(Item::INT_ITEM);
                    context->expect(Item::VARBIN_ITEM);
                    break;
                  case DECIMAL_RESULT:
                    context->expect_only(Item::DECIMAL_ITEM);
                    context->expect(Item::REAL_ITEM);
                    context->expect(Item::INT_ITEM);
                    break;
                  default:
                    break;
                  }    
              }
              else
              {
                // Expect another logical expression
                context->expect_only(Item::FUNC_ITEM);
                context->expect(Item::COND_ITEM);
                // Check that field and string constant collations are the same
                if ((field->result_type() == STRING_RESULT) &&
                    !context->expecting_collation(item->collation.collation)
                    && type != MYSQL_TYPE_TIME
                    && type != MYSQL_TYPE_DATE
                    && type != MYSQL_TYPE_YEAR
                    && type != MYSQL_TYPE_DATETIME)
                {
                  DBUG_PRINT("info", ("Found non-matching collation %s",  
                                      item->collation.collation->name)); 
                  context->supported= FALSE;                
                }
              }
              break;
            }
            else
            {
              DBUG_PRINT("info", ("Was not expecting field of type %u(%u)",
                                  field->result_type(), type));
              context->supported= FALSE;
            }
          }
          else
          {
            DBUG_PRINT("info", ("Was not expecting field from table %s (%s)",
                                context->table->s->table_name.str, 
                                field->table->s->table_name.str));
            context->supported= FALSE;
          }
          break;
        }
        case Item::FUNC_ITEM:
        {
          Item_func *func_item= (Item_func *) item;
          // Check that we expect a function or functional expression here
          if (context->expecting(Item::FUNC_ITEM) || 
              func_item->functype() == Item_func::UNKNOWN_FUNC)
            context->expect_nothing();
          else
          {
            // Did not expect function here
            context->supported= FALSE;
            break;
          }
          
          switch (func_item->functype()) {
          case Item_func::EQ_FUNC:
          {
            DBUG_PRINT("info", ("EQ_FUNC"));      
            curr_cond->ndb_item= new Ndb_item(func_item->functype(), 
                                              func_item);      
            context->expect(Item::STRING_ITEM);
            context->expect(Item::INT_ITEM);
            context->expect(Item::REAL_ITEM);
            context->expect(Item::DECIMAL_ITEM);
            context->expect(Item::VARBIN_ITEM);
            context->expect(Item::FIELD_ITEM);
            context->expect_field_result(STRING_RESULT);
            context->expect_field_result(REAL_RESULT);
            context->expect_field_result(INT_RESULT);
            context->expect_field_result(DECIMAL_RESULT);
            break;
          }
          case Item_func::NE_FUNC:
          {
            DBUG_PRINT("info", ("NE_FUNC"));      
            curr_cond->ndb_item= new Ndb_item(func_item->functype(),
                                              func_item);      
            context->expect(Item::STRING_ITEM);
            context->expect(Item::INT_ITEM);
            context->expect(Item::REAL_ITEM);
            context->expect(Item::DECIMAL_ITEM);
            context->expect(Item::VARBIN_ITEM);
            context->expect(Item::FIELD_ITEM);
            context->expect_field_result(STRING_RESULT);
            context->expect_field_result(REAL_RESULT);
            context->expect_field_result(INT_RESULT);
            context->expect_field_result(DECIMAL_RESULT);
            break;
          }
          case Item_func::LT_FUNC:
          {
            DBUG_PRINT("info", ("LT_FUNC"));      
            curr_cond->ndb_item= new Ndb_item(func_item->functype(),
                                              func_item);      
            context->expect(Item::STRING_ITEM);
            context->expect(Item::INT_ITEM);
            context->expect(Item::REAL_ITEM);
            context->expect(Item::DECIMAL_ITEM);
            context->expect(Item::VARBIN_ITEM);
            context->expect(Item::FIELD_ITEM);
            context->expect_field_result(STRING_RESULT);
            context->expect_field_result(REAL_RESULT);
            context->expect_field_result(INT_RESULT);
            context->expect_field_result(DECIMAL_RESULT);
            break;
          }
          case Item_func::LE_FUNC:
          {
            DBUG_PRINT("info", ("LE_FUNC"));      
            curr_cond->ndb_item= new Ndb_item(func_item->functype(),
                                              func_item);      
            context->expect(Item::STRING_ITEM);
            context->expect(Item::INT_ITEM);
            context->expect(Item::REAL_ITEM);
            context->expect(Item::DECIMAL_ITEM);
            context->expect(Item::VARBIN_ITEM);
            context->expect(Item::FIELD_ITEM);
            context->expect_field_result(STRING_RESULT);
            context->expect_field_result(REAL_RESULT);
            context->expect_field_result(INT_RESULT);
            context->expect_field_result(DECIMAL_RESULT);
            break;
          }
          case Item_func::GE_FUNC:
          {
            DBUG_PRINT("info", ("GE_FUNC"));      
            curr_cond->ndb_item= new Ndb_item(func_item->functype(),
                                              func_item);      
            context->expect(Item::STRING_ITEM);
            context->expect(Item::INT_ITEM);
            context->expect(Item::REAL_ITEM);
            context->expect(Item::DECIMAL_ITEM);
            context->expect(Item::VARBIN_ITEM);
            context->expect(Item::FIELD_ITEM);
            context->expect_field_result(STRING_RESULT);
            context->expect_field_result(REAL_RESULT);
            context->expect_field_result(INT_RESULT);
            context->expect_field_result(DECIMAL_RESULT);
            break;
          }
          case Item_func::GT_FUNC:
          {
            DBUG_PRINT("info", ("GT_FUNC"));      
            curr_cond->ndb_item= new Ndb_item(func_item->functype(),
                                              func_item);      
            context->expect(Item::STRING_ITEM);
            context->expect(Item::REAL_ITEM);
            context->expect(Item::DECIMAL_ITEM);
            context->expect(Item::INT_ITEM);
            context->expect(Item::VARBIN_ITEM);
            context->expect(Item::FIELD_ITEM);
            context->expect_field_result(STRING_RESULT);
            context->expect_field_result(REAL_RESULT);
            context->expect_field_result(INT_RESULT);
            context->expect_field_result(DECIMAL_RESULT);
            break;
          }
          case Item_func::LIKE_FUNC:
          {
            DBUG_PRINT("info", ("LIKE_FUNC"));      
            curr_cond->ndb_item= new Ndb_item(func_item->functype(),
                                              func_item);      
            context->expect(Item::STRING_ITEM);
            context->expect(Item::FIELD_ITEM);
            context->expect_field_result(STRING_RESULT);
            context->expect(Item::FUNC_ITEM);
            break;
          }
          case Item_func::ISNULL_FUNC:
          {
            DBUG_PRINT("info", ("ISNULL_FUNC"));      
            curr_cond->ndb_item= new Ndb_item(func_item->functype(),
                                              func_item);      
            context->expect(Item::FIELD_ITEM);
            context->expect_field_result(STRING_RESULT);
            context->expect_field_result(REAL_RESULT);
            context->expect_field_result(INT_RESULT);
            context->expect_field_result(DECIMAL_RESULT);
            break;
          }
          case Item_func::ISNOTNULL_FUNC:
          {
            DBUG_PRINT("info", ("ISNOTNULL_FUNC"));      
            curr_cond->ndb_item= new Ndb_item(func_item->functype(),
                                              func_item);     
            context->expect(Item::FIELD_ITEM);
            context->expect_field_result(STRING_RESULT);
            context->expect_field_result(REAL_RESULT);
            context->expect_field_result(INT_RESULT);
            context->expect_field_result(DECIMAL_RESULT);
            break;
          }
          case Item_func::NOT_FUNC:
          {
            DBUG_PRINT("info", ("NOT_FUNC"));      
            curr_cond->ndb_item= new Ndb_item(func_item->functype(),
                                              func_item);     
            context->expect(Item::FUNC_ITEM);
            context->expect(Item::COND_ITEM);
            break;
          }
          case Item_func::BETWEEN:
          {
            DBUG_PRINT("info", ("BETWEEN, rewriting using AND"));
            Item_func_between *between_func= (Item_func_between *) func_item;
            Ndb_rewrite_context *rewrite_context= 
              new Ndb_rewrite_context(func_item);
            rewrite_context->next= context->rewrite_stack;
            context->rewrite_stack= rewrite_context;
            if (between_func->negated)
            {
              DBUG_PRINT("info", ("NOT_FUNC"));
              curr_cond->ndb_item= new Ndb_item(Item_func::NOT_FUNC, 1);
              prev_cond= curr_cond;
              curr_cond= context->cond_ptr= new Ndb_cond();
              curr_cond->prev= prev_cond;
              prev_cond->next= curr_cond;
            }
            DBUG_PRINT("info", ("COND_AND_FUNC"));
            curr_cond->ndb_item= 
              new Ndb_item(Item_func::COND_AND_FUNC, 
                           func_item->argument_count() - 1);
            context->expect_only(Item::FIELD_ITEM);
            context->expect(Item::INT_ITEM);
            context->expect(Item::STRING_ITEM);
            context->expect(Item::VARBIN_ITEM);
            context->expect(Item::FUNC_ITEM);
            break;
          }
          case Item_func::IN_FUNC:
          {
            DBUG_PRINT("info", ("IN_FUNC, rewriting using OR"));
            Item_func_in *in_func= (Item_func_in *) func_item;
            Ndb_rewrite_context *rewrite_context= 
              new Ndb_rewrite_context(func_item);
            rewrite_context->next= context->rewrite_stack;
            context->rewrite_stack= rewrite_context;
            if (in_func->negated)
            {
              DBUG_PRINT("info", ("NOT_FUNC"));
              curr_cond->ndb_item= new Ndb_item(Item_func::NOT_FUNC, 1);
              prev_cond= curr_cond;
              curr_cond= context->cond_ptr= new Ndb_cond();
              curr_cond->prev= prev_cond;
              prev_cond->next= curr_cond;
            }
            DBUG_PRINT("info", ("COND_OR_FUNC"));
            curr_cond->ndb_item= new Ndb_item(Item_func::COND_OR_FUNC, 
                                              func_item->argument_count() - 1);
            context->expect_only(Item::FIELD_ITEM);
            context->expect(Item::INT_ITEM);
            context->expect(Item::STRING_ITEM);
            context->expect(Item::VARBIN_ITEM);
            context->expect(Item::FUNC_ITEM);
            break;
          }
          case Item_func::UNKNOWN_FUNC:
          {
            DBUG_PRINT("info", ("UNKNOWN_FUNC %s", 
                                func_item->const_item()?"const":""));  
            DBUG_PRINT("info", ("result type %d", func_item->result_type()));
            if (func_item->const_item())
            {
              switch (func_item->result_type()) {
              case STRING_RESULT:
              {
                NDB_ITEM_QUALIFICATION q;
                q.value_type= Item::STRING_ITEM;
                curr_cond->ndb_item= new Ndb_item(NDB_VALUE, q, item); 
                if (context->expect_field_result_mask)
                {
                  // We have not seen the field argument yet
                  context->expect_only(Item::FIELD_ITEM);
                  context->expect_only_field_result(STRING_RESULT);
                  context->expect_collation(func_item->collation.collation);
                }
                else
                {
                  // Expect another logical expression
                  context->expect_only(Item::FUNC_ITEM);
                  context->expect(Item::COND_ITEM);
                  // Check that string result have correct collation
                  if (!context->expecting_collation(item->collation.collation))
                  {
                    DBUG_PRINT("info", ("Found non-matching collation %s",  
                                        item->collation.collation->name));
                    context->supported= FALSE;
                  }
                }
                // Skip any arguments since we will evaluate function instead
                DBUG_PRINT("info", ("Skip until end of arguments marker"));
                context->skip= func_item->argument_count();
                break;
              }
              case REAL_RESULT:
              {
                NDB_ITEM_QUALIFICATION q;
                q.value_type= Item::REAL_ITEM;
                curr_cond->ndb_item= new Ndb_item(NDB_VALUE, q, item);
                if (context->expect_field_result_mask) 
                {
                  // We have not seen the field argument yet
                  context->expect_only(Item::FIELD_ITEM);
                  context->expect_only_field_result(REAL_RESULT);
                }
                else
                {
                  // Expect another logical expression
                  context->expect_only(Item::FUNC_ITEM);
                  context->expect(Item::COND_ITEM);
                }
                
                // Skip any arguments since we will evaluate function instead
                DBUG_PRINT("info", ("Skip until end of arguments marker"));
                context->skip= func_item->argument_count();
                break;
              }
              case INT_RESULT:
              {
                NDB_ITEM_QUALIFICATION q;
                q.value_type= Item::INT_ITEM;
                curr_cond->ndb_item= new Ndb_item(NDB_VALUE, q, item);
                if (context->expect_field_result_mask) 
                {
                  // We have not seen the field argument yet
                  context->expect_only(Item::FIELD_ITEM);
                  context->expect_only_field_result(INT_RESULT);
                }
                else
                {
                  // Expect another logical expression
                  context->expect_only(Item::FUNC_ITEM);
                  context->expect(Item::COND_ITEM);
                }
                
                // Skip any arguments since we will evaluate function instead
                DBUG_PRINT("info", ("Skip until end of arguments marker"));
                context->skip= func_item->argument_count();
                break;
              }
              case DECIMAL_RESULT:
              {
                NDB_ITEM_QUALIFICATION q;
                q.value_type= Item::DECIMAL_ITEM;
                curr_cond->ndb_item= new Ndb_item(NDB_VALUE, q, item);
                if (context->expect_field_result_mask) 
                {
                  // We have not seen the field argument yet
                  context->expect_only(Item::FIELD_ITEM);
                  context->expect_only_field_result(DECIMAL_RESULT);
                }
                else
                {
                  // Expect another logical expression
                  context->expect_only(Item::FUNC_ITEM);
                  context->expect(Item::COND_ITEM);
                }
                // Skip any arguments since we will evaluate function instead
                DBUG_PRINT("info", ("Skip until end of arguments marker"));
                context->skip= func_item->argument_count();
                break;
              }
              default:
                break;
              }
            }
            else
              // Function does not return constant expression
              context->supported= FALSE;
            break;
          }
          default:
          {
            DBUG_PRINT("info", ("Found func_item of type %d", 
                                func_item->functype()));
            context->supported= FALSE;
          }
          }
          break;
        }
        case Item::STRING_ITEM:
          DBUG_PRINT("info", ("STRING_ITEM")); 
          if (context->expecting(Item::STRING_ITEM)) 
          {
#ifndef DBUG_OFF
            char buff[256];
            String str(buff,(uint32) sizeof(buff), system_charset_info);
            str.length(0);
            Item_string *string_item= (Item_string *) item;
            DBUG_PRINT("info", ("value \"%s\"", 
                                string_item->val_str(&str)->ptr()));
#endif
            NDB_ITEM_QUALIFICATION q;
            q.value_type= Item::STRING_ITEM;
            curr_cond->ndb_item= new Ndb_item(NDB_VALUE, q, item);      
            if (context->expect_field_result_mask)
            {
              // We have not seen the field argument yet
              context->expect_only(Item::FIELD_ITEM);
              context->expect_only_field_result(STRING_RESULT);
              context->expect_collation(item->collation.collation);
            }
            else 
            {
              // Expect another logical expression
              context->expect_only(Item::FUNC_ITEM);
              context->expect(Item::COND_ITEM);
              // Check that we are comparing with a field with same collation
              if (!context->expecting_collation(item->collation.collation))
              {
                DBUG_PRINT("info", ("Found non-matching collation %s",  
                                    item->collation.collation->name));
                context->supported= FALSE;
              }
            }
          }
          else
            context->supported= FALSE;
          break;
        case Item::INT_ITEM:
          DBUG_PRINT("info", ("INT_ITEM"));
          if (context->expecting(Item::INT_ITEM)) 
          {
            Item_int *int_item= (Item_int *) item;      
            DBUG_PRINT("info", ("value %d", int_item->value));
            NDB_ITEM_QUALIFICATION q;
            q.value_type= Item::INT_ITEM;
            curr_cond->ndb_item= new Ndb_item(NDB_VALUE, q, item);
            if (context->expect_field_result_mask) 
            {
              // We have not seen the field argument yet
              context->expect_only(Item::FIELD_ITEM);
              context->expect_only_field_result(INT_RESULT);
              context->expect_field_result(REAL_RESULT);
              context->expect_field_result(DECIMAL_RESULT);
            }
            else
            {
              // Expect another logical expression
              context->expect_only(Item::FUNC_ITEM);
              context->expect(Item::COND_ITEM);
            }
          }
          else
            context->supported= FALSE;
          break;
        case Item::REAL_ITEM:
          DBUG_PRINT("info", ("REAL_ITEM %s"));
          if (context->expecting(Item::REAL_ITEM)) 
          {
            Item_float *float_item= (Item_float *) item;      
            DBUG_PRINT("info", ("value %f", float_item->value));
            NDB_ITEM_QUALIFICATION q;
            q.value_type= Item::REAL_ITEM;
            curr_cond->ndb_item= new Ndb_item(NDB_VALUE, q, item);
            if (context->expect_field_result_mask) 
            {
              // We have not seen the field argument yet
              context->expect_only(Item::FIELD_ITEM);
              context->expect_only_field_result(REAL_RESULT);
            }
            else
            {
              // Expect another logical expression
              context->expect_only(Item::FUNC_ITEM);
              context->expect(Item::COND_ITEM);
            }
          }
          else
            context->supported= FALSE;
          break;
        case Item::VARBIN_ITEM:
          DBUG_PRINT("info", ("VARBIN_ITEM"));
          if (context->expecting(Item::VARBIN_ITEM)) 
          {
            NDB_ITEM_QUALIFICATION q;
            q.value_type= Item::VARBIN_ITEM;
            curr_cond->ndb_item= new Ndb_item(NDB_VALUE, q, item);      
            if (context->expect_field_result_mask)
            {
              // We have not seen the field argument yet
              context->expect_only(Item::FIELD_ITEM);
              context->expect_only_field_result(STRING_RESULT);
            }
            else
            {
              // Expect another logical expression
              context->expect_only(Item::FUNC_ITEM);
              context->expect(Item::COND_ITEM);
            }
          }
          else
            context->supported= FALSE;
          break;
        case Item::DECIMAL_ITEM:
          DBUG_PRINT("info", ("DECIMAL_ITEM %s"));
          if (context->expecting(Item::DECIMAL_ITEM)) 
          {
            Item_decimal *decimal_item= (Item_decimal *) item;      
            DBUG_PRINT("info", ("value %f", decimal_item->val_real()));
            NDB_ITEM_QUALIFICATION q;
            q.value_type= Item::DECIMAL_ITEM;
            curr_cond->ndb_item= new Ndb_item(NDB_VALUE, q, item);
            if (context->expect_field_result_mask) 
            {
              // We have not seen the field argument yet
              context->expect_only(Item::FIELD_ITEM);
              context->expect_only_field_result(REAL_RESULT);
              context->expect_field_result(DECIMAL_RESULT);
            }
            else
            {
              // Expect another logical expression
              context->expect_only(Item::FUNC_ITEM);
              context->expect(Item::COND_ITEM);
            }
          }
          else
            context->supported= FALSE;
          break;
        case Item::COND_ITEM:
        {
          Item_cond *cond_item= (Item_cond *) item;
          
          if (context->expecting(Item::COND_ITEM))
          {
            switch (cond_item->functype()) {
            case Item_func::COND_AND_FUNC:
              DBUG_PRINT("info", ("COND_AND_FUNC"));
              curr_cond->ndb_item= new Ndb_item(cond_item->functype(),
                                                cond_item);      
              break;
            case Item_func::COND_OR_FUNC:
              DBUG_PRINT("info", ("COND_OR_FUNC"));
              curr_cond->ndb_item= new Ndb_item(cond_item->functype(),
                                                cond_item);      
              break;
            default:
              DBUG_PRINT("info", ("COND_ITEM %d", cond_item->functype()));
              context->supported= FALSE;
              break;
            }
          }
          else
          {
            /* Did not expect condition */
            context->supported= FALSE;          
          }
          break;
        }
        default:
        {
          DBUG_PRINT("info", ("Found item of type %d", item->type()));
          context->supported= FALSE;
        }
        }
      }
      if (context->supported && context->rewrite_stack)
      {
        Ndb_rewrite_context *rewrite_context= context->rewrite_stack;
        if (rewrite_context->count == 
            rewrite_context->func_item->argument_count())
        {
          // Rewrite is done, wrap an END() at the en
          DBUG_PRINT("info", ("End of condition group"));
          prev_cond= curr_cond;
          curr_cond= context->cond_ptr= new Ndb_cond();
          curr_cond->prev= prev_cond;
          prev_cond->next= curr_cond;
          curr_cond->ndb_item= new Ndb_item(NDB_END_COND);
          // Pop rewrite stack
          context->rewrite_stack=  rewrite_context->next;
          rewrite_context->next= NULL;
          delete(rewrite_context);
        }
      }
    }
  }
 
  DBUG_VOID_RETURN;
}

bool
ha_ndbcluster::serialize_cond(const COND *cond, Ndb_cond_stack *ndb_cond)
{
  DBUG_ENTER("serialize_cond");
  Item *item= (Item *) cond;
  Ndb_cond_traverse_context context(table, (void *)m_table, ndb_cond);
  // Expect a logical expression
  context.expect(Item::FUNC_ITEM);
  context.expect(Item::COND_ITEM);
  item->traverse_cond(&ndb_serialize_cond, (void *) &context, Item::PREFIX);
  DBUG_PRINT("info", ("The pushed condition is %ssupported", (context.supported)?"":"not "));

  DBUG_RETURN(context.supported);
}

int
ha_ndbcluster::build_scan_filter_predicate(Ndb_cond * &cond, 
                                           NdbScanFilter *filter,
                                           bool negated)
{
  DBUG_ENTER("build_scan_filter_predicate");  
  switch (cond->ndb_item->type) {
  case NDB_FUNCTION:
  {
    if (!cond->next)
      break;
    Ndb_item *a= cond->next->ndb_item;
    Ndb_item *b, *field, *value= NULL;
    LINT_INIT(field);

    switch (cond->ndb_item->argument_count()) {
    case 1:
      field= 
        (a->type == NDB_FIELD)? a : NULL;
      break;
    case 2:
      if (!cond->next->next)
        break;
      b= cond->next->next->ndb_item;
      value= 
        (a->type == NDB_VALUE)? a
        : (b->type == NDB_VALUE)? b
        : NULL;
      field= 
        (a->type == NDB_FIELD)? a
        : (b->type == NDB_FIELD)? b
        : NULL;
      break;
    default:
      field= NULL; //Keep compiler happy
      DBUG_ASSERT(0);
      break;
    }
    switch ((negated) ? 
            Ndb_item::negate(cond->ndb_item->qualification.function_type)
            : cond->ndb_item->qualification.function_type) {
    case NDB_EQ_FUNC:
    {
      if (!value || !field) break;
      // Save value in right format for the field type
      value->save_in_field(field);
      DBUG_PRINT("info", ("Generating EQ filter"));
      if (filter->cmp(NdbScanFilter::COND_EQ, 
                      field->get_field_no(),
                      field->get_val(),
                      field->pack_length()) == -1)
        DBUG_RETURN(1);
      cond= cond->next->next->next;
      DBUG_RETURN(0);
    }
    case NDB_NE_FUNC:
    {
      if (!value || !field) break;
      // Save value in right format for the field type
      value->save_in_field(field);
      DBUG_PRINT("info", ("Generating NE filter"));
      if (filter->cmp(NdbScanFilter::COND_NE, 
                      field->get_field_no(),
                      field->get_val(),
                      field->pack_length()) == -1)
        DBUG_RETURN(1);
      cond= cond->next->next->next;
      DBUG_RETURN(0);
    }
    case NDB_LT_FUNC:
    {
      if (!value || !field) break;
      // Save value in right format for the field type
      value->save_in_field(field);
      if (a == field)
      {
        DBUG_PRINT("info", ("Generating LT filter")); 
        if (filter->cmp(NdbScanFilter::COND_LT, 
                        field->get_field_no(),
                        field->get_val(),
                        field->pack_length()) == -1)
          DBUG_RETURN(1);
      }
      else
      {
        DBUG_PRINT("info", ("Generating GT filter")); 
        if (filter->cmp(NdbScanFilter::COND_GT, 
                        field->get_field_no(),
                        field->get_val(),
                        field->pack_length()) == -1)
          DBUG_RETURN(1);
      }
      cond= cond->next->next->next;
      DBUG_RETURN(0);
    }
    case NDB_LE_FUNC:
    {
      if (!value || !field) break;
      // Save value in right format for the field type
      value->save_in_field(field);
      if (a == field)
      {
        DBUG_PRINT("info", ("Generating LE filter")); 
        if (filter->cmp(NdbScanFilter::COND_LE, 
                        field->get_field_no(),
                        field->get_val(),
                        field->pack_length()) == -1)
          DBUG_RETURN(1);       
      }
      else
      {
        DBUG_PRINT("info", ("Generating GE filter")); 
        if (filter->cmp(NdbScanFilter::COND_GE, 
                        field->get_field_no(),
                        field->get_val(),
                        field->pack_length()) == -1)
          DBUG_RETURN(1);
      }
      cond= cond->next->next->next;
      DBUG_RETURN(0);
    }
    case NDB_GE_FUNC:
    {
      if (!value || !field) break;
      // Save value in right format for the field type
      value->save_in_field(field);
      if (a == field)
      {
        DBUG_PRINT("info", ("Generating GE filter")); 
        if (filter->cmp(NdbScanFilter::COND_GE, 
                        field->get_field_no(),
                        field->get_val(),
                        field->pack_length()) == -1)
          DBUG_RETURN(1);
      }
      else
      {
        DBUG_PRINT("info", ("Generating LE filter")); 
        if (filter->cmp(NdbScanFilter::COND_LE, 
                        field->get_field_no(),
                        field->get_val(),
                        field->pack_length()) == -1)
          DBUG_RETURN(1);
      }
      cond= cond->next->next->next;
      DBUG_RETURN(0);
    }
    case NDB_GT_FUNC:
    {
      if (!value || !field) break;
      // Save value in right format for the field type
      value->save_in_field(field);
      if (a == field)
      {
        DBUG_PRINT("info", ("Generating GT filter"));
        if (filter->cmp(NdbScanFilter::COND_GT, 
                        field->get_field_no(),
                        field->get_val(),
                        field->pack_length()) == -1)
          DBUG_RETURN(1);
      }
      else
      {
        DBUG_PRINT("info", ("Generating LT filter"));
        if (filter->cmp(NdbScanFilter::COND_LT, 
                        field->get_field_no(),
                        field->get_val(),
                        field->pack_length()) == -1)
          DBUG_RETURN(1);
      }
      cond= cond->next->next->next;
      DBUG_RETURN(0);
    }
    case NDB_LIKE_FUNC:
    {
      if (!value || !field) break;
      if ((value->qualification.value_type != Item::STRING_ITEM) &&
          (value->qualification.value_type != Item::VARBIN_ITEM))
          break;
      // Save value in right format for the field type
      value->save_in_field(field);
      DBUG_PRINT("info", ("Generating LIKE filter: like(%d,%s,%d)", 
                          field->get_field_no(), value->get_val(), 
                          value->pack_length()));
      if (filter->cmp(NdbScanFilter::COND_LIKE, 
                      field->get_field_no(),
                      value->get_val(),
                      value->pack_length()) == -1)
        DBUG_RETURN(1);
      cond= cond->next->next->next;
      DBUG_RETURN(0);
    }
    case NDB_NOTLIKE_FUNC:
    {
      if (!value || !field) break;
      if ((value->qualification.value_type != Item::STRING_ITEM) &&
          (value->qualification.value_type != Item::VARBIN_ITEM))
          break;
      // Save value in right format for the field type
      value->save_in_field(field);
      DBUG_PRINT("info", ("Generating NOTLIKE filter: notlike(%d,%s,%d)", 
                          field->get_field_no(), value->get_val(), 
                          value->pack_length()));
      if (filter->cmp(NdbScanFilter::COND_NOT_LIKE, 
                      field->get_field_no(),
                      value->get_val(),
                      value->pack_length()) == -1)
        DBUG_RETURN(1);
      cond= cond->next->next->next;
      DBUG_RETURN(0);
    }
    case NDB_ISNULL_FUNC:
      if (!field)
        break;
      DBUG_PRINT("info", ("Generating ISNULL filter"));
      if (filter->isnull(field->get_field_no()) == -1)
        DBUG_RETURN(1);
      cond= cond->next->next;
      DBUG_RETURN(0);
    case NDB_ISNOTNULL_FUNC:
    {
      if (!field)
        break;
      DBUG_PRINT("info", ("Generating ISNOTNULL filter"));
      if (filter->isnotnull(field->get_field_no()) == -1)
        DBUG_RETURN(1);         
      cond= cond->next->next;
      DBUG_RETURN(0);
    }
    default:
      break;
    }
    break;
  }
  default:
    break;
  }
  DBUG_PRINT("info", ("Found illegal condition"));
  DBUG_RETURN(1);
}

int
ha_ndbcluster::build_scan_filter_group(Ndb_cond* &cond, NdbScanFilter *filter)
{
  uint level=0;
  bool negated= FALSE;
  DBUG_ENTER("build_scan_filter_group");

  do
  {
    if (!cond)
      DBUG_RETURN(1);
    switch (cond->ndb_item->type) {
    case NDB_FUNCTION:
    {
      switch (cond->ndb_item->qualification.function_type) {
      case NDB_COND_AND_FUNC:
      {
        level++;
        DBUG_PRINT("info", ("Generating %s group %u", (negated)?"NAND":"AND",
                            level));
        if ((negated) ? filter->begin(NdbScanFilter::NAND)
            : filter->begin(NdbScanFilter::AND) == -1)
          DBUG_RETURN(1);
        negated= FALSE;
        cond= cond->next;
        break;
      }
      case NDB_COND_OR_FUNC:
      {
        level++;
        DBUG_PRINT("info", ("Generating %s group %u", (negated)?"NOR":"OR",
                            level));
        if ((negated) ? filter->begin(NdbScanFilter::NOR)
            : filter->begin(NdbScanFilter::OR) == -1)
          DBUG_RETURN(1);
        negated= FALSE;
        cond= cond->next;
        break;
      }
      case NDB_NOT_FUNC:
      {
        DBUG_PRINT("info", ("Generating negated query"));
        cond= cond->next;
        negated= TRUE;
        break;
      }
      default:
        if (build_scan_filter_predicate(cond, filter, negated))
          DBUG_RETURN(1);
        negated= FALSE;
        break;
      }
      break;
    }
    case NDB_END_COND:
      DBUG_PRINT("info", ("End of group %u", level));
      level--;
      if (cond) cond= cond->next;
      if (filter->end() == -1)
        DBUG_RETURN(1);
      if (!negated)
        break;
      // else fall through (NOT END is an illegal condition)
    default:
    {
      DBUG_PRINT("info", ("Illegal scan filter"));
    }
    }
  }  while (level > 0 || negated);
  
  DBUG_RETURN(0);
}

int
ha_ndbcluster::build_scan_filter(Ndb_cond * &cond, NdbScanFilter *filter)
{
  bool simple_cond= TRUE;
  DBUG_ENTER("build_scan_filter");  

    switch (cond->ndb_item->type) {
    case NDB_FUNCTION:
      switch (cond->ndb_item->qualification.function_type) {
      case NDB_COND_AND_FUNC:
      case NDB_COND_OR_FUNC:
        simple_cond= FALSE;
        break;
      default:
        break;
      }
      break;
    default:
      break;
    }
  if (simple_cond && filter->begin() == -1)
    DBUG_RETURN(1);
  if (build_scan_filter_group(cond, filter))
    DBUG_RETURN(1);
  if (simple_cond && filter->end() == -1)
    DBUG_RETURN(1);

  DBUG_RETURN(0);
}

int
ha_ndbcluster::generate_scan_filter(Ndb_cond_stack *ndb_cond_stack,
                                    NdbScanOperation *op)
{
  DBUG_ENTER("generate_scan_filter");
  if (ndb_cond_stack)
  {
    DBUG_PRINT("info", ("Generating scan filter"));
    NdbScanFilter filter(op);
    bool multiple_cond= FALSE;
    // Wrap an AND group around multiple conditions
    if (ndb_cond_stack->next) {
      multiple_cond= TRUE;
      if (filter.begin() == -1)
        DBUG_RETURN(1); 
    }
    for (Ndb_cond_stack *stack= ndb_cond_stack; 
         (stack); 
         stack= stack->next)
      {
        Ndb_cond *cond= stack->ndb_cond;

        if (build_scan_filter(cond, &filter))
        {
          DBUG_PRINT("info", ("build_scan_filter failed"));
          DBUG_RETURN(1);
        }
      }
    if (multiple_cond && filter.end() == -1)
      DBUG_RETURN(1);
  }
  else
  {  
    DBUG_PRINT("info", ("Empty stack"));
  }

  DBUG_RETURN(0);
}

/*
  get table space info for SHOW CREATE TABLE
*/
char* ha_ndbcluster::get_tablespace_name(THD *thd)
{
  Ndb *ndb= check_ndb_in_thd(thd);
  NDBDICT *ndbdict= ndb->getDictionary();
  NdbError ndberr;
  Uint32 id;
  ndb->setDatabaseName(m_dbname);
  const NDBTAB *ndbtab= m_table;
  DBUG_ASSERT(ndbtab != NULL);
  if (!ndbtab->getTablespace(&id))
  {
    return 0;
  }
  {
    NdbDictionary::Tablespace ts= ndbdict->getTablespace(id);
    ndberr= ndbdict->getNdbError();
    if(ndberr.classification != NdbError::NoError)
      goto err;
    return (my_strdup(ts.getName(), MYF(0)));
  }
err:
  if (ndberr.status == NdbError::TemporaryError)
    push_warning_printf(thd, MYSQL_ERROR::WARN_LEVEL_ERROR,
			ER_GET_TEMPORARY_ERRMSG, ER(ER_GET_TEMPORARY_ERRMSG),
			ndberr.code, ndberr.message, "NDB");
  else
    push_warning_printf(thd, MYSQL_ERROR::WARN_LEVEL_ERROR,
			ER_GET_ERRMSG, ER(ER_GET_ERRMSG),
			ndberr.code, ndberr.message, "NDB");
  return 0;
}

/*
  Implements the SHOW NDB STATUS command.
*/
bool
ndbcluster_show_status(THD* thd, stat_print_fn *stat_print,
                       enum ha_stat_type stat_type)
{
  char buf[IO_SIZE];
  uint buflen;
  DBUG_ENTER("ndbcluster_show_status");
  
  if (have_ndbcluster != SHOW_OPTION_YES) 
  {
    DBUG_RETURN(FALSE);
  }
  if (stat_type != HA_ENGINE_STATUS)
  {
    DBUG_RETURN(FALSE);
  }

  update_status_variables(g_ndb_cluster_connection);
  buflen=
    my_snprintf(buf, sizeof(buf),
                "cluster_node_id=%u, "
                "connected_host=%s, "
                "connected_port=%u, "
                "number_of_storage_nodes=%u",
                ndb_cluster_node_id,
                ndb_connected_host,
                ndb_connected_port,
                ndb_number_of_storage_nodes);
  if (stat_print(thd, ndbcluster_hton.name, strlen(ndbcluster_hton.name),
                 "connection", strlen("connection"),
                 buf, buflen))
    DBUG_RETURN(TRUE);

  if (get_thd_ndb(thd) && get_thd_ndb(thd)->ndb)
  {
    Ndb* ndb= (get_thd_ndb(thd))->ndb;
    Ndb::Free_list_usage tmp;
    tmp.m_name= 0;
    while (ndb->get_free_list_usage(&tmp))
    {
      buflen=
        my_snprintf(buf, sizeof(buf),
                  "created=%u, free=%u, sizeof=%u",
                  tmp.m_created, tmp.m_free, tmp.m_sizeof);
      if (stat_print(thd, ndbcluster_hton.name, strlen(ndbcluster_hton.name),
                     tmp.m_name, strlen(tmp.m_name), buf, buflen))
        DBUG_RETURN(TRUE);
    }
  }
#ifdef HAVE_NDB_BINLOG
  ndbcluster_show_status_binlog(thd, stat_print, stat_type);
#endif

  DBUG_RETURN(FALSE);
}


/*
  Create a table in NDB Cluster
 */
static uint get_no_fragments(ulonglong max_rows)
{
#if MYSQL_VERSION_ID >= 50000
  uint acc_row_size= 25 + /*safety margin*/ 2;
#else
  uint acc_row_size= pk_length*4;
  /* add acc overhead */
  if (pk_length <= 8)  /* main page will set the limit */
    acc_row_size+= 25 + /*safety margin*/ 2;
  else                /* overflow page will set the limit */
    acc_row_size+= 4 + /*safety margin*/ 4;
#endif
  ulonglong acc_fragment_size= 512*1024*1024;
#if MYSQL_VERSION_ID >= 50100
  return (max_rows*acc_row_size)/acc_fragment_size+1;
#else
  return ((max_rows*acc_row_size)/acc_fragment_size+1
	  +1/*correct rounding*/)/2;
#endif
}


/*
  Routine to adjust default number of partitions to always be a multiple
  of number of nodes and never more than 4 times the number of nodes.

*/
static bool adjusted_frag_count(uint no_fragments, uint no_nodes,
                                uint &reported_frags)
{
  uint i= 0;
  reported_frags= no_nodes;
  while (reported_frags < no_fragments && ++i < 4 &&
         (reported_frags + no_nodes) < MAX_PARTITIONS) 
    reported_frags+= no_nodes;
  return (reported_frags < no_fragments);
}

int ha_ndbcluster::get_default_no_partitions(ulonglong max_rows)
{
  uint reported_frags;
  uint no_fragments= get_no_fragments(max_rows);
  uint no_nodes= g_ndb_cluster_connection->no_db_nodes();
  if (adjusted_frag_count(no_fragments, no_nodes, reported_frags))
  {
    push_warning(current_thd,
                 MYSQL_ERROR::WARN_LEVEL_WARN, ER_UNKNOWN_ERROR,
    "Ndb might have problems storing the max amount of rows specified");
  }
  return (int)reported_frags;
}


/*
  Set-up auto-partitioning for NDB Cluster

  SYNOPSIS
    set_auto_partitions()
    part_info                  Partition info struct to set-up
 
  RETURN VALUE
    NONE

  DESCRIPTION
    Set-up auto partitioning scheme for tables that didn't define any
    partitioning. We'll use PARTITION BY KEY() in this case which
    translates into partition by primary key if a primary key exists
    and partition by hidden key otherwise.
*/

void ha_ndbcluster::set_auto_partitions(partition_info *part_info)
{
  DBUG_ENTER("ha_ndbcluster::set_auto_partitions");
  part_info->list_of_part_fields= TRUE;
  part_info->part_type= HASH_PARTITION;
  switch (opt_ndb_distribution_id)
  {
  case ND_KEYHASH:
    part_info->linear_hash_ind= FALSE;
    break;
  case ND_LINHASH:
    part_info->linear_hash_ind= TRUE;
    break;
  }
  DBUG_VOID_RETURN;
}


int ha_ndbcluster::set_range_data(void *tab_ref, partition_info *part_info)
{
  NDBTAB *tab= (NDBTAB*)tab_ref;
  int32 *range_data= (int32*)my_malloc(part_info->no_parts*sizeof(int32),
                                       MYF(0));
  uint i;
  int error= 0;
  DBUG_ENTER("set_range_data");

  if (!range_data)
  {
    mem_alloc_error(part_info->no_parts*sizeof(int32));
    DBUG_RETURN(1);
  }
  for (i= 0; i < part_info->no_parts; i++)
  {
    longlong range_val= part_info->range_int_array[i];
    if (range_val < INT_MIN32 || range_val >= INT_MAX32)
    {
      if ((i != part_info->no_parts - 1) ||
          (range_val != LONGLONG_MAX))
      {
        my_error(ER_LIMITED_PART_RANGE, MYF(0), "NDB");
        error= 1;
        goto error;
      }
      range_val= INT_MAX32;
    }
    range_data[i]= (int32)range_val;
  }
  tab->setRangeListData(range_data, sizeof(int32)*part_info->no_parts);
error:
  my_free((char*)range_data, MYF(0));
  DBUG_RETURN(error);
}

int ha_ndbcluster::set_list_data(void *tab_ref, partition_info *part_info)
{
  NDBTAB *tab= (NDBTAB*)tab_ref;
  int32 *list_data= (int32*)my_malloc(part_info->no_list_values * 2
                                      * sizeof(int32), MYF(0));
  uint32 *part_id, i;
  int error= 0;
  DBUG_ENTER("set_list_data");

  if (!list_data)
  {
    mem_alloc_error(part_info->no_list_values*2*sizeof(int32));
    DBUG_RETURN(1);
  }
  for (i= 0; i < part_info->no_list_values; i++)
  {
    LIST_PART_ENTRY *list_entry= &part_info->list_array[i];
    longlong list_val= list_entry->list_value;
    if (list_val < INT_MIN32 || list_val > INT_MAX32)
    {
      my_error(ER_LIMITED_PART_RANGE, MYF(0), "NDB");
      error= 1;
      goto error;
    }
    list_data[2*i]= (int32)list_val;
    part_id= (uint32*)&list_data[2*i+1];
    *part_id= list_entry->partition_id;
  }
  tab->setRangeListData(list_data, 2*sizeof(int32)*part_info->no_list_values);
error:
  my_free((char*)list_data, MYF(0));
  DBUG_RETURN(error);
}

/*
  User defined partitioning set-up. We need to check how many fragments the
  user wants defined and which node groups to put those into. Later we also
  want to attach those partitions to a tablespace.

  All the functionality of the partition function, partition limits and so
  forth are entirely handled by the MySQL Server. There is one exception to
  this rule for PARTITION BY KEY where NDB handles the hash function and
  this type can thus be handled transparently also by NDB API program.
  For RANGE, HASH and LIST and subpartitioning the NDB API programs must
  implement the function to map to a partition.
*/

uint ha_ndbcluster::set_up_partition_info(partition_info *part_info,
                                          TABLE *table,
                                          void *tab_par)
{
  uint16 frag_data[MAX_PARTITIONS];
  char *ts_names[MAX_PARTITIONS];
  ulong ts_index= 0, fd_index= 0, i, j;
  NDBTAB *tab= (NDBTAB*)tab_par;
  NDBTAB::FragmentType ftype= NDBTAB::UserDefined;
  partition_element *part_elem;
  bool first= TRUE;
  uint ts_id, ts_version, part_count= 0, tot_ts_name_len;
  List_iterator<partition_element> part_it(part_info->partitions);
  int error;
  char *name_ptr;
  DBUG_ENTER("ha_ndbcluster::set_up_partition_info");

  if (part_info->part_type == HASH_PARTITION &&
      part_info->list_of_part_fields == TRUE)
  {
    Field **fields= part_info->part_field_array;

    if (part_info->linear_hash_ind)
      ftype= NDBTAB::DistrKeyLin;
    else
      ftype= NDBTAB::DistrKeyHash;

    for (i= 0; i < part_info->part_field_list.elements; i++)
    {
      NDBCOL *col= tab->getColumn(fields[i]->fieldnr - 1);
      DBUG_PRINT("info",("setting dist key on %s", col->getName()));
      col->setPartitionKey(TRUE);
    }
  }
  else 
  {
    /*
      Create a shadow field for those tables that have user defined
      partitioning. This field stores the value of the partition
      function such that NDB can handle reorganisations of the data
      even when the MySQL Server isn't available to assist with
      calculation of the partition function value.
    */
    NDBCOL col;
    DBUG_PRINT("info", ("Generating partition func value field"));
    col.setName("$PART_FUNC_VALUE");
    col.setType(NdbDictionary::Column::Int);
    col.setLength(1);
    col.setNullable(FALSE);
    col.setPrimaryKey(FALSE);
    col.setAutoIncrement(FALSE);
    tab->addColumn(col);
    if (part_info->part_type == RANGE_PARTITION)
    {
      if ((error= set_range_data((void*)tab, part_info)))
      {
        DBUG_RETURN(error);
      }
    }
    else if (part_info->part_type == LIST_PARTITION)
    {
      if ((error= set_list_data((void*)tab, part_info)))
      {
        DBUG_RETURN(error);
      }
    }
  }
  tab->setFragmentType(ftype);
  i= 0;
  tot_ts_name_len= 0;
  do
  {
    uint ng;
    part_elem= part_it++;
    if (!part_info->is_sub_partitioned())
    {
      ng= part_elem->nodegroup_id;
      if (first && ng == UNDEF_NODEGROUP)
        ng= 0;
      ts_names[fd_index]= part_elem->tablespace_name;
      frag_data[fd_index++]= ng;
    }
    else
    {
      List_iterator<partition_element> sub_it(part_elem->subpartitions);
      j= 0;
      do
      {
        part_elem= sub_it++;
        ng= part_elem->nodegroup_id;
        if (first && ng == UNDEF_NODEGROUP)
          ng= 0;
        ts_names[fd_index]= part_elem->tablespace_name;
        frag_data[fd_index++]= ng;
      } while (++j < part_info->no_subparts);
    }
    first= FALSE;
  } while (++i < part_info->no_parts);
  tab->setDefaultNoPartitionsFlag(part_info->use_default_no_partitions);
  tab->setLinearFlag(part_info->linear_hash_ind);
  tab->setMaxRows(table->s->max_rows);
  tab->setTablespaceNames(ts_names, fd_index*sizeof(char*));
  tab->setFragmentCount(fd_index);
  tab->setFragmentData(&frag_data, fd_index*2);
  DBUG_RETURN(0);
}


bool ha_ndbcluster::check_if_incompatible_data(HA_CREATE_INFO *info,
					       uint table_changes)
{
  DBUG_ENTER("ha_ndbcluster::check_if_incompatible_data");
  uint i;
  const NDBTAB *tab= (const NDBTAB *) m_table;

  for (i= 0; i < table->s->fields; i++) 
  {
    Field *field= table->field[i];
    const NDBCOL *col= tab->getColumn(field->field_name);
    if (field->add_index &&
        col->getStorageType() == NdbDictionary::Column::StorageTypeDisk)
    {
      DBUG_PRINT("info", ("add/drop index not supported for disk stored column"));
      DBUG_RETURN(COMPATIBLE_DATA_NO);
    }
  }
  if (table_changes != IS_EQUAL_YES)
    DBUG_RETURN(COMPATIBLE_DATA_NO);
  
  /* Check that auto_increment value was not changed */
  if ((info->used_fields & HA_CREATE_USED_AUTO) &&
      info->auto_increment_value != 0)
    DBUG_RETURN(COMPATIBLE_DATA_NO);
  
  /* Check that row format didn't change */
  if ((info->used_fields & HA_CREATE_USED_AUTO) &&
      get_row_type() != info->row_type)
    DBUG_RETURN(COMPATIBLE_DATA_NO);

  DBUG_RETURN(COMPATIBLE_DATA_YES);
}

bool set_up_tablespace(st_alter_tablespace *info,
                       NdbDictionary::Tablespace *ndb_ts)
{
  ndb_ts->setName(info->tablespace_name);
  ndb_ts->setExtentSize(info->extent_size);
  ndb_ts->setDefaultLogfileGroup(info->logfile_group_name);
  return false;
}

bool set_up_datafile(st_alter_tablespace *info,
                     NdbDictionary::Datafile *ndb_df)
{
  if (info->max_size > 0)
  {
    my_error(ER_TABLESPACE_AUTO_EXTEND_ERROR, MYF(0));
    return true;
  }
  ndb_df->setPath(info->data_file_name);
  ndb_df->setSize(info->initial_size);
  ndb_df->setTablespace(info->tablespace_name);
  return false;
}

bool set_up_logfile_group(st_alter_tablespace *info,
                          NdbDictionary::LogfileGroup *ndb_lg)
{
  ndb_lg->setName(info->logfile_group_name);
  ndb_lg->setUndoBufferSize(info->undo_buffer_size);
  return false;
}

bool set_up_undofile(st_alter_tablespace *info,
                     NdbDictionary::Undofile *ndb_uf)
{
  ndb_uf->setPath(info->undo_file_name);
  ndb_uf->setSize(info->initial_size);
  ndb_uf->setLogfileGroup(info->logfile_group_name);
  return false;
}

int ndbcluster_alter_tablespace(THD* thd, st_alter_tablespace *info)
{
  DBUG_ENTER("ha_ndbcluster::alter_tablespace");

  int is_tablespace= 0;
  Ndb *ndb= check_ndb_in_thd(thd);
  if (ndb == NULL)
  {
    DBUG_RETURN(HA_ERR_NO_CONNECTION);
  }
  
  NDBDICT *dict = ndb->getDictionary();
  int error;
  const char * errmsg;
  LINT_INIT(errmsg);

  switch (info->ts_cmd_type){
  case (CREATE_TABLESPACE):
  {
    error= ER_CREATE_FILEGROUP_FAILED;
    
    NdbDictionary::Tablespace ndb_ts;
    NdbDictionary::Datafile ndb_df;
    if (set_up_tablespace(info, &ndb_ts))
    {
      DBUG_RETURN(1);
    }
    if (set_up_datafile(info, &ndb_df))
    {
      DBUG_RETURN(1);
    }
    errmsg= "TABLESPACE";
    if (dict->createTablespace(ndb_ts))
    {
      DBUG_PRINT("error", ("createTablespace returned %d", error));
      goto ndberror;
    }
    DBUG_PRINT("info", ("Successfully created Tablespace"));
    errmsg= "DATAFILE";
    if (dict->createDatafile(ndb_df))
    {
      DBUG_PRINT("error", ("createDatafile returned %d", error));
      goto ndberror;
    }
    is_tablespace= 1;
    break;
  }
  case (ALTER_TABLESPACE):
  {
    error= ER_ALTER_FILEGROUP_FAILED;
    if (info->ts_alter_tablespace_type == ALTER_TABLESPACE_ADD_FILE)
    {
      NdbDictionary::Datafile ndb_df;
      if (set_up_datafile(info, &ndb_df))
      {
	DBUG_RETURN(1);
      }
      errmsg= " CREATE DATAFILE";
      if (dict->createDatafile(ndb_df))
      {
	goto ndberror;
      }
    }
    else if(info->ts_alter_tablespace_type == ALTER_TABLESPACE_DROP_FILE)
    {
      NdbDictionary::Datafile df = dict->getDatafile(0, 
						     info->data_file_name);
      if (strcmp(df.getPath(), info->data_file_name) == 0)
      {
	errmsg= " DROP DATAFILE";
	if (dict->dropDatafile(df))
	{
	  goto ndberror;
	}
      }
      else
      {
	DBUG_PRINT("error", ("No such datafile"));
	my_error(ER_ALTER_FILEGROUP_FAILED, MYF(0), " NO SUCH FILE");
	DBUG_RETURN(1);
      }
    }
    else
    {
      DBUG_PRINT("error", ("Unsupported alter tablespace: %d", 
			   info->ts_alter_tablespace_type));
      DBUG_RETURN(HA_ADMIN_NOT_IMPLEMENTED);
    }
    is_tablespace= 1;
    break;
  }
  case (CREATE_LOGFILE_GROUP):
  {
    error= ER_CREATE_FILEGROUP_FAILED;
    NdbDictionary::LogfileGroup ndb_lg;
    NdbDictionary::Undofile ndb_uf;
    if (info->undo_file_name == NULL)
    {
      /*
	REDO files in LOGFILE GROUP not supported yet
      */
      DBUG_RETURN(HA_ADMIN_NOT_IMPLEMENTED);
    }
    if (set_up_logfile_group(info, &ndb_lg))
    {
      DBUG_RETURN(1);
    }
    errmsg= "LOGFILE GROUP";
    if (dict->createLogfileGroup(ndb_lg))
    {
      goto ndberror;
    }
    DBUG_PRINT("info", ("Successfully created Logfile Group"));
    if (set_up_undofile(info, &ndb_uf))
    {
      DBUG_RETURN(1);
    }
    errmsg= "UNDOFILE";
    if (dict->createUndofile(ndb_uf))
    {
      goto ndberror;
    }
    break;
  }
  case (ALTER_LOGFILE_GROUP):
  {
    error= ER_ALTER_FILEGROUP_FAILED;
    if (info->undo_file_name == NULL)
    {
      /*
	REDO files in LOGFILE GROUP not supported yet
      */
      DBUG_RETURN(HA_ADMIN_NOT_IMPLEMENTED);
    }
    NdbDictionary::Undofile ndb_uf;
    if (set_up_undofile(info, &ndb_uf))
    {
      DBUG_RETURN(1);
    }
    errmsg= "CREATE UNDOFILE";
    if (dict->createUndofile(ndb_uf))
    {
      goto ndberror;
    }
    break;
  }
  case (DROP_TABLESPACE):
  {
    error= ER_DROP_FILEGROUP_FAILED;
    errmsg= "TABLESPACE";
    if (dict->dropTablespace(dict->getTablespace(info->tablespace_name)))
    {
      goto ndberror;
    }
    is_tablespace= 1;
    break;
  }
  case (DROP_LOGFILE_GROUP):
  {
    error= ER_DROP_FILEGROUP_FAILED;
    errmsg= "LOGFILE GROUP";
    if (dict->dropLogfileGroup(dict->getLogfileGroup(info->logfile_group_name)))
    {
      goto ndberror;
    }
    break;
  }
  case (CHANGE_FILE_TABLESPACE):
  {
    DBUG_RETURN(HA_ADMIN_NOT_IMPLEMENTED);
  }
  case (ALTER_ACCESS_MODE_TABLESPACE):
  {
    DBUG_RETURN(HA_ADMIN_NOT_IMPLEMENTED);
  }
  default:
  {
    DBUG_RETURN(HA_ADMIN_NOT_IMPLEMENTED);
  }
  }
#ifdef HAVE_NDB_BINLOG
  if (is_tablespace)
    ndbcluster_log_schema_op(thd, 0,
                             thd->query, thd->query_length,
                             "", info->tablespace_name,
                             0, 0,
                             SOT_TABLESPACE);
  else
    ndbcluster_log_schema_op(thd, 0,
                             thd->query, thd->query_length,
                             "", info->logfile_group_name,
                             0, 0,
                             SOT_LOGFILE_GROUP);
#endif
  DBUG_RETURN(FALSE);

ndberror:
  const NdbError err= dict->getNdbError();
  ERR_PRINT(err);
  ndb_to_mysql_error(&err);
  
  my_error(error, MYF(0), errmsg);
  DBUG_RETURN(1);
}


bool ha_ndbcluster::get_no_parts(const char *name, uint *no_parts)
{
  Ndb *ndb;
  NDBDICT *dict;
  const NDBTAB *tab;
  int err;
  DBUG_ENTER("ha_ndbcluster::get_no_parts");

  set_dbname(name);
  set_tabname(name);
  do
  {
    if (check_ndb_connection())
    {
      err= HA_ERR_NO_CONNECTION;
      break;
    }
    ndb= get_ndb();
    ndb->setDatabaseName(m_dbname);
    Ndb_table_guard ndbtab_g(dict= ndb->getDictionary(), m_tabname);
    if (!ndbtab_g.get_table())
      ERR_BREAK(dict->getNdbError(), err);
    *no_parts= ndbtab_g.get_table()->getFragmentCount();
    DBUG_RETURN(FALSE);
  } while (1);

end:
  print_error(err, MYF(0));
  DBUG_RETURN(TRUE);
}

static int ndbcluster_fill_files_table(THD *thd, TABLE_LIST *tables, COND *cond)
{
  TABLE* table= tables->table;
  Ndb *ndb= check_ndb_in_thd(thd);
  NdbDictionary::Dictionary* dict= ndb->getDictionary();
  NdbDictionary::Dictionary::List dflist;
  NdbError ndberr;
  unsigned i;

  DBUG_ENTER("ndbcluster_fill_files_table");

  dict->listObjects(dflist, NdbDictionary::Object::Datafile);
  ndberr= dict->getNdbError();
  if (ndberr.classification != NdbError::NoError)
    ERR_RETURN(ndberr);

  for (i= 0; i < dflist.count; i++)
  {
    NdbDictionary::Dictionary::List::Element& elt = dflist.elements[i];
    Ndb_cluster_connection_node_iter iter;
    unsigned id;

    g_ndb_cluster_connection->init_get_next_node(iter);

    while ((id= g_ndb_cluster_connection->get_next_node(iter)))
    {
      NdbDictionary::Datafile df= dict->getDatafile(id, elt.name);
      ndberr= dict->getNdbError();
      if(ndberr.classification != NdbError::NoError)
      {
        if (ndberr.classification == NdbError::SchemaError)
          continue;
        ERR_RETURN(ndberr);
      }
      NdbDictionary::Tablespace ts= dict->getTablespace(df.getTablespace());
      ndberr= dict->getNdbError();
      if (ndberr.classification != NdbError::NoError)
      {
        if (ndberr.classification == NdbError::SchemaError)
          continue;
        ERR_RETURN(ndberr);
      }

      int c= 0;
      table->field[c++]->set_null(); // FILE_ID
      table->field[c++]->store(elt.name, strlen(elt.name),
                               system_charset_info);
      table->field[c++]->store("DATAFILE",8,system_charset_info);
      table->field[c++]->store(df.getTablespace(), strlen(df.getTablespace()),
                               system_charset_info);
      table->field[c++]->set_null(); // TABLE_CATALOG
      table->field[c++]->set_null(); // TABLE_SCHEMA
      table->field[c++]->set_null(); // TABLE_NAME

      // LOGFILE_GROUP_NAME
      table->field[c++]->store(ts.getDefaultLogfileGroup(),
                               strlen(ts.getDefaultLogfileGroup()),
                               system_charset_info);
      table->field[c++]->set_null(); // LOGFILE_GROUP_NUMBER
      table->field[c++]->store(ndbcluster_hton.name,
                               strlen(ndbcluster_hton.name),
                               system_charset_info); // ENGINE

      table->field[c++]->set_null(); // FULLTEXT_KEYS
      table->field[c++]->set_null(); // DELETED_ROWS
      table->field[c++]->set_null(); // UPDATE_COUNT
      table->field[c++]->store(df.getFree() / ts.getExtentSize()); // FREE_EXTENTS
      table->field[c++]->store(df.getSize() / ts.getExtentSize()); // TOTAL_EXTENTS
      table->field[c++]->store(ts.getExtentSize()); // EXTENT_SIZE

      table->field[c++]->store(df.getSize()); // INITIAL_SIZE
      table->field[c++]->store(df.getSize()); // MAXIMUM_SIZE
      table->field[c++]->set_null(); // AUTOEXTEND_SIZE

      table->field[c++]->set_null(); // CREATION_TIME
      table->field[c++]->set_null(); // LAST_UPDATE_TIME
      table->field[c++]->set_null(); // LAST_ACCESS_TIME
      table->field[c++]->set_null(); // RECOVER_TIME
      table->field[c++]->set_null(); // TRANSACTION_COUNTER

      table->field[c++]->store(df.getObjectVersion()); // VERSION

      table->field[c++]->store("FIXED", 5, system_charset_info); // ROW_FORMAT

      table->field[c++]->set_null(); // TABLE_ROWS
      table->field[c++]->set_null(); // AVG_ROW_LENGTH
      table->field[c++]->set_null(); // DATA_LENGTH
      table->field[c++]->set_null(); // MAX_DATA_LENGTH
      table->field[c++]->set_null(); // INDEX_LENGTH
      table->field[c++]->set_null(); // DATA_FREE
      table->field[c++]->set_null(); // CREATE_TIME
      table->field[c++]->set_null(); // UPDATE_TIME
      table->field[c++]->set_null(); // CHECK_TIME
      table->field[c++]->set_null(); // CHECKSUM

      table->field[c++]->store("NORMAL", 6, system_charset_info);

      char extra[30];
      int len= my_snprintf(extra, sizeof(extra), "CLUSTER_NODE=%u", id);
      table->field[c]->store(extra, len, system_charset_info);
      schema_table_store_record(thd, table);
    }
  }

  NdbDictionary::Dictionary::List uflist;
  dict->listObjects(uflist, NdbDictionary::Object::Undofile);
  ndberr= dict->getNdbError();
  if (ndberr.classification != NdbError::NoError)
    ERR_RETURN(ndberr);

  for (i= 0; i < uflist.count; i++)
  {
    NdbDictionary::Dictionary::List::Element& elt= uflist.elements[i];
    Ndb_cluster_connection_node_iter iter;
    unsigned id;

    g_ndb_cluster_connection->init_get_next_node(iter);

    while ((id= g_ndb_cluster_connection->get_next_node(iter)))
    {
      NdbDictionary::Undofile uf= dict->getUndofile(id, elt.name);
      ndberr= dict->getNdbError();
      if (ndberr.classification != NdbError::NoError)
      {
        if (ndberr.classification == NdbError::SchemaError)
          continue;
        ERR_RETURN(ndberr);
      }
      NdbDictionary::LogfileGroup lfg=
        dict->getLogfileGroup(uf.getLogfileGroup());
      ndberr= dict->getNdbError();
      if (ndberr.classification != NdbError::NoError)
      {
        if (ndberr.classification == NdbError::SchemaError)
          continue;
        ERR_RETURN(ndberr);
      }

      int c= 0;
      table->field[c++]->set_null(); // FILE_ID
      table->field[c++]->store(elt.name, strlen(elt.name),
                               system_charset_info);
      table->field[c++]->store("UNDO LOG", 8, system_charset_info);
      table->field[c++]->set_null(); // TABLESPACE NAME
      table->field[c++]->set_null(); // TABLE_CATALOG
      table->field[c++]->set_null(); // TABLE_SCHEMA
      table->field[c++]->set_null(); // TABLE_NAME

      // LOGFILE_GROUP_NAME
      table->field[c++]->store(uf.getLogfileGroup(),
                               strlen(uf.getLogfileGroup()),
                               system_charset_info);
      table->field[c++]->store(uf.getLogfileGroupId()); // LOGFILE_GROUP_NUMBER
      table->field[c++]->store(ndbcluster_hton.name,
                               strlen(ndbcluster_hton.name),
                               system_charset_info); // ENGINE

      table->field[c++]->set_null(); // FULLTEXT_KEYS
      table->field[c++]->set_null(); // DELETED_ROWS
      table->field[c++]->set_null(); // UPDATE_COUNT
      table->field[c++]->store(lfg.getUndoFreeWords()); // FREE_EXTENTS
      table->field[c++]->store(lfg.getUndoBufferSize()); // TOTAL_EXTENTS
      table->field[c++]->store(4); // EXTENT_SIZE

      table->field[c++]->store(uf.getSize()); // INITIAL_SIZE
      table->field[c++]->store(uf.getSize()); // MAXIMUM_SIZE
      table->field[c++]->set_null(); // AUTOEXTEND_SIZE

      table->field[c++]->set_null(); // CREATION_TIME
      table->field[c++]->set_null(); // LAST_UPDATE_TIME
      table->field[c++]->set_null(); // LAST_ACCESS_TIME
      table->field[c++]->set_null(); // RECOVER_TIME
      table->field[c++]->set_null(); // TRANSACTION_COUNTER

      table->field[c++]->store(uf.getObjectVersion()); // VERSION

      table->field[c++]->set_null(); // ROW FORMAT

      table->field[c++]->set_null(); // TABLE_ROWS
      table->field[c++]->set_null(); // AVG_ROW_LENGTH
      table->field[c++]->set_null(); // DATA_LENGTH
      table->field[c++]->set_null(); // MAX_DATA_LENGTH
      table->field[c++]->set_null(); // INDEX_LENGTH
      table->field[c++]->set_null(); // DATA_FREE
      table->field[c++]->set_null(); // CREATE_TIME
      table->field[c++]->set_null(); // UPDATE_TIME
      table->field[c++]->set_null(); // CHECK_TIME
      table->field[c++]->set_null(); // CHECKSUM

      table->field[c++]->store("NORMAL", 6, system_charset_info);

      char extra[30];
      int len= my_snprintf(extra,sizeof(extra),"CLUSTER_NODE=%u",id);
      table->field[c]->store(extra, len, system_charset_info);
      schema_table_store_record(thd, table);
    }
  }
  DBUG_RETURN(0);
}


mysql_declare_plugin(ndbcluster)
{
  MYSQL_STORAGE_ENGINE_PLUGIN,
  &ndbcluster_hton,
  ndbcluster_hton_name,
  "MySQL AB",
  ndbcluster_hton_comment,
  NULL, /* Plugin Init */
  NULL, /* Plugin Deinit */
  0x0100 /* 1.0 */,
  0
}
mysql_declare_plugin_end;

#endif<|MERGE_RESOLUTION|>--- conflicted
+++ resolved
@@ -2563,19 +2563,11 @@
     Ndb *ndb= get_ndb();
     Uint64 next_val= (Uint64) table->next_number_field->val_int() + 1;
     DBUG_PRINT("info", 
-<<<<<<< HEAD
-               ("Trying to set next auto increment value to %lu",
-                (ulong) next_val));
-    if (ndb->setAutoIncrementValue(m_table, next_val, TRUE))
-      DBUG_PRINT("info", 
-                 ("Setting next auto increment value to %u", next_val));  
-=======
                ("Trying to set next auto increment value to %llu",
                 (ulonglong) next_val));
-    if (ndb->setAutoIncrementValue((const NDBTAB *) m_table, next_val, TRUE)
+    if (ndb->setAutoIncrementValue(m_table, next_val, TRUE)
         == ~(Uint64)0)
       ERR_RETURN(ndb->getNdbError());
->>>>>>> 0219f8b0
   }
   m_skip_auto_increment= TRUE;
 
