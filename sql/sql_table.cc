/* Copyright (C) 2000-2004 MySQL AB

   This program is free software; you can redistribute it and/or modify
   it under the terms of the GNU General Public License as published by
   the Free Software Foundation; version 2 of the License.

   This program is distributed in the hope that it will be useful,
   but WITHOUT ANY WARRANTY; without even the implied warranty of
   MERCHANTABILITY or FITNESS FOR A PARTICULAR PURPOSE.  See the
   GNU General Public License for more details.

   You should have received a copy of the GNU General Public License
   along with this program; if not, write to the Free Software
   Foundation, Inc., 59 Temple Place, Suite 330, Boston, MA  02111-1307  USA */

/* drop and alter of tables */

#include "mysql_priv.h"
#include <hash.h>
#include <myisam.h>
#include <my_dir.h>
#include "sp_head.h"
#include "sql_trigger.h"
#include "sql_show.h"

#ifdef __WIN__
#include <io.h>
#endif

int creating_table= 0;        // How many mysql_create_table are running

const char *primary_key_name="PRIMARY";

static bool check_if_keyname_exists(const char *name,KEY *start, KEY *end);
static char *make_unique_key_name(const char *field_name,KEY *start,KEY *end);
static int copy_data_between_tables(TABLE *from,TABLE *to,
                                    List<Create_field> &create, bool ignore,
				    uint order_num, ORDER *order,
				    ha_rows *copied,ha_rows *deleted,
                                    enum enum_enable_or_disable keys_onoff,
                                    bool error_if_not_empty);

static bool prepare_blob_field(THD *thd, Create_field *sql_field);
static bool check_engine(THD *, const char *, HA_CREATE_INFO *);
static bool
mysql_prepare_create_table(THD *thd, HA_CREATE_INFO *create_info,
                           Alter_info *alter_info,
                           bool tmp_table,
                           uint *db_options,
                           handler *file, KEY **key_info_buffer,
                           uint *key_count, int select_field_count);
static bool
mysql_prepare_alter_table(THD *thd, TABLE *table,
                          HA_CREATE_INFO *create_info,
                          Alter_info *alter_info);

/*
  Translate a file name to a table name (WL #1324).

  SYNOPSIS
    filename_to_tablename()
      from                      The file name in my_charset_filename.
      to                OUT     The table name in system_charset_info.
      to_length                 The size of the table name buffer.

  RETURN
    Table name length.
*/

uint filename_to_tablename(const char *from, char *to, uint to_length)
{
  uint errors;
  uint res;
  DBUG_ENTER("filename_to_tablename");
  DBUG_PRINT("enter", ("from '%s'", from));

  if (!memcmp(from, tmp_file_prefix, tmp_file_prefix_length))
  {
    /* Temporary table name. */
    res= (strnmov(to, from, to_length) - to);
  }
  else
  {
    res= strconvert(&my_charset_filename, from,
                    system_charset_info,  to, to_length, &errors);
    if (errors) // Old 5.0 name
    {
      res= (strxnmov(to, to_length, MYSQL50_TABLE_NAME_PREFIX,  from, NullS) -
            to);
      sql_print_error("Invalid (old?) table or database name '%s'", from);
      /*
        TODO: add a stored procedure for fix table and database names,
        and mention its name in error log.
      */
    }
  }

  DBUG_PRINT("exit", ("to '%s'", to));
  DBUG_RETURN(res);
}


/*
  Translate a table name to a file name (WL #1324).

  SYNOPSIS
    tablename_to_filename()
      from                      The table name in system_charset_info.
      to                OUT     The file name in my_charset_filename.
      to_length                 The size of the file name buffer.

  RETURN
    File name length.
*/

uint tablename_to_filename(const char *from, char *to, uint to_length)
{
  uint errors, length;
  DBUG_ENTER("tablename_to_filename");
  DBUG_PRINT("enter", ("from '%s'", from));

  if (from[0] == '#' && !strncmp(from, MYSQL50_TABLE_NAME_PREFIX,
                                 MYSQL50_TABLE_NAME_PREFIX_LENGTH))
    DBUG_RETURN((uint) (strmake(to, from+MYSQL50_TABLE_NAME_PREFIX_LENGTH,
                                to_length-1) -
                        (from + MYSQL50_TABLE_NAME_PREFIX_LENGTH)));
  length= strconvert(system_charset_info, from,
                     &my_charset_filename, to, to_length, &errors);
  if (check_if_legal_tablename(to) &&
      length + 4 < to_length)
  {
    memcpy(to + length, "@@@", 4);
    length+= 3;
  }
  DBUG_PRINT("exit", ("to '%s'", to));
  DBUG_RETURN(length);
}


/*
  Creates path to a file: mysql_data_dir/db/table.ext

  SYNOPSIS
   build_table_filename()
     buff                       Where to write result in my_charset_filename.
     bufflen                    buff size
     db                         Database name in system_charset_info.
     table_name                 Table name in system_charset_info.
     ext                        File extension.
     flags                      FN_FROM_IS_TMP or FN_TO_IS_TMP or FN_IS_TMP
                                table_name is temporary, do not change.

  NOTES

    Uses database and table name, and extension to create
    a file name in mysql_data_dir. Database and table
    names are converted from system_charset_info into "fscs".
    Unless flags indicate a temporary table name.
    'db' is always converted.
    'ext' is not converted.

    The conversion suppression is required for ALTER TABLE. This
    statement creates intermediate tables. These are regular
    (non-temporary) tables with a temporary name. Their path names must
    be derivable from the table name. So we cannot use
    build_tmptable_filename() for them.

  RETURN
    path length
*/

uint build_table_filename(char *buff, size_t bufflen, const char *db,
                          const char *table_name, const char *ext, uint flags)
{
  uint length;
  char dbbuff[FN_REFLEN];
  char tbbuff[FN_REFLEN];
  DBUG_ENTER("build_table_filename");

  if (flags & FN_IS_TMP) // FN_FROM_IS_TMP | FN_TO_IS_TMP
    strnmov(tbbuff, table_name, sizeof(tbbuff));
  else
    VOID(tablename_to_filename(table_name, tbbuff, sizeof(tbbuff)));

  VOID(tablename_to_filename(db, dbbuff, sizeof(dbbuff)));
  length= strxnmov(buff, bufflen, mysql_data_home, FN_ROOTDIR, dbbuff,
                   FN_ROOTDIR, tbbuff, ext, NullS) - buff;
  DBUG_PRINT("exit", ("buff: '%s'", buff));
  DBUG_RETURN(length);
}


/*
  Creates path to a file: mysql_tmpdir/#sql1234_12_1.ext

  SYNOPSIS
   build_tmptable_filename()
     thd                        The thread handle.
     buff                       Where to write result in my_charset_filename.
     bufflen                    buff size

  NOTES

    Uses current_pid, thread_id, and tmp_table counter to create
    a file name in mysql_tmpdir.

  RETURN
    path length
*/

uint build_tmptable_filename(THD* thd, char *buff, size_t bufflen)
{
  DBUG_ENTER("build_tmptable_filename");

  char *p= strnmov(buff, mysql_tmpdir, bufflen);
  my_snprintf(p, bufflen - (p - buff), "/%s%lx_%lx_%x%s",
              tmp_file_prefix, current_pid,
              thd->thread_id, thd->tmp_table++, reg_ext);

  if (lower_case_table_names)
  {
    /* Convert all except tmpdir to lower case */
    my_casedn_str(files_charset_info, p);
  }

  uint length= unpack_filename(buff, buff);
  DBUG_PRINT("exit", ("buff: '%s'", buff));
  DBUG_RETURN(length);
}

/*
--------------------------------------------------------------------------

   MODULE: DDL log
   -----------------

   This module is used to ensure that we can recover from crashes that occur
   in the middle of a meta-data operation in MySQL. E.g. DROP TABLE t1, t2;
   We need to ensure that both t1 and t2 are dropped and not only t1 and
   also that each table drop is entirely done and not "half-baked".

   To support this we create log entries for each meta-data statement in the
   ddl log while we are executing. These entries are dropped when the
   operation is completed.

   At recovery those entries that were not completed will be executed.

   There is only one ddl log in the system and it is protected by a mutex
   and there is a global struct that contains information about its current
   state.

   History:
   First version written in 2006 by Mikael Ronstrom
--------------------------------------------------------------------------
*/


typedef struct st_global_ddl_log
{
  /*
    We need to adjust buffer size to be able to handle downgrades/upgrades
    where IO_SIZE has changed. We'll set the buffer size such that we can
    handle that the buffer size was upto 4 times bigger in the version
    that wrote the DDL log.
  */
  char file_entry_buf[4*IO_SIZE];
  char file_name_str[FN_REFLEN];
  char *file_name;
  DDL_LOG_MEMORY_ENTRY *first_free;
  DDL_LOG_MEMORY_ENTRY *first_used;
  uint num_entries;
  File file_id;
  uint name_len;
  uint io_size;
  bool inited;
  bool recovery_phase;
} GLOBAL_DDL_LOG;

GLOBAL_DDL_LOG global_ddl_log;

pthread_mutex_t LOCK_gdl;

#define DDL_LOG_ENTRY_TYPE_POS 0
#define DDL_LOG_ACTION_TYPE_POS 1
#define DDL_LOG_PHASE_POS 2
#define DDL_LOG_NEXT_ENTRY_POS 4
#define DDL_LOG_NAME_POS 8

#define DDL_LOG_NUM_ENTRY_POS 0
#define DDL_LOG_NAME_LEN_POS 4
#define DDL_LOG_IO_SIZE_POS 8

/*
  Read one entry from ddl log file
  SYNOPSIS
    read_ddl_log_file_entry()
    entry_no                     Entry number to read
  RETURN VALUES
    TRUE                         Error
    FALSE                        Success
*/

static bool read_ddl_log_file_entry(uint entry_no)
{
  bool error= FALSE;
  File file_id= global_ddl_log.file_id;
  uchar *file_entry_buf= (uchar*)global_ddl_log.file_entry_buf;
  uint io_size= global_ddl_log.io_size;
  DBUG_ENTER("read_ddl_log_file_entry");

  if (my_pread(file_id, file_entry_buf, io_size, io_size * entry_no,
               MYF(MY_WME)) != io_size)
    error= TRUE;
  DBUG_RETURN(error);
}


/*
  Write one entry from ddl log file
  SYNOPSIS
    write_ddl_log_file_entry()
    entry_no                     Entry number to read
  RETURN VALUES
    TRUE                         Error
    FALSE                        Success
*/

static bool write_ddl_log_file_entry(uint entry_no)
{
  bool error= FALSE;
  File file_id= global_ddl_log.file_id;
  char *file_entry_buf= (char*)global_ddl_log.file_entry_buf;
  DBUG_ENTER("write_ddl_log_file_entry");

  if (my_pwrite(file_id, (uchar*)file_entry_buf,
                IO_SIZE, IO_SIZE * entry_no, MYF(MY_WME)) != IO_SIZE)
    error= TRUE;
  DBUG_RETURN(error);
}


/*
  Write ddl log header
  SYNOPSIS
    write_ddl_log_header()
  RETURN VALUES
    TRUE                      Error
    FALSE                     Success
*/

static bool write_ddl_log_header()
{
  uint16 const_var;
  bool error= FALSE;
  DBUG_ENTER("write_ddl_log_header");

  int4store(&global_ddl_log.file_entry_buf[DDL_LOG_NUM_ENTRY_POS],
            global_ddl_log.num_entries);
  const_var= FN_LEN;
  int4store(&global_ddl_log.file_entry_buf[DDL_LOG_NAME_LEN_POS],
            (ulong) const_var);
  const_var= IO_SIZE;
  int4store(&global_ddl_log.file_entry_buf[DDL_LOG_IO_SIZE_POS],
            (ulong) const_var);
  if (write_ddl_log_file_entry(0UL))
  {
    sql_print_error("Error writing ddl log header");
    DBUG_RETURN(TRUE);
  }
  VOID(sync_ddl_log());
  DBUG_RETURN(error);
}


/*
  Create ddl log file name
  SYNOPSIS
    create_ddl_log_file_name()
    file_name                   Filename setup
  RETURN VALUES
    NONE
*/

static inline void create_ddl_log_file_name(char *file_name)
{
  strxmov(file_name, mysql_data_home, "/", "ddl_log.log", NullS);
}


/*
  Read header of ddl log file
  SYNOPSIS
    read_ddl_log_header()
  RETURN VALUES
    > 0                  Last entry in ddl log
    0                    No entries in ddl log
  DESCRIPTION
    When we read the ddl log header we get information about maximum sizes
    of names in the ddl log and we also get information about the number
    of entries in the ddl log.
*/

static uint read_ddl_log_header()
{
  char *file_entry_buf= (char*)global_ddl_log.file_entry_buf;
  char file_name[FN_REFLEN];
  uint entry_no;
  bool successful_open= FALSE;
  DBUG_ENTER("read_ddl_log_header");

  create_ddl_log_file_name(file_name);
  if ((global_ddl_log.file_id= my_open(file_name,
                                        O_RDWR | O_BINARY, MYF(MY_WME))) >= 0)
  {
    if (read_ddl_log_file_entry(0UL))
    {
      /* Write message into error log */
      sql_print_error("Failed to read ddl log file in recovery");
    }
    else
      successful_open= TRUE;
  }
  entry_no= uint4korr(&file_entry_buf[DDL_LOG_NUM_ENTRY_POS]);
  global_ddl_log.name_len= uint4korr(&file_entry_buf[DDL_LOG_NAME_LEN_POS]);
  if (successful_open)
  {
    global_ddl_log.io_size= uint4korr(&file_entry_buf[DDL_LOG_IO_SIZE_POS]);
    DBUG_ASSERT(global_ddl_log.io_size <=
                sizeof(global_ddl_log.file_entry_buf));
  }
  else
  {
    entry_no= 0;
  }
  global_ddl_log.first_free= NULL;
  global_ddl_log.first_used= NULL;
  global_ddl_log.num_entries= 0;
  VOID(pthread_mutex_init(&LOCK_gdl, MY_MUTEX_INIT_FAST));
  DBUG_RETURN(entry_no);
}


/*
  Read a ddl log entry
  SYNOPSIS
    read_ddl_log_entry()
    read_entry               Number of entry to read
    out:entry_info           Information from entry
  RETURN VALUES
    TRUE                     Error
    FALSE                    Success
  DESCRIPTION
    Read a specified entry in the ddl log
*/

bool read_ddl_log_entry(uint read_entry, DDL_LOG_ENTRY *ddl_log_entry)
{
  char *file_entry_buf= (char*)&global_ddl_log.file_entry_buf;
  uint inx;
  uchar single_char;
  DBUG_ENTER("read_ddl_log_entry");

  if (read_ddl_log_file_entry(read_entry))
  {
    DBUG_RETURN(TRUE);
  }
  ddl_log_entry->entry_pos= read_entry;
  single_char= file_entry_buf[DDL_LOG_ENTRY_TYPE_POS];
  ddl_log_entry->entry_type= (enum ddl_log_entry_code)single_char;
  single_char= file_entry_buf[DDL_LOG_ACTION_TYPE_POS];
  ddl_log_entry->action_type= (enum ddl_log_action_code)single_char;
  ddl_log_entry->phase= file_entry_buf[DDL_LOG_PHASE_POS];
  ddl_log_entry->next_entry= uint4korr(&file_entry_buf[DDL_LOG_NEXT_ENTRY_POS]);
  ddl_log_entry->name= &file_entry_buf[DDL_LOG_NAME_POS];
  inx= DDL_LOG_NAME_POS + global_ddl_log.name_len;
  ddl_log_entry->from_name= &file_entry_buf[inx];
  inx+= global_ddl_log.name_len;
  ddl_log_entry->handler_name= &file_entry_buf[inx];
  DBUG_RETURN(FALSE);
}


/*
  Initialise ddl log
  SYNOPSIS
    init_ddl_log()

  DESCRIPTION
    Write the header of the ddl log file and length of names. Also set
    number of entries to zero.

  RETURN VALUES
    TRUE                     Error
    FALSE                    Success
*/

static bool init_ddl_log()
{
  char file_name[FN_REFLEN];
  DBUG_ENTER("init_ddl_log");

  if (global_ddl_log.inited)
    goto end;

  global_ddl_log.io_size= IO_SIZE;
  create_ddl_log_file_name(file_name);
  if ((global_ddl_log.file_id= my_create(file_name,
                                         CREATE_MODE,
                                         O_RDWR | O_TRUNC | O_BINARY,
                                         MYF(MY_WME))) < 0)
  {
    /* Couldn't create ddl log file, this is serious error */
    sql_print_error("Failed to open ddl log file");
    DBUG_RETURN(TRUE);
  }
  global_ddl_log.inited= TRUE;
  if (write_ddl_log_header())
  {
    VOID(my_close(global_ddl_log.file_id, MYF(MY_WME)));
    global_ddl_log.inited= FALSE;
    DBUG_RETURN(TRUE);
  }

end:
  DBUG_RETURN(FALSE);
}


/*
  Execute one action in a ddl log entry
  SYNOPSIS
    execute_ddl_log_action()
    ddl_log_entry              Information in action entry to execute
  RETURN VALUES
    TRUE                       Error
    FALSE                      Success
*/

static int execute_ddl_log_action(THD *thd, DDL_LOG_ENTRY *ddl_log_entry)
{
  bool frm_action= FALSE;
  LEX_STRING handler_name;
  handler *file= NULL;
  MEM_ROOT mem_root;
  int error= TRUE;
  char to_path[FN_REFLEN];
  char from_path[FN_REFLEN];
#ifdef WITH_PARTITION_STORAGE_ENGINE
  char *par_ext= (char*)".par";
#endif
  handlerton *hton;
  DBUG_ENTER("execute_ddl_log_action");

  if (ddl_log_entry->entry_type == DDL_IGNORE_LOG_ENTRY_CODE)
  {
    DBUG_RETURN(FALSE);
  }
  handler_name.str= (char*)ddl_log_entry->handler_name;
  handler_name.length= strlen(ddl_log_entry->handler_name);
  init_sql_alloc(&mem_root, TABLE_ALLOC_BLOCK_SIZE, 0); 
  if (!strcmp(ddl_log_entry->handler_name, reg_ext))
    frm_action= TRUE;
  else
  {
    plugin_ref plugin= ha_resolve_by_name(thd, &handler_name);
    if (!plugin)
    {
      my_error(ER_ILLEGAL_HA, MYF(0), ddl_log_entry->handler_name);
      goto error;
    }
    hton= plugin_data(plugin, handlerton*);
    file= get_new_handler((TABLE_SHARE*)0, &mem_root, hton);
    if (!file)
    {
      mem_alloc_error(sizeof(handler));
      goto error;
    }
  }
  switch (ddl_log_entry->action_type)
  {
    case DDL_LOG_REPLACE_ACTION:
    case DDL_LOG_DELETE_ACTION:
    {
      if (ddl_log_entry->phase == 0)
      {
        if (frm_action)
        {
          strxmov(to_path, ddl_log_entry->name, reg_ext, NullS);
          if ((error= my_delete(to_path, MYF(MY_WME))))
          {
            if (my_errno != ENOENT)
              break;
          }
#ifdef WITH_PARTITION_STORAGE_ENGINE
          strxmov(to_path, ddl_log_entry->name, par_ext, NullS);
          VOID(my_delete(to_path, MYF(MY_WME)));
#endif
        }
        else
        {
          if ((error= file->delete_table(ddl_log_entry->name)))
          {
            if (error != ENOENT && error != HA_ERR_NO_SUCH_TABLE)
              break;
          }
        }
        if ((deactivate_ddl_log_entry(ddl_log_entry->entry_pos)))
          break;
        VOID(sync_ddl_log());
        error= FALSE;
        if (ddl_log_entry->action_type == DDL_LOG_DELETE_ACTION)
          break;
      }
      DBUG_ASSERT(ddl_log_entry->action_type == DDL_LOG_REPLACE_ACTION);
      /*
        Fall through and perform the rename action of the replace
        action. We have already indicated the success of the delete
        action in the log entry by stepping up the phase.
      */
    }
    case DDL_LOG_RENAME_ACTION:
    {
      error= TRUE;
      if (frm_action)
      {
        strxmov(to_path, ddl_log_entry->name, reg_ext, NullS);
        strxmov(from_path, ddl_log_entry->from_name, reg_ext, NullS);
        if (my_rename(from_path, to_path, MYF(MY_WME)))
          break;
#ifdef WITH_PARTITION_STORAGE_ENGINE
        strxmov(to_path, ddl_log_entry->name, par_ext, NullS);
        strxmov(from_path, ddl_log_entry->from_name, par_ext, NullS);
        VOID(my_rename(from_path, to_path, MYF(MY_WME)));
#endif
      }
      else
      {
        if (file->rename_table(ddl_log_entry->from_name,
                               ddl_log_entry->name))
          break;
      }
      if ((deactivate_ddl_log_entry(ddl_log_entry->entry_pos)))
        break;
      VOID(sync_ddl_log());
      error= FALSE;
      break;
    }
    default:
      DBUG_ASSERT(0);
      break;
  }
  delete file;
error:
  free_root(&mem_root, MYF(0)); 
  DBUG_RETURN(error);
}


/*
  Get a free entry in the ddl log
  SYNOPSIS
    get_free_ddl_log_entry()
    out:active_entry                A ddl log memory entry returned
  RETURN VALUES
    TRUE                       Error
    FALSE                      Success
*/

static bool get_free_ddl_log_entry(DDL_LOG_MEMORY_ENTRY **active_entry,
                                   bool *write_header)
{
  DDL_LOG_MEMORY_ENTRY *used_entry;
  DDL_LOG_MEMORY_ENTRY *first_used= global_ddl_log.first_used;
  DBUG_ENTER("get_free_ddl_log_entry");

  if (global_ddl_log.first_free == NULL)
  {
    if (!(used_entry= (DDL_LOG_MEMORY_ENTRY*)my_malloc(
                              sizeof(DDL_LOG_MEMORY_ENTRY), MYF(MY_WME))))
    {
      sql_print_error("Failed to allocate memory for ddl log free list");
      DBUG_RETURN(TRUE);
    }
    global_ddl_log.num_entries++;
    used_entry->entry_pos= global_ddl_log.num_entries;
    *write_header= TRUE;
  }
  else
  {
    used_entry= global_ddl_log.first_free;
    global_ddl_log.first_free= used_entry->next_log_entry;
    *write_header= FALSE;
  }
  /*
    Move from free list to used list
  */
  used_entry->next_log_entry= first_used;
  used_entry->prev_log_entry= NULL;
  global_ddl_log.first_used= used_entry;
  if (first_used)
    first_used->prev_log_entry= used_entry;

  *active_entry= used_entry;
  DBUG_RETURN(FALSE);
}


/*
  External interface methods for the DDL log Module
  ---------------------------------------------------
*/

/*
  SYNOPSIS
    write_ddl_log_entry()
    ddl_log_entry         Information about log entry
    out:entry_written     Entry information written into   

  RETURN VALUES
    TRUE                      Error
    FALSE                     Success

  DESCRIPTION
    A careful write of the ddl log is performed to ensure that we can
    handle crashes occurring during CREATE and ALTER TABLE processing.
*/

bool write_ddl_log_entry(DDL_LOG_ENTRY *ddl_log_entry,
                         DDL_LOG_MEMORY_ENTRY **active_entry)
{
  bool error, write_header;
  DBUG_ENTER("write_ddl_log_entry");

  if (init_ddl_log())
  {
    DBUG_RETURN(TRUE);
  }
  global_ddl_log.file_entry_buf[DDL_LOG_ENTRY_TYPE_POS]=
                                    (char)DDL_LOG_ENTRY_CODE;
  global_ddl_log.file_entry_buf[DDL_LOG_ACTION_TYPE_POS]=
                                    (char)ddl_log_entry->action_type;
  global_ddl_log.file_entry_buf[DDL_LOG_PHASE_POS]= 0;
  int4store(&global_ddl_log.file_entry_buf[DDL_LOG_NEXT_ENTRY_POS],
            ddl_log_entry->next_entry);
  DBUG_ASSERT(strlen(ddl_log_entry->name) < FN_LEN);
  strmake(&global_ddl_log.file_entry_buf[DDL_LOG_NAME_POS],
          ddl_log_entry->name, FN_LEN - 1);
  if (ddl_log_entry->action_type == DDL_LOG_RENAME_ACTION ||
      ddl_log_entry->action_type == DDL_LOG_REPLACE_ACTION)
  {
    DBUG_ASSERT(strlen(ddl_log_entry->from_name) < FN_LEN);
    strmake(&global_ddl_log.file_entry_buf[DDL_LOG_NAME_POS + FN_LEN],
          ddl_log_entry->from_name, FN_LEN - 1);
  }
  else
    global_ddl_log.file_entry_buf[DDL_LOG_NAME_POS + FN_LEN]= 0;
  DBUG_ASSERT(strlen(ddl_log_entry->handler_name) < FN_LEN);
  strmake(&global_ddl_log.file_entry_buf[DDL_LOG_NAME_POS + (2*FN_LEN)],
          ddl_log_entry->handler_name, FN_LEN - 1);
  if (get_free_ddl_log_entry(active_entry, &write_header))
  {
    DBUG_RETURN(TRUE);
  }
  error= FALSE;
  if (write_ddl_log_file_entry((*active_entry)->entry_pos))
  {
    error= TRUE;
    sql_print_error("Failed to write entry_no = %u",
                    (*active_entry)->entry_pos);
  }
  if (write_header && !error)
  {
    VOID(sync_ddl_log());
    if (write_ddl_log_header())
      error= TRUE;
  }
  if (error)
    release_ddl_log_memory_entry(*active_entry);
  DBUG_RETURN(error);
}


/*
  Write final entry in the ddl log
  SYNOPSIS
    write_execute_ddl_log_entry()
    first_entry                    First entry in linked list of entries
                                   to execute, if 0 = NULL it means that
                                   the entry is removed and the entries
                                   are put into the free list.
    complete                       Flag indicating we are simply writing
                                   info about that entry has been completed
    in:out:active_entry            Entry to execute, 0 = NULL if the entry
                                   is written first time and needs to be
                                   returned. In this case the entry written
                                   is returned in this parameter
  RETURN VALUES
    TRUE                           Error
    FALSE                          Success

  DESCRIPTION
    This is the last write in the ddl log. The previous log entries have
    already been written but not yet synched to disk.
    We write a couple of log entries that describes action to perform.
    This entries are set-up in a linked list, however only when a first
    execute entry is put as the first entry these will be executed.
    This routine writes this first 
*/ 

bool write_execute_ddl_log_entry(uint first_entry,
                                 bool complete,
                                 DDL_LOG_MEMORY_ENTRY **active_entry)
{
  bool write_header= FALSE;
  char *file_entry_buf= (char*)global_ddl_log.file_entry_buf;
  DBUG_ENTER("write_execute_ddl_log_entry");

  if (init_ddl_log())
  {
    DBUG_RETURN(TRUE);
  }
  if (!complete)
  {
    /*
      We haven't synched the log entries yet, we synch them now before
      writing the execute entry. If complete is true we haven't written
      any log entries before, we are only here to write the execute
      entry to indicate it is done.
    */
    VOID(sync_ddl_log());
    file_entry_buf[DDL_LOG_ENTRY_TYPE_POS]= (char)DDL_LOG_EXECUTE_CODE;
  }
  else
    file_entry_buf[DDL_LOG_ENTRY_TYPE_POS]= (char)DDL_IGNORE_LOG_ENTRY_CODE;
  file_entry_buf[DDL_LOG_ACTION_TYPE_POS]= 0; /* Ignored for execute entries */
  file_entry_buf[DDL_LOG_PHASE_POS]= 0;
  int4store(&file_entry_buf[DDL_LOG_NEXT_ENTRY_POS], first_entry);
  file_entry_buf[DDL_LOG_NAME_POS]= 0;
  file_entry_buf[DDL_LOG_NAME_POS + FN_LEN]= 0;
  file_entry_buf[DDL_LOG_NAME_POS + 2*FN_LEN]= 0;
  if (!(*active_entry))
  {
    if (get_free_ddl_log_entry(active_entry, &write_header))
    {
      DBUG_RETURN(TRUE);
    }
  }
  if (write_ddl_log_file_entry((*active_entry)->entry_pos))
  {
    sql_print_error("Error writing execute entry in ddl log");
    release_ddl_log_memory_entry(*active_entry);
    DBUG_RETURN(TRUE);
  }
  VOID(sync_ddl_log());
  if (write_header)
  {
    if (write_ddl_log_header())
    {
      release_ddl_log_memory_entry(*active_entry);
      DBUG_RETURN(TRUE);
    }
  }
  DBUG_RETURN(FALSE);
}


/*
  For complex rename operations we need to deactivate individual entries.
  SYNOPSIS
    deactivate_ddl_log_entry()
    entry_no                      Entry position of record to change
  RETURN VALUES
    TRUE                         Error
    FALSE                        Success
  DESCRIPTION
    During replace operations where we start with an existing table called
    t1 and a replacement table called t1#temp or something else and where
    we want to delete t1 and rename t1#temp to t1 this is not possible to
    do in a safe manner unless the ddl log is informed of the phases in
    the change.

    Delete actions are 1-phase actions that can be ignored immediately after
    being executed.
    Rename actions from x to y is also a 1-phase action since there is no
    interaction with any other handlers named x and y.
    Replace action where drop y and x -> y happens needs to be a two-phase
    action. Thus the first phase will drop y and the second phase will
    rename x -> y.
*/

bool deactivate_ddl_log_entry(uint entry_no)
{
  char *file_entry_buf= (char*)global_ddl_log.file_entry_buf;
  DBUG_ENTER("deactivate_ddl_log_entry");

  if (!read_ddl_log_file_entry(entry_no))
  {
    if (file_entry_buf[DDL_LOG_ENTRY_TYPE_POS] == DDL_LOG_ENTRY_CODE)
    {
      if (file_entry_buf[DDL_LOG_ACTION_TYPE_POS] == DDL_LOG_DELETE_ACTION ||
          file_entry_buf[DDL_LOG_ACTION_TYPE_POS] == DDL_LOG_RENAME_ACTION ||
          (file_entry_buf[DDL_LOG_ACTION_TYPE_POS] == DDL_LOG_REPLACE_ACTION &&
           file_entry_buf[DDL_LOG_PHASE_POS] == 1))
        file_entry_buf[DDL_LOG_ENTRY_TYPE_POS]= DDL_IGNORE_LOG_ENTRY_CODE;
      else if (file_entry_buf[DDL_LOG_ACTION_TYPE_POS] == DDL_LOG_REPLACE_ACTION)
      {
        DBUG_ASSERT(file_entry_buf[DDL_LOG_PHASE_POS] == 0);
        file_entry_buf[DDL_LOG_PHASE_POS]= 1;
      }
      else
      {
        DBUG_ASSERT(0);
      }
      if (write_ddl_log_file_entry(entry_no))
      {
        sql_print_error("Error in deactivating log entry. Position = %u",
                        entry_no);
        DBUG_RETURN(TRUE);
      }
    }
  }
  else
  {
    sql_print_error("Failed in reading entry before deactivating it");
    DBUG_RETURN(TRUE);
  }
  DBUG_RETURN(FALSE);
}


/*
  Sync ddl log file
  SYNOPSIS
    sync_ddl_log()
  RETURN VALUES
    TRUE                      Error
    FALSE                     Success
*/

bool sync_ddl_log()
{
  bool error= FALSE;
  DBUG_ENTER("sync_ddl_log");

  if ((!global_ddl_log.recovery_phase) &&
      init_ddl_log())
  {
    DBUG_RETURN(TRUE);
  }
  if (my_sync(global_ddl_log.file_id, MYF(0)))
  {
    /* Write to error log */
    sql_print_error("Failed to sync ddl log");
    error= TRUE;
  }
  DBUG_RETURN(error);
}


/*
  Release a log memory entry
  SYNOPSIS
    release_ddl_log_memory_entry()
    log_memory_entry                Log memory entry to release
  RETURN VALUES
    NONE
*/

void release_ddl_log_memory_entry(DDL_LOG_MEMORY_ENTRY *log_entry)
{
  DDL_LOG_MEMORY_ENTRY *first_free= global_ddl_log.first_free;
  DDL_LOG_MEMORY_ENTRY *next_log_entry= log_entry->next_log_entry;
  DDL_LOG_MEMORY_ENTRY *prev_log_entry= log_entry->prev_log_entry;
  DBUG_ENTER("release_ddl_log_memory_entry");

  global_ddl_log.first_free= log_entry;
  log_entry->next_log_entry= first_free;

  if (prev_log_entry)
    prev_log_entry->next_log_entry= next_log_entry;
  else
    global_ddl_log.first_used= next_log_entry;
  if (next_log_entry)
    next_log_entry->prev_log_entry= prev_log_entry;
  DBUG_VOID_RETURN;
}


/*
  Execute one entry in the ddl log. Executing an entry means executing
  a linked list of actions.
  SYNOPSIS
    execute_ddl_log_entry()
    first_entry                Reference to first action in entry
  RETURN VALUES
    TRUE                       Error
    FALSE                      Success
*/

bool execute_ddl_log_entry(THD *thd, uint first_entry)
{
  DDL_LOG_ENTRY ddl_log_entry;
  uint read_entry= first_entry;
  DBUG_ENTER("execute_ddl_log_entry");

  pthread_mutex_lock(&LOCK_gdl);
  do
  {
    if (read_ddl_log_entry(read_entry, &ddl_log_entry))
    {
      /* Write to error log and continue with next log entry */
      sql_print_error("Failed to read entry = %u from ddl log",
                      read_entry);
      break;
    }
    DBUG_ASSERT(ddl_log_entry.entry_type == DDL_LOG_ENTRY_CODE ||
                ddl_log_entry.entry_type == DDL_IGNORE_LOG_ENTRY_CODE);

    if (execute_ddl_log_action(thd, &ddl_log_entry))
    {
      /* Write to error log and continue with next log entry */
      sql_print_error("Failed to execute action for entry = %u from ddl log",
                      read_entry);
      break;
    }
    read_entry= ddl_log_entry.next_entry;
  } while (read_entry);
  pthread_mutex_unlock(&LOCK_gdl);
  DBUG_RETURN(FALSE);
}


/*
  Close the ddl log
  SYNOPSIS
    close_ddl_log()
  RETURN VALUES
    NONE
*/

static void close_ddl_log()
{
  DBUG_ENTER("close_ddl_log");
  if (global_ddl_log.file_id >= 0)
  {
    VOID(my_close(global_ddl_log.file_id, MYF(MY_WME)));
    global_ddl_log.file_id= (File) -1;
  }
  DBUG_VOID_RETURN;
}


/*
  Execute the ddl log at recovery of MySQL Server
  SYNOPSIS
    execute_ddl_log_recovery()
  RETURN VALUES
    NONE
*/

void execute_ddl_log_recovery()
{
  uint num_entries, i;
  THD *thd;
  DDL_LOG_ENTRY ddl_log_entry;
  char file_name[FN_REFLEN];
  DBUG_ENTER("execute_ddl_log_recovery");

  /*
    Initialise global_ddl_log struct
  */
  bzero(global_ddl_log.file_entry_buf, sizeof(global_ddl_log.file_entry_buf));
  global_ddl_log.inited= FALSE;
  global_ddl_log.recovery_phase= TRUE;
  global_ddl_log.io_size= IO_SIZE;
  global_ddl_log.file_id= (File) -1;

  /*
    To be able to run this from boot, we allocate a temporary THD
  */
  if (!(thd=new THD))
    DBUG_VOID_RETURN;
  thd->thread_stack= (char*) &thd;
  thd->store_globals();

  num_entries= read_ddl_log_header();
  for (i= 1; i < num_entries + 1; i++)
  {
    if (read_ddl_log_entry(i, &ddl_log_entry))
    {
      sql_print_error("Failed to read entry no = %u from ddl log",
                       i);
      continue;
    }
    if (ddl_log_entry.entry_type == DDL_LOG_EXECUTE_CODE)
    {
      if (execute_ddl_log_entry(thd, ddl_log_entry.next_entry))
      {
        /* Real unpleasant scenario but we continue anyways.  */
        continue;
      }
    }
  }
  close_ddl_log();
  create_ddl_log_file_name(file_name);
  VOID(my_delete(file_name, MYF(0)));
  global_ddl_log.recovery_phase= FALSE;
  delete thd;
  /* Remember that we don't have a THD */
  my_pthread_setspecific_ptr(THR_THD,  0);
  DBUG_VOID_RETURN;
}


/*
  Release all memory allocated to the ddl log
  SYNOPSIS
    release_ddl_log()
  RETURN VALUES
    NONE
*/

void release_ddl_log()
{
  DDL_LOG_MEMORY_ENTRY *free_list= global_ddl_log.first_free;
  DDL_LOG_MEMORY_ENTRY *used_list= global_ddl_log.first_used;
  DBUG_ENTER("release_ddl_log");

  pthread_mutex_lock(&LOCK_gdl);
  while (used_list)
  {
    DDL_LOG_MEMORY_ENTRY *tmp= used_list->next_log_entry;
    my_free(used_list, MYF(0));
    used_list= tmp;
  }
  while (free_list)
  {
    DDL_LOG_MEMORY_ENTRY *tmp= free_list->next_log_entry;
    my_free(free_list, MYF(0));
    free_list= tmp;
  }
  close_ddl_log();
  global_ddl_log.inited= 0;
  pthread_mutex_unlock(&LOCK_gdl);
  VOID(pthread_mutex_destroy(&LOCK_gdl));
  DBUG_VOID_RETURN;
}


/*
---------------------------------------------------------------------------

  END MODULE DDL log
  --------------------

---------------------------------------------------------------------------
*/


/**
   @brief construct a temporary shadow file name.

   @details Make a shadow file name used by ALTER TABLE to construct the
   modified table (with keeping the original). The modified table is then
   moved back as original table. The name must start with the temp file
   prefix so it gets filtered out by table files listing routines. 
    
   @param[out] buff      buffer to receive the constructed name
   @param      bufflen   size of buff
   @param      lpt       alter table data structure

   @retval     path length
*/

uint build_table_shadow_filename(char *buff, size_t bufflen, 
                                 ALTER_PARTITION_PARAM_TYPE *lpt)
{
  char tmp_name[FN_REFLEN];
  my_snprintf (tmp_name, sizeof (tmp_name), "%s-%s", tmp_file_prefix,
               lpt->table_name);
  return build_table_filename(buff, bufflen, lpt->db, tmp_name, "", FN_IS_TMP);
}


/*
  SYNOPSIS
    mysql_write_frm()
    lpt                    Struct carrying many parameters needed for this
                           method
    flags                  Flags as defined below
      WFRM_INITIAL_WRITE        If set we need to prepare table before
                                creating the frm file
      WFRM_CREATE_HANDLER_FILES If set we need to create the handler file as
                                part of the creation of the frm file
      WFRM_PACK_FRM             If set we should pack the frm file and delete
                                the frm file

  RETURN VALUES
    TRUE                   Error
    FALSE                  Success

  DESCRIPTION
    A support method that creates a new frm file and in this process it
    regenerates the partition data. It works fine also for non-partitioned
    tables since it only handles partitioned data if it exists.
*/

bool mysql_write_frm(ALTER_PARTITION_PARAM_TYPE *lpt, uint flags)
{
  /*
    Prepare table to prepare for writing a new frm file where the
    partitions in add/drop state have temporarily changed their state
    We set tmp_table to avoid get errors on naming of primary key index.
  */
  int error= 0;
  char path[FN_REFLEN+1];
  char shadow_path[FN_REFLEN+1];
  char shadow_frm_name[FN_REFLEN+1];
  char frm_name[FN_REFLEN+1];
  DBUG_ENTER("mysql_write_frm");

  /*
    Build shadow frm file name
  */
  build_table_shadow_filename(shadow_path, sizeof(shadow_path), lpt);
  strxmov(shadow_frm_name, shadow_path, reg_ext, NullS);
  if (flags & WFRM_WRITE_SHADOW)
  {
    if (mysql_prepare_create_table(lpt->thd, lpt->create_info,
                                   lpt->alter_info,
                                   /*tmp_table*/ 1,
                                   &lpt->db_options,
                                   lpt->table->file,
                                   &lpt->key_info_buffer,
                                   &lpt->key_count,
                                   /*select_field_count*/ 0))
    {
      DBUG_RETURN(TRUE);
    }
#ifdef WITH_PARTITION_STORAGE_ENGINE
    {
      partition_info *part_info= lpt->table->part_info;
      char *part_syntax_buf;
      uint syntax_len;

      if (part_info)
      {
        TABLE_SHARE *share= lpt->table->s;
        if (!(part_syntax_buf= generate_partition_syntax(part_info,
                                                         &syntax_len,
                                                         TRUE, TRUE)))
        {
          DBUG_RETURN(TRUE);
        }
        part_info->part_info_string= part_syntax_buf;
        share->partition_info_len= part_info->part_info_len= syntax_len;
        if (share->partition_info_buffer_size < syntax_len + 1)
        {
          share->partition_info_buffer_size= syntax_len+1;
          if (!(share->partition_info=
                  (char*) alloc_root(&share->mem_root, syntax_len+1)))
            DBUG_RETURN(TRUE);

        }
        memcpy((char*) share->partition_info, part_syntax_buf, syntax_len + 1);
      }
    }
#endif
    /* Write shadow frm file */
    lpt->create_info->table_options= lpt->db_options;
    if ((mysql_create_frm(lpt->thd, shadow_frm_name, lpt->db,
                          lpt->table_name, lpt->create_info,
                          lpt->alter_info->create_list, lpt->key_count,
                          lpt->key_info_buffer, lpt->table->file)) ||
         lpt->table->file->create_handler_files(shadow_path, NULL,
                                                CHF_CREATE_FLAG,
                                                lpt->create_info))
    {
      my_delete(shadow_frm_name, MYF(0));
      error= 1;
      goto end;
    }
  }
  if (flags & WFRM_PACK_FRM)
  {
    /*
      We need to pack the frm file and after packing it we delete the
      frm file to ensure it doesn't get used. This is only used for
      handlers that have the main version of the frm file stored in the
      handler.
    */
    uchar *data;
    size_t length;
    if (readfrm(shadow_path, &data, &length) ||
        packfrm(data, length, &lpt->pack_frm_data, &lpt->pack_frm_len))
    {
      my_free(data, MYF(MY_ALLOW_ZERO_PTR));
      my_free(lpt->pack_frm_data, MYF(MY_ALLOW_ZERO_PTR));
      mem_alloc_error(length);
      error= 1;
      goto end;
    }
    error= my_delete(shadow_frm_name, MYF(MY_WME));
  }
  if (flags & WFRM_INSTALL_SHADOW)
  {
#ifdef WITH_PARTITION_STORAGE_ENGINE
    partition_info *part_info= lpt->part_info;
#endif
    /*
      Build frm file name
    */
    build_table_filename(path, sizeof(path), lpt->db,
                         lpt->table_name, "", 0);
    strxmov(frm_name, path, reg_ext, NullS);
    /*
      When we are changing to use new frm file we need to ensure that we
      don't collide with another thread in process to open the frm file.
      We start by deleting the .frm file and possible .par file. Then we
      write to the DDL log that we have completed the delete phase by
      increasing the phase of the log entry. Next step is to rename the
      new .frm file and the new .par file to the real name. After
      completing this we write a new phase to the log entry that will
      deactivate it.
    */
    VOID(pthread_mutex_lock(&LOCK_open));
    if (my_delete(frm_name, MYF(MY_WME)) ||
#ifdef WITH_PARTITION_STORAGE_ENGINE
        lpt->table->file->create_handler_files(path, shadow_path,
                                               CHF_DELETE_FLAG, NULL) ||
        deactivate_ddl_log_entry(part_info->frm_log_entry->entry_pos) ||
        (sync_ddl_log(), FALSE) ||
#endif
#ifdef WITH_PARTITION_STORAGE_ENGINE
        my_rename(shadow_frm_name, frm_name, MYF(MY_WME)) ||
        lpt->table->file->create_handler_files(path, shadow_path,
                                               CHF_RENAME_FLAG, NULL))
#else
        my_rename(shadow_frm_name, frm_name, MYF(MY_WME)))
#endif
    {
      error= 1;
    }
    VOID(pthread_mutex_unlock(&LOCK_open));
#ifdef WITH_PARTITION_STORAGE_ENGINE
    deactivate_ddl_log_entry(part_info->frm_log_entry->entry_pos);
    part_info->frm_log_entry= NULL;
    VOID(sync_ddl_log());
#endif
  }

end:
  DBUG_RETURN(error);
}


/*
  SYNOPSIS
    write_bin_log()
    thd                           Thread object
    clear_error                   is clear_error to be called
    query                         Query to log
    query_length                  Length of query

  RETURN VALUES
    NONE

  DESCRIPTION
    Write the binlog if open, routine used in multiple places in this
    file
*/

void write_bin_log(THD *thd, bool clear_error,
                   char const *query, ulong query_length)
{
  if (mysql_bin_log.is_open())
  {
    if (clear_error)
      thd->clear_error();
    thd->binlog_query(THD::STMT_QUERY_TYPE,
                      query, query_length, FALSE, FALSE);
  }
}


/*
 delete (drop) tables.

  SYNOPSIS
   mysql_rm_table()
   thd			Thread handle
   tables		List of tables to delete
   if_exists		If 1, don't give error if one table doesn't exists

  NOTES
    Will delete all tables that can be deleted and give a compact error
    messages for tables that could not be deleted.
    If a table is in use, we will wait for all users to free the table
    before dropping it

    Wait if global_read_lock (FLUSH TABLES WITH READ LOCK) is set.

  RETURN
    FALSE OK.  In this case ok packet is sent to user
    TRUE  Error

*/

bool mysql_rm_table(THD *thd,TABLE_LIST *tables, my_bool if_exists,
                    my_bool drop_temporary)
{
  bool error= FALSE, need_start_waiters= FALSE;
  DBUG_ENTER("mysql_rm_table");

  /* mark for close and remove all cached entries */

  if (!drop_temporary)
  {
    if ((error= wait_if_global_read_lock(thd, 0, 1)))
    {
      my_error(ER_TABLE_NOT_LOCKED_FOR_WRITE, MYF(0), tables->table_name);
      DBUG_RETURN(TRUE);
    }
    else
      need_start_waiters= TRUE;
  }

  /*
    Acquire LOCK_open after wait_if_global_read_lock(). If we would hold
    LOCK_open during wait_if_global_read_lock(), other threads could not
    close their tables. This would make a pretty deadlock.
  */
  thd->mysys_var->current_mutex= &LOCK_open;
  thd->mysys_var->current_cond= &COND_refresh;
  VOID(pthread_mutex_lock(&LOCK_open));

  error= mysql_rm_table_part2(thd, tables, if_exists, drop_temporary, 0, 0);

  pthread_mutex_unlock(&LOCK_open);

  pthread_mutex_lock(&thd->mysys_var->mutex);
  thd->mysys_var->current_mutex= 0;
  thd->mysys_var->current_cond= 0;
  pthread_mutex_unlock(&thd->mysys_var->mutex);

  if (need_start_waiters)
    start_waiting_global_read_lock(thd);

  if (error)
    DBUG_RETURN(TRUE);
  send_ok(thd);
  DBUG_RETURN(FALSE);
}


/*
 delete (drop) tables.

  SYNOPSIS
    mysql_rm_table_part2_with_lock()
    thd			Thread handle
    tables		List of tables to delete
    if_exists		If 1, don't give error if one table doesn't exists
    dont_log_query	Don't write query to log files. This will also not
                        generate warnings if the handler files doesn't exists

 NOTES
   Works like documented in mysql_rm_table(), but don't check
   global_read_lock and don't send_ok packet to server.

 RETURN
  0	ok
  1	error
*/

int mysql_rm_table_part2_with_lock(THD *thd,
				   TABLE_LIST *tables, bool if_exists,
				   bool drop_temporary, bool dont_log_query)
{
  int error;
  thd->mysys_var->current_mutex= &LOCK_open;
  thd->mysys_var->current_cond= &COND_refresh;
  VOID(pthread_mutex_lock(&LOCK_open));

  error= mysql_rm_table_part2(thd, tables, if_exists, drop_temporary, 1,
			      dont_log_query);

  pthread_mutex_unlock(&LOCK_open);

  pthread_mutex_lock(&thd->mysys_var->mutex);
  thd->mysys_var->current_mutex= 0;
  thd->mysys_var->current_cond= 0;
  pthread_mutex_unlock(&thd->mysys_var->mutex);
  return error;
}


/*
  Execute the drop of a normal or temporary table

  SYNOPSIS
    mysql_rm_table_part2()
    thd			Thread handler
    tables		Tables to drop
    if_exists		If set, don't give an error if table doesn't exists.
			In this case we give an warning of level 'NOTE'
    drop_temporary	Only drop temporary tables
    drop_view		Allow to delete VIEW .frm
    dont_log_query	Don't write query to log files. This will also not
			generate warnings if the handler files doesn't exists  

  TODO:
    When logging to the binary log, we should log
    tmp_tables and transactional tables as separate statements if we
    are in a transaction;  This is needed to get these tables into the
    cached binary log that is only written on COMMIT.

   The current code only writes DROP statements that only uses temporary
   tables to the cache binary log.  This should be ok on most cases, but
   not all.

 RETURN
   0	ok
   1	Error
   -1	Thread was killed
*/

int mysql_rm_table_part2(THD *thd, TABLE_LIST *tables, bool if_exists,
			 bool drop_temporary, bool drop_view,
			 bool dont_log_query)
{
  TABLE_LIST *table;
  char path[FN_REFLEN], *alias;
  uint path_length;
  String wrong_tables;
  int error;
  int non_temp_tables_count= 0;
  bool some_tables_deleted=0, tmp_table_deleted=0, foreign_key_error=0;
  String built_query;
  DBUG_ENTER("mysql_rm_table_part2");

  LINT_INIT(alias);
  LINT_INIT(path_length);
  safe_mutex_assert_owner(&LOCK_open);

  if (thd->current_stmt_binlog_row_based && !dont_log_query)
  {
    built_query.set_charset(system_charset_info);
    if (if_exists)
      built_query.append("DROP TABLE IF EXISTS ");
    else
      built_query.append("DROP TABLE ");
  }
  /*
    If we have the table in the definition cache, we don't have to check the
    .frm file to find if the table is a normal table (not view) and what
    engine to use.
  */

  for (table= tables; table; table= table->next_local)
  {
    TABLE_SHARE *share;
    table->db_type= NULL;
    if ((share= get_cached_table_share(table->db, table->table_name)))
      table->db_type= share->db_type();

    /* Disable drop of enabled log tables */
    if (share && share->log_table &&
        check_if_log_table(table->db_length, table->db,
                           table->table_name_length, table->table_name, 1))
    {
      my_error(ER_BAD_LOG_STATEMENT, MYF(0), "DROP");
      DBUG_RETURN(1);
    }
  }

  if (!drop_temporary && lock_table_names(thd, tables))
    DBUG_RETURN(1);

  /* Don't give warnings for not found errors, as we already generate notes */
  thd->no_warnings_for_error= 1;

  for (table= tables; table; table= table->next_local)
  {
    char *db=table->db;
    handlerton *table_type;
    enum legacy_db_type frm_db_type;

    mysql_ha_flush(thd, table, MYSQL_HA_CLOSE_FINAL, TRUE);
    if (!close_temporary_table(thd, table))
    {
      tmp_table_deleted=1;
      continue;					// removed temporary table
    }

    /*
      If row-based replication is used and the table is not a
      temporary table, we add the table name to the drop statement
      being built.  The string always end in a comma and the comma
      will be chopped off before being written to the binary log.
      */
    if (thd->current_stmt_binlog_row_based && !dont_log_query)
    {
      non_temp_tables_count++;
      /*
        Don't write the database name if it is the current one (or if
        thd->db is NULL).
      */
      built_query.append("`");
      if (thd->db == NULL || strcmp(db,thd->db) != 0)
      {
        built_query.append(db);
        built_query.append("`.`");
      }

      built_query.append(table->table_name);
      built_query.append("`,");
    }

    error=0;
    table_type= table->db_type;
    if (!drop_temporary)
    {
      TABLE *locked_table;
      abort_locked_tables(thd, db, table->table_name);
      remove_table_from_cache(thd, db, table->table_name,
	                      RTFC_WAIT_OTHER_THREAD_FLAG |
			      RTFC_CHECK_KILLED_FLAG);
      /*
        If the table was used in lock tables, remember it so that
        unlock_table_names can free it
      */
      if ((locked_table= drop_locked_tables(thd, db, table->table_name)))
        table->table= locked_table;

      if (thd->killed)
      {
        thd->no_warnings_for_error= 0;
	DBUG_RETURN(-1);
      }
      alias= (lower_case_table_names == 2) ? table->alias : table->table_name;
      /* remove .frm file and engine files */
      path_length= build_table_filename(path, sizeof(path),
                                        db, alias, reg_ext, 0);
    }
    if (drop_temporary ||
        (table_type == NULL &&        
         (access(path, F_OK) &&
          ha_create_table_from_engine(thd, db, alias)) ||
         (!drop_view &&
          mysql_frm_type(thd, path, &frm_db_type) != FRMTYPE_TABLE)))
    {
      // Table was not found on disk and table can't be created from engine
      if (if_exists)
	push_warning_printf(thd, MYSQL_ERROR::WARN_LEVEL_NOTE,
			    ER_BAD_TABLE_ERROR, ER(ER_BAD_TABLE_ERROR),
			    table->table_name);
      else
        error= 1;
    }
    else
    {
      char *end;
      if (table_type == NULL)
      {
	mysql_frm_type(thd, path, &frm_db_type);
        table_type= ha_resolve_by_legacy_type(thd, frm_db_type);
      }
      // Remove extension for delete
      *(end= path + path_length - reg_ext_length)= '\0';
      error= ha_delete_table(thd, table_type, path, db, table->table_name,
                             !dont_log_query);
      if ((error == ENOENT || error == HA_ERR_NO_SUCH_TABLE) && 
	  (if_exists || table_type == NULL))
	error= 0;
      if (error == HA_ERR_ROW_IS_REFERENCED)
      {
	/* the table is referenced by a foreign key constraint */
	foreign_key_error=1;
      }
      if (!error || error == ENOENT || error == HA_ERR_NO_SUCH_TABLE)
      {
        int new_error;
	/* Delete the table definition file */
	strmov(end,reg_ext);
	if (!(new_error=my_delete(path,MYF(MY_WME))))
        {
	  some_tables_deleted=1;
          new_error= Table_triggers_list::drop_all_triggers(thd, db,
                                                            table->table_name);
        }
        error|= new_error;
      }
    }
    if (error)
    {
      if (wrong_tables.length())
	wrong_tables.append(',');
      wrong_tables.append(String(table->table_name,system_charset_info));
    }
  }
  thd->tmp_table_used= tmp_table_deleted;
  error= 0;
  if (wrong_tables.length())
  {
    if (!foreign_key_error)
      my_printf_error(ER_BAD_TABLE_ERROR, ER(ER_BAD_TABLE_ERROR), MYF(0),
                      wrong_tables.c_ptr());
    else
      my_message(ER_ROW_IS_REFERENCED, ER(ER_ROW_IS_REFERENCED), MYF(0));
    error= 1;
  }

  if (some_tables_deleted || tmp_table_deleted || !error)
  {
    query_cache_invalidate3(thd, tables, 0);
    if (!dont_log_query)
    {
      if (!thd->current_stmt_binlog_row_based ||
          non_temp_tables_count > 0 && !tmp_table_deleted)
      {
        /*
          In this case, we are either using statement-based
          replication or using row-based replication but have only
          deleted one or more non-temporary tables (and no temporary
          tables).  In this case, we can write the original query into
          the binary log.
         */
        write_bin_log(thd, !error, thd->query, thd->query_length);
      }
      else if (thd->current_stmt_binlog_row_based &&
               non_temp_tables_count > 0 &&
               tmp_table_deleted)
      {
        /*
          In this case we have deleted both temporary and
          non-temporary tables, so:
          - since we have deleted a non-temporary table we have to
            binlog the statement, but
          - since we have deleted a temporary table we cannot binlog
            the statement (since the table has not been created on the
            slave, this might cause the slave to stop).

          Instead, we write a built statement, only containing the
          non-temporary tables, to the binary log
        */
        built_query.chop();                  // Chop of the last comma
        built_query.append(" /* generated by server */");
        write_bin_log(thd, !error, built_query.ptr(), built_query.length());
      }
      /*
        The remaining cases are:
        - no tables where deleted and
        - only temporary tables where deleted and row-based
          replication is used.
        In both these cases, nothing should be written to the binary
        log.
      */
    }
  }

  if (!drop_temporary)
    unlock_table_names(thd, tables, (TABLE_LIST*) 0);
  thd->no_warnings_for_error= 0;
  DBUG_RETURN(error);
}


/*
  Quickly remove a table.

  SYNOPSIS
    quick_rm_table()
      base                      The handlerton handle.
      db                        The database name.
      table_name                The table name.
      flags                     flags for build_table_filename().

  RETURN
    0           OK
    != 0        Error
*/

bool quick_rm_table(handlerton *base,const char *db,
                    const char *table_name, uint flags)
{
  char path[FN_REFLEN];
  bool error= 0;
  DBUG_ENTER("quick_rm_table");

  uint path_length= build_table_filename(path, sizeof(path),
                                         db, table_name, reg_ext, flags);
  if (my_delete(path,MYF(0)))
    error= 1; /* purecov: inspected */
  path[path_length - reg_ext_length]= '\0'; // Remove reg_ext
  DBUG_RETURN(ha_delete_table(current_thd, base, path, db, table_name, 0) ||
              error);
}

/*
  Sort keys in the following order:
  - PRIMARY KEY
  - UNIQUE keyws where all column are NOT NULL
  - Other UNIQUE keys
  - Normal keys
  - Fulltext keys

  This will make checking for duplicated keys faster and ensure that
  PRIMARY keys are prioritized.
*/

static int sort_keys(KEY *a, KEY *b)
{
  if (a->flags & HA_NOSAME)
  {
    if (!(b->flags & HA_NOSAME))
      return -1;
    if ((a->flags ^ b->flags) & (HA_NULL_PART_KEY | HA_END_SPACE_KEY))
    {
      /* Sort NOT NULL keys before other keys */
      return (a->flags & (HA_NULL_PART_KEY | HA_END_SPACE_KEY)) ? 1 : -1;
    }
    if (a->name == primary_key_name)
      return -1;
    if (b->name == primary_key_name)
      return 1;
  }
  else if (b->flags & HA_NOSAME)
    return 1;					// Prefer b

  if ((a->flags ^ b->flags) & HA_FULLTEXT)
  {
    return (a->flags & HA_FULLTEXT) ? 1 : -1;
  }
  /*
    Prefer original key order.	usable_key_parts contains here
    the original key position.
  */
  return ((a->usable_key_parts < b->usable_key_parts) ? -1 :
	  (a->usable_key_parts > b->usable_key_parts) ? 1 :
	  0);
}

/*
  Check TYPELIB (set or enum) for duplicates

  SYNOPSIS
    check_duplicates_in_interval()
    set_or_name   "SET" or "ENUM" string for warning message
    name	  name of the checked column
    typelib	  list of values for the column
    dup_val_count  returns count of duplicate elements

  DESCRIPTION
    This function prints an warning for each value in list
    which has some duplicates on its right

  RETURN VALUES
    0             ok
    1             Error
*/

bool check_duplicates_in_interval(const char *set_or_name,
                                  const char *name, TYPELIB *typelib,
                                  CHARSET_INFO *cs, unsigned int *dup_val_count)
{
  TYPELIB tmp= *typelib;
  const char **cur_value= typelib->type_names;
  unsigned int *cur_length= typelib->type_lengths;
  *dup_val_count= 0;  
  
  for ( ; tmp.count > 1; cur_value++, cur_length++)
  {
    tmp.type_names++;
    tmp.type_lengths++;
    tmp.count--;
    if (find_type2(&tmp, (const char*)*cur_value, *cur_length, cs))
    {
      if ((current_thd->variables.sql_mode &
         (MODE_STRICT_TRANS_TABLES | MODE_STRICT_ALL_TABLES)))
      {
        my_error(ER_DUPLICATED_VALUE_IN_TYPE, MYF(0),
                 name,*cur_value,set_or_name);
        return 1;
      }
      push_warning_printf(current_thd,MYSQL_ERROR::WARN_LEVEL_NOTE,
			  ER_DUPLICATED_VALUE_IN_TYPE,
			  ER(ER_DUPLICATED_VALUE_IN_TYPE),
			  name,*cur_value,set_or_name);
      (*dup_val_count)++;
    }
  }
  return 0;
}


/*
  Check TYPELIB (set or enum) max and total lengths

  SYNOPSIS
    calculate_interval_lengths()
    cs            charset+collation pair of the interval
    typelib       list of values for the column
    max_length    length of the longest item
    tot_length    sum of the item lengths

  DESCRIPTION
    After this function call:
    - ENUM uses max_length
    - SET uses tot_length.

  RETURN VALUES
    void
*/
void calculate_interval_lengths(CHARSET_INFO *cs, TYPELIB *interval,
                                uint32 *max_length, uint32 *tot_length)
{
  const char **pos;
  uint *len;
  *max_length= *tot_length= 0;
  for (pos= interval->type_names, len= interval->type_lengths;
       *pos ; pos++, len++)
  {
    uint length= cs->cset->numchars(cs, *pos, *pos + *len);
    *tot_length+= length;
    set_if_bigger(*max_length, (uint32)length);
  }
}


/*
  Prepare a create_table instance for packing

  SYNOPSIS
    prepare_create_field()
    sql_field     field to prepare for packing
    blob_columns  count for BLOBs
    timestamps    count for timestamps
    table_flags   table flags

  DESCRIPTION
    This function prepares a Create_field instance.
    Fields such as pack_flag are valid after this call.

  RETURN VALUES
   0	ok
   1	Error
*/

int prepare_create_field(Create_field *sql_field, 
			 uint *blob_columns, 
			 int *timestamps, int *timestamps_with_niladic,
			 longlong table_flags)
{
  unsigned int dup_val_count;
  DBUG_ENTER("prepare_field");

  /*
    This code came from mysql_prepare_create_table.
    Indent preserved to make patching easier
  */
  DBUG_ASSERT(sql_field->charset);

  switch (sql_field->sql_type) {
  case MYSQL_TYPE_BLOB:
  case MYSQL_TYPE_MEDIUM_BLOB:
  case MYSQL_TYPE_TINY_BLOB:
  case MYSQL_TYPE_LONG_BLOB:
    sql_field->pack_flag=FIELDFLAG_BLOB |
      pack_length_to_packflag(sql_field->pack_length -
                              portable_sizeof_char_ptr);
    if (sql_field->charset->state & MY_CS_BINSORT)
      sql_field->pack_flag|=FIELDFLAG_BINARY;
    sql_field->length=8;			// Unireg field length
    sql_field->unireg_check=Field::BLOB_FIELD;
    (*blob_columns)++;
    break;
  case MYSQL_TYPE_GEOMETRY:
#ifdef HAVE_SPATIAL
    if (!(table_flags & HA_CAN_GEOMETRY))
    {
      my_printf_error(ER_CHECK_NOT_IMPLEMENTED, ER(ER_CHECK_NOT_IMPLEMENTED),
                      MYF(0), "GEOMETRY");
      DBUG_RETURN(1);
    }
    sql_field->pack_flag=FIELDFLAG_GEOM |
      pack_length_to_packflag(sql_field->pack_length -
                              portable_sizeof_char_ptr);
    if (sql_field->charset->state & MY_CS_BINSORT)
      sql_field->pack_flag|=FIELDFLAG_BINARY;
    sql_field->length=8;			// Unireg field length
    sql_field->unireg_check=Field::BLOB_FIELD;
    (*blob_columns)++;
    break;
#else
    my_printf_error(ER_FEATURE_DISABLED,ER(ER_FEATURE_DISABLED), MYF(0),
                    sym_group_geom.name, sym_group_geom.needed_define);
    DBUG_RETURN(1);
#endif /*HAVE_SPATIAL*/
  case MYSQL_TYPE_VARCHAR:
#ifndef QQ_ALL_HANDLERS_SUPPORT_VARCHAR
    if (table_flags & HA_NO_VARCHAR)
    {
      /* convert VARCHAR to CHAR because handler is not yet up to date */
      sql_field->sql_type=    MYSQL_TYPE_VAR_STRING;
      sql_field->pack_length= calc_pack_length(sql_field->sql_type,
                                               (uint) sql_field->length);
      if ((sql_field->length / sql_field->charset->mbmaxlen) >
          MAX_FIELD_CHARLENGTH)
      {
        my_printf_error(ER_TOO_BIG_FIELDLENGTH, ER(ER_TOO_BIG_FIELDLENGTH),
                        MYF(0), sql_field->field_name, MAX_FIELD_CHARLENGTH);
        DBUG_RETURN(1);
      }
    }
#endif
    /* fall through */
  case MYSQL_TYPE_STRING:
    sql_field->pack_flag=0;
    if (sql_field->charset->state & MY_CS_BINSORT)
      sql_field->pack_flag|=FIELDFLAG_BINARY;
    break;
  case MYSQL_TYPE_ENUM:
    sql_field->pack_flag=pack_length_to_packflag(sql_field->pack_length) |
      FIELDFLAG_INTERVAL;
    if (sql_field->charset->state & MY_CS_BINSORT)
      sql_field->pack_flag|=FIELDFLAG_BINARY;
    sql_field->unireg_check=Field::INTERVAL_FIELD;
    if (check_duplicates_in_interval("ENUM",sql_field->field_name,
                                     sql_field->interval,
                                     sql_field->charset, &dup_val_count))
      DBUG_RETURN(1);
    break;
  case MYSQL_TYPE_SET:
    sql_field->pack_flag=pack_length_to_packflag(sql_field->pack_length) |
      FIELDFLAG_BITFIELD;
    if (sql_field->charset->state & MY_CS_BINSORT)
      sql_field->pack_flag|=FIELDFLAG_BINARY;
    sql_field->unireg_check=Field::BIT_FIELD;
    if (check_duplicates_in_interval("SET",sql_field->field_name,
                                     sql_field->interval,
                                     sql_field->charset, &dup_val_count))
      DBUG_RETURN(1);
    /* Check that count of unique members is not more then 64 */
    if (sql_field->interval->count -  dup_val_count > sizeof(longlong)*8)
    {
       my_error(ER_TOO_BIG_SET, MYF(0), sql_field->field_name);
       DBUG_RETURN(1);
    }
    break;
  case MYSQL_TYPE_DATE:			// Rest of string types
  case MYSQL_TYPE_NEWDATE:
  case MYSQL_TYPE_TIME:
  case MYSQL_TYPE_DATETIME:
  case MYSQL_TYPE_NULL:
    sql_field->pack_flag=f_settype((uint) sql_field->sql_type);
    break;
  case MYSQL_TYPE_BIT:
    /* 
      We have sql_field->pack_flag already set here, see
      mysql_prepare_create_table().
    */
    break;
  case MYSQL_TYPE_NEWDECIMAL:
    sql_field->pack_flag=(FIELDFLAG_NUMBER |
                          (sql_field->flags & UNSIGNED_FLAG ? 0 :
                           FIELDFLAG_DECIMAL) |
                          (sql_field->flags & ZEROFILL_FLAG ?
                           FIELDFLAG_ZEROFILL : 0) |
                          (sql_field->decimals << FIELDFLAG_DEC_SHIFT));
    break;
  case MYSQL_TYPE_TIMESTAMP:
    /* We should replace old TIMESTAMP fields with their newer analogs */
    if (sql_field->unireg_check == Field::TIMESTAMP_OLD_FIELD)
    {
      if (!*timestamps)
      {
        sql_field->unireg_check= Field::TIMESTAMP_DNUN_FIELD;
        (*timestamps_with_niladic)++;
      }
      else
        sql_field->unireg_check= Field::NONE;
    }
    else if (sql_field->unireg_check != Field::NONE)
      (*timestamps_with_niladic)++;

    (*timestamps)++;
    /* fall-through */
  default:
    sql_field->pack_flag=(FIELDFLAG_NUMBER |
                          (sql_field->flags & UNSIGNED_FLAG ? 0 :
                           FIELDFLAG_DECIMAL) |
                          (sql_field->flags & ZEROFILL_FLAG ?
                           FIELDFLAG_ZEROFILL : 0) |
                          f_settype((uint) sql_field->sql_type) |
                          (sql_field->decimals << FIELDFLAG_DEC_SHIFT));
    break;
  }
  if (!(sql_field->flags & NOT_NULL_FLAG))
    sql_field->pack_flag|= FIELDFLAG_MAYBE_NULL;
  if (sql_field->flags & NO_DEFAULT_VALUE_FLAG)
    sql_field->pack_flag|= FIELDFLAG_NO_DEFAULT;
  DBUG_RETURN(0);
}

/*
  Preparation for table creation

  SYNOPSIS
    mysql_prepare_create_table()
      thd                       Thread object.
      create_info               Create information (like MAX_ROWS).
      alter_info                List of columns and indexes to create
      tmp_table                 If a temporary table is to be created.
      db_options          INOUT Table options (like HA_OPTION_PACK_RECORD).
      file                      The handler for the new table.
      key_info_buffer     OUT   An array of KEY structs for the indexes.
      key_count           OUT   The number of elements in the array.
      select_field_count        The number of fields coming from a select table.

  DESCRIPTION
    Prepares the table and key structures for table creation.

  NOTES
    sets create_info->varchar if the table has a varchar

  RETURN VALUES
    FALSE    OK
    TRUE     error
*/

static bool
mysql_prepare_create_table(THD *thd, HA_CREATE_INFO *create_info,
                           Alter_info *alter_info,
                           bool tmp_table,
                           uint *db_options,
                           handler *file, KEY **key_info_buffer,
                           uint *key_count, int select_field_count)
{
  const char	*key_name;
  Create_field	*sql_field,*dup_field;
  uint		field,null_fields,blob_columns,max_key_length;
  ulong		record_offset= 0;
  KEY		*key_info;
  KEY_PART_INFO *key_part_info;
  int		timestamps= 0, timestamps_with_niladic= 0;
  int		field_no,dup_no;
  int		select_field_pos,auto_increment=0;
  List_iterator<Create_field> it(alter_info->create_list);
  List_iterator<Create_field> it2(alter_info->create_list);
  uint total_uneven_bit_length= 0;
  DBUG_ENTER("mysql_prepare_create_table");

  select_field_pos= alter_info->create_list.elements - select_field_count;
  null_fields=blob_columns=0;
  create_info->varchar= 0;
  max_key_length= file->max_key_length();

  for (field_no=0; (sql_field=it++) ; field_no++)
  {
    CHARSET_INFO *save_cs;

    /*
      Initialize length from its original value (number of characters),
      which was set in the parser. This is necessary if we're
      executing a prepared statement for the second time.
    */
    sql_field->length= sql_field->char_length;
    if (!sql_field->charset)
      sql_field->charset= create_info->default_table_charset;
    /*
      table_charset is set in ALTER TABLE if we want change character set
      for all varchar/char columns.
      But the table charset must not affect the BLOB fields, so don't
      allow to change my_charset_bin to somethig else.
    */
    if (create_info->table_charset && sql_field->charset != &my_charset_bin)
      sql_field->charset= create_info->table_charset;

    save_cs= sql_field->charset;
    if ((sql_field->flags & BINCMP_FLAG) &&
	!(sql_field->charset= get_charset_by_csname(sql_field->charset->csname,
						    MY_CS_BINSORT,MYF(0))))
    {
      char tmp[64];
      strmake(strmake(tmp, save_cs->csname, sizeof(tmp)-4),
              STRING_WITH_LEN("_bin"));
      my_error(ER_UNKNOWN_COLLATION, MYF(0), tmp);
      DBUG_RETURN(TRUE);
    }

    /*
      Convert the default value from client character
      set into the column character set if necessary.
    */
    if (sql_field->def && 
        save_cs != sql_field->def->collation.collation &&
        (sql_field->sql_type == MYSQL_TYPE_VAR_STRING ||
         sql_field->sql_type == MYSQL_TYPE_STRING ||
         sql_field->sql_type == MYSQL_TYPE_SET ||
         sql_field->sql_type == MYSQL_TYPE_ENUM))
    {
      /*
        Starting from 5.1 we work here with a copy of Create_field
        created by the caller, not with the instance that was
        originally created during parsing. It's OK to create
        a temporary item and initialize with it a member of the
        copy -- this item will be thrown away along with the copy
        at the end of execution, and thus not introduce a dangling
        pointer in the parsed tree of a prepared statement or a
        stored procedure statement.
      */
      sql_field->def= sql_field->def->safe_charset_converter(save_cs);

      if (sql_field->def == NULL)
      {
        /* Could not convert */
        my_error(ER_INVALID_DEFAULT, MYF(0), sql_field->field_name);
        DBUG_RETURN(TRUE);
      }
    }

    if (sql_field->sql_type == MYSQL_TYPE_SET ||
        sql_field->sql_type == MYSQL_TYPE_ENUM)
    {
      uint32 dummy;
      CHARSET_INFO *cs= sql_field->charset;
      TYPELIB *interval= sql_field->interval;

      /*
        Create typelib from interval_list, and if necessary
        convert strings from client character set to the
        column character set.
      */
      if (!interval)
      {
        /*
          Create the typelib in runtime memory - we will free the
          occupied memory at the same time when we free this
          sql_field -- at the end of execution.
        */
        interval= sql_field->interval= typelib(thd->mem_root,
                                               sql_field->interval_list);
        List_iterator<String> int_it(sql_field->interval_list);
        String conv, *tmp;
        char comma_buf[2];
        int comma_length= cs->cset->wc_mb(cs, ',', (uchar*) comma_buf,
                                          (uchar*) comma_buf + 
                                          sizeof(comma_buf));
        DBUG_ASSERT(comma_length > 0);
        for (uint i= 0; (tmp= int_it++); i++)
        {
          uint lengthsp;
          if (String::needs_conversion(tmp->length(), tmp->charset(),
                                       cs, &dummy))
          {
            uint cnv_errs;
            conv.copy(tmp->ptr(), tmp->length(), tmp->charset(), cs, &cnv_errs);
            interval->type_names[i]= strmake_root(thd->mem_root, conv.ptr(),
                                                  conv.length());
            interval->type_lengths[i]= conv.length();
          }

          // Strip trailing spaces.
          lengthsp= cs->cset->lengthsp(cs, interval->type_names[i],
                                       interval->type_lengths[i]);
          interval->type_lengths[i]= lengthsp;
          ((uchar *)interval->type_names[i])[lengthsp]= '\0';
          if (sql_field->sql_type == MYSQL_TYPE_SET)
          {
            if (cs->coll->instr(cs, interval->type_names[i], 
                                interval->type_lengths[i], 
                                comma_buf, comma_length, NULL, 0))
            {
              my_error(ER_ILLEGAL_VALUE_FOR_TYPE, MYF(0), "set", tmp->ptr());
              DBUG_RETURN(TRUE);
            }
          }
        }
        sql_field->interval_list.empty(); // Don't need interval_list anymore
      }

      if (sql_field->sql_type == MYSQL_TYPE_SET)
      {
        uint32 field_length;
        if (sql_field->def != NULL)
        {
          char *not_used;
          uint not_used2;
          bool not_found= 0;
          String str, *def= sql_field->def->val_str(&str);
          if (def == NULL) /* SQL "NULL" maps to NULL */
          {
            if ((sql_field->flags & NOT_NULL_FLAG) != 0)
            {
              my_error(ER_INVALID_DEFAULT, MYF(0), sql_field->field_name);
              DBUG_RETURN(TRUE);
            }

            /* else, NULL is an allowed value */
            (void) find_set(interval, NULL, 0,
                            cs, &not_used, &not_used2, &not_found);
          }
          else /* not NULL */
          {
            (void) find_set(interval, def->ptr(), def->length(),
                            cs, &not_used, &not_used2, &not_found);
          }

          if (not_found)
          {
            my_error(ER_INVALID_DEFAULT, MYF(0), sql_field->field_name);
            DBUG_RETURN(TRUE);
          }
        }
        calculate_interval_lengths(cs, interval, &dummy, &field_length);
        sql_field->length= field_length + (interval->count - 1);
      }
      else  /* MYSQL_TYPE_ENUM */
      {
        uint32 field_length;
        DBUG_ASSERT(sql_field->sql_type == MYSQL_TYPE_ENUM);
        if (sql_field->def != NULL)
        {
          String str, *def= sql_field->def->val_str(&str);
          if (def == NULL) /* SQL "NULL" maps to NULL */
          {
            if ((sql_field->flags & NOT_NULL_FLAG) != 0)
            {
              my_error(ER_INVALID_DEFAULT, MYF(0), sql_field->field_name);
              DBUG_RETURN(TRUE);
            }

            /* else, the defaults yield the correct length for NULLs. */
          } 
          else /* not NULL */
          {
            def->length(cs->cset->lengthsp(cs, def->ptr(), def->length()));
            if (find_type2(interval, def->ptr(), def->length(), cs) == 0) /* not found */
            {
              my_error(ER_INVALID_DEFAULT, MYF(0), sql_field->field_name);
              DBUG_RETURN(TRUE);
            }
          }
        }
        calculate_interval_lengths(cs, interval, &field_length, &dummy);
        sql_field->length= field_length;
      }
      set_if_smaller(sql_field->length, MAX_FIELD_WIDTH-1);
    }

    if (sql_field->sql_type == MYSQL_TYPE_BIT)
    { 
      sql_field->pack_flag= FIELDFLAG_NUMBER;
      if (file->ha_table_flags() & HA_CAN_BIT_FIELD)
        total_uneven_bit_length+= sql_field->length & 7;
      else
        sql_field->pack_flag|= FIELDFLAG_TREAT_BIT_AS_CHAR;
    }

    sql_field->create_length_to_internal_length();
    if (prepare_blob_field(thd, sql_field))
      DBUG_RETURN(TRUE);

    if (!(sql_field->flags & NOT_NULL_FLAG))
      null_fields++;

    if (check_column_name(sql_field->field_name))
    {
      my_error(ER_WRONG_COLUMN_NAME, MYF(0), sql_field->field_name);
      DBUG_RETURN(TRUE);
    }

    /* Check if we have used the same field name before */
    for (dup_no=0; (dup_field=it2++) != sql_field; dup_no++)
    {
      if (my_strcasecmp(system_charset_info,
			sql_field->field_name,
			dup_field->field_name) == 0)
      {
	/*
	  If this was a CREATE ... SELECT statement, accept a field
	  redefinition if we are changing a field in the SELECT part
	*/
	if (field_no < select_field_pos || dup_no >= select_field_pos)
	{
	  my_error(ER_DUP_FIELDNAME, MYF(0), sql_field->field_name);
	  DBUG_RETURN(TRUE);
	}
	else
	{
	  /* Field redefined */
	  sql_field->def=		dup_field->def;
	  sql_field->sql_type=		dup_field->sql_type;
	  sql_field->charset=		(dup_field->charset ?
					 dup_field->charset :
					 create_info->default_table_charset);
	  sql_field->length=		dup_field->char_length;
          sql_field->pack_length=	dup_field->pack_length;
          sql_field->key_length=	dup_field->key_length;
	  sql_field->create_length_to_internal_length();
	  sql_field->decimals=		dup_field->decimals;
	  sql_field->unireg_check=	dup_field->unireg_check;
          /* 
            We're making one field from two, the result field will have
            dup_field->flags as flags. If we've incremented null_fields
            because of sql_field->flags, decrement it back.
          */
          if (!(sql_field->flags & NOT_NULL_FLAG))
            null_fields--;
	  sql_field->flags=		dup_field->flags;
          sql_field->interval=          dup_field->interval;
	  it2.remove();			// Remove first (create) definition
	  select_field_pos--;
	  break;
	}
      }
    }
    /* Don't pack rows in old tables if the user has requested this */
    if ((sql_field->flags & BLOB_FLAG) ||
	sql_field->sql_type == MYSQL_TYPE_VARCHAR &&
	create_info->row_type != ROW_TYPE_FIXED)
      (*db_options)|= HA_OPTION_PACK_RECORD;
    it2.rewind();
  }

  /* record_offset will be increased with 'length-of-null-bits' later */
  record_offset= 0;
  null_fields+= total_uneven_bit_length;

  it.rewind();
  while ((sql_field=it++))
  {
    DBUG_ASSERT(sql_field->charset != 0);

    if (prepare_create_field(sql_field, &blob_columns, 
			     &timestamps, &timestamps_with_niladic,
			     file->ha_table_flags()))
      DBUG_RETURN(TRUE);
    if (sql_field->sql_type == MYSQL_TYPE_VARCHAR)
      create_info->varchar= TRUE;
    sql_field->offset= record_offset;
    if (MTYP_TYPENR(sql_field->unireg_check) == Field::NEXT_NUMBER)
      auto_increment++;
    record_offset+= sql_field->pack_length;
  }
  if (timestamps_with_niladic > 1)
  {
    my_message(ER_TOO_MUCH_AUTO_TIMESTAMP_COLS,
               ER(ER_TOO_MUCH_AUTO_TIMESTAMP_COLS), MYF(0));
    DBUG_RETURN(TRUE);
  }
  if (auto_increment > 1)
  {
    my_message(ER_WRONG_AUTO_KEY, ER(ER_WRONG_AUTO_KEY), MYF(0));
    DBUG_RETURN(TRUE);
  }
  if (auto_increment &&
      (file->ha_table_flags() & HA_NO_AUTO_INCREMENT))
  {
    my_message(ER_TABLE_CANT_HANDLE_AUTO_INCREMENT,
               ER(ER_TABLE_CANT_HANDLE_AUTO_INCREMENT), MYF(0));
    DBUG_RETURN(TRUE);
  }

  if (blob_columns && (file->ha_table_flags() & HA_NO_BLOBS))
  {
    my_message(ER_TABLE_CANT_HANDLE_BLOB, ER(ER_TABLE_CANT_HANDLE_BLOB),
               MYF(0));
    DBUG_RETURN(TRUE);
  }

  /* Create keys */

  List_iterator<Key> key_iterator(alter_info->key_list);
  List_iterator<Key> key_iterator2(alter_info->key_list);
  uint key_parts=0, fk_key_count=0;
  bool primary_key=0,unique_key=0;
  Key *key, *key2;
  uint tmp, key_number;
  /* special marker for keys to be ignored */
  static char ignore_key[1];

  /* Calculate number of key segements */
  *key_count= 0;

  while ((key=key_iterator++))
  {
    DBUG_PRINT("info", ("key name: '%s'  type: %d", key->name ? key->name :
                        "(none)" , key->type));
    LEX_STRING key_name_str;
    if (key->type == Key::FOREIGN_KEY)
    {
      fk_key_count++;
      Foreign_key *fk_key= (Foreign_key*) key;
      if (fk_key->ref_columns.elements &&
	  fk_key->ref_columns.elements != fk_key->columns.elements)
      {
        my_error(ER_WRONG_FK_DEF, MYF(0),
                 (fk_key->name ?  fk_key->name : "foreign key without name"),
                 ER(ER_KEY_REF_DO_NOT_MATCH_TABLE_REF));
	DBUG_RETURN(TRUE);
      }
      continue;
    }
    (*key_count)++;
    tmp=file->max_key_parts();
    if (key->columns.elements > tmp)
    {
      my_error(ER_TOO_MANY_KEY_PARTS,MYF(0),tmp);
      DBUG_RETURN(TRUE);
    }
    key_name_str.str= (char*) key->name;
    key_name_str.length= key->name ? strlen(key->name) : 0;
    if (check_string_char_length(&key_name_str, "", NAME_CHAR_LEN,
                                 system_charset_info, 1))
    {
      my_error(ER_TOO_LONG_IDENT, MYF(0), key->name);
      DBUG_RETURN(TRUE);
    }
    key_iterator2.rewind ();
    if (key->type != Key::FOREIGN_KEY)
    {
      while ((key2 = key_iterator2++) != key)
      {
	/*
          foreign_key_prefix(key, key2) returns 0 if key or key2, or both, is
          'generated', and a generated key is a prefix of the other key.
          Then we do not need the generated shorter key.
        */
        if ((key2->type != Key::FOREIGN_KEY &&
             key2->name != ignore_key &&
             !foreign_key_prefix(key, key2)))
        {
          /* TODO: issue warning message */
          /* mark that the generated key should be ignored */
          if (!key2->generated ||
              (key->generated && key->columns.elements <
               key2->columns.elements))
            key->name= ignore_key;
          else
          {
            key2->name= ignore_key;
            key_parts-= key2->columns.elements;
            (*key_count)--;
          }
          break;
        }
      }
    }
    if (key->name != ignore_key)
      key_parts+=key->columns.elements;
    else
      (*key_count)--;
    if (key->name && !tmp_table && (key->type != Key::PRIMARY) &&
	!my_strcasecmp(system_charset_info,key->name,primary_key_name))
    {
      my_error(ER_WRONG_NAME_FOR_INDEX, MYF(0), key->name);
      DBUG_RETURN(TRUE);
    }
  }
  tmp=file->max_keys();
  if (*key_count > tmp)
  {
    my_error(ER_TOO_MANY_KEYS,MYF(0),tmp);
    DBUG_RETURN(TRUE);
  }

  (*key_info_buffer)= key_info= (KEY*) sql_calloc(sizeof(KEY) * (*key_count));
  key_part_info=(KEY_PART_INFO*) sql_calloc(sizeof(KEY_PART_INFO)*key_parts);
  if (!*key_info_buffer || ! key_part_info)
    DBUG_RETURN(TRUE);				// Out of memory

  key_iterator.rewind();
  key_number=0;
  for (; (key=key_iterator++) ; key_number++)
  {
    uint key_length=0;
    Key_part_spec *column;

    if (key->name == ignore_key)
    {
      /* ignore redundant keys */
      do
	key=key_iterator++;
      while (key && key->name == ignore_key);
      if (!key)
	break;
    }

    switch (key->type) {
    case Key::MULTIPLE:
	key_info->flags= 0;
	break;
    case Key::FULLTEXT:
	key_info->flags= HA_FULLTEXT;
	if ((key_info->parser_name= &key->key_create_info.parser_name)->str)
          key_info->flags|= HA_USES_PARSER;
        else
          key_info->parser_name= 0;
	break;
    case Key::SPATIAL:
#ifdef HAVE_SPATIAL
	key_info->flags= HA_SPATIAL;
	break;
#else
	my_error(ER_FEATURE_DISABLED, MYF(0),
                 sym_group_geom.name, sym_group_geom.needed_define);
	DBUG_RETURN(TRUE);
#endif
    case Key::FOREIGN_KEY:
      key_number--;				// Skip this key
      continue;
    default:
      key_info->flags = HA_NOSAME;
      break;
    }
    if (key->generated)
      key_info->flags|= HA_GENERATED_KEY;

    key_info->key_parts=(uint8) key->columns.elements;
    key_info->key_part=key_part_info;
    key_info->usable_key_parts= key_number;
    key_info->algorithm= key->key_create_info.algorithm;

    if (key->type == Key::FULLTEXT)
    {
      if (!(file->ha_table_flags() & HA_CAN_FULLTEXT))
      {
	my_message(ER_TABLE_CANT_HANDLE_FT, ER(ER_TABLE_CANT_HANDLE_FT),
                   MYF(0));
	DBUG_RETURN(TRUE);
      }
    }
    /*
       Make SPATIAL to be RTREE by default
       SPATIAL only on BLOB or at least BINARY, this
       actually should be replaced by special GEOM type
       in near future when new frm file is ready
       checking for proper key parts number:
    */

    /* TODO: Add proper checks if handler supports key_type and algorithm */
    if (key_info->flags & HA_SPATIAL)
    {
      if (!(file->ha_table_flags() & HA_CAN_RTREEKEYS))
      {
        my_message(ER_TABLE_CANT_HANDLE_SPKEYS, ER(ER_TABLE_CANT_HANDLE_SPKEYS),
                   MYF(0));
        DBUG_RETURN(TRUE);
      }
      if (key_info->key_parts != 1)
      {
	my_error(ER_WRONG_ARGUMENTS, MYF(0), "SPATIAL INDEX");
	DBUG_RETURN(TRUE);
      }
    }
    else if (key_info->algorithm == HA_KEY_ALG_RTREE)
    {
#ifdef HAVE_RTREE_KEYS
      if ((key_info->key_parts & 1) == 1)
      {
	my_error(ER_WRONG_ARGUMENTS, MYF(0), "RTREE INDEX");
	DBUG_RETURN(TRUE);
      }
      /* TODO: To be deleted */
      my_error(ER_NOT_SUPPORTED_YET, MYF(0), "RTREE INDEX");
      DBUG_RETURN(TRUE);
#else
      my_error(ER_FEATURE_DISABLED, MYF(0),
               sym_group_rtree.name, sym_group_rtree.needed_define);
      DBUG_RETURN(TRUE);
#endif
    }

    /* Take block size from key part or table part */
    /*
      TODO: Add warning if block size changes. We can't do it here, as
      this may depend on the size of the key
    */
    key_info->block_size= (key->key_create_info.block_size ?
                           key->key_create_info.block_size :
                           create_info->key_block_size);

    if (key_info->block_size)
      key_info->flags|= HA_USES_BLOCK_SIZE;

    List_iterator<Key_part_spec> cols(key->columns), cols2(key->columns);
    CHARSET_INFO *ft_key_charset=0;  // for FULLTEXT
    for (uint column_nr=0 ; (column=cols++) ; column_nr++)
    {
      uint length;
      Key_part_spec *dup_column;

      it.rewind();
      field=0;
      while ((sql_field=it++) &&
	     my_strcasecmp(system_charset_info,
			   column->field_name,
			   sql_field->field_name))
	field++;
      if (!sql_field)
      {
	my_error(ER_KEY_COLUMN_DOES_NOT_EXITS, MYF(0), column->field_name);
	DBUG_RETURN(TRUE);
      }
      while ((dup_column= cols2++) != column)
      {
        if (!my_strcasecmp(system_charset_info,
	     	           column->field_name, dup_column->field_name))
	{
	  my_printf_error(ER_DUP_FIELDNAME,
			  ER(ER_DUP_FIELDNAME),MYF(0),
			  column->field_name);
	  DBUG_RETURN(TRUE);
	}
      }
      cols2.rewind();
      if (key->type == Key::FULLTEXT)
      {
	if ((sql_field->sql_type != MYSQL_TYPE_STRING &&
	     sql_field->sql_type != MYSQL_TYPE_VARCHAR &&
	     !f_is_blob(sql_field->pack_flag)) ||
	    sql_field->charset == &my_charset_bin ||
	    sql_field->charset->mbminlen > 1 || // ucs2 doesn't work yet
	    (ft_key_charset && sql_field->charset != ft_key_charset))
	{
	    my_error(ER_BAD_FT_COLUMN, MYF(0), column->field_name);
	    DBUG_RETURN(-1);
	}
	ft_key_charset=sql_field->charset;
	/*
	  for fulltext keys keyseg length is 1 for blobs (it's ignored in ft
	  code anyway, and 0 (set to column width later) for char's. it has
	  to be correct col width for char's, as char data are not prefixed
	  with length (unlike blobs, where ft code takes data length from a
	  data prefix, ignoring column->length).
	*/
	column->length=test(f_is_blob(sql_field->pack_flag));
      }
      else
      {
	column->length*= sql_field->charset->mbmaxlen;

        if (key->type == Key::SPATIAL && column->length)
        {
          my_error(ER_WRONG_SUB_KEY, MYF(0));
	  DBUG_RETURN(TRUE);
	}

	if (f_is_blob(sql_field->pack_flag) ||
            (f_is_geom(sql_field->pack_flag) && key->type != Key::SPATIAL))
	{
	  if (!(file->ha_table_flags() & HA_CAN_INDEX_BLOBS))
	  {
	    my_error(ER_BLOB_USED_AS_KEY, MYF(0), column->field_name);
	    DBUG_RETURN(TRUE);
	  }
          if (f_is_geom(sql_field->pack_flag) && sql_field->geom_type ==
              Field::GEOM_POINT)
            column->length= 21;
	  if (!column->length)
	  {
	    my_error(ER_BLOB_KEY_WITHOUT_LENGTH, MYF(0), column->field_name);
	    DBUG_RETURN(TRUE);
	  }
	}
#ifdef HAVE_SPATIAL
	if (key->type == Key::SPATIAL)
	{
	  if (!column->length)
	  {
	    /*
              4 is: (Xmin,Xmax,Ymin,Ymax), this is for 2D case
              Lately we'll extend this code to support more dimensions
	    */
	    column->length= 4*sizeof(double);
	  }
	}
#endif
	if (!(sql_field->flags & NOT_NULL_FLAG))
	{
	  if (key->type == Key::PRIMARY)
	  {
	    /* Implicitly set primary key fields to NOT NULL for ISO conf. */
	    sql_field->flags|= NOT_NULL_FLAG;
	    sql_field->pack_flag&= ~FIELDFLAG_MAYBE_NULL;
            null_fields--;
	  }
	  else
          {
            key_info->flags|= HA_NULL_PART_KEY;
            if (!(file->ha_table_flags() & HA_NULL_IN_KEY))
            {
              my_error(ER_NULL_COLUMN_IN_INDEX, MYF(0), column->field_name);
              DBUG_RETURN(TRUE);
            }
            if (key->type == Key::SPATIAL)
            {
              my_message(ER_SPATIAL_CANT_HAVE_NULL,
                         ER(ER_SPATIAL_CANT_HAVE_NULL), MYF(0));
              DBUG_RETURN(TRUE);
            }
          }
	}
	if (MTYP_TYPENR(sql_field->unireg_check) == Field::NEXT_NUMBER)
	{
	  if (column_nr == 0 || (file->ha_table_flags() & HA_AUTO_PART_KEY))
	    auto_increment--;			// Field is used
	}
      }

      key_part_info->fieldnr= field;
      key_part_info->offset=  (uint16) sql_field->offset;
      key_part_info->key_type=sql_field->pack_flag;
      length= sql_field->key_length;

      if (column->length)
      {
	if (f_is_blob(sql_field->pack_flag))
	{
	  if ((length=column->length) > max_key_length ||
	      length > file->max_key_part_length())
	  {
	    length=min(max_key_length, file->max_key_part_length());
	    if (key->type == Key::MULTIPLE)
	    {
	      /* not a critical problem */
	      char warn_buff[MYSQL_ERRMSG_SIZE];
	      my_snprintf(warn_buff, sizeof(warn_buff), ER(ER_TOO_LONG_KEY),
			  length);
	      push_warning(thd, MYSQL_ERROR::WARN_LEVEL_WARN,
			   ER_TOO_LONG_KEY, warn_buff);
	    }
	    else
	    {
	      my_error(ER_TOO_LONG_KEY,MYF(0),length);
	      DBUG_RETURN(TRUE);
	    }
	  }
	}
	else if (!f_is_geom(sql_field->pack_flag) &&
		  (column->length > length ||
                   !Field::type_can_have_key_part (sql_field->sql_type) ||
		   ((f_is_packed(sql_field->pack_flag) ||
		     ((file->ha_table_flags() & HA_NO_PREFIX_CHAR_KEYS) &&
		      (key_info->flags & HA_NOSAME))) &&
		    column->length != length)))
	{
	  my_message(ER_WRONG_SUB_KEY, ER(ER_WRONG_SUB_KEY), MYF(0));
	  DBUG_RETURN(TRUE);
	}
	else if (!(file->ha_table_flags() & HA_NO_PREFIX_CHAR_KEYS))
	  length=column->length;
      }
      else if (length == 0)
      {
	my_error(ER_WRONG_KEY_COLUMN, MYF(0), column->field_name);
	  DBUG_RETURN(TRUE);
      }
      if (length > file->max_key_part_length() && key->type != Key::FULLTEXT)
      {
        length= file->max_key_part_length();
        /* Align key length to multibyte char boundary */
        length-= length % sql_field->charset->mbmaxlen;
	if (key->type == Key::MULTIPLE)
	{
	  /* not a critical problem */
	  char warn_buff[MYSQL_ERRMSG_SIZE];
	  my_snprintf(warn_buff, sizeof(warn_buff), ER(ER_TOO_LONG_KEY),
		      length);
	  push_warning(thd, MYSQL_ERROR::WARN_LEVEL_WARN,
		       ER_TOO_LONG_KEY, warn_buff);
	}
	else
	{
	  my_error(ER_TOO_LONG_KEY,MYF(0),length);
	  DBUG_RETURN(TRUE);
	}
      }
      key_part_info->length=(uint16) length;
      /* Use packed keys for long strings on the first column */
      if (!((*db_options) & HA_OPTION_NO_PACK_KEYS) &&
	  (length >= KEY_DEFAULT_PACK_LENGTH &&
	   (sql_field->sql_type == MYSQL_TYPE_STRING ||
	    sql_field->sql_type == MYSQL_TYPE_VARCHAR ||
	    sql_field->pack_flag & FIELDFLAG_BLOB)))
      {
	if (column_nr == 0 && (sql_field->pack_flag & FIELDFLAG_BLOB) ||
            sql_field->sql_type == MYSQL_TYPE_VARCHAR)
	  key_info->flags|= HA_BINARY_PACK_KEY | HA_VAR_LENGTH_KEY;
	else
	  key_info->flags|= HA_PACK_KEY;
      }
      key_length+=length;
      key_part_info++;

      /* Create the key name based on the first column (if not given) */
      if (column_nr == 0)
      {
	if (key->type == Key::PRIMARY)
	{
	  if (primary_key)
	  {
	    my_message(ER_MULTIPLE_PRI_KEY, ER(ER_MULTIPLE_PRI_KEY),
                       MYF(0));
	    DBUG_RETURN(TRUE);
	  }
	  key_name=primary_key_name;
	  primary_key=1;
	}
	else if (!(key_name = key->name))
	  key_name=make_unique_key_name(sql_field->field_name,
					*key_info_buffer, key_info);
	if (check_if_keyname_exists(key_name, *key_info_buffer, key_info))
	{
	  my_error(ER_DUP_KEYNAME, MYF(0), key_name);
	  DBUG_RETURN(TRUE);
	}
	key_info->name=(char*) key_name;
      }
    }
    if (!key_info->name || check_column_name(key_info->name))
    {
      my_error(ER_WRONG_NAME_FOR_INDEX, MYF(0), key_info->name);
      DBUG_RETURN(TRUE);
    }
    if (!(key_info->flags & HA_NULL_PART_KEY))
      unique_key=1;
    key_info->key_length=(uint16) key_length;
    if (key_length > max_key_length && key->type != Key::FULLTEXT)
    {
      my_error(ER_TOO_LONG_KEY,MYF(0),max_key_length);
      DBUG_RETURN(TRUE);
    }
    key_info++;
  }
  if (!unique_key && !primary_key &&
      (file->ha_table_flags() & HA_REQUIRE_PRIMARY_KEY))
  {
    my_message(ER_REQUIRES_PRIMARY_KEY, ER(ER_REQUIRES_PRIMARY_KEY), MYF(0));
    DBUG_RETURN(TRUE);
  }
  if (auto_increment > 0)
  {
    my_message(ER_WRONG_AUTO_KEY, ER(ER_WRONG_AUTO_KEY), MYF(0));
    DBUG_RETURN(TRUE);
  }
  /* Sort keys in optimized order */
  qsort((uchar*) *key_info_buffer, *key_count, sizeof(KEY),
	(qsort_cmp) sort_keys);
  create_info->null_bits= null_fields;

  DBUG_RETURN(FALSE);
}


/*
  Set table default charset, if not set

  SYNOPSIS
    set_table_default_charset()
    create_info        Table create information

  DESCRIPTION
    If the table character set was not given explicitely,
    let's fetch the database default character set and
    apply it to the table.
*/

static void set_table_default_charset(THD *thd,
				      HA_CREATE_INFO *create_info, char *db)
{
  /*
    If the table character set was not given explicitly,
    let's fetch the database default character set and
    apply it to the table.
  */
  if (!create_info->default_table_charset)
  {
    HA_CREATE_INFO db_info;

    load_db_opt_by_name(thd, db, &db_info);

    create_info->default_table_charset= db_info.default_table_charset;
  }
}


/*
  Extend long VARCHAR fields to blob & prepare field if it's a blob

  SYNOPSIS
    prepare_blob_field()
    sql_field		Field to check

  RETURN
    0	ok
    1	Error (sql_field can't be converted to blob)
        In this case the error is given
*/

static bool prepare_blob_field(THD *thd, Create_field *sql_field)
{
  DBUG_ENTER("prepare_blob_field");

  if (sql_field->length > MAX_FIELD_VARCHARLENGTH &&
      !(sql_field->flags & BLOB_FLAG))
  {
    /* Convert long VARCHAR columns to TEXT or BLOB */
    char warn_buff[MYSQL_ERRMSG_SIZE];

    if (sql_field->def || (thd->variables.sql_mode & (MODE_STRICT_TRANS_TABLES |
                                                      MODE_STRICT_ALL_TABLES)))
    {
      my_error(ER_TOO_BIG_FIELDLENGTH, MYF(0), sql_field->field_name,
               MAX_FIELD_VARCHARLENGTH / sql_field->charset->mbmaxlen);
      DBUG_RETURN(1);
    }
    sql_field->sql_type= MYSQL_TYPE_BLOB;
    sql_field->flags|= BLOB_FLAG;
    sprintf(warn_buff, ER(ER_AUTO_CONVERT), sql_field->field_name,
            (sql_field->charset == &my_charset_bin) ? "VARBINARY" : "VARCHAR",
            (sql_field->charset == &my_charset_bin) ? "BLOB" : "TEXT");
    push_warning(thd, MYSQL_ERROR::WARN_LEVEL_NOTE, ER_AUTO_CONVERT,
                 warn_buff);
  }
    
  if ((sql_field->flags & BLOB_FLAG) && sql_field->length)
  {
    if (sql_field->sql_type == MYSQL_TYPE_BLOB)
    {
      /* The user has given a length to the blob column */
      sql_field->sql_type= get_blob_type_from_length(sql_field->length);
      sql_field->pack_length= calc_pack_length(sql_field->sql_type, 0);
    }
    sql_field->length= 0;
  }
  DBUG_RETURN(0);
}


/*
  Preparation of Create_field for SP function return values.
  Based on code used in the inner loop of mysql_prepare_create_table()
  above.

  SYNOPSIS
    sp_prepare_create_field()
    thd			Thread object
    sql_field		Field to prepare

  DESCRIPTION
    Prepares the field structures for field creation.

*/

void sp_prepare_create_field(THD *thd, Create_field *sql_field)
{
  if (sql_field->sql_type == MYSQL_TYPE_SET ||
      sql_field->sql_type == MYSQL_TYPE_ENUM)
  {
    uint32 field_length, dummy;
    if (sql_field->sql_type == MYSQL_TYPE_SET)
    {
      calculate_interval_lengths(sql_field->charset,
                                 sql_field->interval, &dummy, 
                                 &field_length);
      sql_field->length= field_length + 
                         (sql_field->interval->count - 1);
    }
    else /* MYSQL_TYPE_ENUM */
    {
      calculate_interval_lengths(sql_field->charset,
                                 sql_field->interval,
                                 &field_length, &dummy);
      sql_field->length= field_length;
    }
    set_if_smaller(sql_field->length, MAX_FIELD_WIDTH-1);
  }

  if (sql_field->sql_type == MYSQL_TYPE_BIT)
  {
    sql_field->pack_flag= FIELDFLAG_NUMBER |
                          FIELDFLAG_TREAT_BIT_AS_CHAR;
  }
  sql_field->create_length_to_internal_length();
  DBUG_ASSERT(sql_field->def == 0);
  /* Can't go wrong as sql_field->def is not defined */
  (void) prepare_blob_field(thd, sql_field);
}


/*
  Create a table

  SYNOPSIS
    mysql_create_table_no_lock()
    thd			Thread object
    db			Database
    table_name		Table name
    create_info	        Create information (like MAX_ROWS)
    fields		List of fields to create
    keys		List of keys to create
    internal_tmp_table  Set to 1 if this is an internal temporary table
			(From ALTER TABLE)
    select_field_count

  DESCRIPTION
    If one creates a temporary table, this is automatically opened

    Note that this function assumes that caller already have taken
    name-lock on table being created or used some other way to ensure
    that concurrent operations won't intervene. mysql_create_table()
    is a wrapper that can be used for this.

    no_log is needed for the case of CREATE ... SELECT,
    as the logging will be done later in sql_insert.cc
    select_field_count is also used for CREATE ... SELECT,
    and must be zero for standard create of table.

  RETURN VALUES
    FALSE OK
    TRUE  error
*/

bool mysql_create_table_no_lock(THD *thd,
                                const char *db, const char *table_name,
                                HA_CREATE_INFO *create_info,
                                Alter_info *alter_info,
                                bool internal_tmp_table,
                                uint select_field_count)
{
  char		path[FN_REFLEN];
  uint          path_length;
  const char	*alias;
  uint		db_options, key_count;
  KEY		*key_info_buffer;
  handler	*file;
  bool		error= TRUE;
  DBUG_ENTER("mysql_create_table_no_lock");
  DBUG_PRINT("enter", ("db: '%s'  table: '%s'  tmp: %d",
                       db, table_name, internal_tmp_table));


  /* Check for duplicate fields and check type of table to create */
  if (!alter_info->create_list.elements)
  {
    my_message(ER_TABLE_MUST_HAVE_COLUMNS, ER(ER_TABLE_MUST_HAVE_COLUMNS),
               MYF(0));
    DBUG_RETURN(TRUE);
  }
  if (check_engine(thd, table_name, create_info))
    DBUG_RETURN(TRUE);
  db_options= create_info->table_options;
  if (create_info->row_type == ROW_TYPE_DYNAMIC)
    db_options|=HA_OPTION_PACK_RECORD;
  alias= table_case_name(create_info, table_name);
  if (!(file= get_new_handler((TABLE_SHARE*) 0, thd->mem_root,
                              create_info->db_type)))
  {
    mem_alloc_error(sizeof(handler));
    DBUG_RETURN(TRUE);
  }
#ifdef WITH_PARTITION_STORAGE_ENGINE
  partition_info *part_info= thd->work_part_info;

  if (!part_info && create_info->db_type->partition_flags &&
      (create_info->db_type->partition_flags() & HA_USE_AUTO_PARTITION))
  {
    /*
      Table is not defined as a partitioned table but the engine handles
      all tables as partitioned. The handler will set up the partition info
      object with the default settings.
    */
    thd->work_part_info= part_info= new partition_info();
    if (!part_info)
    {
      mem_alloc_error(sizeof(partition_info));
      DBUG_RETURN(TRUE);
    }
    file->set_auto_partitions(part_info);
    part_info->default_engine_type= create_info->db_type;
    part_info->is_auto_partitioned= TRUE;
  }
  if (part_info)
  {
    /*
      The table has been specified as a partitioned table.
      If this is part of an ALTER TABLE the handler will be the partition
      handler but we need to specify the default handler to use for
      partitions also in the call to check_partition_info. We transport
      this information in the default_db_type variable, it is either
      DB_TYPE_DEFAULT or the engine set in the ALTER TABLE command.

      Check that we don't use foreign keys in the table since it won't
      work even with InnoDB beneath it.
    */
    List_iterator<Key> key_iterator(alter_info->key_list);
    Key *key;
    handlerton *part_engine_type= create_info->db_type;
    char *part_syntax_buf;
    uint syntax_len;
    handlerton *engine_type;
    if (create_info->options & HA_LEX_CREATE_TMP_TABLE)
    {
      my_error(ER_PARTITION_NO_TEMPORARY, MYF(0));
      goto err;
    }
    while ((key= key_iterator++))
    {
      if (key->type == Key::FOREIGN_KEY &&
          !part_info->is_auto_partitioned)
      {
        my_error(ER_CANNOT_ADD_FOREIGN, MYF(0));
        goto err;
      }
    }
    if ((part_engine_type == partition_hton) &&
        part_info->default_engine_type)
    {
      /*
        This only happens at ALTER TABLE.
        default_engine_type was assigned from the engine set in the ALTER
        TABLE command.
      */
      ;
    }
    else
    {
      if (create_info->used_fields & HA_CREATE_USED_ENGINE)
      {
        part_info->default_engine_type= create_info->db_type;
      }
      else
      {
        if (part_info->default_engine_type == NULL)
        {
          part_info->default_engine_type= ha_checktype(thd,
                                          DB_TYPE_DEFAULT, 0, 0);
        }
      }
    }
    DBUG_PRINT("info", ("db_type = %d",
                         ha_legacy_type(part_info->default_engine_type)));
    if (part_info->check_partition_info(thd, &engine_type, file,
                                        create_info, TRUE))
      goto err;
    part_info->default_engine_type= engine_type;

    /*
      We reverse the partitioning parser and generate a standard format
      for syntax stored in frm file.
    */
    if (!(part_syntax_buf= generate_partition_syntax(part_info,
                                                     &syntax_len,
                                                     TRUE, TRUE)))
      goto err;
    part_info->part_info_string= part_syntax_buf;
    part_info->part_info_len= syntax_len;
    if ((!(engine_type->partition_flags &&
           engine_type->partition_flags() & HA_CAN_PARTITION)) ||
        create_info->db_type == partition_hton)
    {
      /*
        The handler assigned to the table cannot handle partitioning.
        Assign the partition handler as the handler of the table.
      */
      DBUG_PRINT("info", ("db_type: %d",
                          ha_legacy_type(create_info->db_type)));
      delete file;
      create_info->db_type= partition_hton;
      if (!(file= get_ha_partition(part_info)))
      {
        DBUG_RETURN(TRUE);
      }
      /*
        If we have default number of partitions or subpartitions we
        might require to set-up the part_info object such that it
        creates a proper .par file. The current part_info object is
        only used to create the frm-file and .par-file.
      */
      if (part_info->use_default_no_partitions &&
          part_info->no_parts &&
          (int)part_info->no_parts !=
          file->get_default_no_partitions(create_info))
      {
        uint i;
        List_iterator<partition_element> part_it(part_info->partitions);
        part_it++;
        DBUG_ASSERT(thd->lex->sql_command != SQLCOM_CREATE_TABLE);
        for (i= 1; i < part_info->partitions.elements; i++)
          (part_it++)->part_state= PART_TO_BE_DROPPED;
      }
      else if (part_info->is_sub_partitioned() &&
               part_info->use_default_no_subpartitions &&
               part_info->no_subparts &&
               (int)part_info->no_subparts !=
                 file->get_default_no_partitions(create_info))
      {
        DBUG_ASSERT(thd->lex->sql_command != SQLCOM_CREATE_TABLE);
        part_info->no_subparts= file->get_default_no_partitions(create_info);
      }
    }
    else if (create_info->db_type != engine_type)
    {
      /*
        We come here when we don't use a partitioned handler.
        Since we use a partitioned table it must be "native partitioned".
        We have switched engine from defaults, most likely only specified
        engines in partition clauses.
      */
      delete file;
      if (!(file= get_new_handler((TABLE_SHARE*) 0, thd->mem_root,
                                  engine_type)))
      {
        mem_alloc_error(sizeof(handler));
        DBUG_RETURN(TRUE);
      }
    }
  }
#endif

  set_table_default_charset(thd, create_info, (char*) db);

  if (mysql_prepare_create_table(thd, create_info, alter_info,
                                 internal_tmp_table,
                                 &db_options, file,
                                 &key_info_buffer, &key_count,
                                 select_field_count))
    goto err;

      /* Check if table exists */
  if (create_info->options & HA_LEX_CREATE_TMP_TABLE)
  {
    path_length= build_tmptable_filename(thd, path, sizeof(path));
    create_info->table_options|=HA_CREATE_DELAY_KEY_WRITE;
  }
  else  
  {
 #ifdef FN_DEVCHAR
    /* check if the table name contains FN_DEVCHAR when defined */
    if (strchr(alias, FN_DEVCHAR))
    {
      my_error(ER_WRONG_TABLE_NAME, MYF(0), alias);
      DBUG_RETURN(TRUE);
    }
#endif
    path_length= build_table_filename(path, sizeof(path), db, alias, reg_ext,
                                      internal_tmp_table ? FN_IS_TMP : 0);
  }

  /* Check if table already exists */
  if ((create_info->options & HA_LEX_CREATE_TMP_TABLE) &&
      find_temporary_table(thd, db, table_name))
  {
    if (create_info->options & HA_LEX_CREATE_IF_NOT_EXISTS)
    {
      create_info->table_existed= 1;		// Mark that table existed
      push_warning_printf(thd, MYSQL_ERROR::WARN_LEVEL_NOTE,
                          ER_TABLE_EXISTS_ERROR, ER(ER_TABLE_EXISTS_ERROR),
                          alias);
      error= 0;
      goto err;
    }
    my_error(ER_TABLE_EXISTS_ERROR, MYF(0), alias);
    goto err;
  }

  VOID(pthread_mutex_lock(&LOCK_open));
  if (!internal_tmp_table && !(create_info->options & HA_LEX_CREATE_TMP_TABLE))
  {
    if (!access(path,F_OK))
    {
      if (create_info->options & HA_LEX_CREATE_IF_NOT_EXISTS)
        goto warn;
      my_error(ER_TABLE_EXISTS_ERROR,MYF(0),table_name);
      goto unlock_and_end;
    }
    /*
      We don't assert here, but check the result, because the table could be
      in the table definition cache and in the same time the .frm could be
      missing from the disk, in case of manual intervention which deletes
      the .frm file. The user has to use FLUSH TABLES; to clear the cache.
      Then she could create the table. This case is pretty obscure and
      therefore we don't introduce a new error message only for it.
    */
    if (get_cached_table_share(db, alias))
    {
      my_error(ER_TABLE_EXISTS_ERROR, MYF(0), table_name);
      goto unlock_and_end;
    }
  }

  /*
    Check that table with given name does not already
    exist in any storage engine. In such a case it should
    be discovered and the error ER_TABLE_EXISTS_ERROR be returned
    unless user specified CREATE TABLE IF EXISTS
    The LOCK_open mutex has been locked to make sure no
    one else is attempting to discover the table. Since
    it's not on disk as a frm file, no one could be using it!
  */
  if (!(create_info->options & HA_LEX_CREATE_TMP_TABLE))
  {
    bool create_if_not_exists =
      create_info->options & HA_LEX_CREATE_IF_NOT_EXISTS;
    int retcode = ha_table_exists_in_engine(thd, db, table_name);
    DBUG_PRINT("info", ("exists_in_engine: %u",retcode));
    switch (retcode)
    {
      case HA_ERR_NO_SUCH_TABLE:
        /* Normal case, no table exists. we can go and create it */
        break;
      case HA_ERR_TABLE_EXIST:
        DBUG_PRINT("info", ("Table existed in handler"));

        if (create_if_not_exists)
          goto warn;
        my_error(ER_TABLE_EXISTS_ERROR,MYF(0),table_name);
        goto unlock_and_end;
        break;
      default:
        DBUG_PRINT("info", ("error: %u from storage engine", retcode));
        my_error(retcode, MYF(0),table_name);
        goto unlock_and_end;
    }
  }

  thd->proc_info="creating table";
  create_info->table_existed= 0;		// Mark that table is created

  if (thd->variables.sql_mode & MODE_NO_DIR_IN_CREATE)
    create_info->data_file_name= create_info->index_file_name= 0;
  create_info->table_options=db_options;

  path[path_length - reg_ext_length]= '\0'; // Remove .frm extension
  if (rea_create_table(thd, path, db, table_name,
                       create_info, alter_info->create_list,
                       key_count, key_info_buffer, file))
    goto unlock_and_end;

  if (create_info->options & HA_LEX_CREATE_TMP_TABLE)
  {
    /* Open table and put in temporary table list */
    if (!(open_temporary_table(thd, path, db, table_name, 1)))
    {
      (void) rm_temporary_table(create_info->db_type, path);
      goto unlock_and_end;
    }
    thd->tmp_table_used= 1;
  }

  /*
    Don't write statement if:
    - It is an internal temporary table,
    - Row-based logging is used and it we are creating a temporary table, or
    - The binary log is not open.
    Otherwise, the statement shall be binlogged.
   */
  if (!internal_tmp_table &&
      (!thd->current_stmt_binlog_row_based ||
       (thd->current_stmt_binlog_row_based &&
        !(create_info->options & HA_LEX_CREATE_TMP_TABLE))))
    write_bin_log(thd, TRUE, thd->query, thd->query_length);
  error= FALSE;
unlock_and_end:
  VOID(pthread_mutex_unlock(&LOCK_open));

err:
  thd->proc_info="After create";
  delete file;
  DBUG_RETURN(error);

warn:
  error= FALSE;
  push_warning_printf(thd, MYSQL_ERROR::WARN_LEVEL_NOTE,
                      ER_TABLE_EXISTS_ERROR, ER(ER_TABLE_EXISTS_ERROR),
                      alias);
  create_info->table_existed= 1;		// Mark that table existed
  goto unlock_and_end;
}


/*
  Database and name-locking aware wrapper for mysql_create_table_no_lock(),
*/

bool mysql_create_table(THD *thd, const char *db, const char *table_name,
                        HA_CREATE_INFO *create_info,
                        Alter_info *alter_info,
                        bool internal_tmp_table,
                        uint select_field_count)
{
  TABLE *name_lock= 0;
  bool result;
  DBUG_ENTER("mysql_create_table");

  /* Wait for any database locks */
  pthread_mutex_lock(&LOCK_lock_db);
  while (!thd->killed &&
         hash_search(&lock_db_cache,(uchar*) db, strlen(db)))
  {
    wait_for_condition(thd, &LOCK_lock_db, &COND_refresh);
    pthread_mutex_lock(&LOCK_lock_db);
  }

  if (thd->killed)
  {
    pthread_mutex_unlock(&LOCK_lock_db);
    DBUG_RETURN(TRUE);
  }
  creating_table++;
  pthread_mutex_unlock(&LOCK_lock_db);

  if (!(create_info->options & HA_LEX_CREATE_TMP_TABLE))
  {
    if (lock_table_name_if_not_cached(thd, db, table_name, &name_lock))
    {
      result= TRUE;
      goto unlock;
    }
    if (!name_lock)
    {
      if (create_info->options & HA_LEX_CREATE_IF_NOT_EXISTS)
      {
        push_warning_printf(thd, MYSQL_ERROR::WARN_LEVEL_NOTE,
                            ER_TABLE_EXISTS_ERROR, ER(ER_TABLE_EXISTS_ERROR),
                            table_name);
        create_info->table_existed= 1;
        result= FALSE;
      }
      else
      {
        my_error(ER_TABLE_EXISTS_ERROR,MYF(0),table_name);
        result= TRUE;
      }
      goto unlock;
    }
  }

  result= mysql_create_table_no_lock(thd, db, table_name, create_info,
                                     alter_info,
                                     internal_tmp_table,
                                     select_field_count);

unlock:
  if (name_lock)
  {
    pthread_mutex_lock(&LOCK_open);
    unlink_open_table(thd, name_lock, FALSE);
    pthread_mutex_unlock(&LOCK_open);
  }
  pthread_mutex_lock(&LOCK_lock_db);
  if (!--creating_table && creating_database)
    pthread_cond_signal(&COND_refresh);
  pthread_mutex_unlock(&LOCK_lock_db);
  DBUG_RETURN(result);
}


/*
** Give the key name after the first field with an optional '_#' after
**/

static bool
check_if_keyname_exists(const char *name, KEY *start, KEY *end)
{
  for (KEY *key=start ; key != end ; key++)
    if (!my_strcasecmp(system_charset_info,name,key->name))
      return 1;
  return 0;
}


static char *
make_unique_key_name(const char *field_name,KEY *start,KEY *end)
{
  char buff[MAX_FIELD_NAME],*buff_end;

  if (!check_if_keyname_exists(field_name,start,end) &&
      my_strcasecmp(system_charset_info,field_name,primary_key_name))
    return (char*) field_name;			// Use fieldname
  buff_end=strmake(buff,field_name, sizeof(buff)-4);

  /*
    Only 3 chars + '\0' left, so need to limit to 2 digit
    This is ok as we can't have more than 100 keys anyway
  */
  for (uint i=2 ; i< 100; i++)
  {
    *buff_end= '_';
    int10_to_str(i, buff_end+1, 10);
    if (!check_if_keyname_exists(buff,start,end))
      return sql_strdup(buff);
  }
  return (char*) "not_specified";		// Should never happen
}


/****************************************************************************
** Alter a table definition
****************************************************************************/


/*
  Rename a table.

  SYNOPSIS
    mysql_rename_table()
      base                      The handlerton handle.
      old_db                    The old database name.
      old_name                  The old table name.
      new_db                    The new database name.
      new_name                  The new table name.
      flags                     flags for build_table_filename().
                                FN_FROM_IS_TMP old_name is temporary.
                                FN_TO_IS_TMP   new_name is temporary.
                                NO_FRM_RENAME  Don't rename the FRM file
                                but only the table in the storage engine.

  RETURN
    FALSE   OK
    TRUE    Error
*/

bool
mysql_rename_table(handlerton *base, const char *old_db,
                   const char *old_name, const char *new_db,
                   const char *new_name, uint flags)
{
  THD *thd= current_thd;
  char from[FN_REFLEN], to[FN_REFLEN], lc_from[FN_REFLEN], lc_to[FN_REFLEN];
  char *from_base= from, *to_base= to;
  char tmp_name[NAME_LEN+1];
  handler *file;
  int error=0;
  DBUG_ENTER("mysql_rename_table");
  DBUG_PRINT("enter", ("old: '%s'.'%s'  new: '%s'.'%s'",
                       old_db, old_name, new_db, new_name));

  file= (base == NULL ? 0 :
         get_new_handler((TABLE_SHARE*) 0, thd->mem_root, base));

  build_table_filename(from, sizeof(from), old_db, old_name, "",
                       flags & FN_FROM_IS_TMP);
  build_table_filename(to, sizeof(to), new_db, new_name, "",
                       flags & FN_TO_IS_TMP);

  /*
    If lower_case_table_names == 2 (case-preserving but case-insensitive
    file system) and the storage is not HA_FILE_BASED, we need to provide
    a lowercase file name, but we leave the .frm in mixed case.
   */
  if (lower_case_table_names == 2 && file &&
      !(file->ha_table_flags() & HA_FILE_BASED))
  {
    strmov(tmp_name, old_name);
    my_casedn_str(files_charset_info, tmp_name);
    build_table_filename(lc_from, sizeof(lc_from), old_db, tmp_name, "",
                         flags & FN_FROM_IS_TMP);
    from_base= lc_from;

    strmov(tmp_name, new_name);
    my_casedn_str(files_charset_info, tmp_name);
    build_table_filename(lc_to, sizeof(lc_to), new_db, tmp_name, "",
                         flags & FN_TO_IS_TMP);
    to_base= lc_to;
  }

  if (!file || !(error=file->rename_table(from_base, to_base)))
  {
    if (!(flags & NO_FRM_RENAME) && rename_file_ext(from,to,reg_ext))
    {
      error=my_errno;
      /* Restore old file name */
      if (file)
        file->rename_table(to_base, from_base);
    }
  }
  delete file;
  if (error == HA_ERR_WRONG_COMMAND)
    my_error(ER_NOT_SUPPORTED_YET, MYF(0), "ALTER TABLE");
  else if (error)
    my_error(ER_ERROR_ON_RENAME, MYF(0), from, to, error);
  DBUG_RETURN(error != 0);
}


/*
  Force all other threads to stop using the table

  SYNOPSIS
    wait_while_table_is_used()
    thd			Thread handler
    table		Table to remove from cache
    function		HA_EXTRA_PREPARE_FOR_DELETE if table is to be deleted
			HA_EXTRA_FORCE_REOPEN if table is not be used
  NOTES
   When returning, the table will be unusable for other threads until
   the table is closed.

  PREREQUISITES
    Lock on LOCK_open
    Win32 clients must also have a WRITE LOCK on the table !
*/

static void wait_while_table_is_used(THD *thd,TABLE *table,
				     enum ha_extra_function function)
{
  DBUG_ENTER("wait_while_table_is_used");
  DBUG_PRINT("enter", ("table: '%s'  share: 0x%lx  db_stat: %u  version: %lu",
                       table->s->table_name.str, (ulong) table->s,
                       table->db_stat, table->s->version));

  VOID(table->file->extra(function));
  /* Mark all tables that are in use as 'old' */
  mysql_lock_abort(thd, table, TRUE);	/* end threads waiting on lock */

  /* Wait until all there are no other threads that has this table open */
  remove_table_from_cache(thd, table->s->db.str,
                          table->s->table_name.str,
                          RTFC_WAIT_OTHER_THREAD_FLAG);
  DBUG_VOID_RETURN;
}

/*
  Close a cached table

  SYNOPSIS
    close_cached_table()
    thd			Thread handler
    table		Table to remove from cache

  NOTES
    Function ends by signaling threads waiting for the table to try to
    reopen the table.

  PREREQUISITES
    Lock on LOCK_open
    Win32 clients must also have a WRITE LOCK on the table !
*/

void close_cached_table(THD *thd, TABLE *table)
{
  DBUG_ENTER("close_cached_table");

  wait_while_table_is_used(thd, table, HA_EXTRA_PREPARE_FOR_DELETE);
  /* Close lock if this is not got with LOCK TABLES */
  if (thd->lock)
  {
    mysql_unlock_tables(thd, thd->lock);
    thd->lock=0;			// Start locked threads
  }
  /* Close all copies of 'table'.  This also frees all LOCK TABLES lock */
  unlink_open_table(thd, table, TRUE);

  /* When lock on LOCK_open is freed other threads can continue */
  broadcast_refresh();
  DBUG_VOID_RETURN;
}

static int send_check_errmsg(THD *thd, TABLE_LIST* table,
			     const char* operator_name, const char* errmsg)

{
  Protocol *protocol= thd->protocol;
  protocol->prepare_for_resend();
  protocol->store(table->alias, system_charset_info);
  protocol->store((char*) operator_name, system_charset_info);
  protocol->store(STRING_WITH_LEN("error"), system_charset_info);
  protocol->store(errmsg, system_charset_info);
  thd->clear_error();
  if (protocol->write())
    return -1;
  return 1;
}


static int prepare_for_restore(THD* thd, TABLE_LIST* table,
			       HA_CHECK_OPT *check_opt)
{
  DBUG_ENTER("prepare_for_restore");

  if (table->table) // do not overwrite existing tables on restore
  {
    DBUG_RETURN(send_check_errmsg(thd, table, "restore",
				  "table exists, will not overwrite on restore"
				  ));
  }
  else
  {
    char* backup_dir= thd->lex->backup_dir;
    char src_path[FN_REFLEN], dst_path[FN_REFLEN], uname[FN_REFLEN];
    char* table_name= table->table_name;
    char* db= table->db;

    VOID(tablename_to_filename(table->table_name, uname, sizeof(uname)));

    if (fn_format_relative_to_data_home(src_path, uname, backup_dir, reg_ext))
      DBUG_RETURN(-1); // protect buffer overflow

    build_table_filename(dst_path, sizeof(dst_path),
                         db, table_name, reg_ext, 0);

    if (lock_and_wait_for_table_name(thd,table))
      DBUG_RETURN(-1);

    if (my_copy(src_path, dst_path, MYF(MY_WME)))
    {
      pthread_mutex_lock(&LOCK_open);
      unlock_table_name(thd, table);
      pthread_mutex_unlock(&LOCK_open);
      DBUG_RETURN(send_check_errmsg(thd, table, "restore",
				    "Failed copying .frm file"));
    }
    if (mysql_truncate(thd, table, 1))
    {
      pthread_mutex_lock(&LOCK_open);
      unlock_table_name(thd, table);
      pthread_mutex_unlock(&LOCK_open);
      DBUG_RETURN(send_check_errmsg(thd, table, "restore",
				    "Failed generating table from .frm file"));
    }
  }

  /*
    Now we should be able to open the partially restored table
    to finish the restore in the handler later on
  */
  pthread_mutex_lock(&LOCK_open);
  if (reopen_name_locked_table(thd, table, TRUE))
  {
    unlock_table_name(thd, table);
    pthread_mutex_unlock(&LOCK_open);
    DBUG_RETURN(send_check_errmsg(thd, table, "restore",
                                  "Failed to open partially restored table"));
  }
  pthread_mutex_unlock(&LOCK_open);
  DBUG_RETURN(0);
}


static int prepare_for_repair(THD *thd, TABLE_LIST *table_list,
			      HA_CHECK_OPT *check_opt)
{
  int error= 0;
  TABLE tmp_table, *table;
  TABLE_SHARE *share;
  char from[FN_REFLEN],tmp[FN_REFLEN+32];
  const char **ext;
  MY_STAT stat_info;
  DBUG_ENTER("prepare_for_repair");

  if (!(check_opt->sql_flags & TT_USEFRM))
    DBUG_RETURN(0);

  if (!(table= table_list->table))		/* if open_ltable failed */
  {
    char key[MAX_DBKEY_LENGTH];
    uint key_length;

    key_length= create_table_def_key(thd, key, table_list, 0);
    pthread_mutex_lock(&LOCK_open);
    if (!(share= (get_table_share(thd, table_list, key, key_length, 0,
                                  &error))))
    {
      pthread_mutex_unlock(&LOCK_open);
      DBUG_RETURN(0);				// Can't open frm file
    }

    if (open_table_from_share(thd, share, "", 0, 0, 0, &tmp_table, FALSE))
    {
      release_table_share(share, RELEASE_NORMAL);
      pthread_mutex_unlock(&LOCK_open);
      DBUG_RETURN(0);                           // Out of memory
    }
    table= &tmp_table;
    pthread_mutex_unlock(&LOCK_open);
  }
  /*
    REPAIR TABLE ... USE_FRM for temporary tables makes little sense.
  */
  if (table->s->tmp_table)
  {
    error= send_check_errmsg(thd, table_list, "repair",
			     "Cannot repair temporary table from .frm file");
    goto end;
  }

  /*
    User gave us USE_FRM which means that the header in the index file is
    trashed.
    In this case we will try to fix the table the following way:
    - Rename the data file to a temporary name
    - Truncate the table
    - Replace the new data file with the old one
    - Run a normal repair using the new index file and the old data file
  */

  /*
    Check if this is a table type that stores index and data separately,
    like ISAM or MyISAM. We assume fixed order of engine file name
    extentions array. First element of engine file name extentions array
    is meta/index file extention. Second element - data file extention. 
  */
  ext= table->file->bas_ext();
  if (!ext[0] || !ext[1])
    goto end;					// No data file

  // Name of data file
  strxmov(from, table->s->normalized_path.str, ext[1], NullS);
  if (!my_stat(from, &stat_info, MYF(0)))
    goto end;				// Can't use USE_FRM flag

  my_snprintf(tmp, sizeof(tmp), "%s-%lx_%lx",
	      from, current_pid, thd->thread_id);

  /* If we could open the table, close it */
  if (table_list->table)
  {
    pthread_mutex_lock(&LOCK_open);
    close_cached_table(thd, table);
    pthread_mutex_unlock(&LOCK_open);
  }
  if (lock_and_wait_for_table_name(thd,table_list))
  {
    error= -1;
    goto end;
  }
  if (my_rename(from, tmp, MYF(MY_WME)))
  {
    pthread_mutex_lock(&LOCK_open);
    unlock_table_name(thd, table_list);
    pthread_mutex_unlock(&LOCK_open);
    error= send_check_errmsg(thd, table_list, "repair",
			     "Failed renaming data file");
    goto end;
  }
  if (mysql_truncate(thd, table_list, 1))
  {
    pthread_mutex_lock(&LOCK_open);
    unlock_table_name(thd, table_list);
    pthread_mutex_unlock(&LOCK_open);
    error= send_check_errmsg(thd, table_list, "repair",
			     "Failed generating table from .frm file");
    goto end;
  }
  if (my_rename(tmp, from, MYF(MY_WME)))
  {
    pthread_mutex_lock(&LOCK_open);
    unlock_table_name(thd, table_list);
    pthread_mutex_unlock(&LOCK_open);
    error= send_check_errmsg(thd, table_list, "repair",
			     "Failed restoring .MYD file");
    goto end;
  }

  /*
    Now we should be able to open the partially repaired table
    to finish the repair in the handler later on.
  */
  pthread_mutex_lock(&LOCK_open);
  if (reopen_name_locked_table(thd, table_list, TRUE))
  {
    unlock_table_name(thd, table_list);
    pthread_mutex_unlock(&LOCK_open);
    error= send_check_errmsg(thd, table_list, "repair",
                             "Failed to open partially repaired table");
    goto end;
  }
  pthread_mutex_unlock(&LOCK_open);

end:
  if (table == &tmp_table)
  {
    pthread_mutex_lock(&LOCK_open);
    closefrm(table, 1);				// Free allocated memory
    pthread_mutex_unlock(&LOCK_open);
  }
  DBUG_RETURN(error);
}



/*
  RETURN VALUES
    FALSE Message sent to net (admin operation went ok)
    TRUE  Message should be sent by caller 
          (admin operation or network communication failed)
*/
static bool mysql_admin_table(THD* thd, TABLE_LIST* tables,
                              HA_CHECK_OPT* check_opt,
                              const char *operator_name,
                              thr_lock_type lock_type,
                              bool open_for_modify,
                              bool no_warnings_for_error,
                              uint extra_open_options,
                              int (*prepare_func)(THD *, TABLE_LIST *,
                                                  HA_CHECK_OPT *),
                              int (handler::*operator_func)(THD *,
                                                            HA_CHECK_OPT *),
                              int (view_operator_func)(THD *, TABLE_LIST*))
{
  TABLE_LIST *table;
  SELECT_LEX *select= &thd->lex->select_lex;
  List<Item> field_list;
  Item *item;
  Protocol *protocol= thd->protocol;
  LEX *lex= thd->lex;
  int result_code, disable_logs= 0;
  DBUG_ENTER("mysql_admin_table");

  if (end_active_trans(thd))
    DBUG_RETURN(1);
  field_list.push_back(item = new Item_empty_string("Table", NAME_CHAR_LEN*2));
  item->maybe_null = 1;
  field_list.push_back(item = new Item_empty_string("Op", 10));
  item->maybe_null = 1;
  field_list.push_back(item = new Item_empty_string("Msg_type", 10));
  item->maybe_null = 1;
  field_list.push_back(item = new Item_empty_string("Msg_text", 255));
  item->maybe_null = 1;
  if (protocol->send_fields(&field_list,
                            Protocol::SEND_NUM_ROWS | Protocol::SEND_EOF))
    DBUG_RETURN(TRUE);

  mysql_ha_flush(thd, tables, MYSQL_HA_CLOSE_FINAL, FALSE);
  for (table= tables; table; table= table->next_local)
  {
    char table_name[NAME_LEN*2+2];
    char* db = table->db;
    bool fatal_error=0;

    strxmov(table_name, db, ".", table->table_name, NullS);
    thd->open_options|= extra_open_options;
    table->lock_type= lock_type;
    /* open only one table from local list of command */
    {
      TABLE_LIST *save_next_global, *save_next_local;
      save_next_global= table->next_global;
      table->next_global= 0;
      save_next_local= table->next_local;
      table->next_local= 0;
      select->table_list.first= (uchar*)table;
      /*
        Time zone tables and SP tables can be add to lex->query_tables list,
        so it have to be prepared.
        TODO: Investigate if we can put extra tables into argument instead of
        using lex->query_tables
      */
      lex->query_tables= table;
      lex->query_tables_last= &table->next_global;
      lex->query_tables_own_last= 0;
      thd->no_warnings_for_error= no_warnings_for_error;
      if (view_operator_func == NULL)
        table->required_type=FRMTYPE_TABLE;

      /*
        If we want to perform an admin operation on the log table
        (E.g. rename) and lock_type >= TL_READ_NO_INSERT disable
        log tables
      */

      if (check_if_log_table(table->db_length, table->db,
                             table->table_name_length,
                             table->table_name, 1) &&
          lock_type >= TL_READ_NO_INSERT)
      {
        disable_logs= 1;
        logger.lock();
        logger.tmp_close_log_tables(thd);
      }

      open_and_lock_tables(thd, table);
      thd->no_warnings_for_error= 0;
      table->next_global= save_next_global;
      table->next_local= save_next_local;
      thd->open_options&= ~extra_open_options;
    }
    if (prepare_func)
    {
      switch ((*prepare_func)(thd, table, check_opt)) {
      case  1:           // error, message written to net
        ha_autocommit_or_rollback(thd, 1);
        close_thread_tables(thd);
        continue;
      case -1:           // error, message could be written to net
        goto err;
      default:           // should be 0 otherwise
        ;
      }
    }

    /*
      CHECK TABLE command is only command where VIEW allowed here and this
      command use only temporary teble method for VIEWs resolving => there
      can't be VIEW tree substitition of join view => if opening table
      succeed then table->table will have real TABLE pointer as value (in
      case of join view substitution table->table can be 0, but here it is
      impossible)
    */
    if (!table->table)
    {
      if (!thd->warn_list.elements)
        push_warning(thd, MYSQL_ERROR::WARN_LEVEL_ERROR,
                     ER_CHECK_NO_SUCH_TABLE, ER(ER_CHECK_NO_SUCH_TABLE));
      /* if it was a view will check md5 sum */
      if (table->view &&
          view_checksum(thd, table) == HA_ADMIN_WRONG_CHECKSUM)
        push_warning(thd, MYSQL_ERROR::WARN_LEVEL_ERROR,
                     ER_VIEW_CHECKSUM, ER(ER_VIEW_CHECKSUM));
      result_code= HA_ADMIN_CORRUPT;
      goto send_result;
    }

    if (table->view)
    {
      result_code= (*view_operator_func)(thd, table);
      goto send_result;
    }

    if ((table->table->db_stat & HA_READ_ONLY) && open_for_modify)
    {
      char buff[FN_REFLEN + MYSQL_ERRMSG_SIZE];
      uint length;
      protocol->prepare_for_resend();
      protocol->store(table_name, system_charset_info);
      protocol->store(operator_name, system_charset_info);
      protocol->store(STRING_WITH_LEN("error"), system_charset_info);
      length= my_snprintf(buff, sizeof(buff), ER(ER_OPEN_AS_READONLY),
                          table_name);
      protocol->store(buff, length, system_charset_info);
      ha_autocommit_or_rollback(thd, 0);
      close_thread_tables(thd);
      lex->reset_query_tables_list(FALSE);
      table->table=0;				// For query cache
      if (protocol->write())
	goto err;
      continue;
    }

    /* Close all instances of the table to allow repair to rename files */
    if (lock_type == TL_WRITE && table->table->s->version &&
        !table->table->s->log_table)
    {
      pthread_mutex_lock(&LOCK_open);
      const char *old_message=thd->enter_cond(&COND_refresh, &LOCK_open,
					      "Waiting to get writelock");
      mysql_lock_abort(thd,table->table, TRUE);
      remove_table_from_cache(thd, table->table->s->db.str,
                              table->table->s->table_name.str,
                              RTFC_WAIT_OTHER_THREAD_FLAG |
                              RTFC_CHECK_KILLED_FLAG);
      thd->exit_cond(old_message);
      if (thd->killed)
	goto err;
      /* Flush entries in the query cache involving this table. */
      query_cache_invalidate3(thd, table->table, 0);
      open_for_modify= 0;
    }

    if (table->table->s->crashed && operator_func == &handler::ha_check)
    {
      protocol->prepare_for_resend();
      protocol->store(table_name, system_charset_info);
      protocol->store(operator_name, system_charset_info);
      protocol->store(STRING_WITH_LEN("warning"), system_charset_info);
      protocol->store(STRING_WITH_LEN("Table is marked as crashed"),
                      system_charset_info);
      if (protocol->write())
        goto err;
    }

    if (operator_func == &handler::ha_repair)
    {
      if ((table->table->file->check_old_types() == HA_ADMIN_NEEDS_ALTER) ||
          (table->table->file->ha_check_for_upgrade(check_opt) ==
           HA_ADMIN_NEEDS_ALTER))
      {
        my_bool save_no_send_ok= thd->net.no_send_ok;
        ha_autocommit_or_rollback(thd, 1);
        close_thread_tables(thd);
        tmp_disable_binlog(thd); // binlogging is done by caller if wanted
        thd->net.no_send_ok= TRUE;
        result_code= mysql_recreate_table(thd, table);
        thd->net.no_send_ok= save_no_send_ok;
        reenable_binlog(thd);
        goto send_result;
      }

    }

    result_code = (table->table->file->*operator_func)(thd, check_opt);

send_result:

    lex->cleanup_after_one_table_open();
    thd->clear_error();  // these errors shouldn't get client
    {
      List_iterator_fast<MYSQL_ERROR> it(thd->warn_list);
      MYSQL_ERROR *err;
      while ((err= it++))
      {
        protocol->prepare_for_resend();
        protocol->store(table_name, system_charset_info);
        protocol->store((char*) operator_name, system_charset_info);
        protocol->store(warning_level_names[err->level].str,
                        warning_level_names[err->level].length,
                        system_charset_info);
        protocol->store(err->msg, system_charset_info);
        if (protocol->write())
          goto err;
      }
      mysql_reset_errors(thd, true);
    }
    protocol->prepare_for_resend();
    protocol->store(table_name, system_charset_info);
    protocol->store(operator_name, system_charset_info);

send_result_message:

    DBUG_PRINT("info", ("result_code: %d", result_code));
    switch (result_code) {
    case HA_ADMIN_NOT_IMPLEMENTED:
      {
	char buf[ERRMSGSIZE+20];
	uint length=my_snprintf(buf, ERRMSGSIZE,
				ER(ER_CHECK_NOT_IMPLEMENTED), operator_name);
	protocol->store(STRING_WITH_LEN("note"), system_charset_info);
	protocol->store(buf, length, system_charset_info);
      }
      break;

    case HA_ADMIN_NOT_BASE_TABLE:
      {
        char buf[ERRMSGSIZE+20];
        uint length= my_snprintf(buf, ERRMSGSIZE,
                                 ER(ER_BAD_TABLE_ERROR), table_name);
        protocol->store(STRING_WITH_LEN("note"), system_charset_info);
        protocol->store(buf, length, system_charset_info);
      }
      break;

    case HA_ADMIN_OK:
      protocol->store(STRING_WITH_LEN("status"), system_charset_info);
      protocol->store(STRING_WITH_LEN("OK"), system_charset_info);
      break;

    case HA_ADMIN_FAILED:
      protocol->store(STRING_WITH_LEN("status"), system_charset_info);
      protocol->store(STRING_WITH_LEN("Operation failed"),
                      system_charset_info);
      break;

    case HA_ADMIN_REJECT:
      protocol->store(STRING_WITH_LEN("status"), system_charset_info);
      protocol->store(STRING_WITH_LEN("Operation need committed state"),
                      system_charset_info);
      open_for_modify= FALSE;
      break;

    case HA_ADMIN_ALREADY_DONE:
      protocol->store(STRING_WITH_LEN("status"), system_charset_info);
      protocol->store(STRING_WITH_LEN("Table is already up to date"),
                      system_charset_info);
      break;

    case HA_ADMIN_CORRUPT:
      protocol->store(STRING_WITH_LEN("error"), system_charset_info);
      protocol->store(STRING_WITH_LEN("Corrupt"), system_charset_info);
      fatal_error=1;
      break;

    case HA_ADMIN_INVALID:
      protocol->store(STRING_WITH_LEN("error"), system_charset_info);
      protocol->store(STRING_WITH_LEN("Invalid argument"),
                      system_charset_info);
      break;

    case HA_ADMIN_TRY_ALTER:
    {
      my_bool save_no_send_ok= thd->net.no_send_ok;
      /*
        This is currently used only by InnoDB. ha_innobase::optimize() answers
        "try with alter", so here we close the table, do an ALTER TABLE,
        reopen the table and do ha_innobase::analyze() on it.
      */
      ha_autocommit_or_rollback(thd, 0);
      close_thread_tables(thd);
      TABLE_LIST *save_next_local= table->next_local,
                 *save_next_global= table->next_global;
      table->next_local= table->next_global= 0;
      tmp_disable_binlog(thd); // binlogging is done by caller if wanted
      thd->net.no_send_ok= TRUE;
      result_code= mysql_recreate_table(thd, table);
      thd->net.no_send_ok= save_no_send_ok;
      reenable_binlog(thd);
      ha_autocommit_or_rollback(thd, 0);
      close_thread_tables(thd);
      if (!result_code) // recreation went ok
      {
        if ((table->table= open_ltable(thd, table, lock_type)) &&
            ((result_code= table->table->file->analyze(thd, check_opt)) > 0))
          result_code= 0; // analyze went ok
      }
      if (result_code) // either mysql_recreate_table or analyze failed
      {
        const char *err_msg;
        if ((err_msg= thd->net.last_error))
        {
          if (!thd->vio_ok())
          {
            sql_print_error(err_msg);
          }
          else
          {
            /* Hijack the row already in-progress. */
            protocol->store(STRING_WITH_LEN("error"), system_charset_info);
            protocol->store(err_msg, system_charset_info);
            (void)protocol->write();
            /* Start off another row for HA_ADMIN_FAILED */
            protocol->prepare_for_resend();
            protocol->store(table_name, system_charset_info);
            protocol->store(operator_name, system_charset_info);
          }
        }
      }
      result_code= result_code ? HA_ADMIN_FAILED : HA_ADMIN_OK;
      table->next_local= save_next_local;
      table->next_global= save_next_global;
      goto send_result_message;
    }
    case HA_ADMIN_WRONG_CHECKSUM:
    {
      protocol->store(STRING_WITH_LEN("note"), system_charset_info);
      protocol->store(ER(ER_VIEW_CHECKSUM), strlen(ER(ER_VIEW_CHECKSUM)),
                      system_charset_info);
      break;
    }

    case HA_ADMIN_NEEDS_UPGRADE:
    case HA_ADMIN_NEEDS_ALTER:
    {
      char buf[ERRMSGSIZE];
      uint length;

      protocol->store(STRING_WITH_LEN("error"), system_charset_info);
      length=my_snprintf(buf, ERRMSGSIZE, ER(ER_TABLE_NEEDS_UPGRADE), table->table_name);
      protocol->store(buf, length, system_charset_info);
      fatal_error=1;
      break;
    }

    default:				// Probably HA_ADMIN_INTERNAL_ERROR
      {
        char buf[ERRMSGSIZE+20];
        uint length=my_snprintf(buf, ERRMSGSIZE,
                                "Unknown - internal error %d during operation",
                                result_code);
        protocol->store(STRING_WITH_LEN("error"), system_charset_info);
        protocol->store(buf, length, system_charset_info);
        fatal_error=1;
        break;
      }
    }
    if (table->table)
    {
      /* in the below check we do not refresh the log tables */
      if (fatal_error)
        table->table->s->version=0;               // Force close of table
      else if (open_for_modify && !table->table->s->log_table)
      {
        if (table->table->s->tmp_table)
          table->table->file->info(HA_STATUS_CONST);
        else
        {
          pthread_mutex_lock(&LOCK_open);
          remove_table_from_cache(thd, table->table->s->db.str,
                                  table->table->s->table_name.str, RTFC_NO_FLAG);
          pthread_mutex_unlock(&LOCK_open);
        }
        /* May be something modified consequently we have to invalidate cache */
        query_cache_invalidate3(thd, table->table, 0);
      }
    }
    ha_autocommit_or_rollback(thd, 0);
    close_thread_tables(thd);
    table->table=0;				// For query cache
    if (protocol->write())
      goto err;
  }

  send_eof(thd);
  if (disable_logs)
  {
    if (logger.reopen_log_tables())
      my_error(ER_CANT_ACTIVATE_LOG, MYF(0));
    logger.unlock();
  }
  DBUG_RETURN(FALSE);

 err:
  ha_autocommit_or_rollback(thd, 1);
  close_thread_tables(thd);			// Shouldn't be needed
  /* enable logging back if needed */
  if (disable_logs)
  {
    if (logger.reopen_log_tables())
      my_error(ER_CANT_ACTIVATE_LOG, MYF(0));
    logger.unlock();
  }
  if (table)
    table->table=0;
  DBUG_RETURN(TRUE);
}


bool mysql_backup_table(THD* thd, TABLE_LIST* table_list)
{
  DBUG_ENTER("mysql_backup_table");
  WARN_DEPRECATED(thd, "5.2", "BACKUP TABLE",
                  "MySQL Administrator (mysqldump, mysql)");
  DBUG_RETURN(mysql_admin_table(thd, table_list, 0,
				"backup", TL_READ, 0, 0, 0, 0,
				&handler::backup, 0));
}


bool mysql_restore_table(THD* thd, TABLE_LIST* table_list)
{
  DBUG_ENTER("mysql_restore_table");
  WARN_DEPRECATED(thd, "5.2", "RESTORE TABLE",
                  "MySQL Administrator (mysqldump, mysql)");
  DBUG_RETURN(mysql_admin_table(thd, table_list, 0,
				"restore", TL_WRITE, 1, 1, 0,
				&prepare_for_restore,
				&handler::restore, 0));
}


bool mysql_repair_table(THD* thd, TABLE_LIST* tables, HA_CHECK_OPT* check_opt)
{
  DBUG_ENTER("mysql_repair_table");
  DBUG_RETURN(mysql_admin_table(thd, tables, check_opt,
				"repair", TL_WRITE, 1,
                                test(check_opt->sql_flags & TT_USEFRM),
                                HA_OPEN_FOR_REPAIR,
				&prepare_for_repair,
				&handler::ha_repair, 0));
}


bool mysql_optimize_table(THD* thd, TABLE_LIST* tables, HA_CHECK_OPT* check_opt)
{
  DBUG_ENTER("mysql_optimize_table");
  DBUG_RETURN(mysql_admin_table(thd, tables, check_opt,
				"optimize", TL_WRITE, 1,0,0,0,
				&handler::optimize, 0));
}


/*
  Assigned specified indexes for a table into key cache

  SYNOPSIS
    mysql_assign_to_keycache()
    thd		Thread object
    tables	Table list (one table only)

  RETURN VALUES
   FALSE ok
   TRUE  error
*/

bool mysql_assign_to_keycache(THD* thd, TABLE_LIST* tables,
			     LEX_STRING *key_cache_name)
{
  HA_CHECK_OPT check_opt;
  KEY_CACHE *key_cache;
  DBUG_ENTER("mysql_assign_to_keycache");

  check_opt.init();
  pthread_mutex_lock(&LOCK_global_system_variables);
  if (!(key_cache= get_key_cache(key_cache_name)))
  {
    pthread_mutex_unlock(&LOCK_global_system_variables);
    my_error(ER_UNKNOWN_KEY_CACHE, MYF(0), key_cache_name->str);
    DBUG_RETURN(TRUE);
  }
  pthread_mutex_unlock(&LOCK_global_system_variables);
  check_opt.key_cache= key_cache;
  DBUG_RETURN(mysql_admin_table(thd, tables, &check_opt,
				"assign_to_keycache", TL_READ_NO_INSERT, 0, 0,
				0, 0, &handler::assign_to_keycache, 0));
}


/*
  Reassign all tables assigned to a key cache to another key cache

  SYNOPSIS
    reassign_keycache_tables()
    thd		Thread object
    src_cache	Reference to the key cache to clean up
    dest_cache	New key cache

  NOTES
    This is called when one sets a key cache size to zero, in which
    case we have to move the tables associated to this key cache to
    the "default" one.

    One has to ensure that one never calls this function while
    some other thread is changing the key cache. This is assured by
    the caller setting src_cache->in_init before calling this function.

    We don't delete the old key cache as there may still be pointers pointing
    to it for a while after this function returns.

 RETURN VALUES
    0	  ok
*/

int reassign_keycache_tables(THD *thd, KEY_CACHE *src_cache,
			     KEY_CACHE *dst_cache)
{
  DBUG_ENTER("reassign_keycache_tables");

  DBUG_ASSERT(src_cache != dst_cache);
  DBUG_ASSERT(src_cache->in_init);
  src_cache->param_buff_size= 0;		// Free key cache
  ha_resize_key_cache(src_cache);
  ha_change_key_cache(src_cache, dst_cache);
  DBUG_RETURN(0);
}


/*
  Preload specified indexes for a table into key cache

  SYNOPSIS
    mysql_preload_keys()
    thd		Thread object
    tables	Table list (one table only)

  RETURN VALUES
    FALSE ok
    TRUE  error
*/

bool mysql_preload_keys(THD* thd, TABLE_LIST* tables)
{
  DBUG_ENTER("mysql_preload_keys");
  /*
    We cannot allow concurrent inserts. The storage engine reads
    directly from the index file, bypassing the cache. It could read
    outdated information if parallel inserts into cache blocks happen.
  */
  DBUG_RETURN(mysql_admin_table(thd, tables, 0,
				"preload_keys", TL_READ_NO_INSERT, 0, 0, 0, 0,
				&handler::preload_keys, 0));
}


/*
  Create a table identical to the specified table

  SYNOPSIS
    mysql_create_like_table()
    thd		Thread object
    table       Table list element for target table
    src_table   Table list element for source table
    create_info Create info

  RETURN VALUES
    FALSE OK
    TRUE  error
*/

bool mysql_create_like_table(THD* thd, TABLE_LIST* table, TABLE_LIST* src_table,
                             HA_CREATE_INFO *create_info)
{
  TABLE *name_lock= 0;
  char src_path[FN_REFLEN], dst_path[FN_REFLEN];
  uint dst_path_length;
  char *db= table->db;
  char *table_name= table->table_name;
  int  err;
  bool res= TRUE;
  uint not_used;
#ifdef WITH_PARTITION_STORAGE_ENGINE
  char tmp_path[FN_REFLEN];
#endif
  char ts_name[FN_LEN];
  DBUG_ENTER("mysql_create_like_table");


  /* CREATE TABLE ... LIKE is not allowed for views. */
  src_table->required_type= FRMTYPE_TABLE;

  /*
    By opening source table we guarantee that it exists and no concurrent
    DDL operation will mess with it. Later we also take an exclusive
    name-lock on target table name, which makes copying of .frm file,
    call to ha_create_table() and binlogging atomic against concurrent DML
    and DDL operations on target table. Thus by holding both these "locks"
    we ensure that our statement is properly isolated from all concurrent
    operations which matter.
  */
  if (open_tables(thd, &src_table, &not_used, 0))
    DBUG_RETURN(TRUE);

  /*
    For bug#25875, Newly created table through CREATE TABLE .. LIKE
                   has no ndb_dd attributes;
    Add something to get possible tablespace info from src table,
    it can get valid tablespace name only for disk-base ndb table
  */
  if ((src_table->table->file->get_tablespace_name(thd, ts_name, FN_LEN)))
  {
    create_info->tablespace= ts_name;
    create_info->storage_media= HA_SM_DISK;
  }

  strxmov(src_path, src_table->table->s->path.str, reg_ext, NullS);

  DBUG_EXECUTE_IF("sleep_create_like_before_check_if_exists", my_sleep(6000000););

  /*
    Check that destination tables does not exist. Note that its name
    was already checked when it was added to the table list.
  */
  if (create_info->options & HA_LEX_CREATE_TMP_TABLE)
  {
    if (find_temporary_table(thd, db, table_name))
      goto table_exists;
    dst_path_length= build_tmptable_filename(thd, dst_path, sizeof(dst_path));
    create_info->table_options|= HA_CREATE_DELAY_KEY_WRITE;
  }
  else
  {
    if (lock_table_name_if_not_cached(thd, db, table_name, &name_lock))
      goto err;
    if (!name_lock)
      goto table_exists;
    dst_path_length= build_table_filename(dst_path, sizeof(dst_path),
                                          db, table_name, reg_ext, 0);
    if (!access(dst_path, F_OK))
      goto table_exists;
  }

  DBUG_EXECUTE_IF("sleep_create_like_before_copy", my_sleep(6000000););

  /*
    Create a new table by copying from source table

    Altough exclusive name-lock on target table protects us from concurrent
    DML and DDL operations on it we still want to wrap .FRM creation and call
    to ha_create_table() in critical section protected by LOCK_open in order
    to provide minimal atomicity against operations which disregard name-locks,
    like I_S implementation, for example. This is a temporary and should not
    be copied. Instead we should fix our code to always honor name-locks.

    Also some engines (e.g. NDB cluster) require that LOCK_open should be held
    during the call to ha_create_table(). See bug #28614 for more info.
  */
  VOID(pthread_mutex_lock(&LOCK_open));
  if (my_copy(src_path, dst_path, MYF(MY_DONT_OVERWRITE_FILE)))
  {
    if (my_errno == ENOENT)
      my_error(ER_BAD_DB_ERROR,MYF(0),db);
    else
      my_error(ER_CANT_CREATE_FILE,MYF(0),dst_path,my_errno);
    VOID(pthread_mutex_unlock(&LOCK_open));
    goto err;
  }

  /*
    As mysql_truncate don't work on a new table at this stage of
    creation, instead create the table directly (for both normal
    and temporary tables).
  */
#ifdef WITH_PARTITION_STORAGE_ENGINE
  /*
    For partitioned tables we need to copy the .par file as well since
    it is used in open_table_def to even be able to create a new handler.
    There is no way to find out here if the original table is a
    partitioned table so we copy the file and ignore any errors.
  */
  fn_format(tmp_path, dst_path, reg_ext, ".par", MYF(MY_REPLACE_EXT));
  strmov(dst_path, tmp_path);
  fn_format(tmp_path, src_path, reg_ext, ".par", MYF(MY_REPLACE_EXT));
  strmov(src_path, tmp_path);
  my_copy(src_path, dst_path, MYF(MY_DONT_OVERWRITE_FILE));
#endif

  DBUG_EXECUTE_IF("sleep_create_like_before_ha_create", my_sleep(6000000););

  dst_path[dst_path_length - reg_ext_length]= '\0';  // Remove .frm
  err= ha_create_table(thd, dst_path, db, table_name, create_info, 1);
  VOID(pthread_mutex_unlock(&LOCK_open));
  if (create_info->options & HA_LEX_CREATE_TMP_TABLE)
  {
    if (err || !open_temporary_table(thd, dst_path, db, table_name, 1))
    {
      (void) rm_temporary_table(create_info->db_type,
				dst_path); /* purecov: inspected */
      goto err;     /* purecov: inspected */
    }
  }
  else if (err)
  {
    (void) quick_rm_table(create_info->db_type, db,
			  table_name, 0); /* purecov: inspected */
    goto err;	    /* purecov: inspected */
  }

  DBUG_EXECUTE_IF("sleep_create_like_before_binlogging", my_sleep(6000000););

  /*
    We have to write the query before we unlock the tables.
  */
  if (thd->current_stmt_binlog_row_based)
  {
    /*
       Since temporary tables are not replicated under row-based
       replication, CREATE TABLE ... LIKE ... needs special
       treatement.  We have four cases to consider, according to the
       following decision table:

           ==== ========= ========= ==============================
           Case    Target    Source Write to binary log
           ==== ========= ========= ==============================
           1       normal    normal Original statement
           2       normal temporary Generated statement
           3    temporary    normal Nothing
           4    temporary temporary Nothing
           ==== ========= ========= ==============================
    */
    if (!(create_info->options & HA_LEX_CREATE_TMP_TABLE))
    {
      if (src_table->table->s->tmp_table)               // Case 2
      {
        char buf[2048];
        String query(buf, sizeof(buf), system_charset_info);
        query.length(0);  // Have to zero it since constructor doesn't

        /*
          Here we open the destination table, on which we already have
          name-lock. This is needed for store_create_info() to work.
          The table will be closed by unlink_open_table() at the end
          of this function.
        */
        table->table= name_lock;
        VOID(pthread_mutex_lock(&LOCK_open));
        if (reopen_name_locked_table(thd, table, FALSE))
        {
          VOID(pthread_mutex_unlock(&LOCK_open));
          goto err;
        }
        VOID(pthread_mutex_unlock(&LOCK_open));

        IF_DBUG(int result=) store_create_info(thd, table, &query,
                                               create_info);

        DBUG_ASSERT(result == 0); // store_create_info() always return 0
        write_bin_log(thd, TRUE, query.ptr(), query.length());
      }
      else                                      // Case 1
        write_bin_log(thd, TRUE, thd->query, thd->query_length);
    }
    /*
      Case 3 and 4 does nothing under RBR
    */
  }
  else
    write_bin_log(thd, TRUE, thd->query, thd->query_length);

  res= FALSE;
  goto err;

table_exists:
  if (create_info->options & HA_LEX_CREATE_IF_NOT_EXISTS)
  {
    char warn_buff[MYSQL_ERRMSG_SIZE];
    my_snprintf(warn_buff, sizeof(warn_buff),
		ER(ER_TABLE_EXISTS_ERROR), table_name);
    push_warning(thd, MYSQL_ERROR::WARN_LEVEL_NOTE,
		 ER_TABLE_EXISTS_ERROR,warn_buff);
    res= FALSE;
  }
  else
    my_error(ER_TABLE_EXISTS_ERROR, MYF(0), table_name);

err:
  if (name_lock)
  {
    pthread_mutex_lock(&LOCK_open);
    unlink_open_table(thd, name_lock, FALSE);
    pthread_mutex_unlock(&LOCK_open);
  }
  DBUG_RETURN(res);
}


bool mysql_analyze_table(THD* thd, TABLE_LIST* tables, HA_CHECK_OPT* check_opt)
{
  thr_lock_type lock_type = TL_READ_NO_INSERT;

  DBUG_ENTER("mysql_analyze_table");
  DBUG_RETURN(mysql_admin_table(thd, tables, check_opt,
				"analyze", lock_type, 1, 0, 0, 0,
				&handler::analyze, 0));
}


bool mysql_check_table(THD* thd, TABLE_LIST* tables,HA_CHECK_OPT* check_opt)
{
  thr_lock_type lock_type = TL_READ_NO_INSERT;

  DBUG_ENTER("mysql_check_table");
  DBUG_RETURN(mysql_admin_table(thd, tables, check_opt,
				"check", lock_type,
				0, 0, HA_OPEN_FOR_REPAIR, 0,
				&handler::ha_check, &view_checksum));
}


/* table_list should contain just one table */
static int
mysql_discard_or_import_tablespace(THD *thd,
                                   TABLE_LIST *table_list,
                                   enum tablespace_op_type tablespace_op)
{
  TABLE *table;
  my_bool discard;
  int error;
  DBUG_ENTER("mysql_discard_or_import_tablespace");

  /*
    Note that DISCARD/IMPORT TABLESPACE always is the only operation in an
    ALTER TABLE
  */

  thd->proc_info="discard_or_import_tablespace";

  discard= test(tablespace_op == DISCARD_TABLESPACE);

 /*
   We set this flag so that ha_innobase::open and ::external_lock() do
   not complain when we lock the table
 */
  thd->tablespace_op= TRUE;
  if (!(table=open_ltable(thd,table_list,TL_WRITE)))
  {
    thd->tablespace_op=FALSE;
    DBUG_RETURN(-1);
  }

  error=table->file->discard_or_import_tablespace(discard);

  thd->proc_info="end";

  if (error)
    goto err;

  /*
    The 0 in the call below means 'not in a transaction', which means
    immediate invalidation; that is probably what we wish here
  */
  query_cache_invalidate3(thd, table_list, 0);

  /* The ALTER TABLE is always in its own transaction */
  error = ha_commit_stmt(thd);
  if (ha_commit(thd))
    error=1;
  if (error)
    goto err;
  write_bin_log(thd, FALSE, thd->query, thd->query_length);

err:
  ha_autocommit_or_rollback(thd, error);
  close_thread_tables(thd);
  thd->tablespace_op=FALSE;
  
  if (error == 0)
  {
    send_ok(thd);
    DBUG_RETURN(0);
  }

  table->file->print_error(error, MYF(0));
    
  DBUG_RETURN(-1);
}


/*
  SYNOPSIS
    compare_tables()
      table                     The original table.
      alter_info                Alter options, fields and keys for the new
                                table.
      create_info               Create options for the new table.
      order_num                 Number of order list elements.
      need_copy_table     OUT   Result of the comparison. Undefined if error.
                                Otherwise is one of:
                                ALTER_TABLE_METADATA_ONLY  No copy needed
                                ALTER_TABLE_DATA_CHANGED   Data changes,
                                                           copy needed
                                ALTER_TABLE_INDEX_CHANGED  Index changes,
                                                           copy might be needed
      key_info_buffer     OUT   An array of KEY structs for new indexes
      index_drop_buffer   OUT   An array of offsets into table->key_info.
      index_drop_count    OUT   The number of elements in the array.
      index_add_buffer    OUT   An array of offsets into key_info_buffer.
      index_add_count     OUT   The number of elements in the array.

  DESCRIPTION
    'table' (first argument) contains information of the original
    table, which includes all corresponding parts that the new
    table has in arguments create_list, key_list and create_info.

    By comparing the changes between the original and new table
    we can determine how much it has changed after ALTER TABLE
    and whether we need to make a copy of the table, or just change
    the .frm file.

    If there are no data changes, but index changes, 'index_drop_buffer'
    and/or 'index_add_buffer' are populated with offsets into
    table->key_info or key_info_buffer respectively for the indexes
    that need to be dropped and/or (re-)created.

  RETURN VALUES
    TRUE   error
    FALSE  success
*/

static
bool
compare_tables(TABLE *table,
               Alter_info *alter_info,
               HA_CREATE_INFO *create_info,
               uint order_num,
               enum_alter_table_change_level *need_copy_table,
               KEY **key_info_buffer,
               uint **index_drop_buffer, uint *index_drop_count,
               uint **index_add_buffer, uint *index_add_count)
{
  Field **f_ptr, *field;
  uint changes= 0, tmp;
  uint key_count;
  List_iterator_fast<Create_field> new_field_it(alter_info->create_list);
  Create_field *new_field;
  KEY_PART_INFO *key_part;
  KEY_PART_INFO *end;
  /*
    Remember if the new definition has new VARCHAR column;
    create_info->varchar will be reset in mysql_prepare_create_table.
  */
  bool varchar= create_info->varchar;
  DBUG_ENTER("compare_tables");

  {
    THD *thd= table->in_use;
    /*
      Create a copy of alter_info.
      To compare the new and old table definitions, we need to "prepare"
      the new definition - transform it from parser output to a format
      that describes the final table layout (all column defaults are
      initialized, duplicate columns are removed). This is done by
      mysql_prepare_create_table.  Unfortunately,
      mysql_prepare_create_table performs its transformations
      "in-place", that is, modifies the argument.  Since we would
      like to keep compare_tables() idempotent (not altering any
      of the arguments) we create a copy of alter_info here and
      pass it to mysql_prepare_create_table, then use the result
      to evaluate possibility of fast ALTER TABLE, and then
      destroy the copy.
    */
    Alter_info tmp_alter_info(*alter_info, thd->mem_root);
    uint db_options= 0; /* not used */
    /* Create the prepared information. */
    if (mysql_prepare_create_table(thd, create_info,
                                   &tmp_alter_info,
                                   (table->s->tmp_table != NO_TMP_TABLE),
                                   &db_options,
                                   table->file, key_info_buffer,
                                   &key_count, 0))
      DBUG_RETURN(1);
    /* Allocate result buffers. */
    if (! (*index_drop_buffer=
           (uint*) thd->alloc(sizeof(uint) * table->s->keys)) ||
        ! (*index_add_buffer=
           (uint*) thd->alloc(sizeof(uint) * tmp_alter_info.key_list.elements)))
      DBUG_RETURN(1);
  }
  /*
    Some very basic checks. If number of fields changes, or the
    handler, we need to run full ALTER TABLE. In the future
    new fields can be added and old dropped without copy, but
    not yet.

    Test also that engine was not given during ALTER TABLE, or
    we are force to run regular alter table (copy).
    E.g. ALTER TABLE tbl_name ENGINE=MyISAM.

    For the following ones we also want to run regular alter table:
    ALTER TABLE tbl_name ORDER BY ..
    ALTER TABLE tbl_name CONVERT TO CHARACTER SET ..

    At the moment we can't handle altering temporary tables without a copy.
    We also test if OPTIMIZE TABLE was given and was mapped to alter table.
    In that case we always do full copy.

    There was a bug prior to mysql-4.0.25. Number of null fields was
    calculated incorrectly. As a result frm and data files gets out of
    sync after fast alter table. There is no way to determine by which
    mysql version (in 4.0 and 4.1 branches) table was created, thus we
    disable fast alter table for all tables created by mysql versions
    prior to 5.0 branch.
    See BUG#6236.
  */
  if (table->s->fields != alter_info->create_list.elements ||
      table->s->db_type() != create_info->db_type ||
      table->s->tmp_table ||
      create_info->used_fields & HA_CREATE_USED_ENGINE ||
      create_info->used_fields & HA_CREATE_USED_CHARSET ||
      create_info->used_fields & HA_CREATE_USED_DEFAULT_CHARSET ||
      (alter_info->flags & (ALTER_RECREATE | ALTER_FOREIGN_KEY)) ||
      order_num ||
      !table->s->mysql_version ||
      (table->s->frm_version < FRM_VER_TRUE_VARCHAR && varchar))
  {
    *need_copy_table= ALTER_TABLE_DATA_CHANGED;
    DBUG_RETURN(0);
  }

  /*
    Go through fields and check if the original ones are compatible
    with new table.
  */
  for (f_ptr= table->field, new_field= new_field_it++;
       (field= *f_ptr); f_ptr++, new_field= new_field_it++)
  {
    /* Make sure we have at least the default charset in use. */
    if (!new_field->charset)
      new_field->charset= create_info->default_table_charset;

    /* Check that NULL behavior is same for old and new fields */
    if ((new_field->flags & NOT_NULL_FLAG) !=
	(uint) (field->flags & NOT_NULL_FLAG))
    {
      *need_copy_table= ALTER_TABLE_DATA_CHANGED;
      DBUG_RETURN(0);
    }

    /* Don't pack rows in old tables if the user has requested this. */
    if (create_info->row_type == ROW_TYPE_DYNAMIC ||
	(new_field->flags & BLOB_FLAG) ||
	new_field->sql_type == MYSQL_TYPE_VARCHAR &&
	create_info->row_type != ROW_TYPE_FIXED)
      create_info->table_options|= HA_OPTION_PACK_RECORD;

    /* Check if field was renamed */
    field->flags&= ~FIELD_IS_RENAMED;
    if (my_strcasecmp(system_charset_info,
		      field->field_name,
		      new_field->field_name))
      field->flags|= FIELD_IS_RENAMED;      

    /* Evaluate changes bitmap and send to check_if_incompatible_data() */
    if (!(tmp= field->is_equal(new_field)))
    {
      *need_copy_table= ALTER_TABLE_DATA_CHANGED;
      DBUG_RETURN(0);
    }
    // Clear indexed marker
    field->flags&= ~FIELD_IN_ADD_INDEX;
    changes|= tmp;
  }

  /*
    Go through keys and check if the original ones are compatible
    with new table.
  */
  KEY *table_key;
  KEY *table_key_end= table->key_info + table->s->keys;
  KEY *new_key;
  KEY *new_key_end= *key_info_buffer + key_count;

  DBUG_PRINT("info", ("index count old: %d  new: %d",
                      table->s->keys, key_count));
  /*
    Step through all keys of the old table and search matching new keys.
  */
  *index_drop_count= 0;
  *index_add_count= 0;
  for (table_key= table->key_info; table_key < table_key_end; table_key++)
  {
    KEY_PART_INFO *table_part;
    KEY_PART_INFO *table_part_end= table_key->key_part + table_key->key_parts;
    KEY_PART_INFO *new_part;

    /* Search a new key with the same name. */
    for (new_key= *key_info_buffer; new_key < new_key_end; new_key++)
    {
      if (! strcmp(table_key->name, new_key->name))
        break;
    }
    if (new_key >= new_key_end)
    {
      /* Key not found. Add the offset of the key to the drop buffer. */
      (*index_drop_buffer)[(*index_drop_count)++]= table_key - table->key_info;
      DBUG_PRINT("info", ("index dropped: '%s'", table_key->name));
      continue;
    }

    /* Check that the key types are compatible between old and new tables. */
    if ((table_key->algorithm != new_key->algorithm) ||
	((table_key->flags & HA_KEYFLAG_MASK) !=
         (new_key->flags & HA_KEYFLAG_MASK)) ||
        (table_key->key_parts != new_key->key_parts))
      goto index_changed;

    /*
      Check that the key parts remain compatible between the old and
      new tables.
    */
    for (table_part= table_key->key_part, new_part= new_key->key_part;
         table_part < table_part_end;
         table_part++, new_part++)
    {
      /*
	Key definition has changed if we are using a different field or
	if the used key part length is different. We know that the fields
        did not change. Comparing field numbers is sufficient.
      */
      if ((table_part->length != new_part->length) ||
          (table_part->fieldnr - 1 != new_part->fieldnr))
	goto index_changed;
    }
    continue;

  index_changed:
    /* Key modified. Add the offset of the key to both buffers. */
    (*index_drop_buffer)[(*index_drop_count)++]= table_key - table->key_info;
    (*index_add_buffer)[(*index_add_count)++]= new_key - *key_info_buffer;
    key_part= new_key->key_part;
    end= key_part + new_key->key_parts;
    for(; key_part != end; key_part++)
    {
      // Mark field to be part of new key 
      field= table->field[key_part->fieldnr];
      field->flags|= FIELD_IN_ADD_INDEX;
    }
    DBUG_PRINT("info", ("index changed: '%s'", table_key->name));
  }
  /*end of for (; table_key < table_key_end;) */

  /*
    Step through all keys of the new table and find matching old keys.
  */
  for (new_key= *key_info_buffer; new_key < new_key_end; new_key++)
  {
    /* Search an old key with the same name. */
    for (table_key= table->key_info; table_key < table_key_end; table_key++)
    {
      if (! strcmp(table_key->name, new_key->name))
        break;
    }
    if (table_key >= table_key_end)
    {
      /* Key not found. Add the offset of the key to the add buffer. */
      (*index_add_buffer)[(*index_add_count)++]= new_key - *key_info_buffer;
      key_part= new_key->key_part;
      end= key_part + new_key->key_parts;
      for(; key_part != end; key_part++)
      {
        // Mark field to be part of new key 
        field= table->field[key_part->fieldnr];
        field->flags|= FIELD_IN_ADD_INDEX;
      }
      DBUG_PRINT("info", ("index added: '%s'", new_key->name));
    }
  }

  /* Check if changes are compatible with current handler without a copy */
  if (table->file->check_if_incompatible_data(create_info, changes))
  {
    *need_copy_table= ALTER_TABLE_DATA_CHANGED;
    DBUG_RETURN(0);
  }

  if (*index_drop_count || *index_add_count)
  {
    *need_copy_table= ALTER_TABLE_INDEX_CHANGED;
    DBUG_RETURN(0);
  }

  *need_copy_table= ALTER_TABLE_METADATA_ONLY; // Tables are compatible
  DBUG_RETURN(0);
}


/*
  Manages enabling/disabling of indexes for ALTER TABLE

  SYNOPSIS
    alter_table_manage_keys()
      table                  Target table
      indexes_were_disabled  Whether the indexes of the from table
                             were disabled
      keys_onoff             ENABLE | DISABLE | LEAVE_AS_IS

  RETURN VALUES
    FALSE  OK
    TRUE   Error
*/

static
bool alter_table_manage_keys(TABLE *table, int indexes_were_disabled,
                             enum enum_enable_or_disable keys_onoff)
{
  int error= 0;
  DBUG_ENTER("alter_table_manage_keys");
  DBUG_PRINT("enter", ("table=%p were_disabled=%d on_off=%d",
             table, indexes_were_disabled, keys_onoff));

  switch (keys_onoff) {
  case ENABLE:
    error= table->file->enable_indexes(HA_KEY_SWITCH_NONUNIQ_SAVE);
    break;
  case LEAVE_AS_IS:
    if (!indexes_were_disabled)
      break;
    /* fall-through: disabled indexes */
  case DISABLE:
    error= table->file->disable_indexes(HA_KEY_SWITCH_NONUNIQ_SAVE);
  }

  if (error == HA_ERR_WRONG_COMMAND)
  {
    push_warning_printf(current_thd, MYSQL_ERROR::WARN_LEVEL_NOTE,
                        ER_ILLEGAL_HA, ER(ER_ILLEGAL_HA), table->s->table_name);
    error= 0;
  } else if (error)
    table->file->print_error(error, MYF(0));

  DBUG_RETURN(error);
}


/**
  Prepare column and key definitions for CREATE TABLE in ALTER TABLE.

  This function transforms parse output of ALTER TABLE - lists of
  columns and keys to add, drop or modify into, essentially,
  CREATE TABLE definition - a list of columns and keys of the new
  table. While doing so, it also performs some (bug not all)
  semantic checks.

  This function is invoked when we know that we're going to
  perform ALTER TABLE via a temporary table -- i.e. fast ALTER TABLE
  is not possible, perhaps because the ALTER statement contains
  instructions that require change in table data, not only in
  table definition or indexes.

  @param[in,out]  thd         thread handle. Used as a memory pool
                              and source of environment information.
  @param[in]      table       the source table, open and locked
                              Used as an interface to the storage engine
                              to acquire additional information about
                              the original table.
  @param[in,out]  create_info A blob with CREATE/ALTER TABLE
                              parameters
  @param[in,out]  alter_info  Another blob with ALTER/CREATE parameters.
                              Originally create_info was used only in
                              CREATE TABLE and alter_info only in ALTER TABLE.
                              But since ALTER might end-up doing CREATE,
                              this distinction is gone and we just carry
                              around two structures.

  @return
    Fills various create_info members based on information retrieved
    from the storage engine.
    Sets create_info->varchar if the table has a VARCHAR column.
    Prepares alter_info->create_list and alter_info->key_list with
    columns and keys of the new table.
  @retval TRUE   error, out of memory or a semantical error in ALTER
                 TABLE instructions
  @retval FALSE  success
*/

static bool
mysql_prepare_alter_table(THD *thd, TABLE *table,
                          HA_CREATE_INFO *create_info,
                          Alter_info *alter_info)
{
  /* New column definitions are added here */
  List<Create_field> new_create_list;
  /* New key definitions are added here */
  List<Key> new_key_list;
  List_iterator<Alter_drop> drop_it(alter_info->drop_list);
  List_iterator<Create_field> def_it(alter_info->create_list);
  List_iterator<Alter_column> alter_it(alter_info->alter_list);
  List_iterator<Key> key_it(alter_info->key_list);
  List_iterator<Create_field> find_it(new_create_list);
  List_iterator<Create_field> field_it(new_create_list);
  List<Key_part_spec> key_parts;
  uint db_create_options= (table->s->db_create_options
                           & ~(HA_OPTION_PACK_RECORD));
  uint used_fields= create_info->used_fields;
  KEY *key_info=table->key_info;
  bool rc= TRUE;

  DBUG_ENTER("mysql_prepare_alter_table");

  create_info->varchar= FALSE;
  /* Let new create options override the old ones */
  if (!(used_fields & HA_CREATE_USED_MIN_ROWS))
    create_info->min_rows= table->s->min_rows;
  if (!(used_fields & HA_CREATE_USED_MAX_ROWS))
    create_info->max_rows= table->s->max_rows;
  if (!(used_fields & HA_CREATE_USED_AVG_ROW_LENGTH))
    create_info->avg_row_length= table->s->avg_row_length;
  if (!(used_fields & HA_CREATE_USED_DEFAULT_CHARSET))
    create_info->default_table_charset= table->s->table_charset;
  if (!(used_fields & HA_CREATE_USED_AUTO) && table->found_next_number_field)
  {
    /* Table has an autoincrement, copy value to new table */
    table->file->info(HA_STATUS_AUTO);
    create_info->auto_increment_value= table->file->stats.auto_increment_value;
  }
  if (!(used_fields & HA_CREATE_USED_KEY_BLOCK_SIZE))
    create_info->key_block_size= table->s->key_block_size;

  if (!create_info->tablespace && create_info->storage_media != HA_SM_MEMORY)
  {
    char *tablespace= static_cast<char *>(thd->alloc(FN_LEN));
    /*
       Regular alter table of disk stored table (no tablespace/storage change)
       Copy tablespace name
    */
    if (tablespace &&
        (table->file->get_tablespace_name(thd, tablespace, FN_LEN)))
      create_info->tablespace= tablespace;
  }
  restore_record(table, s->default_values);     // Empty record for DEFAULT
  Create_field *def;

  /*
    First collect all fields from table which isn't in drop_list
  */
  Field **f_ptr,*field;
  for (f_ptr=table->field ; (field= *f_ptr) ; f_ptr++)
  {
    if (field->type() == MYSQL_TYPE_STRING)
      create_info->varchar= TRUE;
    /* Check if field should be dropped */
    Alter_drop *drop;
    drop_it.rewind();
    while ((drop=drop_it++))
    {
      if (drop->type == Alter_drop::COLUMN &&
	  !my_strcasecmp(system_charset_info,field->field_name, drop->name))
      {
	/* Reset auto_increment value if it was dropped */
	if (MTYP_TYPENR(field->unireg_check) == Field::NEXT_NUMBER &&
	    !(used_fields & HA_CREATE_USED_AUTO))
	{
	  create_info->auto_increment_value=0;
	  create_info->used_fields|=HA_CREATE_USED_AUTO;
	}
	break;
      }
    }
    if (drop)
    {
      drop_it.remove();
      continue;
    }
<<<<<<< HEAD
=======
    else
    {
      if (table->s->tmp_table != NO_TMP_TABLE)
      {
	if (find_temporary_table(thd,new_db,new_name_buff))
	{
	  my_error(ER_TABLE_EXISTS_ERROR, MYF(0), new_name_buff);
	  DBUG_RETURN(TRUE);
	}
      }
      else
      {
        build_table_filename(new_name_buff, sizeof(new_name_buff),
                             new_db, new_name_buff, reg_ext, 0);
        if (!access(new_name_buff, F_OK))
	{
	  /* Table will be closed in do_command() */
	  my_error(ER_TABLE_EXISTS_ERROR, MYF(0), new_alias);
	  DBUG_RETURN(TRUE);
	}
      }
    }
  }
  else
  {
    new_alias= (lower_case_table_names == 2) ? alias : table_name;
    new_name= table_name;
  }

  old_db_type= table->s->db_type;
  if (!create_info->db_type)
  {
#ifdef WITH_PARTITION_STORAGE_ENGINE
    if (table->part_info &&
        create_info->used_fields & HA_CREATE_USED_ENGINE)
    {
      /*
        This case happens when the user specified
        ENGINE = x where x is a non-existing storage engine
        We set create_info->db_type to default_engine_type
        to ensure we don't change underlying engine type
        due to a erroneously given engine name.
      */
      create_info->db_type= table->part_info->default_engine_type;
    }
    else
#endif
      create_info->db_type= old_db_type;
  }

#ifdef WITH_PARTITION_STORAGE_ENGINE
  if (prep_alter_part_table(thd, table, alter_info, create_info, old_db_type,
                            &partition_changed, &fast_alter_partition))
  {
    DBUG_RETURN(TRUE);
  }
#endif
  if (check_engine(thd, new_name, create_info))
    DBUG_RETURN(TRUE);
  new_db_type= create_info->db_type;
  if (create_info->row_type == ROW_TYPE_NOT_USED)
    create_info->row_type= table->s->row_type;

  DBUG_PRINT("info", ("old type: %s  new type: %s",
             ha_resolve_storage_engine_name(old_db_type),
             ha_resolve_storage_engine_name(new_db_type)));
  if (ha_check_storage_engine_flag(old_db_type, HTON_ALTER_NOT_SUPPORTED) ||
      ha_check_storage_engine_flag(new_db_type, HTON_ALTER_NOT_SUPPORTED))
  {
    DBUG_PRINT("info", ("doesn't support alter"));
    my_error(ER_ILLEGAL_HA, MYF(0), table_name);
    DBUG_RETURN(TRUE);
  }
  
  thd->proc_info="setup";
  if (!(alter_info->flags & ~(ALTER_RENAME | ALTER_KEYS_ONOFF)) &&
      !table->s->tmp_table) // no need to touch frm
  {
    switch (alter_info->keys_onoff) {
    case LEAVE_AS_IS:
      break;
    case ENABLE:
      /*
        wait_while_table_is_used() ensures that table being altered is
        opened only by this thread and that TABLE::TABLE_SHARE::version
        of TABLE object corresponding to this table is 0.
        The latter guarantees that no DML statement will open this table
        until ALTER TABLE finishes (i.e. until close_thread_tables())
        while the fact that the table is still open gives us protection
        from concurrent DDL statements.
      */
      VOID(pthread_mutex_lock(&LOCK_open));
      wait_while_table_is_used(thd, table, HA_EXTRA_FORCE_REOPEN);
      VOID(pthread_mutex_unlock(&LOCK_open));
      error= table->file->enable_indexes(HA_KEY_SWITCH_NONUNIQ_SAVE);
      /* COND_refresh will be signaled in close_thread_tables() */
      break;
    case DISABLE:
      VOID(pthread_mutex_lock(&LOCK_open));
      wait_while_table_is_used(thd, table, HA_EXTRA_FORCE_REOPEN);
      VOID(pthread_mutex_unlock(&LOCK_open));
      error=table->file->disable_indexes(HA_KEY_SWITCH_NONUNIQ_SAVE);
      /* COND_refresh will be signaled in close_thread_tables() */
      break;
    default:
      DBUG_ASSERT(FALSE);
      error= 0;
      break;
    }
    if (error == HA_ERR_WRONG_COMMAND)
    {
      error= 0;
      push_warning_printf(thd, MYSQL_ERROR::WARN_LEVEL_NOTE,
			  ER_ILLEGAL_HA, ER(ER_ILLEGAL_HA),
			  table->alias);
    }

    VOID(pthread_mutex_lock(&LOCK_open));
    /*
      Unlike to the above case close_cached_table() below will remove ALL
      instances of TABLE from table cache (it will also remove table lock
      held by this thread). So to make actual table renaming and writing
      to binlog atomic we have to put them into the same critical section
      protected by LOCK_open mutex. This also removes gap for races between
      access() and mysql_rename_table() calls.
    */

    if (!error && (new_name != table_name || new_db != db))
    {
      thd->proc_info="rename";
      /* Then do a 'simple' rename of the table */
      if (!access(new_name_buff,F_OK))
      {
	my_error(ER_TABLE_EXISTS_ERROR, MYF(0), new_name);
	error= -1;
      }
      else
      {
	*fn_ext(new_name)=0;
        table->s->version= 0;                   // Force removal of table def
	close_cached_table(thd, table);
	if (mysql_rename_table(old_db_type,db,table_name,new_db,new_alias, 0))
	  error= -1;
        else if (Table_triggers_list::change_table_name(thd, db, table_name,
                                                        new_db, new_alias))
        {
          VOID(mysql_rename_table(old_db_type, new_db, new_alias, db,
                                  table_name, 0));
          error= -1;
        }
      }
    }

    if (error == HA_ERR_WRONG_COMMAND)
    {
      error= 0;
      push_warning_printf(thd, MYSQL_ERROR::WARN_LEVEL_NOTE,
			  ER_ILLEGAL_HA, ER(ER_ILLEGAL_HA),
			  table->alias);
    }

    if (!error)
    {
      write_bin_log(thd, TRUE, thd->query, thd->query_length);
      if (do_send_ok)
        send_ok(thd);
    }
    else if (error > 0)
    {
      table->file->print_error(error, MYF(0));
      error= -1;
    }
    VOID(pthread_mutex_unlock(&LOCK_open));
    table_list->table= NULL;                    // For query cache
    query_cache_invalidate3(thd, table_list, 0);
    DBUG_RETURN(error);
  }

  /* We have to do full alter table */

  /* Let new create options override the old ones */
  if (!(used_fields & HA_CREATE_USED_MIN_ROWS))
    create_info->min_rows= table->s->min_rows;
  if (!(used_fields & HA_CREATE_USED_MAX_ROWS))
    create_info->max_rows= table->s->max_rows;
  if (!(used_fields & HA_CREATE_USED_AVG_ROW_LENGTH))
    create_info->avg_row_length= table->s->avg_row_length;
  if (!(used_fields & HA_CREATE_USED_DEFAULT_CHARSET))
    create_info->default_table_charset= table->s->table_charset;
  if (!(used_fields & HA_CREATE_USED_KEY_BLOCK_SIZE))
    create_info->key_block_size= table->s->key_block_size;
  if (!(used_fields & HA_CREATE_USED_TRANSACTIONAL))
    create_info->transactional= table->s->transactional;

  if (!create_info->tablespace && create_info->storage_media != HA_SM_MEMORY)
  {
    /* 
       Regular alter table of disk stored table (no tablespace/storage change)
       Copy tablespace name
    */
    if ((table->file->get_tablespace_name(thd, tablespace, FN_LEN)))
      create_info->tablespace= tablespace;
  }
  restore_record(table, s->default_values);     // Empty record for DEFAULT
  List_iterator<Alter_drop> drop_it(alter_info->drop_list);
  List_iterator<create_field> def_it(fields);
  List_iterator<Alter_column> alter_it(alter_info->alter_list);
  List<create_field> create_list;		// Add new fields here
  List<Key> key_list;				// Add new keys here
  create_field *def;

  /*
    First collect all fields from table which isn't in drop_list
  */

  Field **f_ptr,*field;
  for (f_ptr=table->field ; (field= *f_ptr) ; f_ptr++)
  {
    if (field->type() == MYSQL_TYPE_STRING)
      varchar= TRUE;
    /* Check if field should be dropped */
    Alter_drop *drop;
    drop_it.rewind();
    while ((drop=drop_it++))
    {
      if (drop->type == Alter_drop::COLUMN &&
	  !my_strcasecmp(system_charset_info,field->field_name, drop->name))
      {
	/* Reset auto_increment value if it was dropped */
	if (MTYP_TYPENR(field->unireg_check) == Field::NEXT_NUMBER &&
	    !(used_fields & HA_CREATE_USED_AUTO))
	{
	  create_info->auto_increment_value=0;
	  create_info->used_fields|=HA_CREATE_USED_AUTO;
	}
	break;
      }
    }
    if (drop)
    {
      drop_it.remove();
      continue;
    }
>>>>>>> a898a7b6
    /* Check if field is changed */
    def_it.rewind();
    while ((def=def_it++))
    {
      if (def->change &&
	  !my_strcasecmp(system_charset_info,field->field_name, def->change))
	break;
    }
    if (def)
    {						// Field is changed
      def->field=field;
      if (!def->after)
      {
	new_create_list.push_back(def);
	def_it.remove();
      }
    }
    else
    {
      /*
        This field was not dropped and not changed, add it to the list
        for the new table.
      */
      def= new Create_field(field, field);
      new_create_list.push_back(def);
      alter_it.rewind();			// Change default if ALTER
      Alter_column *alter;
      while ((alter=alter_it++))
      {
	if (!my_strcasecmp(system_charset_info,field->field_name, alter->name))
	  break;
      }
      if (alter)
      {
	if (def->sql_type == MYSQL_TYPE_BLOB)
	{
	  my_error(ER_BLOB_CANT_HAVE_DEFAULT, MYF(0), def->change);
          goto err;
	}
	if ((def->def=alter->def))              // Use new default
          def->flags&= ~NO_DEFAULT_VALUE_FLAG;
        else
          def->flags|= NO_DEFAULT_VALUE_FLAG;
	alter_it.remove();
      }
    }
  }
  def_it.rewind();
  while ((def=def_it++))			// Add new columns
  {
    if (def->change && ! def->field)
    {
      my_error(ER_BAD_FIELD_ERROR, MYF(0), def->change, table->s->table_name);
      goto err;
    }
    /*
      Check that the DATE/DATETIME not null field we are going to add is
      either has a default value or the '0000-00-00' is allowed by the
      set sql mode.
      If the '0000-00-00' value isn't allowed then raise the error_if_not_empty
      flag to allow ALTER TABLE only if the table to be altered is empty.
    */
    if ((def->sql_type == MYSQL_TYPE_DATE ||
         def->sql_type == MYSQL_TYPE_NEWDATE ||
         def->sql_type == MYSQL_TYPE_DATETIME) &&
         !alter_info->datetime_field &&
         !(~def->flags & (NO_DEFAULT_VALUE_FLAG | NOT_NULL_FLAG)) &&
         thd->variables.sql_mode & MODE_NO_ZERO_DATE)
    {
        alter_info->datetime_field= def;
        alter_info->error_if_not_empty= TRUE;
    }
    if (!def->after)
      new_create_list.push_back(def);
    else if (def->after == first_keyword)
      new_create_list.push_front(def);
    else
    {
      Create_field *find;
      find_it.rewind();
      while ((find=find_it++))			// Add new columns
      {
	if (!my_strcasecmp(system_charset_info,def->after, find->field_name))
	  break;
      }
      if (!find)
      {
	my_error(ER_BAD_FIELD_ERROR, MYF(0), def->after, table->s->table_name);
        goto err;
      }
      find_it.after(def);			// Put element after this
      alter_info->change_level= ALTER_TABLE_DATA_CHANGED;
    }
  }
  if (alter_info->alter_list.elements)
  {
    my_error(ER_BAD_FIELD_ERROR, MYF(0),
             alter_info->alter_list.head()->name, table->s->table_name);
    goto err;
  }
  if (!new_create_list.elements)
  {
    my_message(ER_CANT_REMOVE_ALL_FIELDS, ER(ER_CANT_REMOVE_ALL_FIELDS),
               MYF(0));
    goto err;
  }

  /*
    Collect all keys which isn't in drop list. Add only those
    for which some fields exists.
  */

  for (uint i=0 ; i < table->s->keys ; i++,key_info++)
  {
    char *key_name= key_info->name;
    Alter_drop *drop;
    drop_it.rewind();
    while ((drop=drop_it++))
    {
      if (drop->type == Alter_drop::KEY &&
	  !my_strcasecmp(system_charset_info,key_name, drop->name))
	break;
    }
    if (drop)
    {
      drop_it.remove();
      continue;
    }

    KEY_PART_INFO *key_part= key_info->key_part;
    key_parts.empty();
    for (uint j=0 ; j < key_info->key_parts ; j++,key_part++)
    {
      if (!key_part->field)
	continue;				// Wrong field (from UNIREG)
      const char *key_part_name=key_part->field->field_name;
      Create_field *cfield;
      field_it.rewind();
      while ((cfield=field_it++))
      {
	if (cfield->change)
	{
	  if (!my_strcasecmp(system_charset_info, key_part_name,
			     cfield->change))
	    break;
	}
	else if (!my_strcasecmp(system_charset_info,
				key_part_name, cfield->field_name))
	  break;
      }
      if (!cfield)
	continue;				// Field is removed
      uint key_part_length=key_part->length;
      if (cfield->field)			// Not new field
      {
        /*
          If the field can't have only a part used in a key according to its
          new type, or should not be used partially according to its
          previous type, or the field length is less than the key part
          length, unset the key part length.

          We also unset the key part length if it is the same as the
          old field's length, so the whole new field will be used.

          BLOBs may have cfield->length == 0, which is why we test it before
          checking whether cfield->length < key_part_length (in chars).
         */
        if (!Field::type_can_have_key_part(cfield->field->type()) ||
            !Field::type_can_have_key_part(cfield->sql_type) ||
            /* spatial keys can't have sub-key length */
            (key_info->flags & HA_SPATIAL) ||
            (cfield->field->field_length == key_part_length &&
             !f_is_blob(key_part->key_type)) ||
	    (cfield->length && (cfield->length < key_part_length /
                                key_part->field->charset()->mbmaxlen)))
	  key_part_length= 0;			// Use whole field
      }
      key_part_length /= key_part->field->charset()->mbmaxlen;
      key_parts.push_back(new Key_part_spec(cfield->field_name,
					    key_part_length));
    }
    if (key_parts.elements)
    {
      KEY_CREATE_INFO key_create_info;
      Key *key;
      enum Key::Keytype key_type;
      bzero((char*) &key_create_info, sizeof(key_create_info));

      key_create_info.algorithm= key_info->algorithm;
      if (key_info->flags & HA_USES_BLOCK_SIZE)
        key_create_info.block_size= key_info->block_size;
      if (key_info->flags & HA_USES_PARSER)
        key_create_info.parser_name= *key_info->parser_name;

      if (key_info->flags & HA_SPATIAL)
        key_type= Key::SPATIAL;
      else if (key_info->flags & HA_NOSAME)
      {
        if (! my_strcasecmp(system_charset_info, key_name, primary_key_name))
          key_type= Key::PRIMARY;
        else
          key_type= Key::UNIQUE;
      }
      else if (key_info->flags & HA_FULLTEXT)
        key_type= Key::FULLTEXT;
      else
        key_type= Key::MULTIPLE;

      key= new Key(key_type, key_name,
                   &key_create_info,
                   test(key_info->flags & HA_GENERATED_KEY),
                   key_parts);
      new_key_list.push_back(key);
    }
  }
  {
    Key *key;
    while ((key=key_it++))			// Add new keys
    {
      if (key->type != Key::FOREIGN_KEY)
        new_key_list.push_back(key);
      if (key->name &&
	  !my_strcasecmp(system_charset_info,key->name,primary_key_name))
      {
	my_error(ER_WRONG_NAME_FOR_INDEX, MYF(0), key->name);
        goto err;
      }
    }
  }

  if (alter_info->drop_list.elements)
  {
    my_error(ER_CANT_DROP_FIELD_OR_KEY, MYF(0),
             alter_info->drop_list.head()->name);
    goto err;
  }
  if (alter_info->alter_list.elements)
  {
    my_error(ER_CANT_DROP_FIELD_OR_KEY, MYF(0),
             alter_info->alter_list.head()->name);
    goto err;
  }

  if (!create_info->comment.str)
  {
    create_info->comment.str= table->s->comment.str;
    create_info->comment.length= table->s->comment.length;
  }

  table->file->update_create_info(create_info);
  if ((create_info->table_options &
       (HA_OPTION_PACK_KEYS | HA_OPTION_NO_PACK_KEYS)) ||
      (used_fields & HA_CREATE_USED_PACK_KEYS))
    db_create_options&= ~(HA_OPTION_PACK_KEYS | HA_OPTION_NO_PACK_KEYS);
  if (create_info->table_options &
      (HA_OPTION_CHECKSUM | HA_OPTION_NO_CHECKSUM))
    db_create_options&= ~(HA_OPTION_CHECKSUM | HA_OPTION_NO_CHECKSUM);
  if (create_info->table_options &
      (HA_OPTION_DELAY_KEY_WRITE | HA_OPTION_NO_DELAY_KEY_WRITE))
    db_create_options&= ~(HA_OPTION_DELAY_KEY_WRITE |
			  HA_OPTION_NO_DELAY_KEY_WRITE);
  create_info->table_options|= db_create_options;

  if (table->s->tmp_table)
    create_info->options|=HA_LEX_CREATE_TMP_TABLE;

  rc= FALSE;
  alter_info->create_list.swap(new_create_list);
  alter_info->key_list.swap(new_key_list);
err:
  DBUG_RETURN(rc);
}


/*
  Alter table

  SYNOPSIS
    mysql_alter_table()
      thd              Thread handle
      new_db           If there is a RENAME clause
      new_name         If there is a RENAME clause
      create_info      Information from the parsing phase about new
                       table properties.
      table_list       The table to change.
      alter_info       Lists of fields, keys to be changed, added
                       or dropped.
      order_num        How many ORDER BY fields has been specified.
      order            List of fields to ORDER BY.
      ignore           Whether we have ALTER IGNORE TABLE

  DESCRIPTION
    This is a veery long function and is everything but the kitchen sink :)
    It is used to alter a table and not only by ALTER TABLE but also
    CREATE|DROP INDEX are mapped on this function.

    When the ALTER TABLE statement just does a RENAME or ENABLE|DISABLE KEYS,
    or both, then this function short cuts its operation by renaming
    the table and/or enabling/disabling the keys. In this case, the FRM is
    not changed, directly by mysql_alter_table. However, if there is a
    RENAME + change of a field, or an index, the short cut is not used.
    See how `create_list` is used to generate the new FRM regarding the
    structure of the fields. The same is done for the indices of the table.

    Important is the fact, that this function tries to do as little work as
    possible, by finding out whether a intermediate table is needed to copy
    data into and when finishing the altering to use it as the original table.
    For this reason the function compare_tables() is called, which decides
    based on all kind of data how similar are the new and the original
    tables.

  RETURN VALUES
    FALSE  OK
    TRUE   Error
*/

bool mysql_alter_table(THD *thd,char *new_db, char *new_name,
                       HA_CREATE_INFO *create_info,
                       TABLE_LIST *table_list,
                       Alter_info *alter_info,
                       uint order_num, ORDER *order, bool ignore)
{
  TABLE *table, *new_table= 0, *name_lock= 0;
  int error= 0;
  char tmp_name[80],old_name[32],new_name_buff[FN_REFLEN];
  char new_alias_buff[FN_REFLEN], *table_name, *db, *new_alias, *alias;
  char index_file[FN_REFLEN], data_file[FN_REFLEN];
  char path[FN_REFLEN];
  char reg_path[FN_REFLEN+1];
  ha_rows copied,deleted;
  handlerton *old_db_type, *new_db_type, *save_old_db_type;
  legacy_db_type table_type;
  frm_type_enum frm_type;
  enum_alter_table_change_level need_copy_table= ALTER_TABLE_METADATA_ONLY;
#ifdef WITH_PARTITION_STORAGE_ENGINE
  uint fast_alter_partition= 0;
  bool partition_changed= FALSE;
#endif
  bool need_lock_for_indexes= TRUE;
  KEY  *key_info_buffer;
  uint index_drop_count;
  uint *index_drop_buffer;
  uint index_add_count;
  uint *index_add_buffer;
  bool committed= 0;
  DBUG_ENTER("mysql_alter_table");

  LINT_INIT(index_add_count);
  LINT_INIT(index_drop_count);
  LINT_INIT(index_add_buffer);
  LINT_INIT(index_drop_buffer);

  /*
    Check if we attempt to alter mysql.slow_log or
    mysql.general_log table and return an error if
    it is the case.
    TODO: this design is obsolete and will be removed.
  */
  if (table_list && table_list->db && table_list->table_name)
  {
    int table_kind= 0;

    table_kind= check_if_log_table(table_list->db_length, table_list->db,
                                   table_list->table_name_length,
                                   table_list->table_name, 0);

    if (table_kind)
    {
      /* Disable alter of enabled log tables */
      if (logger.is_log_table_enabled(table_kind))
      {
        my_error(ER_BAD_LOG_STATEMENT, MYF(0), "ALTER");
        DBUG_RETURN(TRUE);
      }

      /* Disable alter of log tables to unsupported engine */
      if ((create_info->used_fields & HA_CREATE_USED_ENGINE) &&
          (!create_info->db_type || /* unknown engine */
           !(create_info->db_type->flags & HTON_SUPPORT_LOG_TABLES)))
      {
        my_error(ER_UNSUPORTED_LOG_ENGINE, MYF(0));
        DBUG_RETURN(TRUE);
      }

#ifdef WITH_PARTITION_STORAGE_ENGINE
      if (alter_info->flags & ALTER_PARTITION)
      {
	my_error(ER_WRONG_USAGE, MYF(0), "PARTITION", "log table");
        DBUG_RETURN(TRUE);
      }
#endif
    }
  }

  /*
    Assign variables table_name, new_name, db, new_db, path, reg_path
    to simplify further comparisions: we want to see if it's a RENAME
    later just by comparing the pointers, avoiding the need for strcmp.
  */
  thd->proc_info="init";
  table_name=table_list->table_name;
  alias= (lower_case_table_names == 2) ? table_list->alias : table_name;
  db=table_list->db;
  if (!new_db || !my_strcasecmp(table_alias_charset, new_db, db))
    new_db= db;
  build_table_filename(reg_path, sizeof(reg_path), db, table_name, reg_ext, 0);
  build_table_filename(path, sizeof(path), db, table_name, "", 0);


  mysql_ha_flush(thd, table_list, MYSQL_HA_CLOSE_FINAL, FALSE);

  /* DISCARD/IMPORT TABLESPACE is always alone in an ALTER TABLE */
  if (alter_info->tablespace_op != NO_TABLESPACE_OP)
    /* Conditionally writes to binlog. */
    DBUG_RETURN(mysql_discard_or_import_tablespace(thd,table_list,
						   alter_info->tablespace_op));
  strxnmov(new_name_buff, sizeof (new_name_buff) - 1, mysql_data_home, "/", db, 
           "/", table_name, reg_ext, NullS);
  (void) unpack_filename(new_name_buff, new_name_buff);
  /*
    If this is just a rename of a view, short cut to the
    following scenario: 1) lock LOCK_open 2) do a RENAME
    2) unlock LOCK_open.
    This is a copy-paste added to make sure
    ALTER (sic:) TABLE .. RENAME works for views. ALTER VIEW is handled
    as an independent branch in mysql_execute_command. The need
    for a copy-paste arose because the main code flow of ALTER TABLE
    ... RENAME tries to use open_ltable, which does not work for views
    (open_ltable was never modified to merge table lists of child tables
    into the main table list, like open_tables does).
    This code is wrong and will be removed, please do not copy.
  */
  frm_type= mysql_frm_type(thd, new_name_buff, &table_type);
  /* Rename a view */
  /* Sic: there is a race here */
  if (frm_type == FRMTYPE_VIEW && !(alter_info->flags & ~ALTER_RENAME))
  {
    /*
      Avoid problems with a rename on a table that we have locked or
      if the user is trying to to do this in a transcation context
    */

    if (thd->locked_tables || thd->active_transaction())
    {
      my_message(ER_LOCK_OR_ACTIVE_TRANSACTION,
                 ER(ER_LOCK_OR_ACTIVE_TRANSACTION), MYF(0));
      DBUG_RETURN(TRUE);
    }

    if (wait_if_global_read_lock(thd,0,1))
      DBUG_RETURN(TRUE);
    VOID(pthread_mutex_lock(&LOCK_open));
    if (lock_table_names(thd, table_list))
    {
      error= 1;
      goto view_err;
    }
    
    if (!do_rename(thd, table_list, new_db, new_name, new_name, 1))
    {
      if (mysql_bin_log.is_open())
      {
        thd->clear_error();
        Query_log_event qinfo(thd, thd->query, thd->query_length, 0, FALSE);
        mysql_bin_log.write(&qinfo);
      }
      send_ok(thd);
    }

    unlock_table_names(thd, table_list, (TABLE_LIST*) 0);

view_err:
    pthread_mutex_unlock(&LOCK_open);
    start_waiting_global_read_lock(thd);
    DBUG_RETURN(error);
  }
  if (!(table=open_ltable(thd,table_list,TL_WRITE_ALLOW_READ)))
    DBUG_RETURN(TRUE);
  table->use_all_columns();

  /* Check that we are not trying to rename to an existing table */
  if (new_name)
  {
    DBUG_PRINT("info", ("new_db.new_name: '%s'.'%s'", new_db, new_name));
    strmov(new_name_buff,new_name);
    strmov(new_alias= new_alias_buff, new_name);
    if (lower_case_table_names)
    {
      if (lower_case_table_names != 2)
      {
	my_casedn_str(files_charset_info, new_name_buff);
	new_alias= new_name;			// Create lower case table name
      }
      my_casedn_str(files_charset_info, new_name);
    }
    if (new_db == db &&
	!my_strcasecmp(table_alias_charset, new_name_buff, table_name))
    {
      /*
	Source and destination table names are equal: make later check
	easier.
      */
      new_alias= new_name= table_name;
    }
    else
    {
      if (table->s->tmp_table != NO_TMP_TABLE)
      {
	if (find_temporary_table(thd,new_db,new_name_buff))
	{
	  my_error(ER_TABLE_EXISTS_ERROR, MYF(0), new_name_buff);
	  DBUG_RETURN(TRUE);
	}
      }
      else
      {
        if (lock_table_name_if_not_cached(thd, new_db, new_name, &name_lock))
          DBUG_RETURN(TRUE);
        if (!name_lock)
        {
	  my_error(ER_TABLE_EXISTS_ERROR, MYF(0), new_alias);
	  DBUG_RETURN(TRUE);
        }

        build_table_filename(new_name_buff, sizeof(new_name_buff),
                             new_db, new_name_buff, reg_ext, 0);
        if (!access(new_name_buff, F_OK))
	{
	  /* Table will be closed in do_command() */
	  my_error(ER_TABLE_EXISTS_ERROR, MYF(0), new_alias);
          goto err;
	}
      }
    }
  }
  else
  {
    new_alias= (lower_case_table_names == 2) ? alias : table_name;
    new_name= table_name;
  }

  old_db_type= table->s->db_type();
  if (!create_info->db_type)
  {
#ifdef WITH_PARTITION_STORAGE_ENGINE
    if (table->part_info &&
        create_info->used_fields & HA_CREATE_USED_ENGINE)
    {
      /*
        This case happens when the user specified
        ENGINE = x where x is a non-existing storage engine
        We set create_info->db_type to default_engine_type
        to ensure we don't change underlying engine type
        due to a erroneously given engine name.
      */
      create_info->db_type= table->part_info->default_engine_type;
    }
    else
#endif
      create_info->db_type= old_db_type;
  }

  if (check_engine(thd, new_name, create_info))
    goto err;
  new_db_type= create_info->db_type;

  if (new_db_type != old_db_type &&
      !table->file->can_switch_engines())
  {
    my_error(ER_ROW_IS_REFERENCED, MYF(0));
    goto err;
  }

  if (create_info->row_type == ROW_TYPE_NOT_USED)
    create_info->row_type= table->s->row_type;

  DBUG_PRINT("info", ("old type: %s  new type: %s",
             ha_resolve_storage_engine_name(old_db_type),
             ha_resolve_storage_engine_name(new_db_type)));
  if (ha_check_storage_engine_flag(old_db_type, HTON_ALTER_NOT_SUPPORTED) ||
      ha_check_storage_engine_flag(new_db_type, HTON_ALTER_NOT_SUPPORTED))
  {
    DBUG_PRINT("info", ("doesn't support alter"));
    my_error(ER_ILLEGAL_HA, MYF(0), table_name);
    goto err;
  }
  
  thd->proc_info="setup";
  if (!(alter_info->flags & ~(ALTER_RENAME | ALTER_KEYS_ONOFF)) &&
      !table->s->tmp_table) // no need to touch frm
  {
    switch (alter_info->keys_onoff) {
    case LEAVE_AS_IS:
      break;
    case ENABLE:
      /*
        wait_while_table_is_used() ensures that table being altered is
        opened only by this thread and that TABLE::TABLE_SHARE::version
        of TABLE object corresponding to this table is 0.
        The latter guarantees that no DML statement will open this table
        until ALTER TABLE finishes (i.e. until close_thread_tables())
        while the fact that the table is still open gives us protection
        from concurrent DDL statements.
      */
      VOID(pthread_mutex_lock(&LOCK_open));
      wait_while_table_is_used(thd, table, HA_EXTRA_FORCE_REOPEN);
      VOID(pthread_mutex_unlock(&LOCK_open));
      DBUG_EXECUTE_IF("sleep_alter_enable_indexes", my_sleep(6000000););
      error= table->file->enable_indexes(HA_KEY_SWITCH_NONUNIQ_SAVE);
      /* COND_refresh will be signaled in close_thread_tables() */
      break;
    case DISABLE:
      VOID(pthread_mutex_lock(&LOCK_open));
      wait_while_table_is_used(thd, table, HA_EXTRA_FORCE_REOPEN);
      VOID(pthread_mutex_unlock(&LOCK_open));
      error=table->file->disable_indexes(HA_KEY_SWITCH_NONUNIQ_SAVE);
      /* COND_refresh will be signaled in close_thread_tables() */
      break;
    default:
      DBUG_ASSERT(FALSE);
      error= 0;
      break;
    }
    if (error == HA_ERR_WRONG_COMMAND)
    {
      error= 0;
      push_warning_printf(thd, MYSQL_ERROR::WARN_LEVEL_NOTE,
			  ER_ILLEGAL_HA, ER(ER_ILLEGAL_HA),
			  table->alias);
    }

    VOID(pthread_mutex_lock(&LOCK_open));
    /*
      Unlike to the above case close_cached_table() below will remove ALL
      instances of TABLE from table cache (it will also remove table lock
      held by this thread). So to make actual table renaming and writing
      to binlog atomic we have to put them into the same critical section
      protected by LOCK_open mutex. This also removes gap for races between
      access() and mysql_rename_table() calls.
    */

    if (!error && (new_name != table_name || new_db != db))
    {
      thd->proc_info="rename";
      /*
        Then do a 'simple' rename of the table. First we need to close all
        instances of 'source' table.
      */
      close_cached_table(thd, table);
      /*
        Then, we want check once again that target table does not exist.
        Actually the order of these two steps does not matter since
        earlier we took name-lock on the target table, so we do them
        in this particular order only to be consistent with 5.0, in which
        we don't take this name-lock and where this order really matters.
        TODO: Investigate if we need this access() check at all.
      */
      if (!access(new_name_buff,F_OK))
      {
	my_error(ER_TABLE_EXISTS_ERROR, MYF(0), new_name);
	error= -1;
      }
      else
      {
	*fn_ext(new_name)=0;
	if (mysql_rename_table(old_db_type,db,table_name,new_db,new_alias, 0))
	  error= -1;
        else if (Table_triggers_list::change_table_name(thd, db, table_name,
                                                        new_db, new_alias))
        {
          VOID(mysql_rename_table(old_db_type, new_db, new_alias, db,
                                  table_name, 0));
          error= -1;
        }
      }
    }

    if (error == HA_ERR_WRONG_COMMAND)
    {
      error= 0;
      push_warning_printf(thd, MYSQL_ERROR::WARN_LEVEL_NOTE,
			  ER_ILLEGAL_HA, ER(ER_ILLEGAL_HA),
			  table->alias);
    }

    if (!error)
    {
      write_bin_log(thd, TRUE, thd->query, thd->query_length);
      send_ok(thd);
    }
    else if (error > 0)
    {
      table->file->print_error(error, MYF(0));
      error= -1;
    }
    if (name_lock)
      unlink_open_table(thd, name_lock, FALSE);
    VOID(pthread_mutex_unlock(&LOCK_open));
    table_list->table= NULL;                    // For query cache
    query_cache_invalidate3(thd, table_list, 0);
    DBUG_RETURN(error);
  }

  /* We have to do full alter table. */

#ifdef WITH_PARTITION_STORAGE_ENGINE
  if (prep_alter_part_table(thd, table, alter_info, create_info, old_db_type,
                            &partition_changed, &fast_alter_partition))
    goto err;
#endif
  /*
    If the old table had partitions and we are doing ALTER TABLE ...
    engine= <new_engine>, the new table must preserve the original
    partitioning. That means that the new engine is still the
    partitioning engine, not the engine specified in the parser.
    This is discovered  in prep_alter_part_table, which in such case
    updates create_info->db_type.
    Now we need to update the stack copy of create_info->db_type,
    as otherwise we won't be able to correctly move the files of the
    temporary table to the result table files.
  */
  new_db_type= create_info->db_type;

  if (mysql_prepare_alter_table(thd, table, create_info, alter_info))
    goto err;
  
  need_copy_table= alter_info->change_level;

  set_table_default_charset(thd, create_info, db);

  if (thd->variables.old_alter_table
      || (table->s->db_type() != create_info->db_type)
#ifdef WITH_PARTITION_STORAGE_ENGINE
      || partition_changed
#endif
     )
    need_copy_table= ALTER_TABLE_DATA_CHANGED;
  else
  {
    enum_alter_table_change_level need_copy_table_res;
    /* Check how much the tables differ. */
    if (compare_tables(table, alter_info,
                       create_info, order_num,
                       &need_copy_table_res,
                       &key_info_buffer,
                       &index_drop_buffer, &index_drop_count,
                       &index_add_buffer, &index_add_count))
      goto err;
   
    if (need_copy_table == ALTER_TABLE_METADATA_ONLY)
      need_copy_table= need_copy_table_res;
  }

  /*
    If there are index changes only, try to do them online. "Index
    changes only" means also that the handler for the table does not
    change. The table is open and locked. The handler can be accessed.
  */
  if (need_copy_table == ALTER_TABLE_INDEX_CHANGED)
  {
    int   pk_changed= 0;
    ulong alter_flags= 0;
    ulong needed_online_flags= 0;
    ulong needed_fast_flags= 0;
    KEY   *key;
    uint  *idx_p;
    uint  *idx_end_p;

    if (table->s->db_type()->alter_table_flags)
      alter_flags= table->s->db_type()->alter_table_flags(alter_info->flags);
    DBUG_PRINT("info", ("alter_flags: %lu", alter_flags));
    /* Check dropped indexes. */
    for (idx_p= index_drop_buffer, idx_end_p= idx_p + index_drop_count;
         idx_p < idx_end_p;
         idx_p++)
    {
      key= table->key_info + *idx_p;
      DBUG_PRINT("info", ("index dropped: '%s'", key->name));
      if (key->flags & HA_NOSAME)
      {
        /* Unique key. Check for "PRIMARY". */
        if (! my_strcasecmp(system_charset_info,
                            key->name, primary_key_name))
        {
          /* Primary key. */
          needed_online_flags|=  HA_ONLINE_DROP_PK_INDEX;
          needed_fast_flags|= HA_ONLINE_DROP_PK_INDEX_NO_WRITES;
          pk_changed++;
        }
        else
        {
          /* Non-primary unique key. */
          needed_online_flags|=  HA_ONLINE_DROP_UNIQUE_INDEX;
          needed_fast_flags|= HA_ONLINE_DROP_UNIQUE_INDEX_NO_WRITES;
        }
      }
      else
      {
        /* Non-unique key. */
        needed_online_flags|=  HA_ONLINE_DROP_INDEX;
        needed_fast_flags|= HA_ONLINE_DROP_INDEX_NO_WRITES;
      }
    }

    /* Check added indexes. */
    for (idx_p= index_add_buffer, idx_end_p= idx_p + index_add_count;
         idx_p < idx_end_p;
         idx_p++)
    {
      key= key_info_buffer + *idx_p;
      DBUG_PRINT("info", ("index added: '%s'", key->name));
      if (key->flags & HA_NOSAME)
      {
        /* Unique key. Check for "PRIMARY". */
        if (! my_strcasecmp(system_charset_info,
                            key->name, primary_key_name))
        {
          /* Primary key. */
          needed_online_flags|=  HA_ONLINE_ADD_PK_INDEX;
          needed_fast_flags|= HA_ONLINE_ADD_PK_INDEX_NO_WRITES;
          pk_changed++;
        }
        else
        {
          /* Non-primary unique key. */
          needed_online_flags|=  HA_ONLINE_ADD_UNIQUE_INDEX;
          needed_fast_flags|= HA_ONLINE_ADD_UNIQUE_INDEX_NO_WRITES;
        }
      }
      else
      {
        /* Non-unique key. */
        needed_online_flags|=  HA_ONLINE_ADD_INDEX;
        needed_fast_flags|= HA_ONLINE_ADD_INDEX_NO_WRITES;
      }
    }

    /*
      Online or fast add/drop index is possible only if
      the primary key is not added and dropped in the same statement.
      Otherwise we have to recreate the table.
      need_copy_table is no-zero at this place.
    */
    if ( pk_changed < 2 )
    {
      if ((alter_flags & needed_online_flags) == needed_online_flags)
      {
        /* All required online flags are present. */
        need_copy_table= ALTER_TABLE_METADATA_ONLY;
        need_lock_for_indexes= FALSE;
      }
      else if ((alter_flags & needed_fast_flags) == needed_fast_flags)
      {
        /* All required fast flags are present. */
        need_copy_table= ALTER_TABLE_METADATA_ONLY;
      }
    }
    DBUG_PRINT("info", ("need_copy_table: %u  need_lock: %d",
                        need_copy_table, need_lock_for_indexes));
  }

  /*
    better have a negative test here, instead of positive, like
    alter_info->flags & ALTER_ADD_COLUMN|ALTER_ADD_INDEX|...
    so that ALTER TABLE won't break when somebody will add new flag
  */
  if (need_copy_table == ALTER_TABLE_METADATA_ONLY)
    create_info->frm_only= 1;

#ifdef WITH_PARTITION_STORAGE_ENGINE
  if (fast_alter_partition)
  {
    DBUG_ASSERT(!name_lock);
    DBUG_RETURN(fast_alter_partition_table(thd, table, alter_info,
                                           create_info, table_list,
                                           db, table_name,
                                           fast_alter_partition));
  }
#endif

  my_snprintf(tmp_name, sizeof(tmp_name), "%s-%lx_%lx", tmp_file_prefix,
	      current_pid, thd->thread_id);
  /* Safety fix for innodb */
  if (lower_case_table_names)
    my_casedn_str(files_charset_info, tmp_name);

  /*
    Handling of symlinked tables:
    If no rename:
      Create new data file and index file on the same disk as the
      old data and index files.
      Copy data.
      Rename new data file over old data file and new index file over
      old index file.
      Symlinks are not changed.

   If rename:
      Create new data file and index file on the same disk as the
      old data and index files.  Create also symlinks to point at
      the new tables.
      Copy data.
      At end, rename intermediate tables, and symlinks to intermediate
      table, to final table name.
      Remove old table and old symlinks

    If rename is made to another database:
      Create new tables in new database.
      Copy data.
      Remove old table and symlinks.
  */
  if (!strcmp(db, new_db))		// Ignore symlink if db changed
  {
    if (create_info->index_file_name)
    {
      /* Fix index_file_name to have 'tmp_name' as basename */
      strmov(index_file, tmp_name);
      create_info->index_file_name=fn_same(index_file,
					   create_info->index_file_name,
					   1);
    }
    if (create_info->data_file_name)
    {
      /* Fix data_file_name to have 'tmp_name' as basename */
      strmov(data_file, tmp_name);
      create_info->data_file_name=fn_same(data_file,
					  create_info->data_file_name,
					  1);
    }
  }
  else
    create_info->data_file_name=create_info->index_file_name=0;

  /*
    Create a table with a temporary name.
    With create_info->frm_only == 1 this creates a .frm file only.
    We don't log the statement, it will be logged later.
  */
  tmp_disable_binlog(thd);
  error= mysql_create_table_no_lock(thd, new_db, tmp_name,
                                    create_info,
                                    alter_info,
                                    1, 0);
  reenable_binlog(thd);
  if (error)
    goto err;

  /* Open the table if we need to copy the data. */
  if (need_copy_table != ALTER_TABLE_METADATA_ONLY)
  {
    if (table->s->tmp_table)
    {
      TABLE_LIST tbl;
      bzero((void*) &tbl, sizeof(tbl));
      tbl.db= new_db;
      tbl.table_name= tbl.alias= tmp_name;
      /* Table is in thd->temporary_tables */
      new_table= open_table(thd, &tbl, thd->mem_root, (bool*) 0,
                            MYSQL_LOCK_IGNORE_FLUSH);
    }
    else
    {
      char path[FN_REFLEN];
      /* table is a normal table: Create temporary table in same directory */
      build_table_filename(path, sizeof(path), new_db, tmp_name, "",
                           FN_IS_TMP);
      /* Open our intermediate table */
      new_table=open_temporary_table(thd, path, new_db, tmp_name,0);
    }
    if (!new_table)
      goto err1;
  }

  /* Copy the data if necessary. */
  thd->count_cuted_fields= CHECK_FIELD_WARN;	// calc cuted fields
  thd->cuted_fields=0L;
  thd->proc_info="copy to tmp table";
  copied=deleted=0;
  if (new_table && !(new_table->file->ha_table_flags() & HA_NO_COPY_ON_ALTER))
  {
    /* We don't want update TIMESTAMP fields during ALTER TABLE. */
    new_table->timestamp_field_type= TIMESTAMP_NO_AUTO_SET;
    new_table->next_number_field=new_table->found_next_number_field;
    error= copy_data_between_tables(table, new_table,
                                    alter_info->create_list, ignore,
                                    order_num, order, &copied, &deleted,
                                    alter_info->keys_onoff,
                                    alter_info->error_if_not_empty);
  }
  else
  {
    VOID(pthread_mutex_lock(&LOCK_open));
    wait_while_table_is_used(thd, table, HA_EXTRA_FORCE_REOPEN);
    table->file->ha_external_lock(thd, F_WRLCK);
    alter_table_manage_keys(table, table->file->indexes_are_disabled(),
                            alter_info->keys_onoff);
    table->file->ha_external_lock(thd, F_UNLCK);
    VOID(pthread_mutex_unlock(&LOCK_open));
    error= ha_commit_stmt(thd);
    if (ha_commit(thd))
      error= 1;
  }
  thd->count_cuted_fields= CHECK_FIELD_IGNORE;

  /* If we did not need to copy, we might still need to add/drop indexes. */
  if (! new_table)
  {
    uint          *key_numbers;
    uint          *keyno_p;
    KEY           *key_info;
    KEY           *key;
    uint          *idx_p;
    uint          *idx_end_p;
    KEY_PART_INFO *key_part;
    KEY_PART_INFO *part_end;
    DBUG_PRINT("info", ("No new_table, checking add/drop index"));

    table->file->prepare_for_alter();
    if (index_add_count)
    {
      /* The add_index() method takes an array of KEY structs. */
      key_info= (KEY*) thd->alloc(sizeof(KEY) * index_add_count);
      key= key_info;
      for (idx_p= index_add_buffer, idx_end_p= idx_p + index_add_count;
           idx_p < idx_end_p;
           idx_p++, key++)
      {
        /* Copy the KEY struct. */
        *key= key_info_buffer[*idx_p];
        /* Fix the key parts. */
        part_end= key->key_part + key->key_parts;
        for (key_part= key->key_part; key_part < part_end; key_part++)
          key_part->field= table->field[key_part->fieldnr];
      }
      /* Add the indexes. */
      if ((error= table->file->add_index(table, key_info, index_add_count)))
      {
        /*
          Exchange the key_info for the error message. If we exchange
          key number by key name in the message later, we need correct info.
        */
        KEY *save_key_info= table->key_info;
        table->key_info= key_info;
        table->file->print_error(error, MYF(0));
        table->key_info= save_key_info;
        goto err1;
      }
    }
    /*end of if (index_add_count)*/

    if (index_drop_count)
    {
      /* The prepare_drop_index() method takes an array of key numbers. */
      key_numbers= (uint*) thd->alloc(sizeof(uint) * index_drop_count);
      keyno_p= key_numbers;
      /* Get the number of each key. */
      for (idx_p= index_drop_buffer, idx_end_p= idx_p + index_drop_count;
           idx_p < idx_end_p;
           idx_p++, keyno_p++)
        *keyno_p= *idx_p;
      /*
        Tell the handler to prepare for drop indexes.
        This re-numbers the indexes to get rid of gaps.
      */
      if ((error= table->file->prepare_drop_index(table, key_numbers,
                                                  index_drop_count)))
      {
        table->file->print_error(error, MYF(0));
        goto err1;
      }

      /* Tell the handler to finally drop the indexes. */
      if ((error= table->file->final_drop_index(table)))
      {
        table->file->print_error(error, MYF(0));
        goto err1;
      }
    }
    /*end of if (index_drop_count)*/

    /*
      The final .frm file is already created as a temporary file
      and will be renamed to the original table name later.
    */

    /* Need to commit before a table is unlocked (NDB requirement). */
    DBUG_PRINT("info", ("Committing before unlocking table"));
    if (ha_commit_stmt(thd) || ha_commit(thd))
      goto err1;
    committed= 1;
  }
  /*end of if (! new_table) for add/drop index*/

  if (table->s->tmp_table != NO_TMP_TABLE)
  {
    /* We changed a temporary table */
    if (error)
      goto err1;
    /* Close lock if this is a transactional table */
    if (thd->lock)
    {
      mysql_unlock_tables(thd, thd->lock);
      thd->lock=0;
    }
    /* Remove link to old table and rename the new one */
    close_temporary_table(thd, table, 1, 1);
    /* Should pass the 'new_name' as we store table name in the cache */
    if (rename_temporary_table(thd, new_table, new_db, new_name))
      goto err1;
    /* We don't replicate alter table statement on temporary tables */
    if (!thd->current_stmt_binlog_row_based)
      write_bin_log(thd, TRUE, thd->query, thd->query_length);
    goto end_temporary;
  }

  if (new_table)
  {
    /* Close the intermediate table that will be the new table */
    intern_close_table(new_table);
    my_free(new_table,MYF(0));
  }
  VOID(pthread_mutex_lock(&LOCK_open));
  if (error)
  {
    VOID(quick_rm_table(new_db_type, new_db, tmp_name, FN_IS_TMP));
    VOID(pthread_mutex_unlock(&LOCK_open));
    goto err;
  }

  /*
    Data is copied. Now we:
    1) Wait until all other threads close old version of table.
    2) Close instances of table open by this thread and replace them
       with exclusive name-locks.
    3) Rename the old table to a temp name, rename the new one to the
       old name.
    4) If we are under LOCK TABLES and don't do ALTER TABLE ... RENAME
       we reopen new version of table.
    5) Write statement to the binary log.
    6) If we are under LOCK TABLES and do ALTER TABLE ... RENAME we
       remove name-locks from list of open tables and table cache.
    7) If we are not not under LOCK TABLES we rely on close_thread_tables()
       call to remove name-locks from table cache and list of open table.
  */

  thd->proc_info="rename result table";
  my_snprintf(old_name, sizeof(old_name), "%s2-%lx-%lx", tmp_file_prefix,
	      current_pid, thd->thread_id);
  if (lower_case_table_names)
    my_casedn_str(files_charset_info, old_name);

  wait_while_table_is_used(thd, table, HA_EXTRA_PREPARE_FOR_DELETE);
  close_data_files_and_morph_locks(thd, db, table_name);

  error=0;
  save_old_db_type= old_db_type;

  /*
    This leads to the storage engine (SE) not being notified for renames in
    mysql_rename_table(), because we just juggle with the FRM and nothing
    more. If we have an intermediate table, then we notify the SE that
    it should become the actual table. Later, we will recycle the old table.
    However, in case of ALTER TABLE RENAME there might be no intermediate
    table. This is when the old and new tables are compatible, according to
    compare_table(). Then, we need one additional call to
    mysql_rename_table() with flag NO_FRM_RENAME, which does nothing else but
    actual rename in the SE and the FRM is not touched. Note that, if the
    table is renamed and the SE is also changed, then an intermediate table
    is created and the additional call will not take place.
  */
  if (need_copy_table == ALTER_TABLE_METADATA_ONLY)
  {
    DBUG_ASSERT(new_db_type == old_db_type);
    /* This type cannot happen in regular ALTER. */
    new_db_type= old_db_type= NULL;
  }
  if (mysql_rename_table(old_db_type, db, table_name, db, old_name,
                         FN_TO_IS_TMP))
  {
    error=1;
    VOID(quick_rm_table(new_db_type, new_db, tmp_name, FN_IS_TMP));
  }
  else if (mysql_rename_table(new_db_type, new_db, tmp_name, new_db,
                              new_alias, FN_FROM_IS_TMP) ||
           (new_name != table_name || new_db != db) && // we also do rename
           (need_copy_table != ALTER_TABLE_METADATA_ONLY ||
            mysql_rename_table(save_old_db_type, db, table_name, new_db,
                               new_alias, NO_FRM_RENAME)) &&
           Table_triggers_list::change_table_name(thd, db, table_name,
                                                  new_db, new_alias))
  {
    /* Try to get everything back. */
    error=1;
    VOID(quick_rm_table(new_db_type,new_db,new_alias, 0));
    VOID(quick_rm_table(new_db_type, new_db, tmp_name, FN_IS_TMP));
    VOID(mysql_rename_table(old_db_type, db, old_name, db, alias,
                            FN_FROM_IS_TMP));
  }

  if (error)
  {
    /* This shouldn't happen. But let us play it safe. */
    goto err_with_placeholders;
  }

  if (need_copy_table == ALTER_TABLE_METADATA_ONLY)
  {
    /*
      Now we have to inform handler that new .FRM file is in place.
      To do this we need to obtain a handler object for it.
    */
    TABLE *t_table;
    if (new_name != table_name || new_db != db)
    {
      table_list->alias= new_name;
      table_list->table_name= new_name;
      table_list->table_name_length= strlen(new_name);
      table_list->db= new_db;
      table_list->db_length= strlen(new_db);
      table_list->table= name_lock;
      if (reopen_name_locked_table(thd, table_list, FALSE))
        goto err_with_placeholders;
      t_table= table_list->table;
    }
    else
    {
      if (reopen_table(table))
        goto err_with_placeholders;
      t_table= table;
    }
    /* Tell the handler that a new frm file is in place. */
    if (t_table->file->create_handler_files(path, NULL, CHF_INDEX_FLAG,
                                            create_info))
      goto err_with_placeholders;
    if (thd->locked_tables && new_name == table_name && new_db == db)
    {
      /*
        We are going to reopen table down on the road, so we have to restore
        state of the TABLE object which we used for obtaining of handler
        object to make it suitable for reopening.
      */
      DBUG_ASSERT(t_table == table);
      table->open_placeholder= 1;
      close_handle_and_leave_table_as_lock(table);
    }
  }

  VOID(quick_rm_table(old_db_type, db, old_name, FN_IS_TMP));

  if (thd->locked_tables && new_name == table_name && new_db == db)
  {
    thd->in_lock_tables= 1;
    error= reopen_tables(thd, 1, 0);
    thd->in_lock_tables= 0;
    if (error)
      goto err_with_placeholders;
  }
  VOID(pthread_mutex_unlock(&LOCK_open));

  thd->proc_info="end";

  DBUG_EXECUTE_IF("sleep_alter_before_main_binlog", my_sleep(6000000););

  ha_binlog_log_query(thd, create_info->db_type, LOGCOM_ALTER_TABLE,
                      thd->query, thd->query_length,
                      db, table_name);

  DBUG_ASSERT(!(mysql_bin_log.is_open() &&
                thd->current_stmt_binlog_row_based &&
                (create_info->options & HA_LEX_CREATE_TMP_TABLE)));
  write_bin_log(thd, TRUE, thd->query, thd->query_length);

  if (ha_check_storage_engine_flag(old_db_type, HTON_FLUSH_AFTER_RENAME))
  {
    /*
      For the alter table to be properly flushed to the logs, we
      have to open the new table.  If not, we get a problem on server
      shutdown.
    */
    char path[FN_REFLEN];
    TABLE *t_table;
    build_table_filename(path, sizeof(path), new_db, table_name, "", 0);
    t_table= open_temporary_table(thd, path, new_db, tmp_name, 0);
    if (t_table)
    {
      intern_close_table(t_table);
      my_free(t_table, MYF(0));
    }
    else
      sql_print_warning("Could not open table %s.%s after rename\n",
                        new_db,table_name);
    ha_flush_logs(old_db_type);
  }
  table_list->table=0;				// For query cache
  query_cache_invalidate3(thd, table_list, 0);

  if (thd->locked_tables && (new_name != table_name || new_db != db))
  {
    /*
      If are we under LOCK TABLES and did ALTER TABLE with RENAME we need
      to remove placeholders for the old table and for the target table
      from the list of open tables and table cache. If we are not under
      LOCK TABLES we can rely on close_thread_tables() doing this job.
    */
    pthread_mutex_lock(&LOCK_open);
    unlink_open_table(thd, table, FALSE);
    unlink_open_table(thd, name_lock, FALSE);
    pthread_mutex_unlock(&LOCK_open);
  }

end_temporary:
  my_snprintf(tmp_name, sizeof(tmp_name), ER(ER_INSERT_INFO),
	      (ulong) (copied + deleted), (ulong) deleted,
	      (ulong) thd->cuted_fields);
  send_ok(thd, copied + deleted, 0L, tmp_name);
  thd->some_tables_deleted=0;
  DBUG_RETURN(FALSE);

err1:
  if (new_table)
  {
    /* close_temporary_table() frees the new_table pointer. */
    close_temporary_table(thd, new_table, 1, 1);
  }
  else
    VOID(quick_rm_table(new_db_type, new_db, tmp_name, FN_IS_TMP));

err:
  /*
    No default value was provided for a DATE/DATETIME field, the
    current sql_mode doesn't allow the '0000-00-00' value and
    the table to be altered isn't empty.
    Report error here.
  */
  if (alter_info->error_if_not_empty && thd->row_count)
  {
    const char *f_val= 0;
    enum enum_mysql_timestamp_type t_type= MYSQL_TIMESTAMP_DATE;
    switch (alter_info->datetime_field->sql_type)
    {
      case MYSQL_TYPE_DATE:
      case MYSQL_TYPE_NEWDATE:
        f_val= "0000-00-00";
        t_type= MYSQL_TIMESTAMP_DATE;
        break;
      case MYSQL_TYPE_DATETIME:
        f_val= "0000-00-00 00:00:00";
        t_type= MYSQL_TIMESTAMP_DATETIME;
        break;
      default:
        /* Shouldn't get here. */
        DBUG_ASSERT(0);
    }
    bool save_abort_on_warning= thd->abort_on_warning;
    thd->abort_on_warning= TRUE;
    make_truncated_value_warning(thd, MYSQL_ERROR::WARN_LEVEL_ERROR,
                                 f_val, strlength(f_val), t_type,
                                 alter_info->datetime_field->field_name);
    thd->abort_on_warning= save_abort_on_warning;
  }
  if (name_lock)
  {
    pthread_mutex_lock(&LOCK_open);
    unlink_open_table(thd, name_lock, FALSE);
    pthread_mutex_unlock(&LOCK_open);
  }
  DBUG_RETURN(TRUE);

err_with_placeholders:
  /*
    An error happened while we were holding exclusive name-lock on table
    being altered. To be safe under LOCK TABLES we should remove placeholders
    from list of open tables list and table cache.
  */
  unlink_open_table(thd, table, FALSE);
  if (name_lock)
    unlink_open_table(thd, name_lock, FALSE);
  VOID(pthread_mutex_unlock(&LOCK_open));
  DBUG_RETURN(TRUE);
}
/* mysql_alter_table */

static int
copy_data_between_tables(TABLE *from,TABLE *to,
			 List<Create_field> &create,
                         bool ignore,
			 uint order_num, ORDER *order,
			 ha_rows *copied,
			 ha_rows *deleted,
                         enum enum_enable_or_disable keys_onoff,
                         bool error_if_not_empty)
{
  int error;
  Copy_field *copy,*copy_end;
  ulong found_count,delete_count;
  THD *thd= current_thd;
  uint length= 0;
  SORT_FIELD *sortorder;
  READ_RECORD info;
  TABLE_LIST   tables;
  List<Item>   fields;
  List<Item>   all_fields;
  ha_rows examined_rows;
  bool auto_increment_field_copied= 0;
  ulong save_sql_mode;
  ulonglong prev_insert_id;
  DBUG_ENTER("copy_data_between_tables");

  /*
    Turn off recovery logging since rollback of an alter table is to
    delete the new table so there is no need to log the changes to it.
    
    This needs to be done before external_lock
  */
  error= ha_enable_transaction(thd, FALSE);
  if (error)
    DBUG_RETURN(-1);
  
  if (!(copy= new Copy_field[to->s->fields]))
    DBUG_RETURN(-1);				/* purecov: inspected */

  if (to->file->ha_external_lock(thd, F_WRLCK))
    DBUG_RETURN(-1);

  /* We need external lock before we can disable/enable keys */
  alter_table_manage_keys(to, from->file->indexes_are_disabled(), keys_onoff);

  /* We can abort alter table for any table type */
  thd->no_trans_update.stmt= FALSE;
  thd->abort_on_warning= !ignore && test(thd->variables.sql_mode &
                                         (MODE_STRICT_TRANS_TABLES |
                                          MODE_STRICT_ALL_TABLES));

  from->file->info(HA_STATUS_VARIABLE);
  to->file->ha_start_bulk_insert(from->file->stats.records);

  save_sql_mode= thd->variables.sql_mode;

  List_iterator<Create_field> it(create);
  Create_field *def;
  copy_end=copy;
  for (Field **ptr=to->field ; *ptr ; ptr++)
  {
    def=it++;
    if (def->field)
    {
      if (*ptr == to->next_number_field)
      {
        auto_increment_field_copied= TRUE;
        /*
          If we are going to copy contents of one auto_increment column to
          another auto_increment column it is sensible to preserve zeroes.
          This condition also covers case when we are don't actually alter
          auto_increment column.
        */
        if (def->field == from->found_next_number_field)
          thd->variables.sql_mode|= MODE_NO_AUTO_VALUE_ON_ZERO;
      }
      (copy_end++)->set(*ptr,def->field,0);
    }

  }

  found_count=delete_count=0;

  if (order)
  {
    from->sort.io_cache=(IO_CACHE*) my_malloc(sizeof(IO_CACHE),
					      MYF(MY_FAE | MY_ZEROFILL));
    bzero((char*) &tables,sizeof(tables));
    tables.table= from;
    tables.alias= tables.table_name= from->s->table_name.str;
    tables.db=    from->s->db.str;
    error=1;

    if (thd->lex->select_lex.setup_ref_array(thd, order_num) ||
	setup_order(thd, thd->lex->select_lex.ref_pointer_array,
		    &tables, fields, all_fields, order) ||
	!(sortorder=make_unireg_sortorder(order, &length, NULL)) ||
	(from->sort.found_records = filesort(thd, from, sortorder, length,
					     (SQL_SELECT *) 0, HA_POS_ERROR, 1,
					     &examined_rows)) ==
	HA_POS_ERROR)
      goto err;
  };

  /* Tell handler that we have values for all columns in the to table */
  to->use_all_columns();
  init_read_record(&info, thd, from, (SQL_SELECT *) 0, 1,1);
  if (ignore)
    to->file->extra(HA_EXTRA_IGNORE_DUP_KEY);
  thd->row_count= 0;
  restore_record(to, s->default_values);        // Create empty record
  while (!(error=info.read_record(&info)))
  {
    if (thd->killed)
    {
      thd->send_kill_message();
      error= 1;
      break;
    }
    thd->row_count++;
    /* Return error if source table isn't empty. */
    if (error_if_not_empty)
    {
      error= 1;
      break;
    }
    if (to->next_number_field)
    {
      if (auto_increment_field_copied)
        to->auto_increment_field_not_null= TRUE;
      else
        to->next_number_field->reset();
    }
    
    for (Copy_field *copy_ptr=copy ; copy_ptr != copy_end ; copy_ptr++)
    {
      copy_ptr->do_copy(copy_ptr);
    }
    prev_insert_id= to->file->next_insert_id;
    error=to->file->write_row(to->record[0]);
    to->auto_increment_field_not_null= FALSE;
    if (error)
    {
      if (!ignore ||
          to->file->is_fatal_error(error, HA_CHECK_DUP))
      {
         if (!to->file->is_fatal_error(error, HA_CHECK_DUP))
         {
           uint key_nr= to->file->get_dup_key(error);
           if ((int) key_nr >= 0)
           {
             const char *err_msg= ER(ER_DUP_ENTRY_WITH_KEY_NAME);
             if (key_nr == 0 &&
                 (to->key_info[0].key_part[0].field->flags &
                  AUTO_INCREMENT_FLAG))
               err_msg= ER(ER_DUP_ENTRY_AUTOINCREMENT_CASE);
             to->file->print_keydup_error(key_nr, err_msg);
             break;
           }
         }

	to->file->print_error(error,MYF(0));
	break;
      }
      to->file->restore_auto_increment(prev_insert_id);
      delete_count++;
    }
    else
      found_count++;
  }
  end_read_record(&info);
  free_io_cache(from);
  delete [] copy;				// This is never 0

  if (to->file->ha_end_bulk_insert() && error <= 0)
  {
    to->file->print_error(my_errno,MYF(0));
    error=1;
  }
  to->file->extra(HA_EXTRA_NO_IGNORE_DUP_KEY);

  if (ha_enable_transaction(thd, TRUE))
  {
    error= 1;
    goto err;
  }
  
  /*
    Ensure that the new table is saved properly to disk so that we
    can do a rename
  */
  if (ha_commit_stmt(thd))
    error=1;
  if (ha_commit(thd))
    error=1;

 err:
  thd->variables.sql_mode= save_sql_mode;
  thd->abort_on_warning= 0;
  free_io_cache(from);
  *copied= found_count;
  *deleted=delete_count;
  to->file->ha_release_auto_increment();
  if (to->file->ha_external_lock(thd,F_UNLCK))
    error=1;
  DBUG_RETURN(error > 0 ? -1 : 0);
}


/*
  Recreates tables by calling mysql_alter_table().

  SYNOPSIS
    mysql_recreate_table()
    thd			Thread handler
    tables		Tables to recreate

 RETURN
    Like mysql_alter_table().
*/
bool mysql_recreate_table(THD *thd, TABLE_LIST *table_list)
{
  HA_CREATE_INFO create_info;
<<<<<<< HEAD
  Alter_info alter_info;

  DBUG_ENTER("mysql_recreate_table");

  bzero((char*) &create_info, sizeof(create_info));
  create_info.db_type= 0;
=======
  lex->create_list.empty();
  lex->key_list.empty();
  lex->col_list.empty();
  lex->alter_info.reset();
  bzero((char*) &create_info,sizeof(create_info));
>>>>>>> a898a7b6
  create_info.row_type=ROW_TYPE_NOT_USED;
  create_info.default_table_charset=default_charset_info;
  /* Force alter table to recreate table */
  alter_info.flags= (ALTER_CHANGE_COLUMN | ALTER_RECREATE);
  DBUG_RETURN(mysql_alter_table(thd, NullS, NullS, &create_info,
                                table_list, &alter_info, 0,
                                (ORDER *) 0, 0));
}


bool mysql_checksum_table(THD *thd, TABLE_LIST *tables,
                          HA_CHECK_OPT *check_opt)
{
  TABLE_LIST *table;
  List<Item> field_list;
  Item *item;
  Protocol *protocol= thd->protocol;
  DBUG_ENTER("mysql_checksum_table");

  field_list.push_back(item = new Item_empty_string("Table", NAME_LEN*2));
  item->maybe_null= 1;
  field_list.push_back(item= new Item_int("Checksum", (longlong) 1,
                                          MY_INT64_NUM_DECIMAL_DIGITS));
  item->maybe_null= 1;
  if (protocol->send_fields(&field_list,
                            Protocol::SEND_NUM_ROWS | Protocol::SEND_EOF))
    DBUG_RETURN(TRUE);

  for (table= tables; table; table= table->next_local)
  {
    char table_name[NAME_LEN*2+2];
    TABLE *t;

    strxmov(table_name, table->db ,".", table->table_name, NullS);

    t= table->table= open_ltable(thd, table, TL_READ);
    thd->clear_error();			// these errors shouldn't get client

    protocol->prepare_for_resend();
    protocol->store(table_name, system_charset_info);

    if (!t)
    {
      /* Table didn't exist */
      protocol->store_null();
      thd->clear_error();
    }
    else
    {
      if (t->file->ha_table_flags() & HA_HAS_CHECKSUM &&
	  !(check_opt->flags & T_EXTEND))
	protocol->store((ulonglong)t->file->checksum());
      else if (!(t->file->ha_table_flags() & HA_HAS_CHECKSUM) &&
	       (check_opt->flags & T_QUICK))
	protocol->store_null();
      else
      {
	/* calculating table's checksum */
	ha_checksum crc= 0;
        uchar null_mask=256 -  (1 << t->s->last_null_bit_pos);

        t->use_all_columns();

	if (t->file->ha_rnd_init(1))
	  protocol->store_null();
	else
	{
	  for (;;)
	  {
	    ha_checksum row_crc= 0;
            int error= t->file->rnd_next(t->record[0]);
            if (unlikely(error))
            {
              if (error == HA_ERR_RECORD_DELETED)
                continue;
              break;
            }
	    if (t->s->null_bytes)
            {
              /* fix undefined null bits */
              t->record[0][t->s->null_bytes-1] |= null_mask;
              if (!(t->s->db_create_options & HA_OPTION_PACK_RECORD))
                t->record[0][0] |= 1;

	      row_crc= my_checksum(row_crc, t->record[0], t->s->null_bytes);
            }

	    for (uint i= 0; i < t->s->fields; i++ )
	    {
	      Field *f= t->field[i];
	      if ((f->type() == MYSQL_TYPE_BLOB) ||
                  (f->type() == MYSQL_TYPE_VARCHAR))
	      {
		String tmp;
		f->val_str(&tmp);
		row_crc= my_checksum(row_crc, (uchar*) tmp.ptr(), tmp.length());
	      }
	      else
		row_crc= my_checksum(row_crc, f->ptr,
				     f->pack_length());
	    }

	    crc+= row_crc;
	  }
	  protocol->store((ulonglong)crc);
          t->file->ha_rnd_end();
	}
      }
      thd->clear_error();
      close_thread_tables(thd);
      table->table=0;				// For query cache
    }
    if (protocol->write())
      goto err;
  }

  send_eof(thd);
  DBUG_RETURN(FALSE);

 err:
  close_thread_tables(thd);			// Shouldn't be needed
  if (table)
    table->table=0;
  DBUG_RETURN(TRUE);
}

static bool check_engine(THD *thd, const char *table_name,
                         HA_CREATE_INFO *create_info)
{
  handlerton **new_engine= &create_info->db_type;
  handlerton *req_engine= *new_engine;
  bool no_substitution=
        test(thd->variables.sql_mode & MODE_NO_ENGINE_SUBSTITUTION);
  if (!(*new_engine= ha_checktype(thd, ha_legacy_type(req_engine),
                                  no_substitution, 1)))
    return TRUE;

  if (req_engine && req_engine != *new_engine)
  {
    push_warning_printf(thd, MYSQL_ERROR::WARN_LEVEL_NOTE,
                       ER_WARN_USING_OTHER_HANDLER,
                       ER(ER_WARN_USING_OTHER_HANDLER),
                       ha_resolve_storage_engine_name(*new_engine),
                       table_name);
  }
  if (create_info->options & HA_LEX_CREATE_TMP_TABLE &&
      ha_check_storage_engine_flag(*new_engine, HTON_TEMPORARY_NOT_SUPPORTED))
  {
    if (create_info->used_fields & HA_CREATE_USED_ENGINE)
    {
      my_error(ER_ILLEGAL_HA_CREATE_OPTION, MYF(0),
               ha_resolve_storage_engine_name(*new_engine), "TEMPORARY");
      *new_engine= 0;
      return TRUE;
    }
    *new_engine= myisam_hton;
  }
  return FALSE;
}<|MERGE_RESOLUTION|>--- conflicted
+++ resolved
@@ -5334,6 +5334,8 @@
   }
   if (!(used_fields & HA_CREATE_USED_KEY_BLOCK_SIZE))
     create_info->key_block_size= table->s->key_block_size;
+  if (!(used_fields & HA_CREATE_USED_TRANSACTIONAL))
+    create_info->transactional= table->s->transactional;
 
   if (!create_info->tablespace && create_info->storage_media != HA_SM_MEMORY)
   {
@@ -5380,252 +5382,6 @@
       drop_it.remove();
       continue;
     }
-<<<<<<< HEAD
-=======
-    else
-    {
-      if (table->s->tmp_table != NO_TMP_TABLE)
-      {
-	if (find_temporary_table(thd,new_db,new_name_buff))
-	{
-	  my_error(ER_TABLE_EXISTS_ERROR, MYF(0), new_name_buff);
-	  DBUG_RETURN(TRUE);
-	}
-      }
-      else
-      {
-        build_table_filename(new_name_buff, sizeof(new_name_buff),
-                             new_db, new_name_buff, reg_ext, 0);
-        if (!access(new_name_buff, F_OK))
-	{
-	  /* Table will be closed in do_command() */
-	  my_error(ER_TABLE_EXISTS_ERROR, MYF(0), new_alias);
-	  DBUG_RETURN(TRUE);
-	}
-      }
-    }
-  }
-  else
-  {
-    new_alias= (lower_case_table_names == 2) ? alias : table_name;
-    new_name= table_name;
-  }
-
-  old_db_type= table->s->db_type;
-  if (!create_info->db_type)
-  {
-#ifdef WITH_PARTITION_STORAGE_ENGINE
-    if (table->part_info &&
-        create_info->used_fields & HA_CREATE_USED_ENGINE)
-    {
-      /*
-        This case happens when the user specified
-        ENGINE = x where x is a non-existing storage engine
-        We set create_info->db_type to default_engine_type
-        to ensure we don't change underlying engine type
-        due to a erroneously given engine name.
-      */
-      create_info->db_type= table->part_info->default_engine_type;
-    }
-    else
-#endif
-      create_info->db_type= old_db_type;
-  }
-
-#ifdef WITH_PARTITION_STORAGE_ENGINE
-  if (prep_alter_part_table(thd, table, alter_info, create_info, old_db_type,
-                            &partition_changed, &fast_alter_partition))
-  {
-    DBUG_RETURN(TRUE);
-  }
-#endif
-  if (check_engine(thd, new_name, create_info))
-    DBUG_RETURN(TRUE);
-  new_db_type= create_info->db_type;
-  if (create_info->row_type == ROW_TYPE_NOT_USED)
-    create_info->row_type= table->s->row_type;
-
-  DBUG_PRINT("info", ("old type: %s  new type: %s",
-             ha_resolve_storage_engine_name(old_db_type),
-             ha_resolve_storage_engine_name(new_db_type)));
-  if (ha_check_storage_engine_flag(old_db_type, HTON_ALTER_NOT_SUPPORTED) ||
-      ha_check_storage_engine_flag(new_db_type, HTON_ALTER_NOT_SUPPORTED))
-  {
-    DBUG_PRINT("info", ("doesn't support alter"));
-    my_error(ER_ILLEGAL_HA, MYF(0), table_name);
-    DBUG_RETURN(TRUE);
-  }
-  
-  thd->proc_info="setup";
-  if (!(alter_info->flags & ~(ALTER_RENAME | ALTER_KEYS_ONOFF)) &&
-      !table->s->tmp_table) // no need to touch frm
-  {
-    switch (alter_info->keys_onoff) {
-    case LEAVE_AS_IS:
-      break;
-    case ENABLE:
-      /*
-        wait_while_table_is_used() ensures that table being altered is
-        opened only by this thread and that TABLE::TABLE_SHARE::version
-        of TABLE object corresponding to this table is 0.
-        The latter guarantees that no DML statement will open this table
-        until ALTER TABLE finishes (i.e. until close_thread_tables())
-        while the fact that the table is still open gives us protection
-        from concurrent DDL statements.
-      */
-      VOID(pthread_mutex_lock(&LOCK_open));
-      wait_while_table_is_used(thd, table, HA_EXTRA_FORCE_REOPEN);
-      VOID(pthread_mutex_unlock(&LOCK_open));
-      error= table->file->enable_indexes(HA_KEY_SWITCH_NONUNIQ_SAVE);
-      /* COND_refresh will be signaled in close_thread_tables() */
-      break;
-    case DISABLE:
-      VOID(pthread_mutex_lock(&LOCK_open));
-      wait_while_table_is_used(thd, table, HA_EXTRA_FORCE_REOPEN);
-      VOID(pthread_mutex_unlock(&LOCK_open));
-      error=table->file->disable_indexes(HA_KEY_SWITCH_NONUNIQ_SAVE);
-      /* COND_refresh will be signaled in close_thread_tables() */
-      break;
-    default:
-      DBUG_ASSERT(FALSE);
-      error= 0;
-      break;
-    }
-    if (error == HA_ERR_WRONG_COMMAND)
-    {
-      error= 0;
-      push_warning_printf(thd, MYSQL_ERROR::WARN_LEVEL_NOTE,
-			  ER_ILLEGAL_HA, ER(ER_ILLEGAL_HA),
-			  table->alias);
-    }
-
-    VOID(pthread_mutex_lock(&LOCK_open));
-    /*
-      Unlike to the above case close_cached_table() below will remove ALL
-      instances of TABLE from table cache (it will also remove table lock
-      held by this thread). So to make actual table renaming and writing
-      to binlog atomic we have to put them into the same critical section
-      protected by LOCK_open mutex. This also removes gap for races between
-      access() and mysql_rename_table() calls.
-    */
-
-    if (!error && (new_name != table_name || new_db != db))
-    {
-      thd->proc_info="rename";
-      /* Then do a 'simple' rename of the table */
-      if (!access(new_name_buff,F_OK))
-      {
-	my_error(ER_TABLE_EXISTS_ERROR, MYF(0), new_name);
-	error= -1;
-      }
-      else
-      {
-	*fn_ext(new_name)=0;
-        table->s->version= 0;                   // Force removal of table def
-	close_cached_table(thd, table);
-	if (mysql_rename_table(old_db_type,db,table_name,new_db,new_alias, 0))
-	  error= -1;
-        else if (Table_triggers_list::change_table_name(thd, db, table_name,
-                                                        new_db, new_alias))
-        {
-          VOID(mysql_rename_table(old_db_type, new_db, new_alias, db,
-                                  table_name, 0));
-          error= -1;
-        }
-      }
-    }
-
-    if (error == HA_ERR_WRONG_COMMAND)
-    {
-      error= 0;
-      push_warning_printf(thd, MYSQL_ERROR::WARN_LEVEL_NOTE,
-			  ER_ILLEGAL_HA, ER(ER_ILLEGAL_HA),
-			  table->alias);
-    }
-
-    if (!error)
-    {
-      write_bin_log(thd, TRUE, thd->query, thd->query_length);
-      if (do_send_ok)
-        send_ok(thd);
-    }
-    else if (error > 0)
-    {
-      table->file->print_error(error, MYF(0));
-      error= -1;
-    }
-    VOID(pthread_mutex_unlock(&LOCK_open));
-    table_list->table= NULL;                    // For query cache
-    query_cache_invalidate3(thd, table_list, 0);
-    DBUG_RETURN(error);
-  }
-
-  /* We have to do full alter table */
-
-  /* Let new create options override the old ones */
-  if (!(used_fields & HA_CREATE_USED_MIN_ROWS))
-    create_info->min_rows= table->s->min_rows;
-  if (!(used_fields & HA_CREATE_USED_MAX_ROWS))
-    create_info->max_rows= table->s->max_rows;
-  if (!(used_fields & HA_CREATE_USED_AVG_ROW_LENGTH))
-    create_info->avg_row_length= table->s->avg_row_length;
-  if (!(used_fields & HA_CREATE_USED_DEFAULT_CHARSET))
-    create_info->default_table_charset= table->s->table_charset;
-  if (!(used_fields & HA_CREATE_USED_KEY_BLOCK_SIZE))
-    create_info->key_block_size= table->s->key_block_size;
-  if (!(used_fields & HA_CREATE_USED_TRANSACTIONAL))
-    create_info->transactional= table->s->transactional;
-
-  if (!create_info->tablespace && create_info->storage_media != HA_SM_MEMORY)
-  {
-    /* 
-       Regular alter table of disk stored table (no tablespace/storage change)
-       Copy tablespace name
-    */
-    if ((table->file->get_tablespace_name(thd, tablespace, FN_LEN)))
-      create_info->tablespace= tablespace;
-  }
-  restore_record(table, s->default_values);     // Empty record for DEFAULT
-  List_iterator<Alter_drop> drop_it(alter_info->drop_list);
-  List_iterator<create_field> def_it(fields);
-  List_iterator<Alter_column> alter_it(alter_info->alter_list);
-  List<create_field> create_list;		// Add new fields here
-  List<Key> key_list;				// Add new keys here
-  create_field *def;
-
-  /*
-    First collect all fields from table which isn't in drop_list
-  */
-
-  Field **f_ptr,*field;
-  for (f_ptr=table->field ; (field= *f_ptr) ; f_ptr++)
-  {
-    if (field->type() == MYSQL_TYPE_STRING)
-      varchar= TRUE;
-    /* Check if field should be dropped */
-    Alter_drop *drop;
-    drop_it.rewind();
-    while ((drop=drop_it++))
-    {
-      if (drop->type == Alter_drop::COLUMN &&
-	  !my_strcasecmp(system_charset_info,field->field_name, drop->name))
-      {
-	/* Reset auto_increment value if it was dropped */
-	if (MTYP_TYPENR(field->unireg_check) == Field::NEXT_NUMBER &&
-	    !(used_fields & HA_CREATE_USED_AUTO))
-	{
-	  create_info->auto_increment_value=0;
-	  create_info->used_fields|=HA_CREATE_USED_AUTO;
-	}
-	break;
-      }
-    }
-    if (drop)
-    {
-      drop_it.remove();
-      continue;
-    }
->>>>>>> a898a7b6
     /* Check if field is changed */
     def_it.rewind();
     while ((def=def_it++))
@@ -7230,20 +6986,11 @@
 bool mysql_recreate_table(THD *thd, TABLE_LIST *table_list)
 {
   HA_CREATE_INFO create_info;
-<<<<<<< HEAD
   Alter_info alter_info;
 
   DBUG_ENTER("mysql_recreate_table");
 
   bzero((char*) &create_info, sizeof(create_info));
-  create_info.db_type= 0;
-=======
-  lex->create_list.empty();
-  lex->key_list.empty();
-  lex->col_list.empty();
-  lex->alter_info.reset();
-  bzero((char*) &create_info,sizeof(create_info));
->>>>>>> a898a7b6
   create_info.row_type=ROW_TYPE_NOT_USED;
   create_info.default_table_charset=default_charset_info;
   /* Force alter table to recreate table */
