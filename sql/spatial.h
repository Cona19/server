--- conflicted
+++ resolved
@@ -116,20 +116,12 @@
   int touches(const MBR *mbr)
   {
     /* The following should be safe, even if we compare doubles */
-    return ((((mbr->xmin == xmax) || (mbr->xmax == xmin)) &&
-<<<<<<< HEAD
-	     (((mbr->ymin >= ymin) && (mbr->ymin <= ymax)) ||
-	      ((mbr->ymax >= ymin) && (mbr->ymax <= ymax)))) ||
-	    (((mbr->ymin == ymax) || (mbr->ymax == ymin)) &&
-	     (((mbr->xmin >= xmin) && (mbr->xmin <= xmax)) ||
-	      ((mbr->xmax >= xmin) && (mbr->xmax <= xmax)))));
-=======
-            (((mbr->ymin >= ymin) && (mbr->ymin <= ymax)) ||
-             ((mbr->ymax >= ymin) && (mbr->ymax <= ymax)))) ||
-	    (((mbr->ymin == ymax) || (mbr->ymax == ymin)) &&
-            (((mbr->xmin >= xmin) && (mbr->xmin <= xmax)) ||
-             ((mbr->xmax >= xmin) && (mbr->xmax <= xmax)))));
->>>>>>> 9e7c9d10
+    return ((mbr->xmin == xmax || mbr->xmax == xmin) &&
+            ((mbr->ymin >= ymin && mbr->ymin <= ymax) ||
+             (mbr->ymax >= ymin && mbr->ymax <= ymax))) ||
+           ((mbr->ymin == ymax || mbr->ymax == ymin) &&
+            ((mbr->xmin >= xmin && mbr->xmin <= xmax) ||
+             (mbr->xmax >= xmin && mbr->xmax <= xmax)));
   }
 
   int within(const MBR *mbr)
