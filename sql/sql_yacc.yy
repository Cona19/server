--- conflicted
+++ resolved
@@ -625,12 +625,8 @@
 	IDENT IDENT_QUOTED TEXT_STRING REAL_NUM FLOAT_NUM NUM LONG_NUM HEX_NUM
 	LEX_HOSTNAME ULONGLONG_NUM field_ident select_alias ident ident_or_text
         UNDERSCORE_CHARSET IDENT_sys TEXT_STRING_sys TEXT_STRING_literal
-<<<<<<< HEAD
 	NCHAR_STRING opt_component key_cache_name
-=======
-	NCHAR_STRING opt_component
         SP_FUNC ident_or_spfunc sp_opt_label sp_comment sp_newname
->>>>>>> c4871b24
 
 %type <lex_str_ptr>
 	opt_table_alias
@@ -757,11 +753,8 @@
 	union_clause union_list union_option
 	precision subselect_start opt_and charset
 	subselect_end select_var_list select_var_list_init help opt_len
-<<<<<<< HEAD
 	opt_extended_describe
-=======
 	statement sp_suid
->>>>>>> c4871b24
 END_OF_INPUT
 
 %type <NONE> call sp_proc_stmts sp_proc_stmt
@@ -3897,17 +3890,13 @@
 	| EXTRACT_SYM '(' interval FROM expr ')'
 	{ $$=new Item_extract( $3, $5); };
 
-<<<<<<< HEAD
 fulltext_options:
         /* nothing */                   { $$= FT_NL;  }
         | WITH QUERY_SYM EXPANSION_SYM  { $$= FT_NL | FT_EXPAND; }
         | IN_SYM BOOLEAN_SYM MODE_SYM   { $$= FT_BOOL; }
         ;
 
-udf_expr_list:
-=======
 sp_expr_list:
->>>>>>> c4871b24
 	/* empty */	{ $$= NULL; }
 	| expr_list	{ $$= $1;};
 
