<<<<<<< HEAD
#ifndef ITEM_INCLUDED
#define ITEM_INCLUDED

/* Copyright (c) 2000, 2011, Oracle and/or its affiliates. All rights reserved.
=======
/* Copyright (c) 2000, 2013, Oracle and/or its affiliates. All rights reserved.
>>>>>>> 2993c299

   This program is free software; you can redistribute it and/or modify
   it under the terms of the GNU General Public License as published by
   the Free Software Foundation; version 2 of the License.

   This program is distributed in the hope that it will be useful,
   but WITHOUT ANY WARRANTY; without even the implied warranty of
   MERCHANTABILITY or FITNESS FOR A PARTICULAR PURPOSE.  See the
   GNU General Public License for more details.

   You should have received a copy of the GNU General Public License
   along with this program; if not, write to the Free Software
   Foundation, Inc., 59 Temple Place, Suite 330, Boston, MA  02111-1307  USA */


#ifdef USE_PRAGMA_INTERFACE
#pragma interface			/* gcc class implementation */
#endif

#include "sql_priv.h"                /* STRING_BUFFER_USUAL_SIZE */
#include "unireg.h"
#include "sql_const.h"                 /* RAND_TABLE_BIT, MAX_FIELD_NAME */
#include "unireg.h"                    // REQUIRED: for other includes
#include "thr_malloc.h"                         /* sql_calloc */
#include "field.h"                              /* Derivation */

class Protocol;
struct TABLE_LIST;
void item_init(void);			/* Init item functions */
class Item_field;
class user_var_entry;


static inline uint32
char_to_byte_length_safe(uint32 char_length_arg, uint32 mbmaxlen_arg)
{
   ulonglong tmp= ((ulonglong) char_length_arg) * mbmaxlen_arg;
   return (tmp > UINT_MAX32) ? (uint32) UINT_MAX32 : (uint32) tmp;
}


/*
   "Declared Type Collation"
   A combination of collation and its derivation.

  Flags for collation aggregation modes:
  MY_COLL_ALLOW_SUPERSET_CONV  - allow conversion to a superset
  MY_COLL_ALLOW_COERCIBLE_CONV - allow conversion of a coercible value
                                 (i.e. constant).
  MY_COLL_ALLOW_CONV           - allow any kind of conversion
                                 (combination of the above two)
  MY_COLL_ALLOW_NUMERIC_CONV   - if all items were numbers, convert to
                                 @@character_set_connection
  MY_COLL_DISALLOW_NONE        - don't allow return DERIVATION_NONE
                                 (e.g. when aggregating for comparison)
  MY_COLL_CMP_CONV             - combination of MY_COLL_ALLOW_CONV
                                 and MY_COLL_DISALLOW_NONE
*/

#define MY_COLL_ALLOW_SUPERSET_CONV   1
#define MY_COLL_ALLOW_COERCIBLE_CONV  2
#define MY_COLL_DISALLOW_NONE         4
#define MY_COLL_ALLOW_NUMERIC_CONV    8

#define MY_COLL_ALLOW_CONV (MY_COLL_ALLOW_SUPERSET_CONV | MY_COLL_ALLOW_COERCIBLE_CONV)
#define MY_COLL_CMP_CONV   (MY_COLL_ALLOW_CONV | MY_COLL_DISALLOW_NONE)

class DTCollation {
public:
  CHARSET_INFO     *collation;
  enum Derivation derivation;
  uint repertoire;
  
  void set_repertoire_from_charset(CHARSET_INFO *cs)
  {
    repertoire= cs->state & MY_CS_PUREASCII ?
                MY_REPERTOIRE_ASCII : MY_REPERTOIRE_UNICODE30;
  }
  DTCollation()
  {
    collation= &my_charset_bin;
    derivation= DERIVATION_NONE;
    repertoire= MY_REPERTOIRE_UNICODE30;
  }
  DTCollation(CHARSET_INFO *collation_arg, Derivation derivation_arg)
  {
    collation= collation_arg;
    derivation= derivation_arg;
    set_repertoire_from_charset(collation_arg);
  }
  void set(DTCollation &dt)
  { 
    collation= dt.collation;
    derivation= dt.derivation;
    repertoire= dt.repertoire;
  }
  void set(CHARSET_INFO *collation_arg, Derivation derivation_arg)
  {
    collation= collation_arg;
    derivation= derivation_arg;
    set_repertoire_from_charset(collation_arg);
  }
  void set(CHARSET_INFO *collation_arg,
           Derivation derivation_arg,
           uint repertoire_arg)
  {
    collation= collation_arg;
    derivation= derivation_arg;
    repertoire= repertoire_arg;
  }
  void set_numeric()
  {
    collation= &my_charset_numeric;
    derivation= DERIVATION_NUMERIC;
    repertoire= MY_REPERTOIRE_NUMERIC;
  }
  void set(CHARSET_INFO *collation_arg)
  {
    collation= collation_arg;
    set_repertoire_from_charset(collation_arg);
  }
  void set(Derivation derivation_arg)
  { derivation= derivation_arg; }
  bool aggregate(DTCollation &dt, uint flags= 0);
  bool set(DTCollation &dt1, DTCollation &dt2, uint flags= 0)
  { set(dt1); return aggregate(dt2, flags); }
  const char *derivation_name() const
  {
    switch(derivation)
    {
      case DERIVATION_NUMERIC:   return "NUMERIC";
      case DERIVATION_IGNORABLE: return "IGNORABLE";
      case DERIVATION_COERCIBLE: return "COERCIBLE";
      case DERIVATION_IMPLICIT:  return "IMPLICIT";
      case DERIVATION_SYSCONST:  return "SYSCONST";
      case DERIVATION_EXPLICIT:  return "EXPLICIT";
      case DERIVATION_NONE:      return "NONE";
      default: return "UNKNOWN";
    }
  }
};

/*************************************************************************/
/*
  A framework to easily handle different return types for hybrid items
  (hybrid item is an item whose operand can be of any type, e.g. integer,
  real, decimal).
*/

struct Hybrid_type_traits;

struct Hybrid_type
{
  longlong integer;

  double real;
  /*
    Use two decimal buffers interchangeably to speed up += operation
    which has no native support in decimal library.
    Hybrid_type+= arg is implemented as dec_buf[1]= dec_buf[0] + arg.
    The third decimal is used as a handy temporary storage.
  */
  my_decimal dec_buf[3];
  int used_dec_buf_no;

  /*
    Traits moved to a separate class to
      a) be able to easily change object traits in runtime
      b) they work as a differentiator for the union above
  */
  const Hybrid_type_traits *traits;

  Hybrid_type() {}
  /* XXX: add traits->copy() when needed */
  Hybrid_type(const Hybrid_type &rhs) :traits(rhs.traits) {}
};


/* Hybryd_type_traits interface + default implementation for REAL_RESULT */

struct Hybrid_type_traits
{
  virtual Item_result type() const { return REAL_RESULT; }

  virtual void
  fix_length_and_dec(Item *item, Item *arg) const;

  /* Hybrid_type operations. */
  virtual void set_zero(Hybrid_type *val) const { val->real= 0.0; }
  virtual void add(Hybrid_type *val, Field *f) const
  { val->real+= f->val_real(); }
  virtual void div(Hybrid_type *val, ulonglong u) const
  { val->real/= ulonglong2double(u); }

  virtual longlong val_int(Hybrid_type *val, bool unsigned_flag) const
  { return (longlong) rint(val->real); }
  virtual double val_real(Hybrid_type *val) const { return val->real; }
  virtual my_decimal *val_decimal(Hybrid_type *val, my_decimal *buf) const;
  virtual String *val_str(Hybrid_type *val, String *buf, uint8 decimals) const;
  static const Hybrid_type_traits *instance();
  Hybrid_type_traits() {}
  virtual ~Hybrid_type_traits() {}
};


struct Hybrid_type_traits_decimal: public Hybrid_type_traits
{
  virtual Item_result type() const { return DECIMAL_RESULT; }

  virtual void
  fix_length_and_dec(Item *arg, Item *item) const;

  /* Hybrid_type operations. */
  virtual void set_zero(Hybrid_type *val) const;
  virtual void add(Hybrid_type *val, Field *f) const;
  virtual void div(Hybrid_type *val, ulonglong u) const;

  virtual longlong val_int(Hybrid_type *val, bool unsigned_flag) const;
  virtual double val_real(Hybrid_type *val) const;
  virtual my_decimal *val_decimal(Hybrid_type *val, my_decimal *buf) const
  { return &val->dec_buf[val->used_dec_buf_no]; }
  virtual String *val_str(Hybrid_type *val, String *buf, uint8 decimals) const;
  static const Hybrid_type_traits_decimal *instance();
  Hybrid_type_traits_decimal() {};
};


struct Hybrid_type_traits_integer: public Hybrid_type_traits
{
  virtual Item_result type() const { return INT_RESULT; }

  virtual void
  fix_length_and_dec(Item *arg, Item *item) const;

  /* Hybrid_type operations. */
  virtual void set_zero(Hybrid_type *val) const
  { val->integer= 0; }
  virtual void add(Hybrid_type *val, Field *f) const
  { val->integer+= f->val_int(); }
  virtual void div(Hybrid_type *val, ulonglong u) const
  { val->integer/= (longlong) u; }

  virtual longlong val_int(Hybrid_type *val, bool unsigned_flag) const
  { return val->integer; }
  virtual double val_real(Hybrid_type *val) const
  { return (double) val->integer; }
  virtual my_decimal *val_decimal(Hybrid_type *val, my_decimal *buf) const
  {
    int2my_decimal(E_DEC_FATAL_ERROR, val->integer, 0, &val->dec_buf[2]);
    return &val->dec_buf[2];
  }
  virtual String *val_str(Hybrid_type *val, String *buf, uint8 decimals) const
  { buf->set(val->integer, &my_charset_bin); return buf;}
  static const Hybrid_type_traits_integer *instance();
  Hybrid_type_traits_integer() {};
};


void dummy_error_processor(THD *thd, void *data);

void view_error_processor(THD *thd, void *data);

/*
  Instances of Name_resolution_context store the information necesary for
  name resolution of Items and other context analysis of a query made in
  fix_fields().

  This structure is a part of SELECT_LEX, a pointer to this structure is
  assigned when an item is created (which happens mostly during  parsing
  (sql_yacc.yy)), but the structure itself will be initialized after parsing
  is complete

  TODO: move subquery of INSERT ... SELECT and CREATE ... SELECT to
  separate SELECT_LEX which allow to remove tricks of changing this
  structure before and after INSERT/CREATE and its SELECT to make correct
  field name resolution.
*/
struct Name_resolution_context: Sql_alloc
{
  /*
    The name resolution context to search in when an Item cannot be
    resolved in this context (the context of an outer select)
  */
  Name_resolution_context *outer_context;

  /*
    List of tables used to resolve the items of this context.  Usually these
    are tables from the FROM clause of SELECT statement.  The exceptions are
    INSERT ... SELECT and CREATE ... SELECT statements, where SELECT
    subquery is not moved to a separate SELECT_LEX.  For these types of
    statements we have to change this member dynamically to ensure correct
    name resolution of different parts of the statement.
  */
  TABLE_LIST *table_list;
  /*
    In most cases the two table references below replace 'table_list' above
    for the purpose of name resolution. The first and last name resolution
    table references allow us to search only in a sub-tree of the nested
    join tree in a FROM clause. This is needed for NATURAL JOIN, JOIN ... USING
    and JOIN ... ON. 
  */
  TABLE_LIST *first_name_resolution_table;
  /*
    Last table to search in the list of leaf table references that begins
    with first_name_resolution_table.
  */
  TABLE_LIST *last_name_resolution_table;

  /*
    SELECT_LEX item belong to, in case of merged VIEW it can differ from
    SELECT_LEX where item was created, so we can't use table_list/field_list
    from there
  */
  st_select_lex *select_lex;

  /*
    Processor of errors caused during Item name resolving, now used only to
    hide underlying tables in errors about views (i.e. it substitute some
    errors for views)
  */
  void (*error_processor)(THD *, void *);
  void *error_processor_data;

  /*
    When TRUE items are resolved in this context both against the
    SELECT list and this->table_list. If FALSE, items are resolved
    only against this->table_list.
  */
  bool resolve_in_select_list;

  /*
    Security context of this name resolution context. It's used for views
    and is non-zero only if the view is defined with SQL SECURITY DEFINER.
  */
  Security_context *security_ctx;

  Name_resolution_context()
    :outer_context(0), table_list(0), select_lex(0),
    error_processor_data(0),
    security_ctx(0)
    {}

  void init()
  {
    resolve_in_select_list= FALSE;
    error_processor= &dummy_error_processor;
    first_name_resolution_table= NULL;
    last_name_resolution_table= NULL;
  }

  void resolve_in_table_list_only(TABLE_LIST *tables)
  {
    table_list= first_name_resolution_table= tables;
    resolve_in_select_list= FALSE;
  }

  void process_error(THD *thd)
  {
    (*error_processor)(thd, error_processor_data);
  }
};


/*
  Store and restore the current state of a name resolution context.
*/

class Name_resolution_context_state
{
private:
  TABLE_LIST *save_table_list;
  TABLE_LIST *save_first_name_resolution_table;
  TABLE_LIST *save_next_name_resolution_table;
  bool        save_resolve_in_select_list;
  TABLE_LIST *save_next_local;

public:
  Name_resolution_context_state() {}          /* Remove gcc warning */

public:
  /* Save the state of a name resolution context. */
  void save_state(Name_resolution_context *context, TABLE_LIST *table_list)
  {
    save_table_list=                  context->table_list;
    save_first_name_resolution_table= context->first_name_resolution_table;
    save_resolve_in_select_list=      context->resolve_in_select_list;
    save_next_local=                  table_list->next_local;
    save_next_name_resolution_table=  table_list->next_name_resolution_table;
  }

  /* Restore a name resolution context from saved state. */
  void restore_state(Name_resolution_context *context, TABLE_LIST *table_list)
  {
    table_list->next_local=                save_next_local;
    table_list->next_name_resolution_table= save_next_name_resolution_table;
    context->table_list=                   save_table_list;
    context->first_name_resolution_table=  save_first_name_resolution_table;
    context->resolve_in_select_list=       save_resolve_in_select_list;
  }

  TABLE_LIST *get_first_name_resolution_table()
  {
    return save_first_name_resolution_table;
  }
};


/*
  This enum is used to report information about monotonicity of function
  represented by Item* tree.
  Monotonicity is defined only for Item* trees that represent table
  partitioning expressions (i.e. have no subselects/user vars/PS parameters
  etc etc). An Item* tree is assumed to have the same monotonicity properties
  as its correspoinding function F:

  [signed] longlong F(field1, field2, ...) {
    put values of field_i into table record buffer;
    return item->val_int(); 
  }

  NOTE
  At the moment function monotonicity is not well defined (and so may be
  incorrect) for Item trees with parameters/return types that are different
  from INT_RESULT, may be NULL, or are unsigned.
  It will be possible to address this issue once the related partitioning bugs
  (BUG#16002, BUG#15447, BUG#13436) are fixed.

  The NOT_NULL enums are used in TO_DAYS, since TO_DAYS('2001-00-00') returns
  NULL which puts those rows into the NULL partition, but
  '2000-12-31' < '2001-00-00' < '2001-01-01'. So special handling is needed
  for this (see Bug#20577).
*/

typedef enum monotonicity_info 
{
   NON_MONOTONIC,              /* none of the below holds */
   MONOTONIC_INCREASING,       /* F() is unary and (x < y) => (F(x) <= F(y)) */
   MONOTONIC_INCREASING_NOT_NULL,  /* But only for valid/real x and y */
   MONOTONIC_STRICT_INCREASING,/* F() is unary and (x < y) => (F(x) <  F(y)) */
   MONOTONIC_STRICT_INCREASING_NOT_NULL  /* But only for valid/real x and y */
} enum_monotonicity_info;

/*************************************************************************/

class sp_rcontext;


class Settable_routine_parameter
{
public:
  /*
    Set required privileges for accessing the parameter.

    SYNOPSIS
      set_required_privilege()
        rw        if 'rw' is true then we are going to read and set the
                  parameter, so SELECT and UPDATE privileges might be
                  required, otherwise we only reading it and SELECT
                  privilege might be required.
  */
  Settable_routine_parameter() {}
  virtual ~Settable_routine_parameter() {}
  virtual void set_required_privilege(bool rw) {};

  /*
    Set parameter value.

    SYNOPSIS
      set_value()
        thd       thread handle
        ctx       context to which parameter belongs (if it is local
                  variable).
        it        item which represents new value

    RETURN
      FALSE if parameter value has been set,
      TRUE if error has occured.
  */
  virtual bool set_value(THD *thd, sp_rcontext *ctx, Item **it)= 0;

  virtual void set_out_param_info(Send_field *info) {}

  virtual const Send_field *get_out_param_info() const
  { return NULL; }
};


typedef bool (Item::*Item_processor) (uchar *arg);
/*
  Analyzer function
    SYNOPSIS
      argp   in/out IN:  Analysis parameter
                    OUT: Parameter to be passed to the transformer

    RETURN 
      TRUE   Invoke the transformer
      FALSE  Don't do it

*/
typedef bool (Item::*Item_analyzer) (uchar **argp);
typedef Item* (Item::*Item_transformer) (uchar *arg);
typedef void (*Cond_traverser) (const Item *item, void *arg);


class Item {
  Item(const Item &);			/* Prevent use of these */
  void operator=(Item &);
public:
  static void *operator new(size_t size) throw ()
  { return sql_alloc(size); }
  static void *operator new(size_t size, MEM_ROOT *mem_root) throw ()
  { return alloc_root(mem_root, size); }
  static void operator delete(void *ptr,size_t size) { TRASH(ptr, size); }
  static void operator delete(void *ptr, MEM_ROOT *mem_root) {}

  enum Type {FIELD_ITEM= 0, FUNC_ITEM, SUM_FUNC_ITEM, STRING_ITEM,
	     INT_ITEM, REAL_ITEM, NULL_ITEM, VARBIN_ITEM,
	     COPY_STR_ITEM, FIELD_AVG_ITEM, DEFAULT_VALUE_ITEM,
	     PROC_ITEM,COND_ITEM, REF_ITEM, FIELD_STD_ITEM,
	     FIELD_VARIANCE_ITEM, INSERT_VALUE_ITEM,
             SUBSELECT_ITEM, ROW_ITEM, CACHE_ITEM, TYPE_HOLDER,
             PARAM_ITEM, TRIGGER_FIELD_ITEM, DECIMAL_ITEM,
             XPATH_NODESET, XPATH_NODESET_CMP,
             VIEW_FIXER_ITEM};

  enum cond_result { COND_UNDEF,COND_OK,COND_TRUE,COND_FALSE };

  enum traverse_order { POSTFIX, PREFIX };
  
  /* Reuse size, only used by SP local variable assignment, otherwize 0 */
  uint rsize;

  /*
    str_values's main purpose is to be used to cache the value in
    save_in_field
  */
  String str_value;
  char * name;			/* Name from select */
  /* Original item name (if it was renamed)*/
  char * orig_name;
  /**
     Intrusive list pointer for free list. If not null, points to the next
     Item on some Query_arena's free list. For instance, stored procedures
     have their own Query_arena's.

     @see Query_arena::free_list
   */
  Item *next;
  uint32 max_length;                    /* Maximum length, in bytes */
  /*
    TODO: convert name and name_length fields into String to keep them in sync
    (see bug #11829681/60295 etc).
  */
  uint name_length;                     /* Length of name */
  int8 marker;
  uint8 decimals;
  my_bool maybe_null;			/* If item may be null */
  my_bool null_value;			/* if item is null */
  my_bool unsigned_flag;
  my_bool with_sum_func;
  my_bool fixed;                        /* If item fixed with fix_fields */
  my_bool is_autogenerated_name;        /* indicate was name of this Item
                                           autogenerated or set by user */
  DTCollation collation;
  my_bool with_subselect;               /* If this item is a subselect or some
                                           of its arguments is or contains a
                                           subselect */
  Item_result cmp_context;              /* Comparison context */
  // alloc & destruct is done as start of select using sql_alloc
  Item();
  /*
     Constructor used by Item_field, Item_ref & aggregate (sum) functions.
     Used for duplicating lists in processing queries with temporary
     tables
     Also it used for Item_cond_and/Item_cond_or for creating
     top AND/OR structure of WHERE clause to protect it of
     optimisation changes in prepared statements
  */
  Item(THD *thd, Item *item);
  virtual ~Item()
  {
#ifdef EXTRA_DEBUG
    name=0;
#endif
  }		/*lint -e1509 */
  void set_name(const char *str, uint length, CHARSET_INFO *cs);
  void rename(char *new_name);
  void init_make_field(Send_field *tmp_field,enum enum_field_types type);
  virtual void cleanup();
  virtual void make_field(Send_field *field);
  virtual Field *make_string_field(TABLE *table);
  virtual bool fix_fields(THD *, Item **);
  /*
    should be used in case where we are sure that we do not need
    complete fix_fields() procedure.
  */
  inline void quick_fix_field() { fixed= 1; }
  /* Function returns 1 on overflow and -1 on fatal errors */
  int save_in_field_no_warnings(Field *field, bool no_conversions);
  virtual int save_in_field(Field *field, bool no_conversions);
  virtual void save_org_in_field(Field *field)
  { (void) save_in_field(field, 1); }
  virtual int save_safe_in_field(Field *field)
  { return save_in_field(field, 1); }
  virtual bool send(Protocol *protocol, String *str);
  virtual bool eq(const Item *, bool binary_cmp) const;
  virtual Item_result result_type() const { return REAL_RESULT; }
  virtual Item_result cast_to_int_type() const { return result_type(); }
  virtual enum_field_types string_field_type() const;
  virtual enum_field_types field_type() const;
  virtual enum Type type() const =0;
  
  /*
    Return information about function monotonicity. See comment for
    enum_monotonicity_info for details. This function can only be called
    after fix_fields() call.
  */
  virtual enum_monotonicity_info get_monotonicity_info() const
  { return NON_MONOTONIC; }

  /*
    Convert "func_arg $CMP$ const" half-interval into "FUNC(func_arg) $CMP2$ const2"

    SYNOPSIS
      val_int_endpoint()
        left_endp  FALSE  <=> The interval is "x < const" or "x <= const"
                   TRUE   <=> The interval is "x > const" or "x >= const"

        incl_endp  IN   FALSE <=> the comparison is '<' or '>'
                        TRUE  <=> the comparison is '<=' or '>='
                   OUT  The same but for the "F(x) $CMP$ F(const)" comparison

    DESCRIPTION
      This function is defined only for unary monotonic functions. The caller
      supplies the source half-interval

         x $CMP$ const

      The value of const is supplied implicitly as the value this item's
      argument, the form of $CMP$ comparison is specified through the
      function's arguments. The calle returns the result interval
         
         F(x) $CMP2$ F(const)
      
      passing back F(const) as the return value, and the form of $CMP2$ 
      through the out parameter. NULL values are assumed to be comparable and
      be less than any non-NULL values.

    RETURN
      The output range bound, which equal to the value of val_int()
        - If the value of the function is NULL then the bound is the 
          smallest possible value of LONGLONG_MIN 
  */
  virtual longlong val_int_endpoint(bool left_endp, bool *incl_endp)
  { DBUG_ASSERT(0); return 0; }


  /* valXXX methods must return NULL or 0 or 0.0 if null_value is set. */
  /*
    Return double precision floating point representation of item.

    SYNOPSIS
      val_real()

    RETURN
      In case of NULL value return 0.0 and set null_value flag to TRUE.
      If value is not null null_value flag will be reset to FALSE.
  */
  virtual double val_real()=0;
  /*
    Return integer representation of item.

    SYNOPSIS
      val_int()

    RETURN
      In case of NULL value return 0 and set null_value flag to TRUE.
      If value is not null null_value flag will be reset to FALSE.
  */
  virtual longlong val_int()=0;
  /*
    This is just a shortcut to avoid the cast. You should still use
    unsigned_flag to check the sign of the item.
  */
  inline ulonglong val_uint() { return (ulonglong) val_int(); }
  /*
    Return string representation of this item object.

    SYNOPSIS
      val_str()
      str   an allocated buffer this or any nested Item object can use to
            store return value of this method.

    NOTE
      Buffer passed via argument  should only be used if the item itself
      doesn't have an own String buffer. In case when the item maintains
      it's own string buffer, it's preferable to return it instead to
      minimize number of mallocs/memcpys.
      The caller of this method can modify returned string, but only in case
      when it was allocated on heap, (is_alloced() is true).  This allows
      the caller to efficiently use a buffer allocated by a child without
      having to allocate a buffer of it's own. The buffer, given to
      val_str() as argument, belongs to the caller and is later used by the
      caller at it's own choosing.
      A few implications from the above:
      - unless you return a string object which only points to your buffer
        but doesn't manages it you should be ready that it will be
        modified.
      - even for not allocated strings (is_alloced() == false) the caller
        can change charset (see Item_func_{typecast/binary}. XXX: is this
        a bug?
      - still you should try to minimize data copying and return internal
        object whenever possible.

    RETURN
      In case of NULL value return 0 (NULL pointer) and set null_value flag
      to TRUE.
      If value is not null null_value flag will be reset to FALSE.
  */
  virtual String *val_str(String *str)=0;

  /*
    Returns string representation of this item in ASCII format.

    SYNOPSIS
      val_str_ascii()
      str - similar to val_str();

    NOTE
      This method is introduced for performance optimization purposes.

      1. val_str() result of some Items in string context
      depends on @@character_set_results.
      @@character_set_results can be set to a "real multibyte" character
      set like UCS2, UTF16, UTF32. (We'll use only UTF32 in the examples
      below for convenience.)

      So the default string result of such functions
      in these circumstances is real multi-byte character set, like UTF32.

      For example, all numbers in string context
      return result in @@character_set_results:

      SELECT CONCAT(20010101); -> UTF32

      We do sprintf() first (to get ASCII representation)
      and then convert to UTF32;
      
      So these kind "data sources" can use ASCII representation
      internally, but return multi-byte data only because
      @@character_set_results wants so.
      Therefore, conversion from ASCII to UTF32 is applied internally.


      2. Some other functions need in fact ASCII input.

      For example,
        inet_aton(), GeometryFromText(), Convert_TZ(), GET_FORMAT().

      Similar, fields of certain type, like DATE, TIME,
      when you insert string data into them, expect in fact ASCII input.
      If they get non-ASCII input, for example UTF32, they
      convert input from UTF32 to ASCII, and then use ASCII
      representation to do further processing.


      3. Now imagine we pass result of a data source of the first type
         to a data destination of the second type.

      What happens:
        a. data source converts data from ASCII to UTF32, because
           @@character_set_results wants so and passes the result to
           data destination.
        b. data destination gets UTF32 string.
        c. data destination converts UTF32 string to ASCII,
           because it needs ASCII representation to be able to handle data
           correctly.

      As a result we get two steps of unnecessary conversion:
      From ASCII to UTF32, then from UTF32 to ASCII.

      A better way to handle these situations is to pass ASCII
      representation directly from the source to the destination.

      This is why val_str_ascii() introduced.

    RETURN
      Similar to val_str()
  */
  virtual String *val_str_ascii(String *str);
  
  /*
    Return decimal representation of item with fixed point.

    SYNOPSIS
      val_decimal()
      decimal_buffer  buffer which can be used by Item for returning value
                      (but can be not)

    NOTE
      Returned value should not be changed if it is not the same which was
      passed via argument.

    RETURN
      Return pointer on my_decimal (it can be other then passed via argument)
        if value is not NULL (null_value flag will be reset to FALSE).
      In case of NULL value it return 0 pointer and set null_value flag
        to TRUE.
  */
  virtual my_decimal *val_decimal(my_decimal *decimal_buffer)= 0;
  /*
    Return boolean value of item.

    RETURN
      FALSE value is false or NULL
      TRUE value is true (not equal to 0)
  */
  virtual bool val_bool();
  virtual String *val_nodeset(String*) { return 0; }
  /* Helper functions, see item_sum.cc */
  String *val_string_from_real(String *str);
  String *val_string_from_int(String *str);
  String *val_string_from_decimal(String *str);
  my_decimal *val_decimal_from_real(my_decimal *decimal_value);
  my_decimal *val_decimal_from_int(my_decimal *decimal_value);
  my_decimal *val_decimal_from_string(my_decimal *decimal_value);
  my_decimal *val_decimal_from_date(my_decimal *decimal_value);
  my_decimal *val_decimal_from_time(my_decimal *decimal_value);
  longlong val_int_from_decimal();
  double val_real_from_decimal();

  int save_time_in_field(Field *field);
  int save_date_in_field(Field *field);
  int save_str_value_in_field(Field *field, String *result);

  virtual Field *get_tmp_table_field() { return 0; }
  /* This is also used to create fields in CREATE ... SELECT: */
  virtual Field *tmp_table_field(TABLE *t_arg) { return 0; }
  virtual const char *full_name() const { return name ? name : "???"; }

  /*
    *result* family of methods is analog of *val* family (see above) but
    return value of result_field of item if it is present. If Item have not
    result field, it return val(). This methods set null_value flag in same
    way as *val* methods do it.
  */
  virtual double  val_result() { return val_real(); }
  virtual longlong val_int_result() { return val_int(); }
  virtual String *str_result(String* tmp) { return val_str(tmp); }
  virtual my_decimal *val_decimal_result(my_decimal *val)
  { return val_decimal(val); }
  virtual bool val_bool_result() { return val_bool(); }
  virtual bool is_null_result() { return is_null(); }

  /* bit map of tables used by item */
  virtual table_map used_tables() const { return (table_map) 0L; }
  /*
    Return table map of tables that can't be NULL tables (tables that are
    used in a context where if they would contain a NULL row generated
    by a LEFT or RIGHT join, the item would not be true).
    This expression is used on WHERE item to determinate if a LEFT JOIN can be
    converted to a normal join.
    Generally this function should return used_tables() if the function
    would return null if any of the arguments are null
    As this is only used in the beginning of optimization, the value don't
    have to be updated in update_used_tables()
  */
  virtual table_map not_null_tables() const { return used_tables(); }
  /*
    Returns true if this is a simple constant item like an integer, not
    a constant expression. Used in the optimizer to propagate basic constants.
  */
  virtual bool basic_const_item() const { return 0; }
  /* cloning of constant items (0 if it is not const) */
  virtual Item *clone_item() { return 0; }
  virtual cond_result eq_cmp_result() const { return COND_OK; }
  inline uint float_length(uint decimals_par) const
  { return decimals != NOT_FIXED_DEC ? (DBL_DIG+2+decimals_par) : DBL_DIG+8;}
  virtual uint decimal_precision() const;
  inline int decimal_int_part() const
  { return my_decimal_int_part(decimal_precision(), decimals); }
  /* 
    Returns true if this is constant (during query execution, i.e. its value
    will not change until next fix_fields) and its value is known.
  */
  virtual bool const_item() const { return used_tables() == 0; }
  /* 
    Returns true if this is constant but its value may be not known yet.
    (Can be used for parameters of prep. stmts or of stored procedures.)
  */
  virtual bool const_during_execution() const 
  { return (used_tables() & ~PARAM_TABLE_BIT) == 0; }

  /**
    This method is used for to:
      - to generate a view definition query (SELECT-statement);
      - to generate a SQL-query for EXPLAIN EXTENDED;
      - to generate a SQL-query to be shown in INFORMATION_SCHEMA;
      - debug.

    For more information about view definition query, INFORMATION_SCHEMA
    query and why they should be generated from the Item-tree, @see
    mysql_register_view().
  */
  virtual inline void print(String *str, enum_query_type query_type)
  {
    str->append(full_name());
  }

  void print_item_w_name(String *, enum_query_type query_type);
  virtual void update_used_tables() {}
  virtual void split_sum_func(THD *thd, Item **ref_pointer_array,
                              List<Item> &fields) {}
  /* Called for items that really have to be split */
  void split_sum_func2(THD *thd, Item **ref_pointer_array, List<Item> &fields,
                       Item **ref, bool skip_registered);
  virtual bool get_date(MYSQL_TIME *ltime,uint fuzzydate);
  virtual bool get_time(MYSQL_TIME *ltime);
  virtual bool get_date_result(MYSQL_TIME *ltime,uint fuzzydate)
  { return get_date(ltime,fuzzydate); }
  /*
    The method allows to determine nullness of a complex expression 
    without fully evaluating it, instead of calling val/result*() then 
    checking null_value. Used in Item_func_isnull/Item_func_isnotnull
    and Item_sum_count/Item_sum_count_distinct.
    Any new item which can be NULL must implement this method.
  */
  virtual bool is_null() { return 0; }

  /*
   Make sure the null_value member has a correct value.
  */
  virtual void update_null_value () { (void) val_int(); }

  /*
    Inform the item that there will be no distinction between its result
    being FALSE or NULL.

    NOTE
      This function will be called for eg. Items that are top-level AND-parts
      of the WHERE clause. Items implementing this function (currently
      Item_cond_and and subquery-related item) enable special optimizations
      when they are "top level".
  */
  virtual void top_level_item() {}
  /*
    set field of temporary table for Item which can be switched on temporary
    table during query processing (grouping and so on)
  */
  virtual void set_result_field(Field *field) {}
  virtual bool is_result_field() { return 0; }
  virtual bool is_bool_func() { return 0; }
  virtual void save_in_result_field(bool no_conversions) {}
  /*
    set value of aggregate function in case of no rows for grouping were found
  */
  virtual void no_rows_in_result() {}
  virtual Item *copy_or_same(THD *thd) { return this; }
  virtual Item *copy_andor_structure(THD *thd) { return this; }
  virtual Item *real_item() { return this; }
  virtual Item *get_tmp_table_item(THD *thd) { return copy_or_same(thd); }

  static CHARSET_INFO *default_charset();
  virtual CHARSET_INFO *compare_collation() { return NULL; }

  /*
    For backward compatibility, to make numeric
    data types return "binary" charset in client-side metadata.
  */
  virtual CHARSET_INFO *charset_for_protocol(void) const
  {
    return result_type() == STRING_RESULT ? collation.collation :
                                            &my_charset_bin;
  };

  virtual bool walk(Item_processor processor, bool walk_subquery, uchar *arg)
  {
    return (this->*processor)(arg);
  }

  virtual Item* transform(Item_transformer transformer, uchar *arg);

  /*
    This function performs a generic "compilation" of the Item tree.
    The process of compilation is assumed to go as follows: 
    
    compile()
    { 
      if (this->*some_analyzer(...))
      {
        compile children if any;
        this->*some_transformer(...);
      }
    }

    i.e. analysis is performed top-down while transformation is done
    bottom-up.      
  */
  virtual Item* compile(Item_analyzer analyzer, uchar **arg_p,
                        Item_transformer transformer, uchar *arg_t)
  {
    if ((this->*analyzer) (arg_p))
      return ((this->*transformer) (arg_t));
    return 0;
  }

   virtual void traverse_cond(Cond_traverser traverser,
                              void *arg, traverse_order order)
   {
     (*traverser)(this, arg);
   }

  /*
    This is used to get the most recent version of any function in
    an item tree. The version is the version where a MySQL function
    was introduced in. So any function which is added should use
    this function and set the int_arg to maximum of the input data
    and their own version info.
  */
  virtual bool intro_version(uchar *int_arg) { return 0; }

  virtual bool remove_dependence_processor(uchar * arg) { return 0; }
  virtual bool remove_fixed(uchar * arg) { fixed= 0; return 0; }
  virtual bool cleanup_processor(uchar *arg);
  virtual bool collect_item_field_processor(uchar * arg) { return 0; }
  virtual bool find_item_in_field_list_processor(uchar *arg) { return 0; }
  virtual bool change_context_processor(uchar *context) { return 0; }
  virtual bool reset_query_id_processor(uchar *query_id_arg) { return 0; }
  virtual bool is_expensive_processor(uchar *arg) { return 0; }
  virtual bool find_item_processor(uchar *arg) { return this == (void *) arg; }
  virtual bool register_field_in_read_map(uchar *arg) { return 0; }

  virtual bool cache_const_expr_analyzer(uchar **arg);
  virtual Item* cache_const_expr_transformer(uchar *arg);
  /*
    Check if a partition function is allowed
    SYNOPSIS
      check_partition_func_processor()
      int_arg                        Ignored
    RETURN VALUE
      TRUE                           Partition function not accepted
      FALSE                          Partition function accepted

    DESCRIPTION
    check_partition_func_processor is used to check if a partition function
    uses an allowed function. An allowed function will always ensure that
    X=Y guarantees that also part_function(X)=part_function(Y) where X is
    a set of partition fields and so is Y. The problems comes mainly from
    character sets where two equal strings can be quite unequal. E.g. the
    german character for double s is equal to 2 s.

    The default is that an item is not allowed
    in a partition function. Allowed functions
    can never depend on server version, they cannot depend on anything
    related to the environment. They can also only depend on a set of
    fields in the table itself. They cannot depend on other tables and
    cannot contain any queries and cannot contain udf's or similar.
    If a new Item class is defined and it inherits from a class that is
    allowed in a partition function then it is very important to consider
    whether this should be inherited to the new class. If not the function
    below should be defined in the new Item class.

    The general behaviour is that most integer functions are allowed.
    If the partition function contains any multi-byte collations then
    the function check_part_func_fields will report an error on the
    partition function independent of what functions are used. So the
    only character sets allowed are single character collation and
    even for those only a limited set of functions are allowed. The
    problem with multi-byte collations is that almost every string
    function has the ability to change things such that two strings
    that are equal will not be equal after manipulated by a string
    function. E.g. two strings one contains a double s, there is a
    special german character that is equal to two s. Now assume a
    string function removes one character at this place, then in
    one the double s will be removed and in the other there will
    still be one s remaining and the strings are no longer equal
    and thus the partition function will not sort equal strings into
    the same partitions.

    So the check if a partition function is valid is two steps. First
    check that the field types are valid, next check that the partition
    function is valid. The current set of partition functions valid
    assumes that there are no multi-byte collations amongst the partition
    fields.
  */
  virtual bool check_partition_func_processor(uchar *bool_arg) { return TRUE;}
  virtual bool subst_argument_checker(uchar **arg)
  { 
    if (*arg)
      *arg= NULL; 
    return TRUE;     
  }

  virtual Item *equal_fields_propagator(uchar * arg) { return this; }
  virtual bool set_no_const_sub(uchar *arg) { return FALSE; }
  virtual Item *replace_equal_field(uchar * arg) { return this; }
  /*
    Check if an expression value has allowed arguments, like DATE/DATETIME
    for date functions. Also used by partitioning code to reject
    timezone-dependent expressions in a (sub)partitioning function.
  */
  virtual bool check_valid_arguments_processor(uchar *bool_arg)
  {
    return FALSE;
  }

  /**
    Find a function of a given type

    @param   arg     the function type to search (enum Item_func::Functype)
    @return
      @retval TRUE   the function type we're searching for is found
      @retval FALSE  the function type wasn't found

    @description
      This function can be used (together with Item::walk()) to find functions
      in an item tree fragment.
  */
  virtual bool find_function_processor (uchar *arg)
  {
    return FALSE;
  }

  /*
    For SP local variable returns pointer to Item representing its
    current value and pointer to current Item otherwise.
  */
  virtual Item *this_item() { return this; }
  virtual const Item *this_item() const { return this; }

  /*
    For SP local variable returns address of pointer to Item representing its
    current value and pointer passed via parameter otherwise.
  */
  virtual Item **this_item_addr(THD *thd, Item **addr_arg) { return addr_arg; }

  // Row emulation
  virtual uint cols() { return 1; }
  virtual Item* element_index(uint i) { return this; }
  virtual Item** addr(uint i) { return 0; }
  virtual bool check_cols(uint c);
  // It is not row => null inside is impossible
  virtual bool null_inside() { return 0; }
  // used in row subselects to get value of elements
  virtual void bring_value() {}

  Field *tmp_table_field_from_field_type(TABLE *table, bool fixed_length);
  virtual Item_field *filed_for_view_update() { return 0; }

  virtual Item *neg_transformer(THD *thd) { return NULL; }
  virtual Item *update_value_transformer(uchar *select_arg) { return this; }
  virtual Item *safe_charset_converter(CHARSET_INFO *tocs);
  void delete_self()
  {
    cleanup();
    delete this;
  }

  virtual bool is_splocal() { return 0; } /* Needed for error checking */

  /*
    Return Settable_routine_parameter interface of the Item.  Return 0
    if this Item is not Settable_routine_parameter.
  */
  virtual Settable_routine_parameter *get_settable_routine_parameter()
  {
    return 0;
  }
  /*
    result_as_longlong() must return TRUE for Items representing DATE/TIME
    functions and DATE/TIME table fields.
    Those Items have result_type()==STRING_RESULT (and not INT_RESULT), but
    their values should be compared as integers (because the integer
    representation is more precise than the string one).
  */
  virtual bool result_as_longlong() { return FALSE; }
  inline bool is_datetime() const
  {
    switch (field_type())
    {
      case MYSQL_TYPE_DATE:
      case MYSQL_TYPE_DATETIME:
      case MYSQL_TYPE_TIMESTAMP:
        return TRUE;
      default:
        break;
    }
    return FALSE;
  }
  /**
    Check whether this and the given item has compatible comparison context.
    Used by the equality propagation. See Item_field::equal_fields_propagator.

    @return
      TRUE  if the context is the same or if fields could be
            compared as DATETIME values by the Arg_comparator.
      FALSE otherwise.
  */
  inline bool has_compatible_context(Item *item) const
  {
    /* Same context. */
    if (cmp_context == (Item_result)-1 || item->cmp_context == cmp_context)
      return TRUE;
    /* DATETIME comparison context. */
    if (is_datetime())
      return item->is_datetime() || item->cmp_context == STRING_RESULT;
    if (item->is_datetime())
      return is_datetime() || cmp_context == STRING_RESULT;
    return FALSE;
  }
  virtual Field::geometry_type get_geometry_type() const
    { return Field::GEOM_GEOMETRY; };
  String *check_well_formed_result(String *str, bool send_error= 0);
  bool eq_by_collation(Item *item, bool binary_cmp, CHARSET_INFO *cs); 
<<<<<<< HEAD
  uint32 max_char_length() const
  { return max_length / collation.collation->mbmaxlen; }
  void fix_length_and_charset(uint32 max_char_length_arg, CHARSET_INFO *cs)
  {
    max_length= char_to_byte_length_safe(max_char_length_arg, cs->mbmaxlen);
    collation.collation= cs;
  }
  void fix_char_length(uint32 max_char_length_arg)
  {
    max_length= char_to_byte_length_safe(max_char_length_arg,
                                         collation.collation->mbmaxlen);
  }
  void fix_char_length_ulonglong(ulonglong max_char_length_arg)
  {
    ulonglong max_result_length= max_char_length_arg *
                                 collation.collation->mbmaxlen;
    if (max_result_length >= MAX_BLOB_WIDTH)
    {
      max_length= MAX_BLOB_WIDTH;
      maybe_null= 1;
    }
    else
      max_length= (uint32) max_result_length;
  }
  void fix_length_and_charset_datetime(uint32 max_char_length_arg)
  {
    collation.set(&my_charset_numeric, DERIVATION_NUMERIC, MY_REPERTOIRE_ASCII);
    fix_char_length(max_char_length_arg);
  }
  /*
    Return TRUE if the item points to a column of an outer-joined table.
  */
  virtual bool is_outer_field() const { DBUG_ASSERT(fixed); return FALSE; }
=======

  /**
    Checks if this item or any of its decendents contains a subquery.
  */
  virtual bool has_subquery() const { return with_subselect; }
>>>>>>> 2993c299
};


class sp_head;


class Item_basic_constant :public Item
{
  table_map used_table_map;
public:
  Item_basic_constant(): Item(), used_table_map(0) {};
  void set_used_tables(table_map map) { used_table_map= map; }
  table_map used_tables() const { return used_table_map; }
  /* to prevent drop fixed flag (no need parent cleanup call) */
  void cleanup()
  {
    /*
      Restore the original field name as it might not have been allocated
      in the statement memory. If the name is auto generated, it must be
      done again between subsequent executions of a prepared statement.
    */
    if (orig_name)
      name= orig_name;
  }
};


/*****************************************************************************
  The class is a base class for representation of stored routine variables in
  the Item-hierarchy. There are the following kinds of SP-vars:
    - local variables (Item_splocal);
    - CASE expression (Item_case_expr);
*****************************************************************************/

class Item_sp_variable :public Item
{
protected:
  /*
    THD, which is stored in fix_fields() and is used in this_item() to avoid
    current_thd use.
  */
  THD *m_thd;

public:
  LEX_STRING m_name;

public:
#ifndef DBUG_OFF
  /*
    Routine to which this Item_splocal belongs. Used for checking if correct
    runtime context is used for variable handling.
  */
  sp_head *m_sp;
#endif

public:
  Item_sp_variable(char *sp_var_name_str, uint sp_var_name_length);

public:
  bool fix_fields(THD *thd, Item **);

  double val_real();
  longlong val_int();
  String *val_str(String *sp);
  my_decimal *val_decimal(my_decimal *decimal_value);
  bool is_null();

public:
  inline void make_field(Send_field *field);
  
  inline bool const_item() const;
  
  inline int save_in_field(Field *field, bool no_conversions);
  inline bool send(Protocol *protocol, String *str);
}; 

/*****************************************************************************
  Item_sp_variable inline implementation.
*****************************************************************************/

inline void Item_sp_variable::make_field(Send_field *field)
{
  Item *it= this_item();

  if (name)
    it->set_name(name, (uint) strlen(name), system_charset_info);
  else
    it->set_name(m_name.str, (uint) m_name.length, system_charset_info);
  it->make_field(field);
}

inline bool Item_sp_variable::const_item() const
{
  return TRUE;
}

inline int Item_sp_variable::save_in_field(Field *field, bool no_conversions)
{
  return this_item()->save_in_field(field, no_conversions);
}

inline bool Item_sp_variable::send(Protocol *protocol, String *str)
{
  return this_item()->send(protocol, str);
}


/*****************************************************************************
  A reference to local SP variable (incl. reference to SP parameter), used in
  runtime.
*****************************************************************************/

class Item_splocal :public Item_sp_variable,
                    private Settable_routine_parameter
{
  uint m_var_idx;

  Type m_type;
  Item_result m_result_type;
  enum_field_types m_field_type;
public:
  /*
    If this variable is a parameter in LIMIT clause.
    Used only during NAME_CONST substitution, to not append
    NAME_CONST to the resulting query and thus not break
    the slave.
  */
  bool limit_clause_param;
  /* 
    Position of this reference to SP variable in the statement (the
    statement itself is in sp_instr_stmt::m_query).
    This is valid only for references to SP variables in statements,
    excluding DECLARE CURSOR statement. It is used to replace references to SP
    variables with NAME_CONST calls when putting statements into the binary
    log.
    Value of 0 means that this object doesn't corresponding to reference to
    SP variable in query text.
  */
  uint pos_in_query;
  /*
    Byte length of SP variable name in the statement (see pos_in_query).
    The value of this field may differ from the name_length value because
    name_length contains byte length of UTF8-encoded item name, but
    the query string (see sp_instr_stmt::m_query) is currently stored with
    a charset from the SET NAMES statement.
  */
  uint len_in_query;

  Item_splocal(const LEX_STRING &sp_var_name, uint sp_var_idx,
               enum_field_types sp_var_type,
               uint pos_in_q= 0, uint len_in_q= 0);

  bool is_splocal() { return 1; } /* Needed for error checking */

  Item *this_item();
  const Item *this_item() const;
  Item **this_item_addr(THD *thd, Item **);

  virtual void print(String *str, enum_query_type query_type);

public:
  inline const LEX_STRING *my_name() const;

  inline uint get_var_idx() const;

  inline enum Type type() const;
  inline Item_result result_type() const;
  inline enum_field_types field_type() const { return m_field_type; }

private:
  bool set_value(THD *thd, sp_rcontext *ctx, Item **it);

public:
  Settable_routine_parameter *get_settable_routine_parameter()
  {
    return this;
  }
};

/*****************************************************************************
  Item_splocal inline implementation.
*****************************************************************************/

inline const LEX_STRING *Item_splocal::my_name() const
{
  return &m_name;
}

inline uint Item_splocal::get_var_idx() const
{
  return m_var_idx;
}

inline enum Item::Type Item_splocal::type() const
{
  return m_type;
}

inline Item_result Item_splocal::result_type() const
{
  return m_result_type;
}


/*****************************************************************************
  A reference to case expression in SP, used in runtime.
*****************************************************************************/

class Item_case_expr :public Item_sp_variable
{
public:
  Item_case_expr(uint case_expr_id);

public:
  Item *this_item();
  const Item *this_item() const;
  Item **this_item_addr(THD *thd, Item **);

  inline enum Type type() const;
  inline Item_result result_type() const;

public:
  /*
    NOTE: print() is intended to be used from views and for debug.
    Item_case_expr can not occur in views, so here it is only for debug
    purposes.
  */
  virtual void print(String *str, enum_query_type query_type);

private:
  uint m_case_expr_id;
};

/*****************************************************************************
  Item_case_expr inline implementation.
*****************************************************************************/

inline enum Item::Type Item_case_expr::type() const
{
  return this_item()->type();
}

inline Item_result Item_case_expr::result_type() const
{
  return this_item()->result_type();
}


/*
  NAME_CONST(given_name, const_value). 
  This 'function' has all properties of the supplied const_value (which is 
  assumed to be a literal constant), and the name given_name. 

  This is used to replace references to SP variables when we write PROCEDURE
  statements into the binary log.

  TODO
    Together with Item_splocal and Item::this_item() we can actually extract
    common a base of this class and Item_splocal. Maybe it is possible to
    extract a common base with class Item_ref, too.
*/

class Item_name_const : public Item
{
  Item *value_item;
  Item *name_item;
  bool valid_args;
public:
  Item_name_const(Item *name_arg, Item *val);

  bool fix_fields(THD *, Item **);

  enum Type type() const;
  double val_real();
  longlong val_int();
  String *val_str(String *sp);
  my_decimal *val_decimal(my_decimal *);
  bool is_null();
  virtual void print(String *str, enum_query_type query_type);

  Item_result result_type() const
  {
    return value_item->result_type();
  }

  bool const_item() const
  {
    return TRUE;
  }

  int save_in_field(Field *field, bool no_conversions)
  {
    return  value_item->save_in_field(field, no_conversions);
  }

  bool send(Protocol *protocol, String *str)
  {
    return value_item->send(protocol, str);
  }
};

bool agg_item_collations(DTCollation &c, const char *name,
                         Item **items, uint nitems, uint flags, int item_sep);
bool agg_item_collations_for_comparison(DTCollation &c, const char *name,
                                        Item **items, uint nitems, uint flags);
bool agg_item_set_converter(DTCollation &coll, const char *fname,
                            Item **args, uint nargs, uint flags, int item_sep);
bool agg_item_charsets(DTCollation &c, const char *name,
                       Item **items, uint nitems, uint flags, int item_sep);
inline bool
agg_item_charsets_for_string_result(DTCollation &c, const char *name,
                                    Item **items, uint nitems,
                                    int item_sep= 1)
{
  uint flags= MY_COLL_ALLOW_SUPERSET_CONV |
              MY_COLL_ALLOW_COERCIBLE_CONV |
              MY_COLL_ALLOW_NUMERIC_CONV;
  return agg_item_charsets(c, name, items, nitems, flags, item_sep);
}
inline bool
agg_item_charsets_for_comparison(DTCollation &c, const char *name,
                                 Item **items, uint nitems,
                                 int item_sep= 1)
{
  uint flags= MY_COLL_ALLOW_SUPERSET_CONV |
              MY_COLL_ALLOW_COERCIBLE_CONV |
              MY_COLL_DISALLOW_NONE;
  return agg_item_charsets(c, name, items, nitems, flags, item_sep);
}
inline bool
agg_item_charsets_for_string_result_with_comparison(DTCollation &c,
                                                    const char *name,
                                                    Item **items, uint nitems,
                                                    int item_sep= 1)
{
  uint flags= MY_COLL_ALLOW_SUPERSET_CONV |
              MY_COLL_ALLOW_COERCIBLE_CONV |
              MY_COLL_ALLOW_NUMERIC_CONV |
              MY_COLL_DISALLOW_NONE;
  return agg_item_charsets(c, name, items, nitems, flags, item_sep);
}


class Item_num: public Item_basic_constant
{
public:
  Item_num() { collation.set_numeric(); } /* Remove gcc warning */
  virtual Item_num *neg()= 0;
  Item *safe_charset_converter(CHARSET_INFO *tocs);
  bool check_partition_func_processor(uchar *int_arg) { return FALSE;}
};

#define NO_CACHED_FIELD_INDEX ((uint)(-1))

class st_select_lex;
class Item_ident :public Item
{
protected:
  /* 
    We have to store initial values of db_name, table_name and field_name
    to be able to restore them during cleanup() because they can be 
    updated during fix_fields() to values from Field object and life-time 
    of those is shorter than life-time of Item_field.
  */
  const char *orig_db_name;
  const char *orig_table_name;
  const char *orig_field_name;

public:
  Name_resolution_context *context;
  const char *db_name;
  const char *table_name;
  const char *field_name;
  bool alias_name_used; /* true if item was resolved against alias */
  /* 
    Cached value of index for this field in table->field array, used by prep. 
    stmts for speeding up their re-execution. Holds NO_CACHED_FIELD_INDEX 
    if index value is not known.
  */
  uint cached_field_index;
  /*
    Cached pointer to table which contains this field, used for the same reason
    by prep. stmt. too in case then we have not-fully qualified field.
    0 - means no cached value.
  */
  TABLE_LIST *cached_table;
  st_select_lex *depended_from;
  Item_ident(Name_resolution_context *context_arg,
             const char *db_name_arg, const char *table_name_arg,
             const char *field_name_arg);
  Item_ident(THD *thd, Item_ident *item);
  Item_ident(TABLE_LIST *view_arg, const char *field_name_arg);
  const char *full_name() const;
  void cleanup();
  bool remove_dependence_processor(uchar * arg);
  virtual void print(String *str, enum_query_type query_type);
  virtual bool change_context_processor(uchar *cntx)
    { context= (Name_resolution_context *)cntx; return FALSE; }
  friend bool insert_fields(THD *thd, Name_resolution_context *context,
                            const char *db_name,
                            const char *table_name, List_iterator<Item> *it,
                            bool any_privileges);
};


class Item_ident_for_show :public Item
{
public:
  Field *field;
  const char *db_name;
  const char *table_name;

  Item_ident_for_show(Field *par_field, const char *db_arg,
                      const char *table_name_arg)
    :field(par_field), db_name(db_arg), table_name(table_name_arg)
  {}

  enum Type type() const { return FIELD_ITEM; }
  double val_real() { return field->val_real(); }
  longlong val_int() { return field->val_int(); }
  String *val_str(String *str) { return field->val_str(str); }
  my_decimal *val_decimal(my_decimal *dec) { return field->val_decimal(dec); }
  void make_field(Send_field *tmp_field);
  CHARSET_INFO *charset_for_protocol(void) const
  { return field->charset_for_protocol(); }
};


class Item_equal;
class COND_EQUAL;

class Item_field :public Item_ident
{
protected:
  void set_field(Field *field);
public:
  Field *field,*result_field;
  Item_equal *item_equal;
  bool no_const_subst;
  /*
    if any_privileges set to TRUE then here real effective privileges will
    be stored
  */
  uint have_privileges;
  /* field need any privileges (for VIEW creation) */
  bool any_privileges;
  Item_field(Name_resolution_context *context_arg,
             const char *db_arg,const char *table_name_arg,
	     const char *field_name_arg);
  /*
    Constructor needed to process subselect with temporary tables (see Item)
  */
  Item_field(THD *thd, Item_field *item);
  /*
    Constructor used inside setup_wild(), ensures that field, table,
    and database names will live as long as Item_field (this is important
    in prepared statements).
  */
  Item_field(THD *thd, Name_resolution_context *context_arg, Field *field);
  /*
    If this constructor is used, fix_fields() won't work, because
    db_name, table_name and column_name are unknown. It's necessary to call
    reset_field() before fix_fields() for all fields created this way.
  */
  Item_field(Field *field);
  enum Type type() const { return FIELD_ITEM; }
  bool eq(const Item *item, bool binary_cmp) const;
  double val_real();
  longlong val_int();
  my_decimal *val_decimal(my_decimal *);
  String *val_str(String*);
  double val_result();
  longlong val_int_result();
  String *str_result(String* tmp);
  my_decimal *val_decimal_result(my_decimal *);
  bool val_bool_result();
  bool is_null_result();
  bool send(Protocol *protocol, String *str_arg);
  void reset_field(Field *f);
  bool fix_fields(THD *, Item **);
  void make_field(Send_field *tmp_field);
  int save_in_field(Field *field,bool no_conversions);
  void save_org_in_field(Field *field);
  table_map used_tables() const;
  enum Item_result result_type () const
  {
    return field->result_type();
  }
  Item_result cast_to_int_type() const
  {
    return field->cast_to_int_type();
  }
  enum_field_types field_type() const
  {
    return field->type();
  }
  enum_monotonicity_info get_monotonicity_info() const
  {
    return MONOTONIC_STRICT_INCREASING;
  }
  longlong val_int_endpoint(bool left_endp, bool *incl_endp);
  Field *get_tmp_table_field() { return result_field; }
  Field *tmp_table_field(TABLE *t_arg) { return result_field; }
  bool get_date(MYSQL_TIME *ltime,uint fuzzydate);
  bool get_date_result(MYSQL_TIME *ltime,uint fuzzydate);
  bool get_time(MYSQL_TIME *ltime);
  bool is_null() { return field->is_null(); }
  void update_null_value();
  Item *get_tmp_table_item(THD *thd);
  bool collect_item_field_processor(uchar * arg);
  bool find_item_in_field_list_processor(uchar *arg);
  bool register_field_in_read_map(uchar *arg);
  bool check_partition_func_processor(uchar *int_arg) {return FALSE;}
  void cleanup();
  bool result_as_longlong()
  {
    return field->can_be_compared_as_longlong();
  }
  Item_equal *find_item_equal(COND_EQUAL *cond_equal);
  bool subst_argument_checker(uchar **arg);
  Item *equal_fields_propagator(uchar *arg);
  bool set_no_const_sub(uchar *arg);
  Item *replace_equal_field(uchar *arg);
  inline uint32 max_disp_length() { return field->max_display_length(); }
  Item_field *filed_for_view_update() { return this; }
  Item *safe_charset_converter(CHARSET_INFO *tocs);
  int fix_outer_field(THD *thd, Field **field, Item **reference);
  virtual Item *update_value_transformer(uchar *select_arg);
  virtual void print(String *str, enum_query_type query_type);
  bool is_outer_field() const
  {
    DBUG_ASSERT(fixed);
    return field->table->pos_in_table_list->outer_join;
  }
  Field::geometry_type get_geometry_type() const
  {
    DBUG_ASSERT(field_type() == MYSQL_TYPE_GEOMETRY);
    return field->get_geometry_type();
  }
  CHARSET_INFO *charset_for_protocol(void) const
  { return field->charset_for_protocol(); }
  friend class Item_default_value;
  friend class Item_insert_value;
  friend class st_select_lex_unit;
};

class Item_null :public Item_basic_constant
{
public:
  Item_null(char *name_par=0)
  {
    maybe_null= null_value= TRUE;
    max_length= 0;
    name= name_par ? name_par : (char*) "NULL";
    fixed= 1;
    collation.set(&my_charset_bin, DERIVATION_IGNORABLE);
  }
  enum Type type() const { return NULL_ITEM; }
  bool eq(const Item *item, bool binary_cmp) const;
  double val_real();
  longlong val_int();
  String *val_str(String *str);
  my_decimal *val_decimal(my_decimal *);
  int save_in_field(Field *field, bool no_conversions);
  int save_safe_in_field(Field *field);
  bool send(Protocol *protocol, String *str);
  enum Item_result result_type () const { return STRING_RESULT; }
  enum_field_types field_type() const   { return MYSQL_TYPE_NULL; }
  bool basic_const_item() const { return 1; }
  Item *clone_item() { return new Item_null(name); }
  bool is_null() { return 1; }

  virtual inline void print(String *str, enum_query_type query_type)
  {
    str->append(STRING_WITH_LEN("NULL"));
  }

  Item *safe_charset_converter(CHARSET_INFO *tocs);
  bool check_partition_func_processor(uchar *int_arg) {return FALSE;}
};

class Item_null_result :public Item_null
{
public:
  Field *result_field;
  Item_null_result() : Item_null(), result_field(0) {}
  bool is_result_field() { return result_field != 0; }
  void save_in_result_field(bool no_conversions)
  {
    save_in_field(result_field, no_conversions);
  }
  bool check_partition_func_processor(uchar *int_arg) {return TRUE;}
};  

/* Item represents one placeholder ('?') of prepared statement */

class Item_param :public Item,
                  private Settable_routine_parameter
{
  char cnvbuf[MAX_FIELD_WIDTH];
  String cnvstr;
  Item *cnvitem;

public:
  enum enum_item_param_state
  {
    NO_VALUE, NULL_VALUE, INT_VALUE, REAL_VALUE,
    STRING_VALUE, TIME_VALUE, LONG_DATA_VALUE,
    DECIMAL_VALUE
  } state;

  /*
    A buffer for string and long data values. Historically all allocated
    values returned from val_str() were treated as eligible to
    modification. I. e. in some cases Item_func_concat can append it's
    second argument to return value of the first one. Because of that we
    can't return the original buffer holding string data from val_str(),
    and have to have one buffer for data and another just pointing to
    the data. This is the latter one and it's returned from val_str().
    Can not be declared inside the union as it's not a POD type.
  */
  String str_value_ptr;
  my_decimal decimal_value;
  union
  {
    longlong integer;
    double   real;
    /*
      Character sets conversion info for string values.
      Character sets of client and connection defined at bind time are used
      for all conversions, even if one of them is later changed (i.e.
      between subsequent calls to mysql_stmt_execute).
    */
    struct CONVERSION_INFO
    {
      CHARSET_INFO *character_set_client;
      CHARSET_INFO *character_set_of_placeholder;
      /*
        This points at character set of connection if conversion
        to it is required (i. e. if placeholder typecode is not BLOB).
        Otherwise it's equal to character_set_client (to simplify
        check in convert_str_value()).
      */
      CHARSET_INFO *final_character_set_of_str_value;
    } cs_info;
    MYSQL_TIME     time;
  } value;

  /* Cached values for virtual methods to save us one switch.  */
  enum Item_result item_result_type;
  enum Type item_type;

  /*
    Used when this item is used in a temporary table.
    This is NOT placeholder metadata sent to client, as this value
    is assigned after sending metadata (in setup_one_conversion_function).
    For example in case of 'SELECT ?' you'll get MYSQL_TYPE_STRING both
    in result set and placeholders metadata, no matter what type you will
    supply for this placeholder in mysql_stmt_execute.
  */
  enum enum_field_types param_type;
  /*
    Offset of placeholder inside statement text. Used to create
    no-placeholders version of this statement for the binary log.
  */
  uint pos_in_query;

  Item_param(uint pos_in_query_arg);

  enum Item_result result_type () const { return item_result_type; }
  enum Type type() const { return item_type; }
  enum_field_types field_type() const { return param_type; }

  double val_real();
  longlong val_int();
  my_decimal *val_decimal(my_decimal*);
  String *val_str(String*);
  bool get_time(MYSQL_TIME *tm);
  bool get_date(MYSQL_TIME *tm, uint fuzzydate);
  int  save_in_field(Field *field, bool no_conversions);

  void set_null();
  void set_int(longlong i, uint32 max_length_arg);
  void set_double(double i);
  void set_decimal(const char *str, ulong length);
  void set_decimal(const my_decimal *dv);
  bool set_str(const char *str, ulong length);
  bool set_longdata(const char *str, ulong length);
  void set_time(MYSQL_TIME *tm, timestamp_type type, uint32 max_length_arg);
  bool set_from_user_var(THD *thd, const user_var_entry *entry);
  void reset();
  /*
    Assign placeholder value from bind data.
    Note, that 'len' has different semantics in embedded library (as we
    don't need to check that packet is not broken there). See
    sql_prepare.cc for details.
  */
  void (*set_param_func)(Item_param *param, uchar **pos, ulong len);

  const String *query_val_str(THD *thd, String *str) const;

  bool convert_str_value(THD *thd);

  /*
    If value for parameter was not set we treat it as non-const
    so noone will use parameters value in fix_fields still
    parameter is constant during execution.
  */
  virtual table_map used_tables() const
  { return state != NO_VALUE ? (table_map)0 : PARAM_TABLE_BIT; }
  virtual void print(String *str, enum_query_type query_type);
  bool is_null()
  { DBUG_ASSERT(state != NO_VALUE); return state == NULL_VALUE; }
  bool basic_const_item() const;
  /*
    This method is used to make a copy of a basic constant item when
    propagating constants in the optimizer. The reason to create a new
    item and not use the existing one is not precisely known (2005/04/16).
    Probably we are trying to preserve tree structure of items, in other
    words, avoid pointing at one item from two different nodes of the tree.
    Return a new basic constant item if parameter value is a basic
    constant, assert otherwise. This method is called only if
    basic_const_item returned TRUE.
  */
  Item *safe_charset_converter(CHARSET_INFO *tocs);
  Item *clone_item();
  /*
    Implement by-value equality evaluation if parameter value
    is set and is a basic constant (integer, real or string).
    Otherwise return FALSE.
  */
  bool eq(const Item *item, bool binary_cmp) const;
  /** Item is a argument to a limit clause. */
  bool limit_clause_param;
  void set_param_type_and_swap_value(Item_param *from);

private:
  virtual inline Settable_routine_parameter *
    get_settable_routine_parameter()
  {
    return this;
  }

  virtual bool set_value(THD *thd, sp_rcontext *ctx, Item **it);

  virtual void set_out_param_info(Send_field *info);

public:
  virtual const Send_field *get_out_param_info() const;

  virtual void make_field(Send_field *field);

private:
  Send_field *m_out_param_info;
};


class Item_int :public Item_num
{
public:
  longlong value;
  Item_int(int32 i,uint length= MY_INT32_NUM_DECIMAL_DIGITS)
    :value((longlong) i)
    { max_length=length; fixed= 1; }
  Item_int(longlong i,uint length= MY_INT64_NUM_DECIMAL_DIGITS)
    :value(i)
    { max_length=length; fixed= 1; }
  Item_int(ulonglong i, uint length= MY_INT64_NUM_DECIMAL_DIGITS)
    :value((longlong)i)
    { max_length=length; fixed= 1; unsigned_flag= 1; }
  Item_int(const char *str_arg,longlong i,uint length) :value(i)
    { max_length=length; name=(char*) str_arg; fixed= 1; }
  Item_int(const char *str_arg, uint length=64);
  enum Type type() const { return INT_ITEM; }
  enum Item_result result_type () const { return INT_RESULT; }
  enum_field_types field_type() const { return MYSQL_TYPE_LONGLONG; }
  longlong val_int() { DBUG_ASSERT(fixed == 1); return value; }
  double val_real() { DBUG_ASSERT(fixed == 1); return (double) value; }
  my_decimal *val_decimal(my_decimal *);
  String *val_str(String*);
  int save_in_field(Field *field, bool no_conversions);
  bool basic_const_item() const { return 1; }
  Item *clone_item() { return new Item_int(name,value,max_length); }
  virtual void print(String *str, enum_query_type query_type);
  Item_num *neg() { value= -value; return this; }
  uint decimal_precision() const
  { return (uint)(max_length - test(value < 0)); }
  bool eq(const Item *, bool binary_cmp) const;
  bool check_partition_func_processor(uchar *bool_arg) { return FALSE;}
};


class Item_uint :public Item_int
{
public:
  Item_uint(const char *str_arg, uint length);
  Item_uint(ulonglong i) :Item_int((ulonglong) i, 10) {}
  Item_uint(const char *str_arg, longlong i, uint length);
  double val_real()
    { DBUG_ASSERT(fixed == 1); return ulonglong2double((ulonglong)value); }
  String *val_str(String*);
  Item *clone_item() { return new Item_uint(name, value, max_length); }
  int save_in_field(Field *field, bool no_conversions);
  virtual void print(String *str, enum_query_type query_type);
  Item_num *neg ();
  uint decimal_precision() const { return max_length; }
  bool check_partition_func_processor(uchar *bool_arg) { return FALSE;}
};


/* decimal (fixed point) constant */
class Item_decimal :public Item_num
{
protected:
  my_decimal decimal_value;
public:
  Item_decimal(const char *str_arg, uint length, CHARSET_INFO *charset);
  Item_decimal(const char *str, const my_decimal *val_arg,
               uint decimal_par, uint length);
  Item_decimal(my_decimal *value_par);
  Item_decimal(longlong val, bool unsig);
  Item_decimal(double val, int precision, int scale);
  Item_decimal(const uchar *bin, int precision, int scale);

  enum Type type() const { return DECIMAL_ITEM; }
  enum Item_result result_type () const { return DECIMAL_RESULT; }
  enum_field_types field_type() const { return MYSQL_TYPE_NEWDECIMAL; }
  longlong val_int();
  double val_real();
  String *val_str(String*);
  my_decimal *val_decimal(my_decimal *val) { return &decimal_value; }
  int save_in_field(Field *field, bool no_conversions);
  bool basic_const_item() const { return 1; }
  Item *clone_item()
  {
    return new Item_decimal(name, &decimal_value, decimals, max_length);
  }
  virtual void print(String *str, enum_query_type query_type);
  Item_num *neg()
  {
    my_decimal_neg(&decimal_value);
    unsigned_flag= !decimal_value.sign();
    return this;
  }
  uint decimal_precision() const { return decimal_value.precision(); }
  bool eq(const Item *, bool binary_cmp) const;
  void set_decimal_value(my_decimal *value_par);
  bool check_partition_func_processor(uchar *bool_arg) { return FALSE;}
};


class Item_float :public Item_num
{
  char *presentation;
public:
  double value;
  // Item_real() :value(0) {}
  Item_float(const char *str_arg, uint length);
  Item_float(const char *str,double val_arg,uint decimal_par,uint length)
    :value(val_arg)
  {
    presentation= name=(char*) str;
    decimals=(uint8) decimal_par;
    max_length=length;
    fixed= 1;
  }
  Item_float(double value_par, uint decimal_par) :presentation(0), value(value_par)
  {
    decimals= (uint8) decimal_par;
    fixed= 1;
  }
  int save_in_field(Field *field, bool no_conversions);
  enum Type type() const { return REAL_ITEM; }
  enum_field_types field_type() const { return MYSQL_TYPE_DOUBLE; }
  double val_real() { DBUG_ASSERT(fixed == 1); return value; }
  longlong val_int()
  {
    DBUG_ASSERT(fixed == 1);
    if (value <= (double) LONGLONG_MIN)
    {
       return LONGLONG_MIN;
    }
    else if (value >= (double) (ulonglong) LONGLONG_MAX)
    {
      return LONGLONG_MAX;
    }
    return (longlong) rint(value);
  }
  String *val_str(String*);
  my_decimal *val_decimal(my_decimal *);
  bool basic_const_item() const { return 1; }
  Item *clone_item()
  { return new Item_float(name, value, decimals, max_length); }
  Item_num *neg() { value= -value; return this; }
  virtual void print(String *str, enum_query_type query_type);
  bool eq(const Item *, bool binary_cmp) const;
};


class Item_static_float_func :public Item_float
{
  const char *func_name;
public:
  Item_static_float_func(const char *str, double val_arg, uint decimal_par,
                        uint length)
    :Item_float(NullS, val_arg, decimal_par, length), func_name(str)
  {}

  virtual inline void print(String *str, enum_query_type query_type)
  {
    str->append(func_name);
  }

  Item *safe_charset_converter(CHARSET_INFO *tocs);
};


class Item_string :public Item_basic_constant
{
public:
  Item_string(const char *str,uint length,
              CHARSET_INFO *cs, Derivation dv= DERIVATION_COERCIBLE,
              uint repertoire= MY_REPERTOIRE_UNICODE30)
    : m_cs_specified(FALSE)
  {
    str_value.set_or_copy_aligned(str, length, cs);
    collation.set(cs, dv, repertoire);
    /*
      We have to have a different max_length than 'length' here to
      ensure that we get the right length if we do use the item
      to create a new table. In this case max_length must be the maximum
      number of chars for a string of this type because we in Create_field::
      divide the max_length with mbmaxlen).
    */
    max_length= str_value.numchars()*cs->mbmaxlen;
    set_name(str, length, cs);
    decimals=NOT_FIXED_DEC;
    // it is constant => can be used without fix_fields (and frequently used)
    fixed= 1;
  }
  /* Just create an item and do not fill string representation */
  Item_string(CHARSET_INFO *cs, Derivation dv= DERIVATION_COERCIBLE)
    : m_cs_specified(FALSE)
  {
    collation.set(cs, dv);
    max_length= 0;
    set_name(NULL, 0, cs);
    decimals= NOT_FIXED_DEC;
    fixed= 1;
  }
  Item_string(const char *name_par, const char *str, uint length,
              CHARSET_INFO *cs, Derivation dv= DERIVATION_COERCIBLE,
              uint repertoire= MY_REPERTOIRE_UNICODE30)
    : m_cs_specified(FALSE)
  {
    str_value.set_or_copy_aligned(str, length, cs);
    collation.set(cs, dv, repertoire);
    max_length= str_value.numchars()*cs->mbmaxlen;
    set_name(name_par, 0, cs);
    decimals=NOT_FIXED_DEC;
    // it is constant => can be used without fix_fields (and frequently used)
    fixed= 1;
  }
  /*
    This is used in stored procedures to avoid memory leaks and
    does a deep copy of its argument.
  */
  void set_str_with_copy(const char *str_arg, uint length_arg)
  {
    str_value.copy(str_arg, length_arg, collation.collation);
    max_length= str_value.numchars() * collation.collation->mbmaxlen;
  }
  void set_repertoire_from_value()
  {
    collation.repertoire= my_string_repertoire(str_value.charset(),
                                               str_value.ptr(),
                                               str_value.length());
  }
  enum Type type() const { return STRING_ITEM; }
  double val_real();
  longlong val_int();
  String *val_str(String*)
  {
    DBUG_ASSERT(fixed == 1);
    return (String*) &str_value;
  }
  my_decimal *val_decimal(my_decimal *);
  int save_in_field(Field *field, bool no_conversions);
  enum Item_result result_type () const { return STRING_RESULT; }
  enum_field_types field_type() const { return MYSQL_TYPE_VARCHAR; }
  bool basic_const_item() const { return 1; }
  bool eq(const Item *item, bool binary_cmp) const;
  Item *clone_item() 
  {
    return new Item_string(name, str_value.ptr(), 
    			   str_value.length(), collation.collation);
  }
  Item *safe_charset_converter(CHARSET_INFO *tocs);
  inline void append(char *str, uint length)
  {
    str_value.append(str, length);
    max_length= str_value.numchars() * collation.collation->mbmaxlen;
  }
  virtual void print(String *str, enum_query_type query_type);
  bool check_partition_func_processor(uchar *int_arg) {return FALSE;}

  /**
    Return TRUE if character-set-introducer was explicitly specified in the
    original query for this item (text literal).

    This operation is to be called from Item_string::print(). The idea is
    that when a query is generated (re-constructed) from the Item-tree,
    character-set-introducers should appear only for those literals, where
    they were explicitly specified by the user. Otherwise, that may lead to
    loss collation information (character set introducers implies default
    collation for the literal).

    Basically, that makes sense only for views and hopefully will be gone
    one day when we start using original query as a view definition.

    @return This operation returns the value of m_cs_specified attribute.
      @retval TRUE if character set introducer was explicitly specified in
      the original query.
      @retval FALSE otherwise.
  */
  inline bool is_cs_specified() const
  {
    return m_cs_specified;
  }

  /**
    Set the value of m_cs_specified attribute.

    m_cs_specified attribute shows whether character-set-introducer was
    explicitly specified in the original query for this text literal or
    not. The attribute makes sense (is used) only for views.

    This operation is to be called from the parser during parsing an input
    query.
  */
  inline void set_cs_specified(bool cs_specified)
  {
    m_cs_specified= cs_specified;
  }

private:
  bool m_cs_specified;
};


longlong 
longlong_from_string_with_check (CHARSET_INFO *cs, const char *cptr, char *end);
double 
double_from_string_with_check (CHARSET_INFO *cs, const char *cptr, char *end);

class Item_static_string_func :public Item_string
{
  const char *func_name;
public:
  Item_static_string_func(const char *name_par, const char *str, uint length,
                          CHARSET_INFO *cs,
                          Derivation dv= DERIVATION_COERCIBLE)
    :Item_string(NullS, str, length, cs, dv), func_name(name_par)
  {}
  Item *safe_charset_converter(CHARSET_INFO *tocs);

  virtual inline void print(String *str, enum_query_type query_type)
  {
    str->append(func_name);
  }

  bool check_partition_func_processor(uchar *int_arg) {return TRUE;}
};


/* for show tables */
class Item_partition_func_safe_string: public Item_string
{
public:
  Item_partition_func_safe_string(const char *name, uint length,
                                  CHARSET_INFO *cs= NULL):
    Item_string(name, length, cs)
  {}
};


class Item_return_date_time :public Item_partition_func_safe_string
{
  enum_field_types date_time_field_type;
public:
  Item_return_date_time(const char *name_arg, enum_field_types field_type_arg)
    :Item_partition_func_safe_string(name_arg, 0, &my_charset_bin),
     date_time_field_type(field_type_arg)
  { }
  enum_field_types field_type() const { return date_time_field_type; }
};


class Item_blob :public Item_partition_func_safe_string
{
public:
  Item_blob(const char *name, uint length) :
    Item_partition_func_safe_string(name, length, &my_charset_bin)
  { max_length= length; }
  enum Type type() const { return TYPE_HOLDER; }
  enum_field_types field_type() const { return MYSQL_TYPE_BLOB; }
};


/**
  Item_empty_string -- is a utility class to put an item into List<Item>
  which is then used in protocol.send_result_set_metadata() when sending SHOW output to
  the client.
*/

class Item_empty_string :public Item_partition_func_safe_string
{
public:
  Item_empty_string(const char *header,uint length, CHARSET_INFO *cs= NULL) :
    Item_partition_func_safe_string("",0, cs ? cs : &my_charset_utf8_general_ci)
    { name=(char*) header; max_length= length * collation.collation->mbmaxlen; }
  void make_field(Send_field *field);
};


class Item_return_int :public Item_int
{
  enum_field_types int_field_type;
public:
  Item_return_int(const char *name_arg, uint length,
		  enum_field_types field_type_arg, longlong value= 0)
    :Item_int(name_arg, value, length), int_field_type(field_type_arg)
  {
    unsigned_flag=1;
  }
  enum_field_types field_type() const { return int_field_type; }
};


class Item_hex_string: public Item_basic_constant
{
public:
  Item_hex_string();
  Item_hex_string(const char *str,uint str_length);
  enum Type type() const { return VARBIN_ITEM; }
  double val_real()
  { 
    DBUG_ASSERT(fixed == 1); 
    return (double) (ulonglong) Item_hex_string::val_int();
  }
  longlong val_int();
  bool basic_const_item() const { return 1; }
  String *val_str(String*) { DBUG_ASSERT(fixed == 1); return &str_value; }
  my_decimal *val_decimal(my_decimal *);
  int save_in_field(Field *field, bool no_conversions);
  enum Item_result result_type () const { return STRING_RESULT; }
  enum Item_result cast_to_int_type() const { return INT_RESULT; }
  enum_field_types field_type() const { return MYSQL_TYPE_VARCHAR; }
  virtual void print(String *str, enum_query_type query_type);
  bool eq(const Item *item, bool binary_cmp) const;
  virtual Item *safe_charset_converter(CHARSET_INFO *tocs);
  bool check_partition_func_processor(uchar *int_arg) {return FALSE;}
private:
  void hex_string_init(const char *str, uint str_length);
};


class Item_bin_string: public Item_hex_string
{
public:
  Item_bin_string(const char *str,uint str_length);
};

class Item_result_field :public Item	/* Item with result field */
{
public:
  Field *result_field;				/* Save result here */
  Item_result_field() :result_field(0) {}
  // Constructor used for Item_sum/Item_cond_and/or (see Item comment)
  Item_result_field(THD *thd, Item_result_field *item):
    Item(thd, item), result_field(item->result_field)
  {}
  ~Item_result_field() {}			/* Required with gcc 2.95 */
  Field *get_tmp_table_field() { return result_field; }
  Field *tmp_table_field(TABLE *t_arg) { return result_field; }
  table_map used_tables() const { return 1; }
  virtual void fix_length_and_dec()=0;
  void set_result_field(Field *field) { result_field= field; }
  bool is_result_field() { return 1; }
  void save_in_result_field(bool no_conversions)
  {
    save_in_field(result_field, no_conversions);
  }
  void cleanup();
  /*
    This method is used for debug purposes to print the name of an
    item to the debug log. The second use of this method is as
    a helper function of print() and error messages, where it is
    applicable. To suit both goals it should return a meaningful,
    distinguishable and sintactically correct string. This method
    should not be used for runtime type identification, use enum
    {Sum}Functype and Item_func::functype()/Item_sum::sum_func()
    instead.
    Added here, to the parent class of both Item_func and Item_sum_func.

    NOTE: for Items inherited from Item_sum, func_name() return part of
    function name till first argument (including '(') to make difference in
    names for functions with 'distinct' clause and without 'distinct' and
    also to make printing of items inherited from Item_sum uniform.
  */
  virtual const char *func_name() const= 0;
};


class Item_ref :public Item_ident
{
protected:
  void set_properties();
public:
  enum Ref_Type { REF, DIRECT_REF, VIEW_REF, OUTER_REF, AGGREGATE_REF };
  Field *result_field;			 /* Save result here */
  Item **ref;
  Item_ref(Name_resolution_context *context_arg,
           const char *db_arg, const char *table_name_arg,
           const char *field_name_arg)
    :Item_ident(context_arg, db_arg, table_name_arg, field_name_arg),
     result_field(0), ref(0) {}
  /*
    This constructor is used in two scenarios:
    A) *item = NULL
      No initialization is performed, fix_fields() call will be necessary.
      
    B) *item points to an Item this Item_ref will refer to. This is 
      used for GROUP BY. fix_fields() will not be called in this case,
      so we call set_properties to make this item "fixed". set_properties
      performs a subset of action Item_ref::fix_fields does, and this subset
      is enough for Item_ref's used in GROUP BY.
    
    TODO we probably fix a superset of problems like in BUG#6658. Check this 
         with Bar, and if we have a more broader set of problems like this.
  */
  Item_ref(Name_resolution_context *context_arg, Item **item,
           const char *table_name_arg, const char *field_name_arg,
           bool alias_name_used_arg= FALSE);
  Item_ref(TABLE_LIST *view_arg, Item **item,
           const char *field_name_arg, bool alias_name_used_arg= FALSE);

  /* Constructor need to process subselect with temporary tables (see Item) */
  Item_ref(THD *thd, Item_ref *item)
    :Item_ident(thd, item), result_field(item->result_field), ref(item->ref) {}
  enum Type type() const		{ return REF_ITEM; }
  bool eq(const Item *item, bool binary_cmp) const
  { 
    Item *it= ((Item *) item)->real_item();
    return ref && (*ref)->eq(it, binary_cmp);
  }
  double val_real();
  longlong val_int();
  my_decimal *val_decimal(my_decimal *);
  bool val_bool();
  String *val_str(String* tmp);
  bool is_null();
  bool get_date(MYSQL_TIME *ltime,uint fuzzydate);
  double val_result();
  longlong val_int_result();
  String *str_result(String* tmp);
  my_decimal *val_decimal_result(my_decimal *);
  bool val_bool_result();
  bool is_null_result();
  bool send(Protocol *prot, String *tmp);
  void make_field(Send_field *field);
  bool fix_fields(THD *, Item **);
  int save_in_field(Field *field, bool no_conversions);
  void save_org_in_field(Field *field);
  enum Item_result result_type () const { return (*ref)->result_type(); }
  enum_field_types field_type() const   { return (*ref)->field_type(); }
  Field *get_tmp_table_field()
  { return result_field ? result_field : (*ref)->get_tmp_table_field(); }
  Item *get_tmp_table_item(THD *thd);
  bool const_item() const
  {
    return (*ref)->const_item() && (used_tables() == 0);
  }
  table_map used_tables() const		
  {
    return depended_from ? OUTER_REF_TABLE_BIT : (*ref)->used_tables(); 
  }
  void update_used_tables() 
  { 
    if (!depended_from) 
      (*ref)->update_used_tables(); 
  }
  table_map not_null_tables() const { return (*ref)->not_null_tables(); }
  void set_result_field(Field *field)	{ result_field= field; }
  bool is_result_field() { return 1; }
  void save_in_result_field(bool no_conversions)
  {
    (*ref)->save_in_field(result_field, no_conversions);
  }
  Item *real_item()
  {
    return ref ? (*ref)->real_item() : this;
  }
  bool walk(Item_processor processor, bool walk_subquery, uchar *arg)
  {
    return (*ref)->walk(processor, walk_subquery, arg) ||
           (this->*processor)(arg);
  }
  virtual void print(String *str, enum_query_type query_type);
  bool result_as_longlong()
  {
    return (*ref)->result_as_longlong();
  }
  void cleanup();
  Item_field *filed_for_view_update()
    { return (*ref)->filed_for_view_update(); }
  virtual Ref_Type ref_type() { return REF; }

  // Row emulation: forwarding of ROW-related calls to ref
  uint cols()
  {
    return ref && result_type() == ROW_RESULT ? (*ref)->cols() : 1;
  }
  Item* element_index(uint i)
  {
    return ref && result_type() == ROW_RESULT ? (*ref)->element_index(i) : this;
  }
  Item** addr(uint i)
  {
    return ref && result_type() == ROW_RESULT ? (*ref)->addr(i) : 0;
  }
  bool check_cols(uint c)
  {
    return ref && result_type() == ROW_RESULT ? (*ref)->check_cols(c) 
                                              : Item::check_cols(c);
  }
  bool null_inside()
  {
    return ref && result_type() == ROW_RESULT ? (*ref)->null_inside() : 0;
  }
  void bring_value()
  { 
    if (ref && result_type() == ROW_RESULT)
      (*ref)->bring_value();
  }
  bool get_time(MYSQL_TIME *ltime)
  {
    DBUG_ASSERT(fixed);
    return (*ref)->get_time(ltime);
  }
  virtual bool basic_const_item() const { return ref && (*ref)->basic_const_item(); }
  bool is_outer_field() const
  {
    DBUG_ASSERT(fixed);
    DBUG_ASSERT(ref);
    return (*ref)->is_outer_field();
  }

  /**
    Checks if the item tree that ref points to contains a subquery.
  */
  virtual bool has_subquery() const 
  { 
    return (*ref)->has_subquery();
  }
};


/*
  The same as Item_ref, but get value from val_* family of method to get
  value of item on which it referred instead of result* family.
*/
class Item_direct_ref :public Item_ref
{
public:
  Item_direct_ref(Name_resolution_context *context_arg, Item **item,
                  const char *table_name_arg,
                  const char *field_name_arg,
                  bool alias_name_used_arg= FALSE)
    :Item_ref(context_arg, item, table_name_arg,
              field_name_arg, alias_name_used_arg)
  {}
  /* Constructor need to process subselect with temporary tables (see Item) */
  Item_direct_ref(THD *thd, Item_direct_ref *item) : Item_ref(thd, item) {}
  Item_direct_ref(TABLE_LIST *view_arg, Item **item,
                  const char *field_name_arg,
                  bool alias_name_used_arg= FALSE)
    :Item_ref(view_arg, item, field_name_arg,
              alias_name_used_arg)
  {}

  double val_real();
  longlong val_int();
  String *val_str(String* tmp);
  my_decimal *val_decimal(my_decimal *);
  bool val_bool();
  bool is_null();
  bool get_date(MYSQL_TIME *ltime,uint fuzzydate);
  virtual Ref_Type ref_type() { return DIRECT_REF; }
};

/*
  Class for view fields, the same as Item_direct_ref, but call fix_fields
  of reference if it is not called yet
*/
class Item_direct_view_ref :public Item_direct_ref
{
public:
  Item_direct_view_ref(Name_resolution_context *context_arg, Item **item,
                  const char *table_name_arg,
                  const char *field_name_arg)
    :Item_direct_ref(context_arg, item, table_name_arg, field_name_arg) {}
  /* Constructor need to process subselect with temporary tables (see Item) */
  Item_direct_view_ref(THD *thd, Item_direct_ref *item)
    :Item_direct_ref(thd, item) {}
  Item_direct_view_ref(TABLE_LIST *view_arg, Item **item,
                       const char *field_name_arg)
    :Item_direct_ref(view_arg, item, field_name_arg)
  {}

  bool fix_fields(THD *, Item **);
  bool eq(const Item *item, bool binary_cmp) const;
  Item *get_tmp_table_item(THD *thd)
  {
    Item *item= Item_ref::get_tmp_table_item(thd);
    item->name= name;
    return item;
  }
  virtual Ref_Type ref_type() { return VIEW_REF; }
};


/*
  Class for outer fields.
  An object of this class is created when the select where the outer field was
  resolved is a grouping one. After it has been fixed the ref field will point
  to either an Item_ref or an Item_direct_ref object which will be used to
  access the field.
  The ref field may also point to an Item_field instance.
  See also comments for the fix_inner_refs() and the
  Item_field::fix_outer_field() functions.
*/

class Item_sum;
class Item_outer_ref :public Item_direct_ref
{
public:
  Item *outer_ref;
  /* The aggregate function under which this outer ref is used, if any. */
  Item_sum *in_sum_func;
  /*
    TRUE <=> that the outer_ref is already present in the select list
    of the outer select.
  */
  bool found_in_select_list;
  Item_outer_ref(Name_resolution_context *context_arg,
                 Item_field *outer_field_arg)
    :Item_direct_ref(context_arg, 0, outer_field_arg->table_name,
                     outer_field_arg->field_name),
    outer_ref(outer_field_arg), in_sum_func(0),
    found_in_select_list(0)
  {
    ref= &outer_ref;
    set_properties();
    fixed= 0;
  }
  Item_outer_ref(Name_resolution_context *context_arg, Item **item,
                 const char *table_name_arg, const char *field_name_arg,
                 bool alias_name_used_arg)
    :Item_direct_ref(context_arg, item, table_name_arg, field_name_arg,
                     alias_name_used_arg),
    outer_ref(0), in_sum_func(0), found_in_select_list(1)
  {}
  void save_in_result_field(bool no_conversions)
  {
    outer_ref->save_org_in_field(result_field);
  }
  bool fix_fields(THD *, Item **);
  table_map used_tables() const
  {
    return (*ref)->const_item() ? 0 : OUTER_REF_TABLE_BIT;
  }
  table_map not_null_tables() const { return 0; }

  virtual Ref_Type ref_type() { return OUTER_REF; }
};


class Item_in_subselect;


/*
  An object of this class:
   - Converts val_XXX() calls to ref->val_XXX_result() calls, like Item_ref.
   - Sets owner->was_null=TRUE if it has returned a NULL value from any
     val_XXX() function. This allows to inject an Item_ref_null_helper
     object into subquery and then check if the subquery has produced a row
     with NULL value.
*/

class Item_ref_null_helper: public Item_ref
{
protected:
  Item_in_subselect* owner;
public:
  Item_ref_null_helper(Name_resolution_context *context_arg,
                       Item_in_subselect* master, Item **item,
		       const char *table_name_arg, const char *field_name_arg)
    :Item_ref(context_arg, item, table_name_arg, field_name_arg),
     owner(master) {}
  double val_real();
  longlong val_int();
  String* val_str(String* s);
  my_decimal *val_decimal(my_decimal *);
  bool val_bool();
  bool get_date(MYSQL_TIME *ltime, uint fuzzydate);
  virtual void print(String *str, enum_query_type query_type);
  /*
    we add RAND_TABLE_BIT to prevent moving this item from HAVING to WHERE
  */
  table_map used_tables() const
  {
    return (depended_from ?
            OUTER_REF_TABLE_BIT :
            (*ref)->used_tables() | RAND_TABLE_BIT);
  }
};

/*
  The following class is used to optimize comparing of date and bigint columns
  We need to save the original item ('ref') to be able to call
  ref->save_in_field(). This is used to create index search keys.
  
  An instance of Item_int_with_ref may have signed or unsigned integer value.
  
*/

class Item_int_with_ref :public Item_int
{
  Item *ref;
public:
  Item_int_with_ref(longlong i, Item *ref_arg, my_bool unsigned_arg) :
    Item_int(i), ref(ref_arg)
  {
    unsigned_flag= unsigned_arg;
  }
  int save_in_field(Field *field, bool no_conversions)
  {
    return ref->save_in_field(field, no_conversions);
  }
  Item *clone_item();
  virtual Item *real_item() { return ref; }
};

#ifdef MYSQL_SERVER
#include "gstream.h"
#include "spatial.h"
#include "item_sum.h"
#include "item_func.h"
#include "item_row.h"
#include "item_cmpfunc.h"
#include "item_strfunc.h"
#include "item_geofunc.h"
#include "item_timefunc.h"
#include "item_subselect.h"
#include "item_xmlfunc.h"
#include "item_create.h"
#endif

/**
  Base class to implement typed value caching Item classes

  Item_copy_ classes are very similar to the corresponding Item_
  classes (e.g. Item_copy_int is similar to Item_int) but they add
  the following additional functionality to Item_ :
    1. Nullability
    2. Possibility to store the value not only on instantiation time,
       but also later.
  Item_copy_ classes are a functionality subset of Item_cache_ 
  classes, as e.g. they don't support comparisons with the original Item
  as Item_cache_ classes do.
  Item_copy_ classes are used in GROUP BY calculation.
  TODO: Item_copy should be made an abstract interface and Item_copy_
  classes should inherit both the respective Item_ class and the interface.
  Ideally we should drop Item_copy_ classes altogether and merge 
  their functionality to Item_cache_ (and these should be made to inherit
  from Item_).
*/

class Item_copy :public Item
{
protected:  

  /**
    Stores the type of the resulting field that would be used to store the data
    in the cache. This is to avoid calls to the original item.
  */
  enum enum_field_types cached_field_type;

  /** The original item that is copied */
  Item *item;

  /**
    Stores the result type of the original item, so it can be returned
    without calling the original item's method
  */
  Item_result cached_result_type;

  /**
    Constructor of the Item_copy class

    stores metadata information about the original class as well as a 
    pointer to it.
  */
  Item_copy(Item *i)
  {
    item= i;
    null_value=maybe_null=item->maybe_null;
    decimals=item->decimals;
    max_length=item->max_length;
    name=item->name;
    cached_field_type= item->field_type();
    cached_result_type= item->result_type();
    unsigned_flag= item->unsigned_flag;
    fixed= item->fixed;
    collation.set(item->collation);
  }

public:
  /** 
    Factory method to create the appropriate subclass dependent on the type of 
    the original item.

    @param item      the original item.
  */  
  static Item_copy *create (Item *item);

  /** 
    Update the cache with the value of the original item
   
    This is the method that updates the cached value.
    It must be explicitly called by the user of this class to store the value 
    of the orginal item in the cache.
  */  
  virtual void copy() = 0;

  Item *get_item() { return item; }
  /** All of the subclasses should have the same type tag */
  enum Type type() const { return COPY_STR_ITEM; }
  enum_field_types field_type() const { return cached_field_type; }
  enum Item_result result_type () const { return cached_result_type; }

  void make_field(Send_field *field) { item->make_field(field); }
  table_map used_tables() const { return (table_map) 1L; }
  bool const_item() const { return 0; }
  bool is_null() { return null_value; }

  /*  
    Override the methods below as pure virtual to make sure all the 
    sub-classes implement them.
  */  

  virtual String *val_str(String*) = 0;
  virtual my_decimal *val_decimal(my_decimal *) = 0;
  virtual double val_real() = 0;
  virtual longlong val_int() = 0;
  virtual int save_in_field(Field *field, bool no_conversions) = 0;
};

/**
 Implementation of a string cache.
 
 Uses Item::str_value for storage
*/ 
class Item_copy_string : public Item_copy
{
public:
  Item_copy_string (Item *item) : Item_copy(item) {}

  String *val_str(String*);
  my_decimal *val_decimal(my_decimal *);
  double val_real();
  longlong val_int();
  void copy();
  int save_in_field(Field *field, bool no_conversions);
};


class Item_copy_int : public Item_copy
{
protected:  
  longlong cached_value; 
public:
  Item_copy_int (Item *i) : Item_copy(i) {}
  int save_in_field(Field *field, bool no_conversions);

  virtual String *val_str(String*);
  virtual my_decimal *val_decimal(my_decimal *);
  virtual double val_real()
  {
    return null_value ? 0.0 : (double) cached_value;
  }
  virtual longlong val_int()
  {
    return null_value ? LL(0) : cached_value;
  }
  virtual void copy();
};


class Item_copy_uint : public Item_copy_int
{
public:
  Item_copy_uint (Item *item) : Item_copy_int(item) 
  {
    unsigned_flag= 1;
  }

  String *val_str(String*);
  double val_real()
  {
    return null_value ? 0.0 : (double) (ulonglong) cached_value;
  }
};


class Item_copy_float : public Item_copy
{
protected:  
  double cached_value; 
public:
  Item_copy_float (Item *i) : Item_copy(i) {}
  int save_in_field(Field *field, bool no_conversions);

  String *val_str(String*);
  my_decimal *val_decimal(my_decimal *);
  double val_real()
  {
    return null_value ? 0.0 : cached_value;
  }
  longlong val_int()
  {
    return (longlong) rint(val_real());
  }
  void copy()
  {
    cached_value= item->val_real();
    null_value= item->null_value;
  }
};


class Item_copy_decimal : public Item_copy
{
protected:  
  my_decimal cached_value;
public:
  Item_copy_decimal (Item *i) : Item_copy(i) {}
  int save_in_field(Field *field, bool no_conversions);

  String *val_str(String*);
  my_decimal *val_decimal(my_decimal *) 
  { 
    return null_value ? NULL: &cached_value; 
  }
  double val_real();
  longlong val_int();
  void copy();
};


class Cached_item :public Sql_alloc
{
public:
  my_bool null_value;
  Cached_item() :null_value(0) {}
  virtual bool cmp(void)=0;
  virtual ~Cached_item(); /*line -e1509 */
};

class Cached_item_str :public Cached_item
{
  Item *item;
  uint32 value_max_length;
  String value,tmp_value;
public:
  Cached_item_str(THD *thd, Item *arg);
  bool cmp(void);
  ~Cached_item_str();                           // Deallocate String:s
};


class Cached_item_real :public Cached_item
{
  Item *item;
  double value;
public:
  Cached_item_real(Item *item_par) :item(item_par),value(0.0) {}
  bool cmp(void);
};

class Cached_item_int :public Cached_item
{
  Item *item;
  longlong value;
public:
  Cached_item_int(Item *item_par) :item(item_par),value(0) {}
  bool cmp(void);
};


class Cached_item_decimal :public Cached_item
{
  Item *item;
  my_decimal value;
public:
  Cached_item_decimal(Item *item_par);
  bool cmp(void);
};

class Cached_item_field :public Cached_item
{
  uchar *buff;
  Field *field;
  uint length;

public:
  Cached_item_field(Item_field *item)
  {
    field= item->field;
    buff= (uchar*) sql_calloc(length=field->pack_length());
  }
  bool cmp(void);
};

class Item_default_value : public Item_field
{
public:
  Item *arg;
  Item_default_value(Name_resolution_context *context_arg)
    :Item_field(context_arg, (const char *)NULL, (const char *)NULL,
               (const char *)NULL),
     arg(NULL) {}
  Item_default_value(Name_resolution_context *context_arg, Item *a)
    :Item_field(context_arg, (const char *)NULL, (const char *)NULL,
                (const char *)NULL),
     arg(a) {}
  enum Type type() const { return DEFAULT_VALUE_ITEM; }
  bool eq(const Item *item, bool binary_cmp) const;
  bool fix_fields(THD *, Item **);
  virtual void print(String *str, enum_query_type query_type);
  int save_in_field(Field *field_arg, bool no_conversions);
  table_map used_tables() const { return (table_map)0L; }

  bool walk(Item_processor processor, bool walk_subquery, uchar *args)
  {
    return arg->walk(processor, walk_subquery, args) ||
      (this->*processor)(args);
  }

  Item *transform(Item_transformer transformer, uchar *args);
};

/*
  Item_insert_value -- an implementation of VALUES() function.
  You can use the VALUES(col_name) function in the UPDATE clause
  to refer to column values from the INSERT portion of the INSERT
  ... UPDATE statement. In other words, VALUES(col_name) in the
  UPDATE clause refers to the value of col_name that would be
  inserted, had no duplicate-key conflict occurred.
  In all other places this function returns NULL.
*/

class Item_insert_value : public Item_field
{
public:
  Item *arg;
  Item_insert_value(Name_resolution_context *context_arg, Item *a)
    :Item_field(context_arg, (const char *)NULL, (const char *)NULL,
               (const char *)NULL),
     arg(a) {}
  bool eq(const Item *item, bool binary_cmp) const;
  bool fix_fields(THD *, Item **);
  virtual void print(String *str, enum_query_type query_type);
  int save_in_field(Field *field_arg, bool no_conversions)
  {
    return Item_field::save_in_field(field_arg, no_conversions);
  }
  /* 
   We use RAND_TABLE_BIT to prevent Item_insert_value from
   being treated as a constant and precalculated before execution
  */
  table_map used_tables() const { return RAND_TABLE_BIT; }

  bool walk(Item_processor processor, bool walk_subquery, uchar *args)
  {
    return arg->walk(processor, walk_subquery, args) ||
	    (this->*processor)(args);
  }
};


class Table_triggers_list;

/*
  Represents NEW/OLD version of field of row which is
  changed/read in trigger.

  Note: For this item main part of actual binding to Field object happens
        not during fix_fields() call (like for Item_field) but right after
        parsing of trigger definition, when table is opened, with special
        setup_field() call. On fix_fields() stage we simply choose one of
        two Field instances representing either OLD or NEW version of this
        field.
*/
class Item_trigger_field : public Item_field,
                           private Settable_routine_parameter
{
public:
  /* Is this item represents row from NEW or OLD row ? */
  enum row_version_type {OLD_ROW, NEW_ROW};
  row_version_type row_version;
  /* Next in list of all Item_trigger_field's in trigger */
  Item_trigger_field *next_trg_field;
  /* Index of the field in the TABLE::field array */
  uint field_idx;
  /* Pointer to Table_trigger_list object for table of this trigger */
  Table_triggers_list *triggers;

  Item_trigger_field(Name_resolution_context *context_arg,
                     row_version_type row_ver_arg,
                     const char *field_name_arg,
                     ulong priv, const bool ro)
    :Item_field(context_arg,
               (const char *)NULL, (const char *)NULL, field_name_arg),
     row_version(row_ver_arg), field_idx((uint)-1), original_privilege(priv),
     want_privilege(priv), table_grants(NULL), read_only (ro)
  {}
  void setup_field(THD *thd, TABLE *table, GRANT_INFO *table_grant_info);
  enum Type type() const { return TRIGGER_FIELD_ITEM; }
  bool eq(const Item *item, bool binary_cmp) const;
  bool fix_fields(THD *, Item **);
  virtual void print(String *str, enum_query_type query_type);
  table_map used_tables() const { return (table_map)0L; }
  Field *get_tmp_table_field() { return 0; }
  Item *copy_or_same(THD *thd) { return this; }
  Item *get_tmp_table_item(THD *thd) { return copy_or_same(thd); }
  void cleanup();

private:
  void set_required_privilege(bool rw);
  bool set_value(THD *thd, sp_rcontext *ctx, Item **it);

public:
  Settable_routine_parameter *get_settable_routine_parameter()
  {
    return (read_only ? 0 : this);
  }

  bool set_value(THD *thd, Item **it)
  {
    return set_value(thd, NULL, it);
  }

private:
  /*
    'want_privilege' holds privileges required to perform operation on
    this trigger field (SELECT_ACL if we are going to read it and
    UPDATE_ACL if we are going to update it).  It is initialized at
    parse time but can be updated later if this trigger field is used
    as OUT or INOUT parameter of stored routine (in this case
    set_required_privilege() is called to appropriately update
    want_privilege and cleanup() is responsible for restoring of
    original want_privilege once parameter's value is updated).
  */
  ulong original_privilege;
  ulong want_privilege;
  GRANT_INFO *table_grants;
  /*
    Trigger field is read-only unless it belongs to the NEW row in a
    BEFORE INSERT of BEFORE UPDATE trigger.
  */
  bool read_only;
};


class Item_cache: public Item_basic_constant
{
protected:
  Item *example;
  table_map used_table_map;
  /**
    Field that this object will get value from. This is used by 
    index-based subquery engines to detect and remove the equality injected 
    by IN->EXISTS transformation.
  */  
  Field *cached_field;
  enum enum_field_types cached_field_type;
  /*
    TRUE <=> cache holds value of the last stored item (i.e actual value).
    store() stores item to be cached and sets this flag to FALSE.
    On the first call of val_xxx function if this flag is set to FALSE the 
    cache_value() will be called to actually cache value of saved item.
    cache_value() will set this flag to TRUE.
  */
  bool value_cached;
public:
  Item_cache():
    example(0), used_table_map(0), cached_field(0),
    cached_field_type(MYSQL_TYPE_STRING),
    value_cached(0)
  {
    fixed= 1; 
    null_value= 1;
  }
  Item_cache(enum_field_types field_type_arg):
    example(0), used_table_map(0), cached_field(0),
    cached_field_type(field_type_arg),
    value_cached(0)
  {
    fixed= 1;
    null_value= 1;
  }

  void set_used_tables(table_map map) { used_table_map= map; }

  virtual bool allocate(uint i) { return 0; }
  virtual bool setup(Item *item)
  {
    example= item;
    max_length= item->max_length;
    decimals= item->decimals;
    collation.set(item->collation);
    unsigned_flag= item->unsigned_flag;
    if (item->type() == FIELD_ITEM)
      cached_field= ((Item_field *)item)->field;
    return 0;
  };
  enum Type type() const { return CACHE_ITEM; }
  enum_field_types field_type() const { return cached_field_type; }
  static Item_cache* get_cache(const Item *item);
  static Item_cache* get_cache(const Item* item, const Item_result type);
  table_map used_tables() const { return used_table_map; }
  virtual void keep_array() {}
  virtual void print(String *str, enum_query_type query_type);
  bool eq_def(Field *field) 
  { 
    return cached_field ? cached_field->eq_def (field) : FALSE;
  }
  bool eq(const Item *item, bool binary_cmp) const
  {
    return this == item;
  }
  /**
     Check if saved item has a non-NULL value.
     Will cache value of saved item if not already done. 
     @return TRUE if cached value is non-NULL.
   */
  bool has_value()
  {
    return (value_cached || cache_value()) && !null_value;
  }

  /** 
    If this item caches a field value, return pointer to underlying field.

    @return Pointer to field, or NULL if this is not a cache for a field value.
  */
  Field* field() { return cached_field; }

  virtual void store(Item *item);
  virtual bool cache_value()= 0;
  bool basic_const_item() const
  { return test(example && example->basic_const_item());}
  virtual void clear() { null_value= TRUE; value_cached= FALSE; }
  Item_result result_type() const
  {
    if (!example)
      return INT_RESULT;
    return Field::result_merge_type(example->field_type());
  }
};


class Item_cache_int: public Item_cache
{
protected:
  longlong value;
public:
  Item_cache_int(): Item_cache(),
    value(0) {}
  Item_cache_int(enum_field_types field_type_arg):
    Item_cache(field_type_arg), value(0) {}

  virtual void store(Item *item){ Item_cache::store(item); }
  void store(Item *item, longlong val_arg);
  double val_real();
  longlong val_int();
  String* val_str(String *str);
  my_decimal *val_decimal(my_decimal *);
  enum Item_result result_type() const { return INT_RESULT; }
  bool result_as_longlong() { return TRUE; }
  bool cache_value();
};


class Item_cache_real: public Item_cache
{
  double value;
public:
  Item_cache_real(): Item_cache(),
    value(0) {}

  double val_real();
  longlong val_int();
  String* val_str(String *str);
  my_decimal *val_decimal(my_decimal *);
  enum Item_result result_type() const { return REAL_RESULT; }
  bool cache_value();
};


class Item_cache_decimal: public Item_cache
{
protected:
  my_decimal decimal_value;
public:
  Item_cache_decimal(): Item_cache() {}

  double val_real();
  longlong val_int();
  String* val_str(String *str);
  my_decimal *val_decimal(my_decimal *);
  enum Item_result result_type() const { return DECIMAL_RESULT; }
  bool cache_value();
};


class Item_cache_str: public Item_cache
{
  char buffer[STRING_BUFFER_USUAL_SIZE];
  String *value, value_buff;
  bool is_varbinary;
  
public:
  Item_cache_str(const Item *item) :
    Item_cache(item->field_type()), value(0),
    is_varbinary(item->type() == FIELD_ITEM &&
                 cached_field_type == MYSQL_TYPE_VARCHAR &&
                 !((const Item_field *) item)->field->has_charset())
  {
    collation.set(const_cast<DTCollation&>(item->collation));
  }
  double val_real();
  longlong val_int();
  String* val_str(String *);
  my_decimal *val_decimal(my_decimal *);
  enum Item_result result_type() const { return STRING_RESULT; }
  CHARSET_INFO *charset() const { return value->charset(); };
  int save_in_field(Field *field, bool no_conversions);
  bool cache_value();
};

class Item_cache_row: public Item_cache
{
  Item_cache  **values;
  uint item_count;
  bool save_array;
public:
  Item_cache_row()
    :Item_cache(), values(0), item_count(2),
    save_array(0) {}
  
  /*
    'allocate' used only in row transformer, to preallocate space for row 
    cache.
  */
  bool allocate(uint num);
  /*
    'setup' is needed only by row => it not called by simple row subselect
    (only by IN subselect (in subselect optimizer))
  */
  bool setup(Item *item);
  void store(Item *item);
  void illegal_method_call(const char *);
  void make_field(Send_field *)
  {
    illegal_method_call((const char*)"make_field");
  };
  double val_real()
  {
    illegal_method_call((const char*)"val");
    return 0;
  };
  longlong val_int()
  {
    illegal_method_call((const char*)"val_int");
    return 0;
  };
  String *val_str(String *)
  {
    illegal_method_call((const char*)"val_str");
    return 0;
  };
  my_decimal *val_decimal(my_decimal *val)
  {
    illegal_method_call((const char*)"val_decimal");
    return 0;
  };

  enum Item_result result_type() const { return ROW_RESULT; }
  
  uint cols() { return item_count; }
  Item *element_index(uint i) { return values[i]; }
  Item **addr(uint i) { return (Item **) (values + i); }
  bool check_cols(uint c);
  bool null_inside();
  void bring_value();
  void keep_array() { save_array= 1; }
  void cleanup()
  {
    DBUG_ENTER("Item_cache_row::cleanup");
    Item_cache::cleanup();
    if (save_array)
      bzero(values, item_count*sizeof(Item**));
    else
      values= 0;
    DBUG_VOID_RETURN;
  }
  bool cache_value();
};


class Item_cache_datetime: public Item_cache
{
protected:
  String str_value;
  longlong int_value;
  bool str_value_cached;
public:
  Item_cache_datetime(enum_field_types field_type_arg):
    Item_cache(field_type_arg), int_value(0), str_value_cached(0)
  {
    cmp_context= STRING_RESULT;
  }

  void store(Item *item, longlong val_arg);
  void store(Item *item);
  double val_real();
  longlong val_int();
  String* val_str(String *str);
  my_decimal *val_decimal(my_decimal *);
  enum Item_result result_type() const { return STRING_RESULT; }
  bool result_as_longlong() { return TRUE; }
  /*
    In order to avoid INT <-> STRING conversion of a DATETIME value
    two cache_value functions are introduced. One (cache_value) caches STRING
    value, another (cache_value_int) - INT value. Thus this cache item
    completely relies on the ability of the underlying item to do the
    correct conversion.
  */
  bool cache_value_int();
  bool cache_value();
  void clear() { Item_cache::clear(); str_value_cached= FALSE; }
};


/*
  Item_type_holder used to store type. name, length of Item for UNIONS &
  derived tables.

  Item_type_holder do not need cleanup() because its time of live limited by
  single SP/PS execution.
*/
class Item_type_holder: public Item
{
protected:
  TYPELIB *enum_set_typelib;
  enum_field_types fld_type;
  Field::geometry_type geometry_type;

  void get_full_info(Item *item);

  /* It is used to count decimal precision in join_types */
  int prev_decimal_int_part;
public:
  Item_type_holder(THD*, Item*);

  Item_result result_type() const;
  enum_field_types field_type() const { return fld_type; };
  enum Type type() const { return TYPE_HOLDER; }
  double val_real();
  longlong val_int();
  my_decimal *val_decimal(my_decimal *);
  String *val_str(String*);
  bool join_types(THD *thd, Item *);
  Field *make_field_by_type(TABLE *table);
  static uint32 display_length(Item *item);
  static enum_field_types get_real_type(Item *);
  Field::geometry_type get_geometry_type() const { return geometry_type; };
};


class st_select_lex;
void mark_select_range_as_dependent(THD *thd,
                                    st_select_lex *last_select,
                                    st_select_lex *current_sel,
                                    Field *found_field, Item *found_item,
                                    Item_ident *resolved_item);

extern Cached_item *new_Cached_item(THD *thd, Item *item);
extern Item_result item_cmp_type(Item_result a,Item_result b);
extern void resolve_const_item(THD *thd, Item **ref, Item *cmp_item);
extern int stored_field_cmp_to_item(THD *thd, Field *field, Item *item);

extern const String my_null_string;

#endif /* ITEM_INCLUDED */<|MERGE_RESOLUTION|>--- conflicted
+++ resolved
@@ -1,11 +1,7 @@
-<<<<<<< HEAD
 #ifndef ITEM_INCLUDED
 #define ITEM_INCLUDED
 
-/* Copyright (c) 2000, 2011, Oracle and/or its affiliates. All rights reserved.
-=======
 /* Copyright (c) 2000, 2013, Oracle and/or its affiliates. All rights reserved.
->>>>>>> 2993c299
 
    This program is free software; you can redistribute it and/or modify
    it under the terms of the GNU General Public License as published by
@@ -1220,7 +1216,6 @@
     { return Field::GEOM_GEOMETRY; };
   String *check_well_formed_result(String *str, bool send_error= 0);
   bool eq_by_collation(Item *item, bool binary_cmp, CHARSET_INFO *cs); 
-<<<<<<< HEAD
   uint32 max_char_length() const
   { return max_length / collation.collation->mbmaxlen; }
   void fix_length_and_charset(uint32 max_char_length_arg, CHARSET_INFO *cs)
@@ -1254,13 +1249,11 @@
     Return TRUE if the item points to a column of an outer-joined table.
   */
   virtual bool is_outer_field() const { DBUG_ASSERT(fixed); return FALSE; }
-=======
 
   /**
     Checks if this item or any of its decendents contains a subquery.
   */
   virtual bool has_subquery() const { return with_subselect; }
->>>>>>> 2993c299
 };
 
 
