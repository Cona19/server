/* Copyright 2000-2008 MySQL AB, 2008-2009 Sun Microsystems, Inc.

   This program is free software; you can redistribute it and/or modify
   it under the terms of the GNU General Public License as published by
   the Free Software Foundation; version 2 of the License.

   This program is distributed in the hope that it will be useful,
   but WITHOUT ANY WARRANTY; without even the implied warranty of
   MERCHANTABILITY or FITNESS FOR A PARTICULAR PURPOSE.  See the
   GNU General Public License for more details.

   You should have received a copy of the GNU General Public License
   along with this program; if not, write to the Free Software
   Foundation, Inc., 59 Temple Place, Suite 330, Boston, MA  02111-1307  USA */


/**
  @file

  @brief
  logging of commands

  @todo
    Abort logging when we get an error in reading or writing log files
*/

#include "mysql_priv.h"
#include "sql_repl.h"
#include "rpl_filter.h"
#include "rpl_rli.h"

#include <my_dir.h>
#include <stdarg.h>
#include <m_ctype.h>				// For test_if_number

#ifdef _WIN32
#include "message.h"
#endif

#include <mysql/plugin.h>
#include "rpl_handler.h"

/* max size of the log message */
#define MAX_LOG_BUFFER_SIZE 1024
#define MAX_USER_HOST_SIZE 512
#define MAX_TIME_SIZE 32
#define MY_OFF_T_UNDEF (~(my_off_t)0UL)

#define FLAGSTR(V,F) ((V)&(F)?#F" ":"")

LOGGER logger;

MYSQL_BIN_LOG mysql_bin_log(&sync_binlog_period);

static bool test_if_number(const char *str,
			   ulong *res, bool allow_wildcards);
static int binlog_init(void *p);
static int binlog_close_connection(handlerton *hton, THD *thd);
static int binlog_savepoint_set(handlerton *hton, THD *thd, void *sv);
static int binlog_savepoint_rollback(handlerton *hton, THD *thd, void *sv);
static int binlog_commit(handlerton *hton, THD *thd, bool all);
static int binlog_rollback(handlerton *hton, THD *thd, bool all);
static int binlog_prepare(handlerton *hton, THD *thd, bool all);

/**
   purge logs, master and slave sides both, related error code
   convertor.
   Called from @c purge_error_message(), @c MYSQL_BIN_LOG::reset_logs()

   @param  res  an internal to purging routines error code 

   @return the user level error code ER_*
*/
uint purge_log_get_error_code(int res)
{
  uint errcode= 0;

  switch (res)  {
  case 0: break;
  case LOG_INFO_EOF:	errcode= ER_UNKNOWN_TARGET_BINLOG; break;
  case LOG_INFO_IO:	errcode= ER_IO_ERR_LOG_INDEX_READ; break;
  case LOG_INFO_INVALID:errcode= ER_BINLOG_PURGE_PROHIBITED; break;
  case LOG_INFO_SEEK:	errcode= ER_FSEEK_FAIL; break;
  case LOG_INFO_MEM:	errcode= ER_OUT_OF_RESOURCES; break;
  case LOG_INFO_FATAL:	errcode= ER_BINLOG_PURGE_FATAL_ERR; break;
  case LOG_INFO_IN_USE: errcode= ER_LOG_IN_USE; break;
  case LOG_INFO_EMFILE: errcode= ER_BINLOG_PURGE_EMFILE; break;
  default:		errcode= ER_LOG_PURGE_UNKNOWN_ERR; break;
  }

  return errcode;
}

/**
  Silence all errors and warnings reported when performing a write
  to a log table.
  Errors and warnings are not reported to the client or SQL exception
  handlers, so that the presence of logging does not interfere and affect
  the logic of an application.
*/
class Silence_log_table_errors : public Internal_error_handler
{
  char m_message[MYSQL_ERRMSG_SIZE];
public:
  Silence_log_table_errors()
  {
    m_message[0]= '\0';
  }

  virtual ~Silence_log_table_errors() {}

  virtual bool handle_condition(THD *thd,
                                uint sql_errno,
                                const char* sql_state,
                                MYSQL_ERROR::enum_warning_level level,
                                const char* msg,
                                MYSQL_ERROR ** cond_hdl);
  const char *message() const { return m_message; }
};

bool
Silence_log_table_errors::handle_condition(THD *,
                                           uint,
                                           const char*,
                                           MYSQL_ERROR::enum_warning_level,
                                           const char* msg,
                                           MYSQL_ERROR ** cond_hdl)
{
  *cond_hdl= NULL;
  strmake(m_message, msg, sizeof(m_message)-1);
  return TRUE;
}

sql_print_message_func sql_print_message_handlers[3] =
{
  sql_print_information,
  sql_print_warning,
  sql_print_error
};

/**
  Create the name of the log specified.

  This method forms a new path + file name for the
  log specified in @c name.

  @param[IN] buff    Location for building new string.
  @param[IN] name    Name of the log file.
  @param[IN] log_ext The extension for the log (e.g. .log).

  @returns Pointer to new string containing the name.
*/
char *make_log_name(char *buff, const char *name, const char* log_ext)
{
  strmake(buff, name, FN_REFLEN-5);
  return fn_format(buff, buff, mysql_real_data_home, log_ext,
                   MYF(MY_UNPACK_FILENAME|MY_REPLACE_EXT));
}

/*
  Helper class to hold a mutex for the duration of the
  block.

  Eliminates the need for explicit unlocking of mutexes on, e.g.,
  error returns.  On passing a null pointer, the sentry will not do
  anything.
 */
class Mutex_sentry
{
public:
  Mutex_sentry(mysql_mutex_t *mutex)
    : m_mutex(mutex)
  {
    if (m_mutex)
      mysql_mutex_lock(mutex);
  }

  ~Mutex_sentry()
  {
    if (m_mutex)
      mysql_mutex_unlock(m_mutex);
#ifndef DBUG_OFF
    m_mutex= 0;
#endif
  }

private:
  mysql_mutex_t *m_mutex;

  // It's not allowed to copy this object in any way
  Mutex_sentry(Mutex_sentry const&);
  void operator=(Mutex_sentry const&);
};

/*
  Helper class to store binary log transaction data.
*/
class binlog_trx_data {
public:
  binlog_trx_data()
    : at_least_one_stmt_committed(0), incident(FALSE), m_pending(0),
    before_stmt_pos(MY_OFF_T_UNDEF)
  {
    trans_log.end_of_file= max_binlog_cache_size;
  }

  ~binlog_trx_data()
  {
    DBUG_ASSERT(pending() == NULL);
    close_cached_file(&trans_log);
  }

  my_off_t position() const {
    return my_b_tell(&trans_log);
  }

  bool empty() const
  {
    return pending() == NULL && my_b_tell(&trans_log) == 0;
  }

  /*
    Truncate the transaction cache to a certain position. This
    includes deleting the pending event.
   */
  void truncate(my_off_t pos)
  {
    DBUG_PRINT("info", ("truncating to position %lu", (ulong) pos));
    DBUG_PRINT("info", ("before_stmt_pos=%lu", (ulong) pos));
    if (pending())
    {
      delete pending();
    }
    set_pending(0);
    reinit_io_cache(&trans_log, WRITE_CACHE, pos, 0, 0);
    trans_log.end_of_file= max_binlog_cache_size;
    if (pos < before_stmt_pos)
      before_stmt_pos= MY_OFF_T_UNDEF;

    /*
      The only valid positions that can be truncated to are at the
      beginning of a statement. We are relying on this fact to be able
      to set the at_least_one_stmt_committed flag correctly. In other word, if
      we are truncating to the beginning of the transaction cache,
      there will be no statements in the cache, otherwhise, we will
      have at least one statement in the transaction cache.
     */
    at_least_one_stmt_committed= (pos > 0);
  }

  /*
    Reset the entire contents of the transaction cache, emptying it
    completely.
   */
  void reset() {
    if (!empty())
      truncate(0);
    before_stmt_pos= MY_OFF_T_UNDEF;
    incident= FALSE;
    trans_log.end_of_file= max_binlog_cache_size;
    DBUG_ASSERT(empty());
  }

  Rows_log_event *pending() const
  {
    return m_pending;
  }

  void set_pending(Rows_log_event *const pending)
  {
    m_pending= pending;
  }

  IO_CACHE trans_log;                         // The transaction cache

  void set_incident(void)
  {
    incident= TRUE;
  }
  
  bool has_incident(void)
  {
    return(incident);
  }

  /**
    Boolean that is true if there is at least one statement in the
    transaction cache.
  */
  bool at_least_one_stmt_committed;
  bool incident;

private:
  /*
    Pending binrows event. This event is the event where the rows are
    currently written.
   */
  Rows_log_event *m_pending;

public:
  /*
    Binlog position before the start of the current statement.
  */
  my_off_t before_stmt_pos;
};

handlerton *binlog_hton;

bool LOGGER::is_log_table_enabled(uint log_table_type)
{
  switch (log_table_type) {
  case QUERY_LOG_SLOW:
    return (table_log_handler != NULL) && opt_slow_log;
  case QUERY_LOG_GENERAL:
    return (table_log_handler != NULL) && opt_log ;
  default:
    DBUG_ASSERT(0);
    return FALSE;                             /* make compiler happy */
  }
}


/* Check if a given table is opened log table */
int check_if_log_table(uint db_len, const char *db, uint table_name_len,
                       const char *table_name, uint check_if_opened)
{
  if (db_len == 5 &&
      !(lower_case_table_names ?
        my_strcasecmp(system_charset_info, db, "mysql") :
        strcmp(db, "mysql")))
  {
    if (table_name_len == 11 && !(lower_case_table_names ?
                                  my_strcasecmp(system_charset_info,
                                                table_name, "general_log") :
                                  strcmp(table_name, "general_log")))
    {
      if (!check_if_opened || logger.is_log_table_enabled(QUERY_LOG_GENERAL))
        return QUERY_LOG_GENERAL;
      return 0;
    }

    if (table_name_len == 8 && !(lower_case_table_names ?
      my_strcasecmp(system_charset_info, table_name, "slow_log") :
      strcmp(table_name, "slow_log")))
    {
      if (!check_if_opened || logger.is_log_table_enabled(QUERY_LOG_SLOW))
        return QUERY_LOG_SLOW;
      return 0;
    }
  }
  return 0;
}


Log_to_csv_event_handler::Log_to_csv_event_handler()
{
}


Log_to_csv_event_handler::~Log_to_csv_event_handler()
{
}


void Log_to_csv_event_handler::cleanup()
{
  logger.is_log_tables_initialized= FALSE;
}

/* log event handlers */

/**
  Log command to the general log table

  Log given command to the general log table.

  @param  event_time        command start timestamp
  @param  user_host         the pointer to the string with user@host info
  @param  user_host_len     length of the user_host string. this is computed
                            once and passed to all general log event handlers
  @param  thread_id         Id of the thread, issued a query
  @param  command_type      the type of the command being logged
  @param  command_type_len  the length of the string above
  @param  sql_text          the very text of the query being executed
  @param  sql_text_len      the length of sql_text string


  @return This function attempts to never call my_error(). This is
  necessary, because general logging happens already after a statement
  status has been sent to the client, so the client can not see the
  error anyway. Besides, the error is not related to the statement
  being executed and is internal, and thus should be handled
  internally (@todo: how?).
  If a write to the table has failed, the function attempts to
  write to a short error message to the file. The failure is also
  indicated in the return value. 

  @retval  FALSE   OK
  @retval  TRUE    error occured
*/

bool Log_to_csv_event_handler::
  log_general(THD *thd, time_t event_time, const char *user_host,
              uint user_host_len, int thread_id,
              const char *command_type, uint command_type_len,
              const char *sql_text, uint sql_text_len,
              CHARSET_INFO *client_cs)
{
  TABLE_LIST table_list;
  TABLE *table;
  bool result= TRUE;
  bool need_close= FALSE;
  bool need_pop= FALSE;
  bool need_rnd_end= FALSE;
  uint field_index;
  Silence_log_table_errors error_handler;
  Open_tables_backup open_tables_backup;
  ulonglong save_thd_options;
  bool save_time_zone_used;

  /*
    CSV uses TIME_to_timestamp() internally if table needs to be repaired
    which will set thd->time_zone_used
  */
  save_time_zone_used= thd->time_zone_used;

  save_thd_options= thd->variables.option_bits;
  thd->variables.option_bits&= ~OPTION_BIN_LOG;

  table_list.init_one_table(MYSQL_SCHEMA_NAME.str, MYSQL_SCHEMA_NAME.length,
                            GENERAL_LOG_NAME.str, GENERAL_LOG_NAME.length,
                            GENERAL_LOG_NAME.str,
                            TL_WRITE_CONCURRENT_INSERT);

  /*
    1) open_log_table generates an error of the
    table can not be opened or is corrupted.
    2) "INSERT INTO general_log" can generate warning sometimes.

    Suppress these warnings and errors, they can't be dealt with
    properly anyway.

    QQ: this problem needs to be studied in more detail.
    Comment this 2 lines and run "cast.test" to see what's happening.
  */
  thd->push_internal_handler(& error_handler);
  need_pop= TRUE;

  if (!(table= open_log_table(thd, &table_list, &open_tables_backup)))
    goto err;

  need_close= TRUE;

  if (table->file->extra(HA_EXTRA_MARK_AS_LOG_TABLE) ||
      table->file->ha_rnd_init(0))
    goto err;

  need_rnd_end= TRUE;

  /* Honor next number columns if present */
  table->next_number_field= table->found_next_number_field;

  /*
    NOTE: we do not call restore_record() here, as all fields are
    filled by the Logger (=> no need to load default ones).
  */

  /*
    We do not set a value for table->field[0], as it will use
    default value (which is CURRENT_TIMESTAMP).
  */

  /* check that all columns exist */
  if (table->s->fields < 6)
    goto err;

  DBUG_ASSERT(table->field[0]->type() == MYSQL_TYPE_TIMESTAMP);

  ((Field_timestamp*) table->field[0])->store_timestamp((my_time_t)
                                                        event_time);

  /* do a write */
  if (table->field[1]->store(user_host, user_host_len, client_cs) ||
      table->field[2]->store((longlong) thread_id, TRUE) ||
      table->field[3]->store((longlong) server_id, TRUE) ||
      table->field[4]->store(command_type, command_type_len, client_cs))
    goto err;

  /*
    A positive return value in store() means truncation.
    Still logging a message in the log in this case.
  */
  table->field[5]->flags|= FIELDFLAG_HEX_ESCAPE;
  if (table->field[5]->store(sql_text, sql_text_len, client_cs) < 0)
    goto err;

  /* mark all fields as not null */
  table->field[1]->set_notnull();
  table->field[2]->set_notnull();
  table->field[3]->set_notnull();
  table->field[4]->set_notnull();
  table->field[5]->set_notnull();

  /* Set any extra columns to their default values */
  for (field_index= 6 ; field_index < table->s->fields ; field_index++)
  {
    table->field[field_index]->set_default();
  }

  /* log table entries are not replicated */
  if (table->file->ha_write_row(table->record[0]))
    goto err;

  result= FALSE;

err:
  if (result && !thd->killed)
    sql_print_error("Failed to write to mysql.general_log: %s",
                    error_handler.message());

  if (need_rnd_end)
  {
    table->file->ha_rnd_end();
    table->file->ha_release_auto_increment();
  }
  if (need_pop)
    thd->pop_internal_handler();
  if (need_close)
    close_log_table(thd, &open_tables_backup);

  thd->variables.option_bits= save_thd_options;
  thd->time_zone_used= save_time_zone_used;
  return result;
}


/*
  Log a query to the slow log table

  SYNOPSIS
    log_slow()
    thd               THD of the query
    current_time      current timestamp
    query_start_arg   command start timestamp
    user_host         the pointer to the string with user@host info
    user_host_len     length of the user_host string. this is computed once
                      and passed to all general log event handlers
    query_time        Amount of time the query took to execute (in microseconds)
    lock_time         Amount of time the query was locked (in microseconds)
    is_command        The flag, which determines, whether the sql_text is a
                      query or an administrator command (these are treated
                      differently by the old logging routines)
    sql_text          the very text of the query or administrator command
                      processed
    sql_text_len      the length of sql_text string

  DESCRIPTION

   Log a query to the slow log table

  RETURN
    FALSE - OK
    TRUE - error occured
*/

bool Log_to_csv_event_handler::
  log_slow(THD *thd, time_t current_time, time_t query_start_arg,
           const char *user_host, uint user_host_len,
           ulonglong query_utime, ulonglong lock_utime, bool is_command,
           const char *sql_text, uint sql_text_len)
{
  TABLE_LIST table_list;
  TABLE *table;
  bool result= TRUE;
  bool need_close= FALSE;
  bool need_rnd_end= FALSE;
  Silence_log_table_errors error_handler;
  Open_tables_backup open_tables_backup;
  CHARSET_INFO *client_cs= thd->variables.character_set_client;
  bool save_time_zone_used;
  DBUG_ENTER("Log_to_csv_event_handler::log_slow");

  thd->push_internal_handler(& error_handler);
  /*
    CSV uses TIME_to_timestamp() internally if table needs to be repaired
    which will set thd->time_zone_used
  */
  save_time_zone_used= thd->time_zone_used;

  table_list.init_one_table(MYSQL_SCHEMA_NAME.str, MYSQL_SCHEMA_NAME.length,
                            SLOW_LOG_NAME.str, SLOW_LOG_NAME.length,
                            SLOW_LOG_NAME.str,
                            TL_WRITE_CONCURRENT_INSERT);

  if (!(table= open_log_table(thd, &table_list, &open_tables_backup)))
    goto err;

  need_close= TRUE;

  if (table->file->extra(HA_EXTRA_MARK_AS_LOG_TABLE) ||
      table->file->ha_rnd_init(0))
    goto err;

  need_rnd_end= TRUE;

  /* Honor next number columns if present */
  table->next_number_field= table->found_next_number_field;

  restore_record(table, s->default_values);    // Get empty record

  /* check that all columns exist */
  if (table->s->fields < 11)
    goto err;

  /* store the time and user values */
  DBUG_ASSERT(table->field[0]->type() == MYSQL_TYPE_TIMESTAMP);
  ((Field_timestamp*) table->field[0])->store_timestamp((my_time_t)
                                                        current_time);
  if (table->field[1]->store(user_host, user_host_len, client_cs))
    goto err;

  if (query_start_arg)
  {
    longlong query_time= (longlong) (query_utime/1000000);
    longlong lock_time=  (longlong) (lock_utime/1000000);
    /*
      A TIME field can not hold the full longlong range; query_time or
      lock_time may be truncated without warning here, if greater than
      839 hours (~35 days)
    */
    MYSQL_TIME t;
    t.neg= 0;

    /* fill in query_time field */
    calc_time_from_sec(&t, (long) min(query_time, (longlong) TIME_MAX_VALUE_SECONDS), 0);
    if (table->field[2]->store_time(&t, MYSQL_TIMESTAMP_TIME))
      goto err;
    /* lock_time */
    calc_time_from_sec(&t, (long) min(lock_time, (longlong) TIME_MAX_VALUE_SECONDS), 0);
    if (table->field[3]->store_time(&t, MYSQL_TIMESTAMP_TIME))
      goto err;
    /* rows_sent */
    if (table->field[4]->store((longlong) thd->sent_row_count, TRUE))
      goto err;
    /* rows_examined */
    if (table->field[5]->store((longlong) thd->examined_row_count, TRUE))
      goto err;
  }
  else
  {
    table->field[2]->set_null();
    table->field[3]->set_null();
    table->field[4]->set_null();
    table->field[5]->set_null();
  }
  /* fill database field */
  if (thd->db)
  {
    if (table->field[6]->store(thd->db, thd->db_length, client_cs))
      goto err;
    table->field[6]->set_notnull();
  }

  if (thd->stmt_depends_on_first_successful_insert_id_in_prev_stmt)
  {
    if (table->
        field[7]->store((longlong)
                        thd->first_successful_insert_id_in_prev_stmt_for_binlog,
                        TRUE))
      goto err;
    table->field[7]->set_notnull();
  }

  /*
    Set value if we do an insert on autoincrement column. Note that for
    some engines (those for which get_auto_increment() does not leave a
    table lock until the statement ends), this is just the first value and
    the next ones used may not be contiguous to it.
  */
  if (thd->auto_inc_intervals_in_cur_stmt_for_binlog.nb_elements() > 0)
  {
    if (table->
        field[8]->store((longlong)
          thd->auto_inc_intervals_in_cur_stmt_for_binlog.minimum(), TRUE))
      goto err;
    table->field[8]->set_notnull();
  }

  if (table->field[9]->store((longlong) server_id, TRUE))
    goto err;
  table->field[9]->set_notnull();

  /*
    Column sql_text.
    A positive return value in store() means truncation.
    Still logging a message in the log in this case.
  */
  if (table->field[10]->store(sql_text, sql_text_len, client_cs) < 0)
    goto err;

  /* log table entries are not replicated */
  if (table->file->ha_write_row(table->record[0]))
    goto err;

  result= FALSE;

err:
  thd->pop_internal_handler();

  if (result && !thd->killed)
    sql_print_error("Failed to write to mysql.slow_log: %s",
                    error_handler.message());

  if (need_rnd_end)
  {
    table->file->ha_rnd_end();
    table->file->ha_release_auto_increment();
  }
  if (need_close)
    close_log_table(thd, &open_tables_backup);
  thd->time_zone_used= save_time_zone_used;
  DBUG_RETURN(result);
}

int Log_to_csv_event_handler::
  activate_log(THD *thd, uint log_table_type)
{
  TABLE_LIST table_list;
  TABLE *table;
  LEX_STRING *UNINIT_VAR(log_name);
  int result;
  Open_tables_backup open_tables_backup;

  DBUG_ENTER("Log_to_csv_event_handler::activate_log");

  if (log_table_type == QUERY_LOG_GENERAL)
  {
    log_name= &GENERAL_LOG_NAME;
  }
  else
  {
    DBUG_ASSERT(log_table_type == QUERY_LOG_SLOW);

    log_name= &SLOW_LOG_NAME;
  }
  table_list.init_one_table(MYSQL_SCHEMA_NAME.str, MYSQL_SCHEMA_NAME.length,
                            log_name->str, log_name->length, log_name->str,
                            TL_WRITE_CONCURRENT_INSERT);

  table= open_log_table(thd, &table_list, &open_tables_backup);
  if (table)
  {
    result= 0;
    close_log_table(thd, &open_tables_backup);
  }
  else
    result= 1;

  DBUG_RETURN(result);
}

bool Log_to_csv_event_handler::
  log_error(enum loglevel level, const char *format, va_list args)
{
  /* No log table is implemented */
  DBUG_ASSERT(0);
  return FALSE;
}

bool Log_to_file_event_handler::
  log_error(enum loglevel level, const char *format,
            va_list args)
{
  return vprint_msg_to_log(level, format, args);
}

void Log_to_file_event_handler::init_pthread_objects()
{
  mysql_log.init_pthread_objects();
  mysql_slow_log.init_pthread_objects();
}


/** Wrapper around MYSQL_LOG::write() for slow log. */

bool Log_to_file_event_handler::
  log_slow(THD *thd, time_t current_time, time_t query_start_arg,
           const char *user_host, uint user_host_len,
           ulonglong query_utime, ulonglong lock_utime, bool is_command,
           const char *sql_text, uint sql_text_len)
{
  Silence_log_table_errors error_handler;
  thd->push_internal_handler(&error_handler);
  bool retval= mysql_slow_log.write(thd, current_time, query_start_arg,
                                    user_host, user_host_len,
                                    query_utime, lock_utime, is_command,
                                    sql_text, sql_text_len);
  thd->pop_internal_handler();
  return retval;
}


/**
   Wrapper around MYSQL_LOG::write() for general log. We need it since we
   want all log event handlers to have the same signature.
*/

bool Log_to_file_event_handler::
  log_general(THD *thd, time_t event_time, const char *user_host,
              uint user_host_len, int thread_id,
              const char *command_type, uint command_type_len,
              const char *sql_text, uint sql_text_len,
              CHARSET_INFO *client_cs)
{
  Silence_log_table_errors error_handler;
  thd->push_internal_handler(&error_handler);
  bool retval= mysql_log.write(event_time, user_host, user_host_len,
                               thread_id, command_type, command_type_len,
                               sql_text, sql_text_len);
  thd->pop_internal_handler();
  return retval;
}


bool Log_to_file_event_handler::init()
{
  if (!is_initialized)
  {
    if (opt_slow_log)
      mysql_slow_log.open_slow_log(opt_slow_logname);

    if (opt_log)
      mysql_log.open_query_log(opt_logname);

    is_initialized= TRUE;
  }

  return FALSE;
}


void Log_to_file_event_handler::cleanup()
{
  mysql_log.cleanup();
  mysql_slow_log.cleanup();
}

void Log_to_file_event_handler::flush()
{
  /* reopen log files */
  if (opt_log)
    mysql_log.reopen_file();
  if (opt_slow_log)
    mysql_slow_log.reopen_file();
}

/*
  Log error with all enabled log event handlers

  SYNOPSIS
    error_log_print()

    level             The level of the error significance: NOTE,
                      WARNING or ERROR.
    format            format string for the error message
    args              list of arguments for the format string

  RETURN
    FALSE - OK
    TRUE - error occured
*/

bool LOGGER::error_log_print(enum loglevel level, const char *format,
                             va_list args)
{
  bool error= FALSE;
  Log_event_handler **current_handler;

  /* currently we don't need locking here as there is no error_log table */
  for (current_handler= error_log_handler_list ; *current_handler ;)
    error= (*current_handler++)->log_error(level, format, args) || error;

  return error;
}


void LOGGER::cleanup_base()
{
  DBUG_ASSERT(inited == 1);
  mysql_rwlock_destroy(&LOCK_logger);
  if (table_log_handler)
  {
    table_log_handler->cleanup();
    delete table_log_handler;
    table_log_handler= NULL;
  }
  if (file_log_handler)
    file_log_handler->cleanup();
}


void LOGGER::cleanup_end()
{
  DBUG_ASSERT(inited == 1);
  if (file_log_handler)
  {
    delete file_log_handler;
    file_log_handler=NULL;
  }
  inited= 0;
}


/**
  Perform basic log initialization: create file-based log handler and
  init error log.
*/
void LOGGER::init_base()
{
  DBUG_ASSERT(inited == 0);
  inited= 1;

  /*
    Here we create file log handler. We don't do it for the table log handler
    here as it cannot be created so early. The reason is THD initialization,
    which depends on the system variables (parsed later).
  */
  if (!file_log_handler)
    file_log_handler= new Log_to_file_event_handler;

  /* by default we use traditional error log */
  init_error_log(LOG_FILE);

  file_log_handler->init_pthread_objects();
  mysql_rwlock_init(key_rwlock_LOCK_logger, &LOCK_logger);
}


void LOGGER::init_log_tables()
{
  if (!table_log_handler)
    table_log_handler= new Log_to_csv_event_handler;

  if (!is_log_tables_initialized &&
      !table_log_handler->init() && !file_log_handler->init())
    is_log_tables_initialized= TRUE;
}


bool LOGGER::flush_logs(THD *thd)
{
  int rc= 0;

  /*
    Now we lock logger, as nobody should be able to use logging routines while
    log tables are closed
  */
  logger.lock_exclusive();

  /* reopen log files */
  file_log_handler->flush();

  /* end of log flush */
  logger.unlock();
  return rc;
}


/*
  Log slow query with all enabled log event handlers

  SYNOPSIS
    slow_log_print()

    thd                 THD of the query being logged
    query               The query being logged
    query_length        The length of the query string
    current_utime       Current time in microseconds (from undefined start)

  RETURN
    FALSE   OK
    TRUE    error occured
*/

bool LOGGER::slow_log_print(THD *thd, const char *query, uint query_length,
                            ulonglong current_utime)

{
  bool error= FALSE;
  Log_event_handler **current_handler;
  bool is_command= FALSE;
  char user_host_buff[MAX_USER_HOST_SIZE + 1];
  Security_context *sctx= thd->security_ctx;
  uint user_host_len= 0;
  ulonglong query_utime, lock_utime;

  DBUG_ASSERT(thd->enable_slow_log);
  /*
    Print the message to the buffer if we have slow log enabled
  */

  if (*slow_log_handler_list)
  {
    time_t current_time;

    /* do not log slow queries from replication threads */
    if (thd->slave_thread && !opt_log_slow_slave_statements)
      return 0;

    lock_shared();
    if (!opt_slow_log)
    {
      unlock();
      return 0;
    }

    /* fill in user_host value: the format is "%s[%s] @ %s [%s]" */
    user_host_len= (strxnmov(user_host_buff, MAX_USER_HOST_SIZE,
                             sctx->priv_user ? sctx->priv_user : "", "[",
                             sctx->user ? sctx->user : "", "] @ ",
                             sctx->host ? sctx->host : "", " [",
                             sctx->ip ? sctx->ip : "", "]", NullS) -
                    user_host_buff);

    current_time= my_time_possible_from_micro(current_utime);
    if (thd->start_utime)
    {
      query_utime= (current_utime - thd->start_utime);
      lock_utime=  (thd->utime_after_lock - thd->start_utime);
    }
    else
    {
      query_utime= lock_utime= 0;
    }

    if (!query)
    {
      is_command= TRUE;
      query= command_name[thd->command].str;
      query_length= command_name[thd->command].length;
    }

    for (current_handler= slow_log_handler_list; *current_handler ;)
      error= (*current_handler++)->log_slow(thd, current_time, thd->start_time,
                                            user_host_buff, user_host_len,
                                            query_utime, lock_utime, is_command,
                                            query, query_length) || error;

    unlock();
  }
  return error;
}

bool LOGGER::general_log_write(THD *thd, enum enum_server_command command,
                               const char *query, uint query_length)
{
  bool error= FALSE;
  Log_event_handler **current_handler= general_log_handler_list;
  char user_host_buff[MAX_USER_HOST_SIZE + 1];
  Security_context *sctx= thd->security_ctx;
  uint user_host_len= 0;
  time_t current_time;

  DBUG_ASSERT(thd);

  lock_shared();
  if (!opt_log)
  {
    unlock();
    return 0;
  }
  user_host_len= strxnmov(user_host_buff, MAX_USER_HOST_SIZE,
                          sctx->priv_user ? sctx->priv_user : "", "[",
                          sctx->user ? sctx->user : "", "] @ ",
                          sctx->host ? sctx->host : "", " [",
                          sctx->ip ? sctx->ip : "", "]", NullS) -
                                                          user_host_buff;

  current_time= my_time(0);
  while (*current_handler)
    error|= (*current_handler++)->
      log_general(thd, current_time, user_host_buff,
                  user_host_len, thd->thread_id,
                  command_name[(uint) command].str,
                  command_name[(uint) command].length,
                  query, query_length,
                  thd->variables.character_set_client) || error;
  unlock();

  return error;
}

bool LOGGER::general_log_print(THD *thd, enum enum_server_command command,
                               const char *format, va_list args)
{
  uint message_buff_len= 0;
  char message_buff[MAX_LOG_BUFFER_SIZE];

  /* prepare message */
  if (format)
    message_buff_len= my_vsnprintf(message_buff, sizeof(message_buff),
                                   format, args);
  else
    message_buff[0]= '\0';

  return general_log_write(thd, command, message_buff, message_buff_len);
}

void LOGGER::init_error_log(uint error_log_printer)
{
  if (error_log_printer & LOG_NONE)
  {
    error_log_handler_list[0]= 0;
    return;
  }

  switch (error_log_printer) {
  case LOG_FILE:
    error_log_handler_list[0]= file_log_handler;
    error_log_handler_list[1]= 0;
    break;
    /* these two are disabled for now */
  case LOG_TABLE:
    DBUG_ASSERT(0);
    break;
  case LOG_TABLE|LOG_FILE:
    DBUG_ASSERT(0);
    break;
  }
}

void LOGGER::init_slow_log(uint slow_log_printer)
{
  if (slow_log_printer & LOG_NONE)
  {
    slow_log_handler_list[0]= 0;
    return;
  }

  switch (slow_log_printer) {
  case LOG_FILE:
    slow_log_handler_list[0]= file_log_handler;
    slow_log_handler_list[1]= 0;
    break;
  case LOG_TABLE:
    slow_log_handler_list[0]= table_log_handler;
    slow_log_handler_list[1]= 0;
    break;
  case LOG_TABLE|LOG_FILE:
    slow_log_handler_list[0]= file_log_handler;
    slow_log_handler_list[1]= table_log_handler;
    slow_log_handler_list[2]= 0;
    break;
  }
}

void LOGGER::init_general_log(uint general_log_printer)
{
  if (general_log_printer & LOG_NONE)
  {
    general_log_handler_list[0]= 0;
    return;
  }

  switch (general_log_printer) {
  case LOG_FILE:
    general_log_handler_list[0]= file_log_handler;
    general_log_handler_list[1]= 0;
    break;
  case LOG_TABLE:
    general_log_handler_list[0]= table_log_handler;
    general_log_handler_list[1]= 0;
    break;
  case LOG_TABLE|LOG_FILE:
    general_log_handler_list[0]= file_log_handler;
    general_log_handler_list[1]= table_log_handler;
    general_log_handler_list[2]= 0;
    break;
  }
}


bool LOGGER::activate_log_handler(THD* thd, uint log_type)
{
  MYSQL_QUERY_LOG *file_log;
  bool res= FALSE;
  lock_exclusive();
  switch (log_type) {
  case QUERY_LOG_SLOW:
    if (!opt_slow_log)
    {
      file_log= file_log_handler->get_mysql_slow_log();

      file_log->open_slow_log(opt_slow_logname);
      if (table_log_handler->activate_log(thd, QUERY_LOG_SLOW))
      {
        /* Error printed by open table in activate_log() */
        res= TRUE;
        file_log->close(0);
      }
      else
      {
        init_slow_log(log_output_options);
        opt_slow_log= TRUE;
      }
    }
    break;
  case QUERY_LOG_GENERAL:
    if (!opt_log)
    {
      file_log= file_log_handler->get_mysql_log();

      file_log->open_query_log(opt_logname);
      if (table_log_handler->activate_log(thd, QUERY_LOG_GENERAL))
      {
        /* Error printed by open table in activate_log() */
        res= TRUE;
        file_log->close(0);
      }
      else
      {
        init_general_log(log_output_options);
        opt_log= TRUE;
      }
    }
    break;
  default:
    DBUG_ASSERT(0);
  }
  unlock();
  return res;
}


void LOGGER::deactivate_log_handler(THD *thd, uint log_type)
{
  my_bool *tmp_opt= 0;
  MYSQL_LOG *file_log;

  switch (log_type) {
  case QUERY_LOG_SLOW:
    tmp_opt= &opt_slow_log;
    file_log= file_log_handler->get_mysql_slow_log();
    break;
  case QUERY_LOG_GENERAL:
    tmp_opt= &opt_log;
    file_log= file_log_handler->get_mysql_log();
    break;
  default:
    assert(0);                                  // Impossible
  }

  if (!(*tmp_opt))
    return;

  lock_exclusive();
  file_log->close(0);
  *tmp_opt= FALSE;
  unlock();
}


/* the parameters are unused for the log tables */
bool Log_to_csv_event_handler::init()
{
  return 0;
}

int LOGGER::set_handlers(uint error_log_printer,
                         uint slow_log_printer,
                         uint general_log_printer)
{
  /* error log table is not supported yet */
  DBUG_ASSERT(error_log_printer < LOG_TABLE);

  lock_exclusive();

  if ((slow_log_printer & LOG_TABLE || general_log_printer & LOG_TABLE) &&
      !is_log_tables_initialized)
  {
    slow_log_printer= (slow_log_printer & ~LOG_TABLE) | LOG_FILE;
    general_log_printer= (general_log_printer & ~LOG_TABLE) | LOG_FILE;

    sql_print_error("Failed to initialize log tables. "
                    "Falling back to the old-fashioned logs");
  }

  init_error_log(error_log_printer);
  init_slow_log(slow_log_printer);
  init_general_log(general_log_printer);

  unlock();

  return 0;
}

/** 
    This function checks if a transactional talbe was updated by the
    current statement.

    @param thd The client thread that executed the current statement.
    @return
      @c true if a transactional table was updated, @false otherwise.
*/
static bool stmt_has_updated_trans_table(THD *thd)
{
  Ha_trx_info *ha_info;

  for (ha_info= thd->transaction.stmt.ha_list; ha_info && ha_info->is_started(); ha_info= ha_info->next())
  {
    if (ha_info->is_trx_read_write() && ha_info->ht() != binlog_hton)
      return (TRUE);
  }
  return (FALSE);
}

 /*
  Save position of binary log transaction cache.

  SYNPOSIS
    binlog_trans_log_savepos()

    thd      The thread to take the binlog data from
    pos      Pointer to variable where the position will be stored

  DESCRIPTION

    Save the current position in the binary log transaction cache into
    the variable pointed to by 'pos'
 */

static void
binlog_trans_log_savepos(THD *thd, my_off_t *pos)
{
  DBUG_ENTER("binlog_trans_log_savepos");
  DBUG_ASSERT(pos != NULL);
  if (thd_get_ha_data(thd, binlog_hton) == NULL)
    thd->binlog_setup_trx_data();
  binlog_trx_data *const trx_data=
    (binlog_trx_data*) thd_get_ha_data(thd, binlog_hton);
  DBUG_ASSERT(mysql_bin_log.is_open());
  *pos= trx_data->position();
  DBUG_PRINT("return", ("*pos: %lu", (ulong) *pos));
  DBUG_VOID_RETURN;
}


/*
  Truncate the binary log transaction cache.

  SYNPOSIS
    binlog_trans_log_truncate()

    thd      The thread to take the binlog data from
    pos      Position to truncate to

  DESCRIPTION

    Truncate the binary log to the given position. Will not change
    anything else.

 */
static void
binlog_trans_log_truncate(THD *thd, my_off_t pos)
{
  DBUG_ENTER("binlog_trans_log_truncate");
  DBUG_PRINT("enter", ("pos: %lu", (ulong) pos));

  DBUG_ASSERT(thd_get_ha_data(thd, binlog_hton) != NULL);
  /* Only true if binlog_trans_log_savepos() wasn't called before */
  DBUG_ASSERT(pos != ~(my_off_t) 0);

  binlog_trx_data *const trx_data=
    (binlog_trx_data*) thd_get_ha_data(thd, binlog_hton);
  trx_data->truncate(pos);
  DBUG_VOID_RETURN;
}


/*
  this function is mostly a placeholder.
  conceptually, binlog initialization (now mostly done in MYSQL_BIN_LOG::open)
  should be moved here.
*/

int binlog_init(void *p)
{
  binlog_hton= (handlerton *)p;
  binlog_hton->state=opt_bin_log ? SHOW_OPTION_YES : SHOW_OPTION_NO;
  binlog_hton->db_type=DB_TYPE_BINLOG;
  binlog_hton->savepoint_offset= sizeof(my_off_t);
  binlog_hton->close_connection= binlog_close_connection;
  binlog_hton->savepoint_set= binlog_savepoint_set;
  binlog_hton->savepoint_rollback= binlog_savepoint_rollback;
  binlog_hton->commit= binlog_commit;
  binlog_hton->rollback= binlog_rollback;
  binlog_hton->prepare= binlog_prepare;
  binlog_hton->flags= HTON_NOT_USER_SELECTABLE | HTON_HIDDEN;
  return 0;
}

static int binlog_close_connection(handlerton *hton, THD *thd)
{
  binlog_trx_data *const trx_data=
    (binlog_trx_data*) thd_get_ha_data(thd, binlog_hton);
  DBUG_ASSERT(trx_data->empty());
  thd_set_ha_data(thd, binlog_hton, NULL);
  trx_data->~binlog_trx_data();
  my_free((uchar*)trx_data, MYF(0));
  return 0;
}

/*
  End a transaction.

  SYNOPSIS
    binlog_end_trans()

    thd      The thread whose transaction should be ended
    trx_data Pointer to the transaction data to use
    end_ev   The end event to use, or NULL
    all      True if the entire transaction should be ended, false if
             only the statement transaction should be ended.

  DESCRIPTION

    End the currently open transaction. The transaction can be either
    a real transaction (if 'all' is true) or a statement transaction
    (if 'all' is false).

    If 'end_ev' is NULL, the transaction is a rollback of only
    transactional tables, so the transaction cache will be truncated
    to either just before the last opened statement transaction (if
    'all' is false), or reset completely (if 'all' is true).
 */
static int
binlog_end_trans(THD *thd, binlog_trx_data *trx_data,
                 Log_event *end_ev, bool all)
{
  DBUG_ENTER("binlog_end_trans");
  int error=0;
  IO_CACHE *trans_log= &trx_data->trans_log;
  DBUG_PRINT("enter", ("transaction: %s  end_ev: 0x%lx",
                       all ? "all" : "stmt", (long) end_ev));
  DBUG_PRINT("info", ("thd->options={ %s%s}",
                      FLAGSTR(thd->variables.option_bits, OPTION_NOT_AUTOCOMMIT),
                      FLAGSTR(thd->variables.option_bits, OPTION_BEGIN)));

  /*
    NULL denotes ROLLBACK with nothing to replicate: i.e., rollback of
    only transactional tables.  If the transaction contain changes to
    any non-transactiona tables, we need write the transaction and log
    a ROLLBACK last.
  */
  if (end_ev != NULL)
  {
    if (thd->binlog_flush_pending_rows_event(TRUE))
      DBUG_RETURN(1);
    /*
      Doing a commit or a rollback including non-transactional tables,
      i.e., ending a transaction where we might write the transaction
      cache to the binary log.

      We can always end the statement when ending a transaction since
      transactions are not allowed inside stored functions.  If they
      were, we would have to ensure that we're not ending a statement
      inside a stored function.
     */
    error= mysql_bin_log.write(thd, &trx_data->trans_log, end_ev,
                               trx_data->has_incident());
    trx_data->reset();

    /*
      We need to step the table map version after writing the
      transaction cache to disk.
    */
    mysql_bin_log.update_table_map_version();
    statistic_increment(binlog_cache_use, &LOCK_status);
    if (trans_log->disk_writes != 0)
    {
      statistic_increment(binlog_cache_disk_use, &LOCK_status);
      trans_log->disk_writes= 0;
    }
  }
  else
  {
    /*
      If rolling back an entire transaction or a single statement not
      inside a transaction, we reset the transaction cache.

      If rolling back a statement in a transaction, we truncate the
      transaction cache to remove the statement.
     */
    thd->binlog_remove_pending_rows_event(TRUE);
    if (all || !thd->in_multi_stmt_transaction())
    {
      if (trx_data->has_incident())
        mysql_bin_log.write_incident(thd, TRUE);
      trx_data->reset();
    }
    else                                        // ...statement
      trx_data->truncate(trx_data->before_stmt_pos);

    /*
      We need to step the table map version on a rollback to ensure
      that a new table map event is generated instead of the one that
      was written to the thrown-away transaction cache.
    */
    mysql_bin_log.update_table_map_version();
  }

  DBUG_ASSERT(thd->binlog_get_pending_rows_event() == NULL);
  DBUG_RETURN(error);
}

static int binlog_prepare(handlerton *hton, THD *thd, bool all)
{
  /*
    do nothing.
    just pretend we can do 2pc, so that MySQL won't
    switch to 1pc.
    real work will be done in MYSQL_BIN_LOG::log_xid()
  */
  return 0;
}

/**
  This function is called once after each statement.

  It has the responsibility to flush the transaction cache to the
  binlog file on commits.

  @param hton  The binlog handlerton.
  @param thd   The client thread that executes the transaction.
  @param all   This is @c true if this is a real transaction commit, and
               @false otherwise.

  @see handlerton::commit
*/
static int binlog_commit(handlerton *hton, THD *thd, bool all)
{
  int error= 0;
  DBUG_ENTER("binlog_commit");
  binlog_trx_data *const trx_data=
    (binlog_trx_data*) thd_get_ha_data(thd, binlog_hton);

  if (trx_data->empty())
  {
    // we're here because trans_log was flushed in MYSQL_BIN_LOG::log_xid()
    trx_data->reset();
    DBUG_RETURN(0);
  }

  /*
    We commit the transaction if:

     - We are not in a transaction and committing a statement, or

     - We are in a transaction and a full transaction is committed

    Otherwise, we accumulate the statement
  */
  bool const in_transaction= thd->in_multi_stmt_transaction();
  DBUG_PRINT("debug",
             ("all: %d, empty: %s, in_transaction: %s, all.modified_non_trans_table: %s, stmt.modified_non_trans_table: %s",
              all,
              YESNO(trx_data->empty()),
              YESNO(in_transaction),
              YESNO(thd->transaction.all.modified_non_trans_table),
              YESNO(thd->transaction.stmt.modified_non_trans_table)));
  if (!in_transaction || all ||
      (!all && !trx_data->at_least_one_stmt_committed &&
      !stmt_has_updated_trans_table(thd) &&
      thd->transaction.stmt.modified_non_trans_table))
  {
    Query_log_event qev(thd, STRING_WITH_LEN("COMMIT"), TRUE, TRUE, 0);
    error= binlog_end_trans(thd, trx_data, &qev, all);
  }

  trx_data->at_least_one_stmt_committed = my_b_tell(&trx_data->trans_log) > 0;

  if (!all)
    trx_data->before_stmt_pos = MY_OFF_T_UNDEF; // part of the stmt commit
  DBUG_RETURN(error);
}

/**
  This function is called when a transaction involving a transactional
  table is rolled back.

  It has the responsibility to flush the transaction cache to the
  binlog file. However, if the transaction does not involve
  non-transactional tables, nothing needs to be logged.

  @param hton  The binlog handlerton.
  @param thd   The client thread that executes the transaction.
  @param all   This is @c true if this is a real transaction rollback, and
               @false otherwise.

  @see handlerton::rollback
*/
static int binlog_rollback(handlerton *hton, THD *thd, bool all)
{
  DBUG_ENTER("binlog_rollback");
  int error=0;
  binlog_trx_data *const trx_data=
    (binlog_trx_data*) thd_get_ha_data(thd, binlog_hton);

  if (trx_data->empty()) {
    trx_data->reset();
    DBUG_RETURN(0);
  }

  DBUG_PRINT("debug", ("all: %s, all.modified_non_trans_table: %s, stmt.modified_non_trans_table: %s",
                       YESNO(all),
                       YESNO(thd->transaction.all.modified_non_trans_table),
                       YESNO(thd->transaction.stmt.modified_non_trans_table)));
  if (mysql_bin_log.check_write_error(thd))
  {
    /*
      "all == true" means that a "rollback statement" triggered the error and
      this function was called. However, this must not happen as a rollback
      is written directly to the binary log. And in auto-commit mode, a single
      statement that is rolled back has the flag all == false.
    */
    DBUG_ASSERT(!all);
    /*
      We reach this point if either only transactional tables were modified or
      the effect of a statement that did not get into the binlog needs to be
      rolled back. In the latter case, if a statement changed non-transactional
      tables or had the OPTION_KEEP_LOG associated, we write an incident event
      to the binlog in order to stop slaves and notify users that some changes
      on the master did not get into the binlog and slaves will be inconsistent.
      On the other hand, if a statement is transactional, we just safely roll it
      back.
    */
    if ((thd->transaction.stmt.modified_non_trans_table ||
        (thd->variables.option_bits & OPTION_KEEP_LOG)) &&
        mysql_bin_log.check_write_error(thd))
      trx_data->set_incident();
    error= binlog_end_trans(thd, trx_data, 0, all);
  }
  else
  {
   /*
      We flush the cache with a rollback, wrapped in a beging/rollback if:
        . aborting a transaction that modified a non-transactional table;
        . aborting a statement that modified both transactional and
          non-transactional tables but which is not in the boundaries of any
          transaction or there was no early change;
        . the OPTION_KEEP_LOG is activate.
    */
    if ((all && thd->transaction.all.modified_non_trans_table) ||
        (!all && thd->transaction.stmt.modified_non_trans_table &&
         !(thd->variables.option_bits & (OPTION_BEGIN | OPTION_NOT_AUTOCOMMIT))) ||
        (!all && thd->transaction.stmt.modified_non_trans_table &&
         !trx_data->at_least_one_stmt_committed &&
         thd->current_stmt_binlog_row_based) ||
        ((thd->variables.option_bits & OPTION_KEEP_LOG)))
    {
      Query_log_event qev(thd, STRING_WITH_LEN("ROLLBACK"), TRUE, TRUE, 0);
      error= binlog_end_trans(thd, trx_data, &qev, all);
    }
    /*
      Otherwise, we simply truncate the cache as there is no change on
      non-transactional tables as follows.
    */
    else if ((all && !thd->transaction.all.modified_non_trans_table) ||
          (!all && !thd->transaction.stmt.modified_non_trans_table))
      error= binlog_end_trans(thd, trx_data, 0, all);
  }
  if (!all)
    trx_data->before_stmt_pos = MY_OFF_T_UNDEF; // part of the stmt rollback
  DBUG_RETURN(error);
}

void MYSQL_BIN_LOG::set_write_error(THD *thd)
{
  DBUG_ENTER("MYSQL_BIN_LOG::set_write_error");

  write_error= 1;

  if (check_write_error(thd))
    DBUG_VOID_RETURN;

  if (my_errno == EFBIG)
    my_message(ER_TRANS_CACHE_FULL, ER(ER_TRANS_CACHE_FULL), MYF(MY_WME));
  else
    my_error(ER_ERROR_ON_WRITE, MYF(MY_WME), name, errno);

  DBUG_VOID_RETURN;
}

bool MYSQL_BIN_LOG::check_write_error(THD *thd)
{
  DBUG_ENTER("MYSQL_BIN_LOG::check_write_error");

  bool checked= FALSE;

  if (!thd->is_error())
    DBUG_RETURN(checked);

  switch (thd->stmt_da->sql_errno())
  {
    case ER_TRANS_CACHE_FULL:
    case ER_ERROR_ON_WRITE:
    case ER_BINLOG_LOGGING_IMPOSSIBLE:
      checked= TRUE;
    break;
  }

  DBUG_RETURN(checked);
}

/**
  @note
  How do we handle this (unlikely but legal) case:
  @verbatim
    [transaction] + [update to non-trans table] + [rollback to savepoint] ?
  @endverbatim
  The problem occurs when a savepoint is before the update to the
  non-transactional table. Then when there's a rollback to the savepoint, if we
  simply truncate the binlog cache, we lose the part of the binlog cache where
  the update is. If we want to not lose it, we need to write the SAVEPOINT
  command and the ROLLBACK TO SAVEPOINT command to the binlog cache. The latter
  is easy: it's just write at the end of the binlog cache, but the former
  should be *inserted* to the place where the user called SAVEPOINT. The
  solution is that when the user calls SAVEPOINT, we write it to the binlog
  cache (so no need to later insert it). As transactions are never intermixed
  in the binary log (i.e. they are serialized), we won't have conflicts with
  savepoint names when using mysqlbinlog or in the slave SQL thread.
  Then when ROLLBACK TO SAVEPOINT is called, if we updated some
  non-transactional table, we don't truncate the binlog cache but instead write
  ROLLBACK TO SAVEPOINT to it; otherwise we truncate the binlog cache (which
  will chop the SAVEPOINT command from the binlog cache, which is good as in
  that case there is no need to have it in the binlog).
*/

static int binlog_savepoint_set(handlerton *hton, THD *thd, void *sv)
{
  DBUG_ENTER("binlog_savepoint_set");

  binlog_trans_log_savepos(thd, (my_off_t*) sv);
  /* Write it to the binary log */

  int errcode= query_error_code(thd, thd->killed == THD::NOT_KILLED);
  int const error=
    thd->binlog_query(THD::STMT_QUERY_TYPE,
                      thd->query(), thd->query_length(), TRUE, FALSE, errcode);
  DBUG_RETURN(error);
}

static int binlog_savepoint_rollback(handlerton *hton, THD *thd, void *sv)
{
  DBUG_ENTER("binlog_savepoint_rollback");

  /*
    Write ROLLBACK TO SAVEPOINT to the binlog cache if we have updated some
    non-transactional table. Otherwise, truncate the binlog cache starting
    from the SAVEPOINT command.
  */
  if (unlikely(thd->transaction.all.modified_non_trans_table || 
               (thd->variables.option_bits & OPTION_KEEP_LOG)))
  {
    int errcode= query_error_code(thd, thd->killed == THD::NOT_KILLED);
    int error=
      thd->binlog_query(THD::STMT_QUERY_TYPE,
                        thd->query(), thd->query_length(), TRUE, FALSE, errcode);
    DBUG_RETURN(error);
  }
  binlog_trans_log_truncate(thd, *(my_off_t*)sv);
  DBUG_RETURN(0);
}


int check_binlog_magic(IO_CACHE* log, const char** errmsg)
{
  char magic[4];
  DBUG_ASSERT(my_b_tell(log) == 0);

  if (my_b_read(log, (uchar*) magic, sizeof(magic)))
  {
    *errmsg = "I/O error reading the header from the binary log";
    sql_print_error("%s, errno=%d, io cache code=%d", *errmsg, my_errno,
		    log->error);
    return 1;
  }
  if (memcmp(magic, BINLOG_MAGIC, sizeof(magic)))
  {
    *errmsg = "Binlog has bad magic number;  It's not a binary log file that can be used by this version of MySQL";
    return 1;
  }
  return 0;
}


File open_binlog(IO_CACHE *log, const char *log_file_name, const char **errmsg)
{
  File file;
  DBUG_ENTER("open_binlog");

  if ((file= mysql_file_open(key_file_binlog,
                             log_file_name, O_RDONLY | O_BINARY | O_SHARE,
                             MYF(MY_WME))) < 0)
  {
    sql_print_error("Failed to open log (file '%s', errno %d)",
                    log_file_name, my_errno);
    *errmsg = "Could not open log file";
    goto err;
  }
  if (init_io_cache(log, file, IO_SIZE*2, READ_CACHE, 0, 0,
                    MYF(MY_WME|MY_DONT_CHECK_FILESIZE)))
  {
    sql_print_error("Failed to create a cache on log (file '%s')",
                    log_file_name);
    *errmsg = "Could not open log file";
    goto err;
  }
  if (check_binlog_magic(log,errmsg))
    goto err;
  DBUG_RETURN(file);

err:
  if (file >= 0)
  {
    mysql_file_close(file, MYF(0));
    end_io_cache(log);
  }
  DBUG_RETURN(-1);
}

#ifdef _WIN32
static int eventSource = 0;

static void setup_windows_event_source()
{
  HKEY    hRegKey= NULL;
  DWORD   dwError= 0;
  TCHAR   szPath[MAX_PATH];
  DWORD dwTypes;

  if (eventSource)               // Ensure that we are only called once
    return;
  eventSource= 1;

  // Create the event source registry key
  dwError= RegCreateKey(HKEY_LOCAL_MACHINE,
                          "SYSTEM\\CurrentControlSet\\Services\\EventLog\\Application\\MySQL", 
                          &hRegKey);

  /* Name of the PE module that contains the message resource */
  GetModuleFileName(NULL, szPath, MAX_PATH);

  /* Register EventMessageFile */
  dwError = RegSetValueEx(hRegKey, "EventMessageFile", 0, REG_EXPAND_SZ,
                          (PBYTE) szPath, (DWORD) (strlen(szPath) + 1));

  /* Register supported event types */
  dwTypes= (EVENTLOG_ERROR_TYPE | EVENTLOG_WARNING_TYPE |
            EVENTLOG_INFORMATION_TYPE);
  dwError= RegSetValueEx(hRegKey, "TypesSupported", 0, REG_DWORD,
                         (LPBYTE) &dwTypes, sizeof dwTypes);

  RegCloseKey(hRegKey);
}

#endif /* _WIN32 */


/**
  Find a unique filename for 'filename.#'.

  Set '#' to the number next to the maximum found in the most
  recent log file extension.

  This function will return nonzero if: (i) the generated name
  exceeds FN_REFLEN; (ii) if the number of extensions is exhausted;
  or (iii) some other error happened while examining the filesystem.

  @return
    nonzero if not possible to get unique filename.
*/

static int find_uniq_filename(char *name)
{
  uint                  i;
  char                  buff[FN_REFLEN], ext_buf[FN_REFLEN];
  struct st_my_dir     *dir_info;
  reg1 struct fileinfo *file_info;
  ulong                 max_found= 0, next= 0, number= 0;
  size_t		buf_length, length;
  char			*start, *end;
  int                   error= 0;
  DBUG_ENTER("find_uniq_filename");

  length= dirname_part(buff, name, &buf_length);
  start=  name + length;
  end=    strend(start);

  *end='.';
  length= (size_t) (end - start + 1);

  if (!(dir_info= my_dir(buff,MYF(MY_DONT_SORT))))
  {						// This shouldn't happen
    strmov(end,".1");				// use name+1
    DBUG_RETURN(1);
  }
  file_info= dir_info->dir_entry;
  for (i= dir_info->number_off_files ; i-- ; file_info++)
  {
    if (bcmp((uchar*) file_info->name, (uchar*) start, length) == 0 &&
	test_if_number(file_info->name+length, &number,0))
    {
      set_if_bigger(max_found,(ulong) number);
    }
  }
  my_dirend(dir_info);

  /* check if reached the maximum possible extension number */
  if ((max_found == MAX_LOG_UNIQUE_FN_EXT))
  {
    sql_print_error("Log filename extension number exhausted: %06lu. \
Please fix this by archiving old logs and \
updating the index files.", max_found);
    error= 1;
    goto end;
  }

  next= max_found + 1;
  sprintf(ext_buf, "%06lu", next);
  *end++='.';

  /* 
    Check if the generated extension size + the file name exceeds the
    buffer size used. If one did not check this, then the filename might be
    truncated, resulting in error.
   */
  if (((strlen(ext_buf) + (end - name)) >= FN_REFLEN))
  {
    sql_print_error("Log filename too large: %s%s (%zu). \
Please fix this by archiving old logs and updating the \
index files.", name, ext_buf, (strlen(ext_buf) + (end - name)));
    error= 1;
    goto end;
  }

  sprintf(end, "%06lu", next);

  /* print warning if reaching the end of available extensions. */
  if ((next > (MAX_LOG_UNIQUE_FN_EXT - LOG_WARN_UNIQUE_FN_EXT_LEFT)))
    sql_print_warning("Next log extension: %lu. \
Remaining log filename extensions: %lu. \
Please consider archiving some logs.", next, (MAX_LOG_UNIQUE_FN_EXT - next));

end:
  DBUG_RETURN(error);
}


void MYSQL_LOG::init(enum_log_type log_type_arg,
                     enum cache_type io_cache_type_arg)
{
  DBUG_ENTER("MYSQL_LOG::init");
  log_type= log_type_arg;
  io_cache_type= io_cache_type_arg;
  DBUG_PRINT("info",("log_type: %d", log_type));
  DBUG_VOID_RETURN;
}


bool MYSQL_LOG::init_and_set_log_file_name(const char *log_name,
                                           const char *new_name,
                                           enum_log_type log_type_arg,
                                           enum cache_type io_cache_type_arg)
{
  init(log_type_arg, io_cache_type_arg);

  if (new_name && !strmov(log_file_name, new_name))
    return TRUE;
  else if (!new_name && generate_new_name(log_file_name, log_name))
    return TRUE;

  return FALSE;
}


/*
  Open a (new) log file.

  SYNOPSIS
    open()

    log_name            The name of the log to open
    log_type_arg        The type of the log. E.g. LOG_NORMAL
    new_name            The new name for the logfile. This is only needed
                        when the method is used to open the binlog file.
    io_cache_type_arg   The type of the IO_CACHE to use for this log file

  DESCRIPTION
    Open the logfile, init IO_CACHE and write startup messages
    (in case of general and slow query logs).

  RETURN VALUES
    0   ok
    1   error
*/

bool MYSQL_LOG::open(const char *log_name, enum_log_type log_type_arg,
                     const char *new_name, enum cache_type io_cache_type_arg)
{
  char buff[FN_REFLEN];
  File file= -1;
  int open_flags= O_CREAT | O_BINARY;
  DBUG_ENTER("MYSQL_LOG::open");
  DBUG_PRINT("enter", ("log_type: %d", (int) log_type_arg));

  write_error= 0;

  if (!(name= my_strdup(log_name, MYF(MY_WME))))
  {
    name= (char *)log_name; // for the error message
    goto err;
  }

  if (init_and_set_log_file_name(name, new_name,
                                 log_type_arg, io_cache_type_arg))
    goto err;

  if (io_cache_type == SEQ_READ_APPEND)
    open_flags |= O_RDWR | O_APPEND;
  else
    open_flags |= O_WRONLY | (log_type == LOG_BIN ? 0 : O_APPEND);

  db[0]= 0;

  if ((file= mysql_file_open(key_file_MYSQL_LOG,
                             log_file_name, open_flags,
                             MYF(MY_WME | ME_WAITTANG))) < 0 ||
      init_io_cache(&log_file, file, IO_SIZE, io_cache_type,
                    mysql_file_tell(file, MYF(MY_WME)), 0,
                    MYF(MY_WME | MY_NABP |
                        ((log_type == LOG_BIN) ? MY_WAIT_IF_FULL : 0))))
    goto err;

  if (log_type == LOG_NORMAL)
  {
    char *end;
    int len=my_snprintf(buff, sizeof(buff), "%s, Version: %s (%s). "
#ifdef EMBEDDED_LIBRARY
                        "embedded library\n",
                        my_progname, server_version, MYSQL_COMPILATION_COMMENT
#elif _WIN32
			"started with:\nTCP Port: %d, Named Pipe: %s\n",
                        my_progname, server_version, MYSQL_COMPILATION_COMMENT,
                        mysqld_port, mysqld_unix_port
#else
			"started with:\nTcp port: %d  Unix socket: %s\n",
                        my_progname, server_version, MYSQL_COMPILATION_COMMENT,
                        mysqld_port, mysqld_unix_port
#endif
                       );
    end= strnmov(buff + len, "Time                 Id Command    Argument\n",
                 sizeof(buff) - len);
    if (my_b_write(&log_file, (uchar*) buff, (uint) (end-buff)) ||
	flush_io_cache(&log_file))
      goto err;
  }

  log_state= LOG_OPENED;
  DBUG_RETURN(0);

err:
  sql_print_error("Could not use %s for logging (error %d). \
Turning logging off for the whole duration of the MySQL server process. \
To turn it on again: fix the cause, \
shutdown the MySQL server and restart it.", name, errno);
  if (file >= 0)
    mysql_file_close(file, MYF(0));
  end_io_cache(&log_file);
  safeFree(name);
  log_state= LOG_CLOSED;
  DBUG_RETURN(1);
}

MYSQL_LOG::MYSQL_LOG()
  : name(0), write_error(FALSE), inited(FALSE), log_type(LOG_UNKNOWN),
    log_state(LOG_CLOSED)
{
  /*
    We don't want to initialize LOCK_Log here as such initialization depends on
    safe_mutex (when using safe_mutex) which depends on MY_INIT(), which is
    called only in main(). Doing initialization here would make it happen
    before main().
  */
  bzero((char*) &log_file, sizeof(log_file));
}

void MYSQL_LOG::init_pthread_objects()
{
  DBUG_ASSERT(inited == 0);
  inited= 1;
  mysql_mutex_init(key_LOG_LOCK_log, &LOCK_log, MY_MUTEX_INIT_SLOW);
}

/*
  Close the log file

  SYNOPSIS
    close()
    exiting     Bitmask. For the slow and general logs the only used bit is
                LOG_CLOSE_TO_BE_OPENED. This is used if we intend to call
                open at once after close.

  NOTES
    One can do an open on the object at once after doing a close.
    The internal structures are not freed until cleanup() is called
*/

void MYSQL_LOG::close(uint exiting)
{					// One can't set log_type here!
  DBUG_ENTER("MYSQL_LOG::close");
  DBUG_PRINT("enter",("exiting: %d", (int) exiting));
  if (log_state == LOG_OPENED)
  {
    end_io_cache(&log_file);

    if (mysql_file_sync(log_file.file, MYF(MY_WME)) && ! write_error)
    {
      write_error= 1;
      sql_print_error(ER(ER_ERROR_ON_WRITE), name, errno);
    }

    if (mysql_file_close(log_file.file, MYF(MY_WME)) && ! write_error)
    {
      write_error= 1;
      sql_print_error(ER(ER_ERROR_ON_WRITE), name, errno);
    }
  }

  log_state= (exiting & LOG_CLOSE_TO_BE_OPENED) ? LOG_TO_BE_OPENED : LOG_CLOSED;
  safeFree(name);
  DBUG_VOID_RETURN;
}

/** This is called only once. */

void MYSQL_LOG::cleanup()
{
  DBUG_ENTER("cleanup");
  if (inited)
  {
    inited= 0;
    mysql_mutex_destroy(&LOCK_log);
    close(0);
  }
  DBUG_VOID_RETURN;
}


int MYSQL_LOG::generate_new_name(char *new_name, const char *log_name)
{
  fn_format(new_name, log_name, mysql_data_home, "", 4);
  if (log_type == LOG_BIN)
  {
    if (!fn_ext(log_name)[0])
    {
      if (find_uniq_filename(new_name))
      {
        /* 
          This should be treated as error once propagation of error further
          up in the stack gets proper handling.
        */
        push_warning_printf(current_thd, MYSQL_ERROR::WARN_LEVEL_WARN, 
                            ER_NO_UNIQUE_LOGFILE, ER(ER_NO_UNIQUE_LOGFILE),
                            log_name);
	sql_print_error(ER(ER_NO_UNIQUE_LOGFILE), log_name);
	return 1;
      }
    }
  }
  return 0;
}


/*
  Reopen the log file

  SYNOPSIS
    reopen_file()

  DESCRIPTION
    Reopen the log file. The method is used during FLUSH LOGS
    and locks LOCK_log mutex
*/


void MYSQL_QUERY_LOG::reopen_file()
{
  char *save_name;

  DBUG_ENTER("MYSQL_LOG::reopen_file");
  if (!is_open())
  {
    DBUG_PRINT("info",("log is closed"));
    DBUG_VOID_RETURN;
  }

  mysql_mutex_lock(&LOCK_log);

  save_name= name;
  name= 0;				// Don't free name
  close(LOG_CLOSE_TO_BE_OPENED);

  /*
     Note that at this point, log_state != LOG_CLOSED (important for is_open()).
  */

  open(save_name, log_type, 0, io_cache_type);
  my_free(save_name, MYF(0));

  mysql_mutex_unlock(&LOCK_log);

  DBUG_VOID_RETURN;
}


/*
  Write a command to traditional general log file

  SYNOPSIS
    write()

    event_time        command start timestamp
    user_host         the pointer to the string with user@host info
    user_host_len     length of the user_host string. this is computed once
                      and passed to all general log  event handlers
    thread_id         Id of the thread, issued a query
    command_type      the type of the command being logged
    command_type_len  the length of the string above
    sql_text          the very text of the query being executed
    sql_text_len      the length of sql_text string

  DESCRIPTION

   Log given command to to normal (not rotable) log file

  RETURN
    FASE - OK
    TRUE - error occured
*/

bool MYSQL_QUERY_LOG::write(time_t event_time, const char *user_host,
                            uint user_host_len, int thread_id,
                            const char *command_type, uint command_type_len,
                            const char *sql_text, uint sql_text_len)
{
  char buff[32];
  uint length= 0;
  char local_time_buff[MAX_TIME_SIZE];
  struct tm start;
  uint time_buff_len= 0;

  mysql_mutex_lock(&LOCK_log);

  /* Test if someone closed between the is_open test and lock */
  if (is_open())
  {
    /* for testing output of timestamp and thread id */
    DBUG_EXECUTE_IF("reset_log_last_time", last_time= 0;);

    /* Note that my_b_write() assumes it knows the length for this */
      if (event_time != last_time)
      {
        last_time= event_time;

        localtime_r(&event_time, &start);

        time_buff_len= my_snprintf(local_time_buff, MAX_TIME_SIZE,
                                   "%02d%02d%02d %2d:%02d:%02d\t",
                                   start.tm_year % 100, start.tm_mon + 1,
                                   start.tm_mday, start.tm_hour,
                                   start.tm_min, start.tm_sec);

        if (my_b_write(&log_file, (uchar*) local_time_buff, time_buff_len))
          goto err;
      }
      else
        if (my_b_write(&log_file, (uchar*) "\t\t" ,2) < 0)
          goto err;

      /* command_type, thread_id */
      length= my_snprintf(buff, 32, "%5ld ", (long) thread_id);

    if (my_b_write(&log_file, (uchar*) buff, length))
      goto err;

    if (my_b_write(&log_file, (uchar*) command_type, command_type_len))
      goto err;

    if (my_b_write(&log_file, (uchar*) "\t", 1))
      goto err;

    /* sql_text */
    if (my_b_write(&log_file, (uchar*) sql_text, sql_text_len))
      goto err;

    if (my_b_write(&log_file, (uchar*) "\n", 1) ||
        flush_io_cache(&log_file))
      goto err;
  }

  mysql_mutex_unlock(&LOCK_log);
  return FALSE;
err:

  if (!write_error)
  {
    write_error= 1;
    sql_print_error(ER(ER_ERROR_ON_WRITE), name, errno);
  }
  mysql_mutex_unlock(&LOCK_log);
  return TRUE;
}


/*
  Log a query to the traditional slow log file

  SYNOPSIS
    write()

    thd               THD of the query
    current_time      current timestamp
    query_start_arg   command start timestamp
    user_host         the pointer to the string with user@host info
    user_host_len     length of the user_host string. this is computed once
                      and passed to all general log event handlers
    query_utime       Amount of time the query took to execute (in microseconds)
    lock_utime        Amount of time the query was locked (in microseconds)
    is_command        The flag, which determines, whether the sql_text is a
                      query or an administrator command.
    sql_text          the very text of the query or administrator command
                      processed
    sql_text_len      the length of sql_text string

  DESCRIPTION

   Log a query to the slow log file.

  RETURN
    FALSE - OK
    TRUE - error occured
*/

bool MYSQL_QUERY_LOG::write(THD *thd, time_t current_time,
                            time_t query_start_arg, const char *user_host,
                            uint user_host_len, ulonglong query_utime,
                            ulonglong lock_utime, bool is_command,
                            const char *sql_text, uint sql_text_len)
{
  bool error= 0;
  DBUG_ENTER("MYSQL_QUERY_LOG::write");

  mysql_mutex_lock(&LOCK_log);

  if (!is_open())
  {
    mysql_mutex_unlock(&LOCK_log);
    DBUG_RETURN(0);
  }

  if (is_open())
  {						// Safety agains reopen
    int tmp_errno= 0;
    char buff[80], *end;
    char query_time_buff[22+7], lock_time_buff[22+7];
    uint buff_len;
    end= buff;

    if (!(specialflag & SPECIAL_SHORT_LOG_FORMAT))
    {
      if (current_time != last_time)
      {
        last_time= current_time;
        struct tm start;
        localtime_r(&current_time, &start);

        buff_len= my_snprintf(buff, sizeof buff,
                              "# Time: %02d%02d%02d %2d:%02d:%02d\n",
                              start.tm_year % 100, start.tm_mon + 1,
                              start.tm_mday, start.tm_hour,
                              start.tm_min, start.tm_sec);

        /* Note that my_b_write() assumes it knows the length for this */
        if (my_b_write(&log_file, (uchar*) buff, buff_len))
          tmp_errno= errno;
      }
      const uchar uh[]= "# User@Host: ";
      if (my_b_write(&log_file, uh, sizeof(uh) - 1))
        tmp_errno= errno;
      if (my_b_write(&log_file, (uchar*) user_host, user_host_len))
        tmp_errno= errno;
      if (my_b_write(&log_file, (uchar*) "\n", 1))
        tmp_errno= errno;
    }
    /* For slow query log */
    sprintf(query_time_buff, "%.6f", ulonglong2double(query_utime)/1000000.0);
    sprintf(lock_time_buff,  "%.6f", ulonglong2double(lock_utime)/1000000.0);
    if (my_b_printf(&log_file,
                    "# Query_time: %s  Lock_time: %s"
                    " Rows_sent: %lu  Rows_examined: %lu\n",
                    query_time_buff, lock_time_buff,
                    (ulong) thd->sent_row_count,
                    (ulong) thd->examined_row_count) == (uint) -1)
      tmp_errno= errno;
    if (thd->db && strcmp(thd->db, db))
    {						// Database changed
      if (my_b_printf(&log_file,"use %s;\n",thd->db) == (uint) -1)
        tmp_errno= errno;
      strmov(db,thd->db);
    }
    if (thd->stmt_depends_on_first_successful_insert_id_in_prev_stmt)
    {
      end=strmov(end, ",last_insert_id=");
      end=longlong10_to_str((longlong)
                            thd->first_successful_insert_id_in_prev_stmt_for_binlog,
                            end, -10);
    }
    // Save value if we do an insert.
    if (thd->auto_inc_intervals_in_cur_stmt_for_binlog.nb_elements() > 0)
    {
      if (!(specialflag & SPECIAL_SHORT_LOG_FORMAT))
      {
        end=strmov(end,",insert_id=");
        end=longlong10_to_str((longlong)
                              thd->auto_inc_intervals_in_cur_stmt_for_binlog.minimum(),
                              end, -10);
      }
    }

    /*
      This info used to show up randomly, depending on whether the query
      checked the query start time or not. now we always write current
      timestamp to the slow log
    */
    end= strmov(end, ",timestamp=");
    end= int10_to_str((long) current_time, end, 10);

    if (end != buff)
    {
      *end++=';';
      *end='\n';
      if (my_b_write(&log_file, (uchar*) "SET ", 4) ||
          my_b_write(&log_file, (uchar*) buff + 1, (uint) (end-buff)))
        tmp_errno= errno;
    }
    if (is_command)
    {
      end= strxmov(buff, "# administrator command: ", NullS);
      buff_len= (ulong) (end - buff);
      my_b_write(&log_file, (uchar*) buff, buff_len);
    }
    if (my_b_write(&log_file, (uchar*) sql_text, sql_text_len) ||
        my_b_write(&log_file, (uchar*) ";\n",2) ||
        flush_io_cache(&log_file))
      tmp_errno= errno;
    if (tmp_errno)
    {
      error= 1;
      if (! write_error)
      {
        write_error= 1;
        sql_print_error(ER(ER_ERROR_ON_WRITE), name, error);
      }
    }
  }
  mysql_mutex_unlock(&LOCK_log);
  DBUG_RETURN(error);
}


/**
  @todo
  The following should be using fn_format();  We just need to
  first change fn_format() to cut the file name if it's too long.
*/
const char *MYSQL_LOG::generate_name(const char *log_name,
                                      const char *suffix,
                                      bool strip_ext, char *buff)
{
  if (!log_name || !log_name[0])
  {
    strmake(buff, pidfile_name, FN_REFLEN - strlen(suffix) - 1);
    return (const char *)
      fn_format(buff, buff, "", suffix, MYF(MY_REPLACE_EXT|MY_REPLACE_DIR));
  }
  // get rid of extension if the log is binary to avoid problems
  if (strip_ext)
  {
    char *p= fn_ext(log_name);
    uint length= (uint) (p - log_name);
    strmake(buff, log_name, min(length, FN_REFLEN));
    return (const char*)buff;
  }
  return log_name;
}



MYSQL_BIN_LOG::MYSQL_BIN_LOG(uint *sync_period)
  :bytes_written(0), prepared_xids(0), file_id(1), open_count(1),
   need_start_event(TRUE), m_table_map_version(0),
   sync_period_ptr(sync_period),
   is_relay_log(0), signal_cnt(0),
   description_event_for_exec(0), description_event_for_queue(0)
{
  /*
    We don't want to initialize locks here as such initialization depends on
    safe_mutex (when using safe_mutex) which depends on MY_INIT(), which is
    called only in main(). Doing initialization here would make it happen
    before main().
  */
  index_file_name[0] = 0;
  bzero((char*) &index_file, sizeof(index_file));
  bzero((char*) &purge_index_file, sizeof(purge_index_file));
}

/* this is called only once */

void MYSQL_BIN_LOG::cleanup()
{
  DBUG_ENTER("cleanup");
  if (inited)
  {
    inited= 0;
    close(LOG_CLOSE_INDEX|LOG_CLOSE_STOP_EVENT);
    delete description_event_for_queue;
    delete description_event_for_exec;
    mysql_mutex_destroy(&LOCK_log);
    mysql_mutex_destroy(&LOCK_index);
    mysql_cond_destroy(&update_cond);
  }
  DBUG_VOID_RETURN;
}


/* Init binlog-specific vars */
void MYSQL_BIN_LOG::init(bool no_auto_events_arg, ulong max_size_arg)
{
  DBUG_ENTER("MYSQL_BIN_LOG::init");
  no_auto_events= no_auto_events_arg;
  max_size= max_size_arg;
  DBUG_PRINT("info",("max_size: %lu", max_size));
  DBUG_VOID_RETURN;
}


void MYSQL_BIN_LOG::init_pthread_objects()
{
  DBUG_ASSERT(inited == 0);
  inited= 1;
  mysql_mutex_init(key_LOG_LOCK_log, &LOCK_log, MY_MUTEX_INIT_SLOW);
  mysql_mutex_init(key_BINLOG_LOCK_index, &LOCK_index, MY_MUTEX_INIT_SLOW);
  mysql_cond_init(key_BINLOG_update_cond, &update_cond, 0);
}


bool MYSQL_BIN_LOG::open_index_file(const char *index_file_name_arg,
                                    const char *log_name, bool need_mutex)
{
  File index_file_nr= -1;
  DBUG_ASSERT(!my_b_inited(&index_file));

  /*
    First open of this class instance
    Create an index file that will hold all file names uses for logging.
    Add new entries to the end of it.
  */
  myf opt= MY_UNPACK_FILENAME;
  if (!index_file_name_arg)
  {
    index_file_name_arg= log_name;    // Use same basename for index file
    opt= MY_UNPACK_FILENAME | MY_REPLACE_EXT;
  }
  fn_format(index_file_name, index_file_name_arg, mysql_data_home,
            ".index", opt);
  if ((index_file_nr= mysql_file_open(key_file_binlog_index,
                                      index_file_name,
                                      O_RDWR | O_CREAT | O_BINARY,
                                      MYF(MY_WME))) < 0 ||
       mysql_file_sync(index_file_nr, MYF(MY_WME)) ||
       init_io_cache(&index_file, index_file_nr,
                     IO_SIZE, WRITE_CACHE,
                     mysql_file_seek(index_file_nr, 0L, MY_SEEK_END, MYF(0)),
                                     0, MYF(MY_WME | MY_WAIT_IF_FULL)) ||
      DBUG_EVALUATE_IF("fault_injection_openning_index", 1, 0))
  {
    /*
      TODO: all operations creating/deleting the index file or a log, should
      call my_sync_dir() or my_sync_dir_by_file() to be durable.
      TODO: file creation should be done with mysql_file_create()
      not mysql_file_open().
    */
    if (index_file_nr >= 0)
      mysql_file_close(index_file_nr, MYF(0));
    return TRUE;
  }

#ifdef HAVE_REPLICATION
  /*
    Sync the index by purging any binary log file that is not registered.
    In other words, either purge binary log files that were removed from
    the index but not purged from the file system due to a crash or purge
    any binary log file that was created but not register in the index
    due to a crash.
  */

  if (set_purge_index_file_name(index_file_name_arg) ||
      open_purge_index_file(FALSE) ||
      purge_index_entry(NULL, NULL, need_mutex) ||
      close_purge_index_file() ||
      DBUG_EVALUATE_IF("fault_injection_recovering_index", 1, 0))
  {
    sql_print_error("MYSQL_BIN_LOG::open_index_file failed to sync the index "
                    "file.");
    return TRUE;
  }
#endif

  return FALSE;
}


/**
  Open a (new) binlog file.

  - Open the log file and the index file. Register the new
  file name in it
  - When calling this when the file is in use, you must have a locks
  on LOCK_log and LOCK_index.

  @retval
    0	ok
  @retval
    1	error
*/

bool MYSQL_BIN_LOG::open(const char *log_name,
                         enum_log_type log_type_arg,
                         const char *new_name,
                         enum cache_type io_cache_type_arg,
                         bool no_auto_events_arg,
                         ulong max_size_arg,
                         bool null_created_arg,
                         bool need_mutex)
{
  File file= -1;

  DBUG_ENTER("MYSQL_BIN_LOG::open");
  DBUG_PRINT("enter",("log_type: %d",(int) log_type_arg));

  if (init_and_set_log_file_name(log_name, new_name, log_type_arg,
                                 io_cache_type_arg))
  {
    sql_print_error("MSYQL_BIN_LOG::open failed to generate new file name.");
    DBUG_RETURN(1);
  }

#ifdef HAVE_REPLICATION
  if (open_purge_index_file(TRUE) ||
      register_create_index_entry(log_file_name) ||
      sync_purge_index_file() ||
      DBUG_EVALUATE_IF("fault_injection_registering_index", 1, 0))
  {
    sql_print_error("MSYQL_BIN_LOG::open failed to sync the index file.");
    DBUG_RETURN(1);
  }
  DBUG_EXECUTE_IF("crash_create_non_critical_before_update_index", abort(););
#endif

  write_error= 0;

  /* open the main log file */
  if (MYSQL_LOG::open(log_name, log_type_arg, new_name,
                      io_cache_type_arg))
  {
#ifdef HAVE_REPLICATION
    close_purge_index_file();
#endif
    DBUG_RETURN(1);                            /* all warnings issued */
  }

  init(no_auto_events_arg, max_size_arg);

  open_count++;

  DBUG_ASSERT(log_type == LOG_BIN);

  {
    bool write_file_name_to_index_file=0;

    if (!my_b_filelength(&log_file))
    {
      /*
	The binary log file was empty (probably newly created)
	This is the normal case and happens when the user doesn't specify
	an extension for the binary log files.
	In this case we write a standard header to it.
      */
      if (my_b_safe_write(&log_file, (uchar*) BINLOG_MAGIC,
			  BIN_LOG_HEADER_SIZE))
        goto err;
      bytes_written+= BIN_LOG_HEADER_SIZE;
      write_file_name_to_index_file= 1;
    }

    if (need_start_event && !no_auto_events)
    {
      /*
        In 4.x we set need_start_event=0 here, but in 5.0 we want a Start event
        even if this is not the very first binlog.
      */
      Format_description_log_event s(BINLOG_VERSION);
      /*
        don't set LOG_EVENT_BINLOG_IN_USE_F for SEQ_READ_APPEND io_cache
        as we won't be able to reset it later
      */
      if (io_cache_type == WRITE_CACHE)
        s.flags|= LOG_EVENT_BINLOG_IN_USE_F;
      if (!s.is_valid())
        goto err;
      s.dont_set_created= null_created_arg;
      if (s.write(&log_file))
        goto err;
      bytes_written+= s.data_written;
    }
    if (description_event_for_queue &&
        description_event_for_queue->binlog_version>=4)
    {
      /*
        This is a relay log written to by the I/O slave thread.
        Write the event so that others can later know the format of this relay
        log.
        Note that this event is very close to the original event from the
        master (it has binlog version of the master, event types of the
        master), so this is suitable to parse the next relay log's event. It
        has been produced by
        Format_description_log_event::Format_description_log_event(char* buf,).
        Why don't we want to write the description_event_for_queue if this
        event is for format<4 (3.23 or 4.x): this is because in that case, the
        description_event_for_queue describes the data received from the
        master, but not the data written to the relay log (*conversion*),
        which is in format 4 (slave's).
      */
      /*
        Set 'created' to 0, so that in next relay logs this event does not
        trigger cleaning actions on the slave in
        Format_description_log_event::apply_event_impl().
      */
      description_event_for_queue->created= 0;
      /* Don't set log_pos in event header */
      description_event_for_queue->set_artificial_event();

      if (description_event_for_queue->write(&log_file))
        goto err;
      bytes_written+= description_event_for_queue->data_written;
    }
    if (flush_io_cache(&log_file) ||
        mysql_file_sync(log_file.file, MYF(MY_WME)))
      goto err;

    if (write_file_name_to_index_file)
    {
#ifdef HAVE_REPLICATION
      DBUG_EXECUTE_IF("crash_create_critical_before_update_index", abort(););
#endif

      DBUG_ASSERT(my_b_inited(&index_file) != 0);
      reinit_io_cache(&index_file, WRITE_CACHE,
                      my_b_filelength(&index_file), 0, 0);
      /*
        As this is a new log file, we write the file name to the index
        file. As every time we write to the index file, we sync it.
      */
      if (DBUG_EVALUATE_IF("fault_injection_updating_index", 1, 0) ||
          my_b_write(&index_file, (uchar*) log_file_name,
                     strlen(log_file_name)) ||
          my_b_write(&index_file, (uchar*) "\n", 1) ||
          flush_io_cache(&index_file) ||
          mysql_file_sync(index_file.file, MYF(MY_WME)))
        goto err;

#ifdef HAVE_REPLICATION
      DBUG_EXECUTE_IF("crash_create_after_update_index", abort(););
#endif
    }
  }
  log_state= LOG_OPENED;

#ifdef HAVE_REPLICATION
  close_purge_index_file();
#endif

  DBUG_RETURN(0);

err:
#ifdef HAVE_REPLICATION
  if (is_inited_purge_index_file())
    purge_index_entry(NULL, NULL, need_mutex);
  close_purge_index_file();
#endif
  sql_print_error("Could not use %s for logging (error %d). \
Turning logging off for the whole duration of the MySQL server process. \
To turn it on again: fix the cause, \
shutdown the MySQL server and restart it.", name, errno);
  if (file >= 0)
    mysql_file_close(file, MYF(0));
  end_io_cache(&log_file);
  end_io_cache(&index_file);
  safeFree(name);
  log_state= LOG_CLOSED;
  DBUG_RETURN(1);
}


int MYSQL_BIN_LOG::get_current_log(LOG_INFO* linfo)
{
  mysql_mutex_lock(&LOCK_log);
  int ret = raw_get_current_log(linfo);
  mysql_mutex_unlock(&LOCK_log);
  return ret;
}

int MYSQL_BIN_LOG::raw_get_current_log(LOG_INFO* linfo)
{
  strmake(linfo->log_file_name, log_file_name, sizeof(linfo->log_file_name)-1);
  linfo->pos = my_b_tell(&log_file);
  return 0;
}

/**
  Move all data up in a file in an filename index file.

    We do the copy outside of the IO_CACHE as the cache buffers would just
    make things slower and more complicated.
    In most cases the copy loop should only do one read.

  @param index_file			File to move
  @param offset			Move everything from here to beginning

  @note
    File will be truncated to be 'offset' shorter or filled up with newlines

  @retval
    0	ok
*/

#ifdef HAVE_REPLICATION

static bool copy_up_file_and_fill(IO_CACHE *index_file, my_off_t offset)
{
  int bytes_read;
  my_off_t init_offset= offset;
  File file= index_file->file;
  uchar io_buf[IO_SIZE*2];
  DBUG_ENTER("copy_up_file_and_fill");

  for (;; offset+= bytes_read)
  {
    mysql_file_seek(file, offset, MY_SEEK_SET, MYF(0));
    if ((bytes_read= (int) mysql_file_read(file, io_buf, sizeof(io_buf),
                                           MYF(MY_WME)))
	< 0)
      goto err;
    if (!bytes_read)
      break;					// end of file
    mysql_file_seek(file, offset-init_offset, MY_SEEK_SET, MYF(0));
    if (mysql_file_write(file, io_buf, bytes_read, MYF(MY_WME | MY_NABP)))
      goto err;
  }
  /* The following will either truncate the file or fill the end with \n' */
  if (mysql_file_chsize(file, offset - init_offset, '\n', MYF(MY_WME)) ||
      mysql_file_sync(file, MYF(MY_WME)))
    goto err;

  /* Reset data in old index cache */
  reinit_io_cache(index_file, READ_CACHE, (my_off_t) 0, 0, 1);
  DBUG_RETURN(0);

err:
  DBUG_RETURN(1);
}

#endif /* HAVE_REPLICATION */

/**
  Find the position in the log-index-file for the given log name.

  @param linfo		Store here the found log file name and position to
                       the NEXT log file name in the index file.
  @param log_name	Filename to find in the index file.
                       Is a null pointer if we want to read the first entry
  @param need_lock	Set this to 1 if the parent doesn't already have a
                       lock on LOCK_index

  @note
    On systems without the truncate function the file will end with one or
    more empty lines.  These will be ignored when reading the file.

  @retval
    0			ok
  @retval
    LOG_INFO_EOF	        End of log-index-file found
  @retval
    LOG_INFO_IO		Got IO error while reading file
*/

int MYSQL_BIN_LOG::find_log_pos(LOG_INFO *linfo, const char *log_name,
			    bool need_lock)
{
  int error= 0;
  char *fname= linfo->log_file_name;
  uint log_name_len= log_name ? (uint) strlen(log_name) : 0;
  DBUG_ENTER("find_log_pos");
  DBUG_PRINT("enter",("log_name: %s", log_name ? log_name : "NULL"));

  /*
    Mutex needed because we need to make sure the file pointer does not
    move from under our feet
  */
  if (need_lock)
    mysql_mutex_lock(&LOCK_index);
  mysql_mutex_assert_owner(&LOCK_index);

  /* As the file is flushed, we can't get an error here */
  (void) reinit_io_cache(&index_file, READ_CACHE, (my_off_t) 0, 0, 0);

  for (;;)
  {
    uint length;
    my_off_t offset= my_b_tell(&index_file);

    DBUG_EXECUTE_IF("simulate_find_log_pos_error",
                    error=  LOG_INFO_EOF; break;);
    /* If we get 0 or 1 characters, this is the end of the file */
    if ((length= my_b_gets(&index_file, fname, FN_REFLEN)) <= 1)
    {
      /* Did not find the given entry; Return not found or error */
      error= !index_file.error ? LOG_INFO_EOF : LOG_INFO_IO;
      break;
    }

    // if the log entry matches, null string matching anything
    if (!log_name ||
	(log_name_len == length-1 && fname[log_name_len] == '\n' &&
	 !memcmp(fname, log_name, log_name_len)))
    {
      DBUG_PRINT("info",("Found log file entry"));
      fname[length-1]=0;			// remove last \n
      linfo->index_file_start_offset= offset;
      linfo->index_file_offset = my_b_tell(&index_file);
      break;
    }
  }

  if (need_lock)
    mysql_mutex_unlock(&LOCK_index);
  DBUG_RETURN(error);
}


/**
  Find the position in the log-index-file for the given log name.

  @param
    linfo		Store here the next log file name and position to
			the file name after that.
  @param
    need_lock		Set this to 1 if the parent doesn't already have a
			lock on LOCK_index

  @note
    - Before calling this function, one has to call find_log_pos()
    to set up 'linfo'
    - Mutex needed because we need to make sure the file pointer does not move
    from under our feet

  @retval
    0			ok
  @retval
    LOG_INFO_EOF	        End of log-index-file found
  @retval
    LOG_INFO_IO		Got IO error while reading file
*/

int MYSQL_BIN_LOG::find_next_log(LOG_INFO* linfo, bool need_lock)
{
  int error= 0;
  uint length;
  char *fname= linfo->log_file_name;

  if (need_lock)
    mysql_mutex_lock(&LOCK_index);
  mysql_mutex_assert_owner(&LOCK_index);

  /* As the file is flushed, we can't get an error here */
  (void) reinit_io_cache(&index_file, READ_CACHE, linfo->index_file_offset, 0,
			 0);

  linfo->index_file_start_offset= linfo->index_file_offset;
  if ((length=my_b_gets(&index_file, fname, FN_REFLEN)) <= 1)
  {
    error = !index_file.error ? LOG_INFO_EOF : LOG_INFO_IO;
    goto err;
  }
  fname[length-1]=0;				// kill \n
  linfo->index_file_offset = my_b_tell(&index_file);

err:
  if (need_lock)
    mysql_mutex_unlock(&LOCK_index);
  return error;
}


/**
  Delete all logs refered to in the index file.
  Start writing to a new log file.

  The new index file will only contain this file.

  @param thd		Thread

  @note
    If not called from slave thread, write start event to new log

  @retval
    0	ok
  @retval
    1   error
*/

bool MYSQL_BIN_LOG::reset_logs(THD* thd)
{
  LOG_INFO linfo;
  bool error=0;
  int err;
  const char* save_name;
  DBUG_ENTER("reset_logs");

  ha_reset_logs(thd);
  /*
    We need to get both locks to be sure that no one is trying to
    write to the index log file.
  */
  mysql_mutex_lock(&LOCK_log);
  mysql_mutex_lock(&LOCK_index);

  /*
    The following mutex is needed to ensure that no threads call
    'delete thd' as we would then risk missing a 'rollback' from this
    thread. If the transaction involved MyISAM tables, it should go
    into binlog even on rollback.
  */
  pthread_mutex_lock(&LOCK_thread_count);

  /* Save variables so that we can reopen the log */
  save_name=name;
  name=0;					// Protect against free
  close(LOG_CLOSE_TO_BE_OPENED);

  /*
    First delete all old log files and then update the index file.
    As we first delete the log files and do not use sort of logging,
    a crash may lead to an inconsistent state where the index has
    references to non-existent files.

    We need to invert the steps and use the purge_index_file methods
    in order to make the operation safe.
  */

  if ((err= find_log_pos(&linfo, NullS, 0)) != 0)
  {
    uint errcode= purge_log_get_error_code(err);
    sql_print_error("Failed to locate old binlog or relay log files");
    my_message(errcode, ER(errcode), MYF(0));
    error= 1;
    goto err;
  }

  for (;;)
  {
    if ((error= my_delete_allow_opened(linfo.log_file_name, MYF(0))) != 0)
    {
      if (my_errno == ENOENT) 
      {
        push_warning_printf(current_thd, MYSQL_ERROR::WARN_LEVEL_WARN,
                            ER_LOG_PURGE_NO_FILE, ER(ER_LOG_PURGE_NO_FILE),
                            linfo.log_file_name);
        sql_print_information("Failed to delete file '%s'",
                              linfo.log_file_name);
        my_errno= 0;
        error= 0;
      }
      else
      {
        push_warning_printf(current_thd, MYSQL_ERROR::WARN_LEVEL_WARN,
                            ER_BINLOG_PURGE_FATAL_ERR,
                            "a problem with deleting %s; "
                            "consider examining correspondence "
                            "of your binlog index file "
                            "to the actual binlog files",
                            linfo.log_file_name);
        error= 1;
        goto err;
      }
    }
    if (find_next_log(&linfo, 0))
      break;
  }

  /* Start logging with a new file */
  close(LOG_CLOSE_INDEX);
  if ((error= my_delete_allow_opened(index_file_name, MYF(0))))	// Reset (open will update)
  {
    if (my_errno == ENOENT) 
    {
      push_warning_printf(current_thd, MYSQL_ERROR::WARN_LEVEL_WARN,
                          ER_LOG_PURGE_NO_FILE, ER(ER_LOG_PURGE_NO_FILE),
                          index_file_name);
      sql_print_information("Failed to delete file '%s'",
                            index_file_name);
      my_errno= 0;
      error= 0;
    }
    else
    {
      push_warning_printf(current_thd, MYSQL_ERROR::WARN_LEVEL_WARN,
                          ER_BINLOG_PURGE_FATAL_ERR,
                          "a problem with deleting %s; "
                          "consider examining correspondence "
                          "of your binlog index file "
                          "to the actual binlog files",
                          index_file_name);
      error= 1;
      goto err;
    }
  }
  if (!thd->slave_thread)
    need_start_event=1;
  if (!open_index_file(index_file_name, 0, FALSE))
    open(save_name, log_type, 0, io_cache_type, no_auto_events, max_size, 0, FALSE);
  my_free((uchar*) save_name, MYF(0));

err:
  if (error == 1)
    name= const_cast<char*>(save_name);
  pthread_mutex_unlock(&LOCK_thread_count);
  mysql_mutex_unlock(&LOCK_index);
  mysql_mutex_unlock(&LOCK_log);
  DBUG_RETURN(error);
}


/**
  Delete relay log files prior to rli->group_relay_log_name
  (i.e. all logs which are not involved in a non-finished group
  (transaction)), remove them from the index file and start on next
  relay log.

  IMPLEMENTATION
  - Protects index file with LOCK_index
  - Delete relevant relay log files
  - Copy all file names after these ones to the front of the index file
  - If the OS has truncate, truncate the file, else fill it with \n'
  - Read the next file name from the index file and store in rli->linfo

  @param rli	       Relay log information
  @param included     If false, all relay logs that are strictly before
                      rli->group_relay_log_name are deleted ; if true, the
                      latter is deleted too (i.e. all relay logs
                      read by the SQL slave thread are deleted).

  @note
    - This is only called from the slave-execute thread when it has read
    all commands from a relay log and want to switch to a new relay log.
    - When this happens, we can be in an active transaction as
    a transaction can span over two relay logs
    (although it is always written as a single block to the master's binary
    log, hence cannot span over two master's binary logs).

  @retval
    0			ok
  @retval
    LOG_INFO_EOF	        End of log-index-file found
  @retval
    LOG_INFO_SEEK	Could not allocate IO cache
  @retval
    LOG_INFO_IO		Got IO error while reading file
*/

#ifdef HAVE_REPLICATION

int MYSQL_BIN_LOG::purge_first_log(Relay_log_info* rli, bool included)
{
  int error;
  char *to_purge_if_included= NULL;
  DBUG_ENTER("purge_first_log");

  DBUG_ASSERT(is_open());
  DBUG_ASSERT(rli->slave_running == 1);
  DBUG_ASSERT(!strcmp(rli->linfo.log_file_name,rli->event_relay_log_name));

  mysql_mutex_lock(&LOCK_index);
  to_purge_if_included= my_strdup(rli->group_relay_log_name, MYF(0));

  /*
    Read the next log file name from the index file and pass it back to
    the caller.
  */
  if((error=find_log_pos(&rli->linfo, rli->event_relay_log_name, 0)) || 
     (error=find_next_log(&rli->linfo, 0)))
  {
    char buff[22];
    sql_print_error("next log error: %d  offset: %s  log: %s included: %d",
                    error,
                    llstr(rli->linfo.index_file_offset,buff),
                    rli->event_relay_log_name,
                    included);
    goto err;
  }

  /*
    Reset rli's coordinates to the current log.
  */
  rli->event_relay_log_pos= BIN_LOG_HEADER_SIZE;
  strmake(rli->event_relay_log_name,rli->linfo.log_file_name,
	  sizeof(rli->event_relay_log_name)-1);

  /*
    If we removed the rli->group_relay_log_name file,
    we must update the rli->group* coordinates, otherwise do not touch it as the
    group's execution is not finished (e.g. COMMIT not executed)
  */
  if (included)
  {
    rli->group_relay_log_pos = BIN_LOG_HEADER_SIZE;
    strmake(rli->group_relay_log_name,rli->linfo.log_file_name,
            sizeof(rli->group_relay_log_name)-1);
    rli->notify_group_relay_log_name_update();
  }

  /* Store where we are in the new file for the execution thread */
  flush_relay_log_info(rli);

  DBUG_EXECUTE_IF("crash_before_purge_logs", abort(););

  mysql_mutex_lock(&rli->log_space_lock);
  rli->relay_log.purge_logs(to_purge_if_included, included,
                            0, 0, &rli->log_space_total);
  // Tell the I/O thread to take the relay_log_space_limit into account
  rli->ignore_log_space_limit= 0;
  mysql_mutex_unlock(&rli->log_space_lock);

  /*
    Ok to broadcast after the critical region as there is no risk of
    the mutex being destroyed by this thread later - this helps save
    context switches
  */
  mysql_cond_broadcast(&rli->log_space_cond);

  /*
   * Need to update the log pos because purge logs has been called 
   * after fetching initially the log pos at the begining of the method.
   */
  if((error=find_log_pos(&rli->linfo, rli->event_relay_log_name, 0)))
  {
    char buff[22];
    sql_print_error("next log error: %d  offset: %s  log: %s included: %d",
                    error,
                    llstr(rli->linfo.index_file_offset,buff),
                    rli->group_relay_log_name,
                    included);
    goto err;
  }

  /* If included was passed, rli->linfo should be the first entry. */
  DBUG_ASSERT(!included || rli->linfo.index_file_start_offset == 0);

err:
  my_free(to_purge_if_included, MYF(0));
  mysql_mutex_unlock(&LOCK_index);
  DBUG_RETURN(error);
}

/**
  Update log index_file.
*/

int MYSQL_BIN_LOG::update_log_index(LOG_INFO* log_info, bool need_update_threads)
{
  if (copy_up_file_and_fill(&index_file, log_info->index_file_start_offset))
    return LOG_INFO_IO;

  // now update offsets in index file for running threads
  if (need_update_threads)
    adjust_linfo_offsets(log_info->index_file_start_offset);
  return 0;
}

/**
  Remove all logs before the given log from disk and from the index file.

  @param to_log	      Delete all log file name before this file.
  @param included            If true, to_log is deleted too.
  @param need_mutex
  @param need_update_threads If we want to update the log coordinates of
                             all threads. False for relay logs, true otherwise.
  @param freed_log_space     If not null, decrement this variable of
                             the amount of log space freed

  @note
    If any of the logs before the deleted one is in use,
    only purge logs up to this one.

  @retval
    0			ok
  @retval
    LOG_INFO_EOF		to_log not found
    LOG_INFO_EMFILE             too many files opened
    LOG_INFO_FATAL              if any other than ENOENT error from
                                mysql_file_stat() or mysql_file_delete()
*/

int MYSQL_BIN_LOG::purge_logs(const char *to_log, 
                          bool included,
                          bool need_mutex, 
                          bool need_update_threads, 
                          ulonglong *decrease_log_space)
{
  int error= 0;
  bool exit_loop= 0;
  LOG_INFO log_info;
  THD *thd= current_thd;
  DBUG_ENTER("purge_logs");
  DBUG_PRINT("info",("to_log= %s",to_log));

  if (need_mutex)
    mysql_mutex_lock(&LOCK_index);
  if ((error=find_log_pos(&log_info, to_log, 0 /*no mutex*/))) 
  {
    sql_print_error("MYSQL_BIN_LOG::purge_logs was called with file %s not "
                    "listed in the index.", to_log);
    goto err;
  }

  if ((error= open_purge_index_file(TRUE)))
  {
    sql_print_error("MYSQL_BIN_LOG::purge_logs failed to sync the index file.");
    goto err;
  }

  /*
    File name exists in index file; delete until we find this file
    or a file that is used.
  */
  if ((error=find_log_pos(&log_info, NullS, 0 /*no mutex*/)))
    goto err;
  while ((strcmp(to_log,log_info.log_file_name) || (exit_loop=included)) &&
         !is_active(log_info.log_file_name) &&
         !log_in_use(log_info.log_file_name))
  {
    if ((error= register_purge_index_entry(log_info.log_file_name)))
    {
      sql_print_error("MYSQL_BIN_LOG::purge_logs failed to copy %s to register file.",
                      log_info.log_file_name);
      goto err;
    }

    if (find_next_log(&log_info, 0) || exit_loop)
      break;
  }

  DBUG_EXECUTE_IF("crash_purge_before_update_index", abort(););

  if ((error= sync_purge_index_file()))
  {
    sql_print_error("MSYQL_BIN_LOG::purge_logs failed to flush register file.");
    goto err;
  }

  /* We know how many files to delete. Update index file. */
  if ((error=update_log_index(&log_info, need_update_threads)))
  {
    sql_print_error("MSYQL_BIN_LOG::purge_logs failed to update the index file");
    goto err;
  }

  DBUG_EXECUTE_IF("crash_purge_critical_after_update_index", abort(););

err:
  /* Read each entry from purge_index_file and delete the file. */
  if (is_inited_purge_index_file() &&
      (error= purge_index_entry(thd, decrease_log_space, FALSE)))
    sql_print_error("MSYQL_BIN_LOG::purge_logs failed to process registered files"
                    " that would be purged.");
  close_purge_index_file();

  DBUG_EXECUTE_IF("crash_purge_non_critical_after_update_index", abort(););

  if (need_mutex)
    mysql_mutex_unlock(&LOCK_index);
  DBUG_RETURN(error);
}

int MYSQL_BIN_LOG::set_purge_index_file_name(const char *base_file_name)
{
  int error= 0;
  DBUG_ENTER("MYSQL_BIN_LOG::set_purge_index_file_name");
  if (fn_format(purge_index_file_name, base_file_name, mysql_data_home,
                ".~rec~", MYF(MY_UNPACK_FILENAME | MY_SAFE_PATH |
                              MY_REPLACE_EXT)) == NULL)
  {
    error= 1;
    sql_print_error("MYSQL_BIN_LOG::set_purge_index_file_name failed to set "
                      "file name.");
  }
  DBUG_RETURN(error);
}

int MYSQL_BIN_LOG::open_purge_index_file(bool destroy)
{
  int error= 0;
  File file= -1;

  DBUG_ENTER("MYSQL_BIN_LOG::open_purge_index_file");

  if (destroy)
    close_purge_index_file();

  if (!my_b_inited(&purge_index_file))
  {
    if ((file= my_open(purge_index_file_name, O_RDWR | O_CREAT | O_BINARY,
                       MYF(MY_WME | ME_WAITTANG))) < 0  ||
        init_io_cache(&purge_index_file, file, IO_SIZE,
                      (destroy ? WRITE_CACHE : READ_CACHE),
                      0, 0, MYF(MY_WME | MY_NABP | MY_WAIT_IF_FULL)))
    {
      error= 1;
      sql_print_error("MYSQL_BIN_LOG::open_purge_index_file failed to open register "
                      " file.");
    }
  }
  DBUG_RETURN(error);
}

int MYSQL_BIN_LOG::close_purge_index_file()
{
  int error= 0;

  DBUG_ENTER("MYSQL_BIN_LOG::close_purge_index_file");

  if (my_b_inited(&purge_index_file))
  {
    end_io_cache(&purge_index_file);
    error= my_close(purge_index_file.file, MYF(0));
  }
  my_delete(purge_index_file_name, MYF(0));
  bzero((char*) &purge_index_file, sizeof(purge_index_file));

  DBUG_RETURN(error);
}

bool MYSQL_BIN_LOG::is_inited_purge_index_file()
{
  DBUG_ENTER("MYSQL_BIN_LOG::is_inited_purge_index_file");
  DBUG_RETURN (my_b_inited(&purge_index_file));
}

int MYSQL_BIN_LOG::sync_purge_index_file()
{
  int error= 0;
  DBUG_ENTER("MYSQL_BIN_LOG::sync_purge_index_file");

  if ((error= flush_io_cache(&purge_index_file)) ||
      (error= my_sync(purge_index_file.file, MYF(MY_WME))))
    DBUG_RETURN(error);

  DBUG_RETURN(error);
}

int MYSQL_BIN_LOG::register_purge_index_entry(const char *entry)
{
  int error= 0;
  DBUG_ENTER("MYSQL_BIN_LOG::register_purge_index_entry");

  if ((error=my_b_write(&purge_index_file, (const uchar*)entry, strlen(entry))) ||
      (error=my_b_write(&purge_index_file, (const uchar*)"\n", 1)))
    DBUG_RETURN (error);

  DBUG_RETURN(error);
}

int MYSQL_BIN_LOG::register_create_index_entry(const char *entry)
{
  DBUG_ENTER("MYSQL_BIN_LOG::register_create_index_entry");
  DBUG_RETURN(register_purge_index_entry(entry));
}

int MYSQL_BIN_LOG::purge_index_entry(THD *thd, ulonglong *decrease_log_space,
                                     bool need_mutex)
{
  MY_STAT s;
  int error= 0;
  LOG_INFO log_info;
  LOG_INFO check_log_info;

  DBUG_ENTER("MYSQL_BIN_LOG:purge_index_entry");

  DBUG_ASSERT(my_b_inited(&purge_index_file));

  if ((error=reinit_io_cache(&purge_index_file, READ_CACHE, 0, 0, 0)))
  {
    sql_print_error("MSYQL_BIN_LOG::purge_index_entry failed to reinit register file "
                    "for read");
    goto err;
  }

  for (;;)
  {
    uint length;

    if ((length=my_b_gets(&purge_index_file, log_info.log_file_name,
                          FN_REFLEN)) <= 1)
    {
      if (purge_index_file.error)
      {
        error= purge_index_file.error;
        sql_print_error("MSYQL_BIN_LOG::purge_index_entry error %d reading from "
                        "register file.", error);
        goto err;
      }

      /* Reached EOF */
      break;
    }

    /* Get rid of the trailing '\n' */
    log_info.log_file_name[length-1]= 0;

    if (!mysql_file_stat(key_file_binlog, log_info.log_file_name, &s, MYF(0)))
    {
      if (my_errno == ENOENT) 
      {
        /*
          It's not fatal if we can't stat a log file that does not exist;
          If we could not stat, we won't delete.
        */
        if (thd)
        {
          push_warning_printf(thd, MYSQL_ERROR::WARN_LEVEL_WARN,
                              ER_LOG_PURGE_NO_FILE, ER(ER_LOG_PURGE_NO_FILE),
                              log_info.log_file_name);
        }
        sql_print_information("Failed to execute mysql_file_stat on file '%s'",
			      log_info.log_file_name);
        my_errno= 0;
      }
      else
      {
        /*
          Other than ENOENT are fatal
        */
        if (thd)
        {
          push_warning_printf(thd, MYSQL_ERROR::WARN_LEVEL_WARN,
                              ER_BINLOG_PURGE_FATAL_ERR,
                              "a problem with getting info on being purged %s; "
                              "consider examining correspondence "
                              "of your binlog index file "
                              "to the actual binlog files",
                              log_info.log_file_name);
        }
        else
        {
          sql_print_information("Failed to delete log file '%s'; "
                                "consider examining correspondence "
                                "of your binlog index file "
                                "to the actual binlog files",
                                log_info.log_file_name);
        }
        error= LOG_INFO_FATAL;
        goto err;
      }
    }
    else
    {
      if ((error= find_log_pos(&check_log_info, log_info.log_file_name, need_mutex)))
      {
        if (error != LOG_INFO_EOF)
        {
          if (thd)
          {
            push_warning_printf(thd, MYSQL_ERROR::WARN_LEVEL_WARN,
                                ER_BINLOG_PURGE_FATAL_ERR,
                                "a problem with deleting %s and "
                                "reading the binlog index file",
                                log_info.log_file_name);
          }
          else
          {
            sql_print_information("Failed to delete file '%s' and "
                                  "read the binlog index file",
                                  log_info.log_file_name);
          }
          goto err;
        }
           
        error= 0;
        if (!need_mutex)
        {
          /*
            This is to avoid triggering an error in NDB.
          */
          ha_binlog_index_purge_file(current_thd, log_info.log_file_name);
        }

        DBUG_PRINT("info",("purging %s",log_info.log_file_name));
        if (!my_delete(log_info.log_file_name, MYF(0)))
        {
          if (decrease_log_space)
            *decrease_log_space-= s.st_size;
        }
        else
        {
          if (my_errno == ENOENT)
          {
            if (thd)
            {
              push_warning_printf(thd, MYSQL_ERROR::WARN_LEVEL_WARN,
                                  ER_LOG_PURGE_NO_FILE, ER(ER_LOG_PURGE_NO_FILE),
                                  log_info.log_file_name);
            }
            sql_print_information("Failed to delete file '%s'",
                                  log_info.log_file_name);
            my_errno= 0;
          }
          else
          {
            if (thd)
            {
              push_warning_printf(thd, MYSQL_ERROR::WARN_LEVEL_WARN,
                                  ER_BINLOG_PURGE_FATAL_ERR,
                                  "a problem with deleting %s; "
                                  "consider examining correspondence "
                                  "of your binlog index file "
                                  "to the actual binlog files",
                                  log_info.log_file_name);
            }
            else
            {
              sql_print_information("Failed to delete file '%s'; "
                                    "consider examining correspondence "
                                    "of your binlog index file "
                                    "to the actual binlog files",
                                    log_info.log_file_name);
            }
            if (my_errno == EMFILE)
            {
              DBUG_PRINT("info",
                         ("my_errno: %d, set ret = LOG_INFO_EMFILE", my_errno));
              error= LOG_INFO_EMFILE;
              goto err;
            }
            error= LOG_INFO_FATAL;
            goto err;
          }
        }
      }
    }
  }

err:
  DBUG_RETURN(error);
}

/**
  Remove all logs before the given file date from disk and from the
  index file.

  @param thd		Thread pointer
  @param purge_time	Delete all log files before given date.

  @note
    If any of the logs before the deleted one is in use,
    only purge logs up to this one.

  @retval
    0				ok
  @retval
    LOG_INFO_PURGE_NO_ROTATE	Binary file that can't be rotated
    LOG_INFO_FATAL              if any other than ENOENT error from
                                mysql_file_stat() or mysql_file_delete()
*/

int MYSQL_BIN_LOG::purge_logs_before_date(time_t purge_time)
{
  int error;
  char to_log[FN_REFLEN];
  LOG_INFO log_info;
  MY_STAT stat_area;
  THD *thd= current_thd;
  
  DBUG_ENTER("purge_logs_before_date");

  mysql_mutex_lock(&LOCK_index);
  to_log[0]= 0;

  if ((error=find_log_pos(&log_info, NullS, 0 /*no mutex*/)))
    goto err;

  while (strcmp(log_file_name, log_info.log_file_name) &&
	 !is_active(log_info.log_file_name) &&
         !log_in_use(log_info.log_file_name))
  {
    if (!mysql_file_stat(key_file_binlog,
                         log_info.log_file_name, &stat_area, MYF(0)))
    {
      if (my_errno == ENOENT) 
      {
        /*
          It's not fatal if we can't stat a log file that does not exist.
        */
        my_errno= 0;
      }
      else
      {
        /*
          Other than ENOENT are fatal
        */
        if (thd)
        {
          push_warning_printf(thd, MYSQL_ERROR::WARN_LEVEL_WARN,
                              ER_BINLOG_PURGE_FATAL_ERR,
                              "a problem with getting info on being purged %s; "
                              "consider examining correspondence "
                              "of your binlog index file "
                              "to the actual binlog files",
                              log_info.log_file_name);
        }
        else
        {
          sql_print_information("Failed to delete log file '%s'",
                                log_info.log_file_name);
        }
        error= LOG_INFO_FATAL;
        goto err;
      }
    }
    else
    {
      if (stat_area.st_mtime < purge_time) 
        strmake(to_log, 
                log_info.log_file_name, 
                sizeof(log_info.log_file_name));
      else
        break;
    }
    if (find_next_log(&log_info, 0))
      break;
  }

  error= (to_log[0] ? purge_logs(to_log, 1, 0, 1, (ulonglong *) 0) : 0);

err:
  mysql_mutex_unlock(&LOCK_index);
  DBUG_RETURN(error);
}
#endif /* HAVE_REPLICATION */


/**
  Create a new log file name.

  @param buf		buf of at least FN_REFLEN where new name is stored

  @note
    If file name will be longer then FN_REFLEN it will be truncated
*/

void MYSQL_BIN_LOG::make_log_name(char* buf, const char* log_ident)
{
  uint dir_len = dirname_length(log_file_name); 
  if (dir_len >= FN_REFLEN)
    dir_len=FN_REFLEN-1;
  strnmov(buf, log_file_name, dir_len);
  strmake(buf+dir_len, log_ident, FN_REFLEN - dir_len -1);
}


/**
  Check if we are writing/reading to the given log file.
*/

bool MYSQL_BIN_LOG::is_active(const char *log_file_name_arg)
{
  return !strcmp(log_file_name, log_file_name_arg);
}


/*
  Wrappers around new_file_impl to avoid using argument
  to control locking. The argument 1) less readable 2) breaks
  incapsulation 3) allows external access to the class without
  a lock (which is not possible with private new_file_without_locking
  method).
*/

void MYSQL_BIN_LOG::new_file()
{
  new_file_impl(1);
}


void MYSQL_BIN_LOG::new_file_without_locking()
{
  new_file_impl(0);
}


/**
  Start writing to a new log file or reopen the old file.

  @param need_lock		Set to 1 if caller has not locked LOCK_log

  @note
    The new file name is stored last in the index file
*/

void MYSQL_BIN_LOG::new_file_impl(bool need_lock)
{
  char new_name[FN_REFLEN], *new_name_ptr, *old_name;

  DBUG_ENTER("MYSQL_BIN_LOG::new_file_impl");
  if (!is_open())
  {
    DBUG_PRINT("info",("log is closed"));
    DBUG_VOID_RETURN;
  }

  if (need_lock)
    mysql_mutex_lock(&LOCK_log);
  mysql_mutex_lock(&LOCK_index);

  mysql_mutex_assert_owner(&LOCK_log);
  mysql_mutex_assert_owner(&LOCK_index);

  /*
    if binlog is used as tc log, be sure all xids are "unlogged",
    so that on recover we only need to scan one - latest - binlog file
    for prepared xids. As this is expected to be a rare event,
    simple wait strategy is enough. We're locking LOCK_log to be sure no
    new Xid_log_event's are added to the log (and prepared_xids is not
    increased), and waiting on COND_prep_xids for late threads to
    catch up.
  */
  if (prepared_xids)
  {
    tc_log_page_waits++;
    mysql_mutex_lock(&LOCK_prep_xids);
    while (prepared_xids) {
      DBUG_PRINT("info", ("prepared_xids=%lu", prepared_xids));
      mysql_cond_wait(&COND_prep_xids, &LOCK_prep_xids);
    }
    mysql_mutex_unlock(&LOCK_prep_xids);
  }

  /* Reuse old name if not binlog and not update log */
  new_name_ptr= name;

  /*
    If user hasn't specified an extension, generate a new log name
    We have to do this here and not in open as we want to store the
    new file name in the current binary log file.
  */
  if (generate_new_name(new_name, name))
    goto end;
  new_name_ptr=new_name;

  if (log_type == LOG_BIN)
  {
    if (!no_auto_events)
    {
      /*
        We log the whole file name for log file as the user may decide
        to change base names at some point.
      */
      Rotate_log_event r(new_name+dirname_length(new_name),
                         0, LOG_EVENT_OFFSET, is_relay_log ? Rotate_log_event::RELAY_LOG : 0);
      r.write(&log_file);
      bytes_written += r.data_written;
    }
    /*
      Update needs to be signalled even if there is no rotate event
      log rotation should give the waiting thread a signal to
      discover EOF and move on to the next log.
    */
    signal_update();
  }
  old_name=name;
  name=0;				// Don't free name
  close(LOG_CLOSE_TO_BE_OPENED | LOG_CLOSE_INDEX);

  /*
     Note that at this point, log_state != LOG_CLOSED (important for is_open()).
  */

  /*
     new_file() is only used for rotation (in FLUSH LOGS or because size >
     max_binlog_size or max_relay_log_size).
     If this is a binary log, the Format_description_log_event at the beginning of
     the new file should have created=0 (to distinguish with the
     Format_description_log_event written at server startup, which should
     trigger temp tables deletion on slaves.
  */

  /* reopen index binlog file, BUG#34582 */
  if (!open_index_file(index_file_name, 0, FALSE))
    open(old_name, log_type, new_name_ptr,
         io_cache_type, no_auto_events, max_size, 1, FALSE);
  my_free(old_name,MYF(0));

end:
  if (need_lock)
    mysql_mutex_unlock(&LOCK_log);
  mysql_mutex_unlock(&LOCK_index);

  DBUG_VOID_RETURN;
}


bool MYSQL_BIN_LOG::append(Log_event* ev)
{
  bool error = 0;
  mysql_mutex_lock(&LOCK_log);
  DBUG_ENTER("MYSQL_BIN_LOG::append");

  DBUG_ASSERT(log_file.type == SEQ_READ_APPEND);
  /*
    Log_event::write() is smart enough to use my_b_write() or
    my_b_append() depending on the kind of cache we have.
  */
  if (ev->write(&log_file))
  {
    error=1;
    goto err;
  }
  bytes_written+= ev->data_written;
  DBUG_PRINT("info",("max_size: %lu",max_size));
  if (flush_and_sync(0))
    goto err;
  if ((uint) my_b_append_tell(&log_file) > max_size)
    new_file_without_locking();

err:
  mysql_mutex_unlock(&LOCK_log);
  signal_update();				// Safe as we don't call close
  DBUG_RETURN(error);
}


bool MYSQL_BIN_LOG::appendv(const char* buf, uint len,...)
{
  bool error= 0;
  DBUG_ENTER("MYSQL_BIN_LOG::appendv");
  va_list(args);
  va_start(args,len);

  DBUG_ASSERT(log_file.type == SEQ_READ_APPEND);

  mysql_mutex_assert_owner(&LOCK_log);
  do
  {
    if (my_b_append(&log_file,(uchar*) buf,len))
    {
      error= 1;
      goto err;
    }
    bytes_written += len;
  } while ((buf=va_arg(args,const char*)) && (len=va_arg(args,uint)));
  DBUG_PRINT("info",("max_size: %lu",max_size));
  if (flush_and_sync(0))
    goto err;
  if ((uint) my_b_append_tell(&log_file) > max_size)
    new_file_without_locking();

err:
  if (!error)
    signal_update();
  DBUG_RETURN(error);
}

bool MYSQL_BIN_LOG::flush_and_sync(bool *synced)
{
  int err=0, fd=log_file.file;
  if (synced)
    *synced= 0;
  mysql_mutex_assert_owner(&LOCK_log);
  if (flush_io_cache(&log_file))
    return 1;
  uint sync_period= get_sync_period();
  if (sync_period && ++sync_counter >= sync_period)
  {
    sync_counter= 0;
    err= mysql_file_sync(fd, MYF(MY_WME));
    if (synced)
      *synced= 1;
  }
  return err;
}

void MYSQL_BIN_LOG::start_union_events(THD *thd, query_id_t query_id_param)
{
  DBUG_ASSERT(!thd->binlog_evt_union.do_union);
  thd->binlog_evt_union.do_union= TRUE;
  thd->binlog_evt_union.unioned_events= FALSE;
  thd->binlog_evt_union.unioned_events_trans= FALSE;
  thd->binlog_evt_union.first_query_id= query_id_param;
}

void MYSQL_BIN_LOG::stop_union_events(THD *thd)
{
  DBUG_ASSERT(thd->binlog_evt_union.do_union);
  thd->binlog_evt_union.do_union= FALSE;
}

bool MYSQL_BIN_LOG::is_query_in_union(THD *thd, query_id_t query_id_param)
{
  return (thd->binlog_evt_union.do_union && 
          query_id_param >= thd->binlog_evt_union.first_query_id);
}


/*
  These functions are placed in this file since they need access to
  binlog_hton, which has internal linkage.
*/

int THD::binlog_setup_trx_data()
{
  DBUG_ENTER("THD::binlog_setup_trx_data");
  binlog_trx_data *trx_data=
    (binlog_trx_data*) thd_get_ha_data(this, binlog_hton);

  if (trx_data)
    DBUG_RETURN(0);                             // Already set up

  trx_data= (binlog_trx_data*) my_malloc(sizeof(binlog_trx_data), MYF(MY_ZEROFILL));
  if (!trx_data ||
      open_cached_file(&trx_data->trans_log, mysql_tmpdir,
                       LOG_PREFIX, binlog_cache_size, MYF(MY_WME)))
  {
    my_free((uchar*)trx_data, MYF(MY_ALLOW_ZERO_PTR));
    DBUG_RETURN(1);                      // Didn't manage to set it up
  }
  thd_set_ha_data(this, binlog_hton, trx_data);

  trx_data= new (thd_get_ha_data(this, binlog_hton)) binlog_trx_data;

  DBUG_RETURN(0);
}

/*
  Function to start a statement and optionally a transaction for the
  binary log.

  SYNOPSIS
    binlog_start_trans_and_stmt()

  DESCRIPTION

    This function does three things:
    - Start a transaction if not in autocommit mode or if a BEGIN
      statement has been seen.

    - Start a statement transaction to allow us to truncate the binary
      log.

    - Save the currrent binlog position so that we can roll back the
      statement by truncating the transaction log.

      We only update the saved position if the old one was undefined,
      the reason is that there are some cases (e.g., for CREATE-SELECT)
      where the position is saved twice (e.g., both in
      select_create::prepare() and THD::binlog_write_table_map()) , but
      we should use the first. This means that calls to this function
      can be used to start the statement before the first table map
      event, to include some extra events.
 */

void
THD::binlog_start_trans_and_stmt()
{
  binlog_trx_data *trx_data= (binlog_trx_data*) thd_get_ha_data(this, binlog_hton);
  DBUG_ENTER("binlog_start_trans_and_stmt");
  DBUG_PRINT("enter", ("trx_data: 0x%lx  trx_data->before_stmt_pos: %lu",
                       (long) trx_data,
                       (trx_data ? (ulong) trx_data->before_stmt_pos :
                        (ulong) 0)));

  if (trx_data == NULL ||
      trx_data->before_stmt_pos == MY_OFF_T_UNDEF)
  {
    this->binlog_set_stmt_begin();
    if (in_multi_stmt_transaction())
      trans_register_ha(this, TRUE, binlog_hton);
    trans_register_ha(this, FALSE, binlog_hton);
    /*
      Mark statement transaction as read/write. We never start
      a binary log transaction and keep it read-only,
      therefore it's best to mark the transaction read/write just
      at the same time we start it.
      Not necessary to mark the normal transaction read/write
      since the statement-level flag will be propagated automatically
      inside ha_commit_trans.
    */
    ha_data[binlog_hton->slot].ha_info[0].set_trx_read_write();
  }
  DBUG_VOID_RETURN;
}

void THD::binlog_set_stmt_begin() {
  binlog_trx_data *trx_data=
    (binlog_trx_data*) thd_get_ha_data(this, binlog_hton);

  /*
    The call to binlog_trans_log_savepos() might create the trx_data
    structure, if it didn't exist before, so we save the position
    into an auto variable and then write it into the transaction
    data for the binary log (i.e., trx_data).
  */
  my_off_t pos= 0;
  binlog_trans_log_savepos(this, &pos);
  trx_data= (binlog_trx_data*) thd_get_ha_data(this, binlog_hton);
  trx_data->before_stmt_pos= pos;
}


/*
  Write a table map to the binary log.
 */

int THD::binlog_write_table_map(TABLE *table, bool is_trans)
{
  int error;
  DBUG_ENTER("THD::binlog_write_table_map");
  DBUG_PRINT("enter", ("table: 0x%lx  (%s: #%lu)",
                       (long) table, table->s->table_name.str,
                       table->s->table_map_id));

  /* Pre-conditions */
  DBUG_ASSERT(current_stmt_binlog_row_based && mysql_bin_log.is_open());
  DBUG_ASSERT(table->s->table_map_id != ULONG_MAX);

  Table_map_log_event::flag_set const
    flags= Table_map_log_event::TM_NO_FLAGS;

  Table_map_log_event
    the_event(this, table, table->s->table_map_id, is_trans, flags);

  if (is_trans && binlog_table_maps == 0)
    binlog_start_trans_and_stmt();

  if ((error= mysql_bin_log.write(&the_event)))
    DBUG_RETURN(error);

  binlog_table_maps++;
  table->s->table_map_version= mysql_bin_log.table_map_version();
  DBUG_RETURN(0);
}

Rows_log_event*
THD::binlog_get_pending_rows_event() const
{
  binlog_trx_data *const trx_data=
    (binlog_trx_data*) thd_get_ha_data(this, binlog_hton);
  /*
    This is less than ideal, but here's the story: If there is no
    trx_data, prepare_pending_rows_event() has never been called
    (since the trx_data is set up there). In that case, we just return
    NULL.
   */
  return trx_data ? trx_data->pending() : NULL;
}

void
THD::binlog_set_pending_rows_event(Rows_log_event* ev)
{
  if (thd_get_ha_data(this, binlog_hton) == NULL)
    binlog_setup_trx_data();

  binlog_trx_data *const trx_data=
    (binlog_trx_data*) thd_get_ha_data(this, binlog_hton);

  DBUG_ASSERT(trx_data);
  trx_data->set_pending(ev);
}


/**
  Remove the pending rows event, discarding any outstanding rows.

  If there is no pending rows event available, this is effectively a
  no-op.
 */
int
MYSQL_BIN_LOG::remove_pending_rows_event(THD *thd)
{
  DBUG_ENTER("MYSQL_BIN_LOG::remove_pending_rows_event");

  binlog_trx_data *const trx_data=
    (binlog_trx_data*) thd_get_ha_data(thd, binlog_hton);

  DBUG_ASSERT(trx_data);

  if (Rows_log_event* pending= trx_data->pending())
  {
    delete pending;
    trx_data->set_pending(NULL);
  }

  DBUG_RETURN(0);
}

/*
  Moves the last bunch of rows from the pending Rows event to the binlog
  (either cached binlog if transaction, or disk binlog). Sets a new pending
  event.
*/
int
MYSQL_BIN_LOG::flush_and_set_pending_rows_event(THD *thd,
                                                Rows_log_event* event)
{
  DBUG_ENTER("MYSQL_BIN_LOG::flush_and_set_pending_rows_event(event)");
  DBUG_ASSERT(mysql_bin_log.is_open());
  DBUG_PRINT("enter", ("event: 0x%lx", (long) event));

  int error= 0;

  binlog_trx_data *const trx_data=
    (binlog_trx_data*) thd_get_ha_data(thd, binlog_hton);

  DBUG_ASSERT(trx_data);

  DBUG_PRINT("info", ("trx_data->pending(): 0x%lx", (long) trx_data->pending()));

  if (Rows_log_event* pending= trx_data->pending())
  {
    IO_CACHE *file= &log_file;

    /*
      Decide if we should write to the log file directly or to the
      transaction log.
    */
    if (pending->get_cache_stmt() || my_b_tell(&trx_data->trans_log))
      file= &trx_data->trans_log;

    /*
      If we are writing to the log file directly, we could avoid
      locking the log. This does not work since we need to step the
      m_table_map_version below, and that change has to be protected
      by the LOCK_log mutex.
    */
    mysql_mutex_lock(&LOCK_log);

    /*
      Write pending event to log file or transaction cache
    */
    if (pending->write(file))
    {
      mysql_mutex_unlock(&LOCK_log);
      set_write_error(thd);
      DBUG_RETURN(1);
    }

    /*
      We step the table map version if we are writing an event
      representing the end of a statement.  We do this regardless of
      wheather we write to the transaction cache or to directly to the
      file.

      In an ideal world, we could avoid stepping the table map version
      if we were writing to a transaction cache, since we could then
      reuse the table map that was written earlier in the transaction
      cache.  This does not work since STMT_END_F implies closing all
      table mappings on the slave side.

      TODO: Find a solution so that table maps does not have to be
      written several times within a transaction.
     */
    if (pending->get_flags(Rows_log_event::STMT_END_F))
      ++m_table_map_version;

    delete pending;

    if (file == &log_file)
    {
      error= flush_and_sync(0);
      if (!error)
      {
        signal_update();
        rotate_and_purge(RP_LOCK_LOG_IS_ALREADY_LOCKED);
      }
    }

    mysql_mutex_unlock(&LOCK_log);
  }

  thd->binlog_set_pending_rows_event(event);

  DBUG_RETURN(error);
}

/**
  Write an event to the binary log.
*/

bool MYSQL_BIN_LOG::write(Log_event *event_info)
{
  THD *thd= event_info->thd;
  bool error= 1;
  DBUG_ENTER("MYSQL_BIN_LOG::write(Log_event *)");

  if (thd->binlog_evt_union.do_union)
  {
    /*
      In Stored function; Remember that function call caused an update.
      We will log the function call to the binary log on function exit
    */
    thd->binlog_evt_union.unioned_events= TRUE;
    thd->binlog_evt_union.unioned_events_trans |= event_info->cache_stmt;
    DBUG_RETURN(0);
  }

  /*
    Flush the pending rows event to the transaction cache or to the
    log file.  Since this function potentially aquire the LOCK_log
    mutex, we do this before aquiring the LOCK_log mutex in this
    function.

    We only end the statement if we are in a top-level statement.  If
    we are inside a stored function, we do not end the statement since
    this will close all tables on the slave.
  */
  bool const end_stmt=
    thd->locked_tables_mode && thd->lex->requires_prelocking();
  if (thd->binlog_flush_pending_rows_event(end_stmt))
    DBUG_RETURN(error);

  mysql_mutex_lock(&LOCK_log);

  /*
     In most cases this is only called if 'is_open()' is true; in fact this is
     mostly called if is_open() *was* true a few instructions before, but it
     could have changed since.
  */
  if (likely(is_open()))
  {
    IO_CACHE *file= &log_file;
#ifdef HAVE_REPLICATION
    /*
      In the future we need to add to the following if tests like
      "do the involved tables match (to be implemented)
      binlog_[wild_]{do|ignore}_table?" (WL#1049)"
    */
    const char *local_db= event_info->get_db();
    if ((thd && !(thd->variables.option_bits & OPTION_BIN_LOG)) ||
	(!binlog_filter->db_ok(local_db)))
    {
      mysql_mutex_unlock(&LOCK_log);
      DBUG_RETURN(0);
    }
#endif /* HAVE_REPLICATION */

    /*
      Should we write to the binlog cache or to the binlog on disk?
      Write to the binlog cache if:
      - it is already not empty (meaning we're in a transaction; note that the
     present event could be about a non-transactional table, but still we need
     to write to the binlog cache in that case to handle updates to mixed
     trans/non-trans table types the best possible in binlogging)
      - or if the event asks for it (cache_stmt == TRUE).
    */
    if (opt_using_transactions && thd)
    {
      if (thd->binlog_setup_trx_data())
        goto err;

      binlog_trx_data *const trx_data=
        (binlog_trx_data*) thd_get_ha_data(thd, binlog_hton);
      IO_CACHE *trans_log= &trx_data->trans_log;
      my_off_t trans_log_pos= my_b_tell(trans_log);
      if (event_info->get_cache_stmt() || trans_log_pos != 0 ||
          stmt_has_updated_trans_table(thd))
      {
        DBUG_PRINT("info", ("Using trans_log: cache: %d, trans_log_pos: %lu",
                            event_info->get_cache_stmt(),
                            (ulong) trans_log_pos));
        thd->binlog_start_trans_and_stmt();
        file= trans_log;
      }
      /*
        TODO as Mats suggested, for all the cases above where we write to
        trans_log, it sounds unnecessary to lock LOCK_log. We should rather
        test first if we want to write to trans_log, and if not, lock
        LOCK_log.
      */
    }

    DBUG_PRINT("info",("event type: %d",event_info->get_type_code()));

    /*
      No check for auto events flag here - this write method should
      never be called if auto-events are enabled
    */

    /*
      1. Write first log events which describe the 'run environment'
      of the SQL command
    */

    /*
      If row-based binlogging, Insert_id, Rand and other kind of "setting
      context" events are not needed.
    */
    if (thd)
    {
      if (!thd->current_stmt_binlog_row_based)
      {
        if (thd->stmt_depends_on_first_successful_insert_id_in_prev_stmt)
        {
          Intvar_log_event e(thd,(uchar) LAST_INSERT_ID_EVENT,
                             thd->first_successful_insert_id_in_prev_stmt_for_binlog);
          if (e.write(file))
            goto err;
        }
        if (thd->auto_inc_intervals_in_cur_stmt_for_binlog.nb_elements() > 0)
        {
          DBUG_PRINT("info",("number of auto_inc intervals: %u",
                             thd->auto_inc_intervals_in_cur_stmt_for_binlog.
                             nb_elements()));
          Intvar_log_event e(thd, (uchar) INSERT_ID_EVENT,
                             thd->auto_inc_intervals_in_cur_stmt_for_binlog.
                             minimum());
          if (e.write(file))
            goto err;
        }
        if (thd->rand_used)
        {
          Rand_log_event e(thd,thd->rand_saved_seed1,thd->rand_saved_seed2);
          if (e.write(file))
            goto err;
        }
        if (thd->user_var_events.elements)
        {
          for (uint i= 0; i < thd->user_var_events.elements; i++)
          {
            BINLOG_USER_VAR_EVENT *user_var_event;
            get_dynamic(&thd->user_var_events,(uchar*) &user_var_event, i);
            User_var_log_event e(thd, user_var_event->user_var_event->name.str,
                                 user_var_event->user_var_event->name.length,
                                 user_var_event->value,
                                 user_var_event->length,
                                 user_var_event->type,
                                 user_var_event->charset_number);
            if (e.write(file))
              goto err;
          }
        }
      }
    }

    /*
       Write the SQL command
     */

    if (event_info->write(file) || 
        DBUG_EVALUATE_IF("injecting_fault_writing", 1, 0))
      goto err;

    if (file == &log_file) // we are writing to the real log (disk)
    {
      bool synced= 0;
      if (flush_and_sync(&synced))
	goto err;

      if (RUN_HOOK(binlog_storage, after_flush,
                   (thd, log_file_name, file->pos_in_file, synced))) {
        sql_print_error("Failed to run 'after_flush' hooks");
        goto err;
      }

      signal_update();
      rotate_and_purge(RP_LOCK_LOG_IS_ALREADY_LOCKED);
    }
    error=0;

err:
    if (error)
      set_write_error(thd);
  }

  if (event_info->flags & LOG_EVENT_UPDATE_TABLE_MAP_VERSION_F)
    ++m_table_map_version;

  mysql_mutex_unlock(&LOCK_log);
  DBUG_RETURN(error);
}


int error_log_print(enum loglevel level, const char *format,
                    va_list args)
{
  return logger.error_log_print(level, format, args);
}


bool slow_log_print(THD *thd, const char *query, uint query_length,
                    ulonglong current_utime)
{
  return logger.slow_log_print(thd, query, query_length, current_utime);
}


bool LOGGER::log_command(THD *thd, enum enum_server_command command)
{
#ifndef NO_EMBEDDED_ACCESS_CHECKS
  Security_context *sctx= thd->security_ctx;
#endif
  /*
    Log command if we have at least one log event handler enabled and want
    to log this king of commands
  */
  if (*general_log_handler_list && (what_to_log & (1L << (uint) command)))
  {
    if ((thd->variables.option_bits & OPTION_LOG_OFF)
#ifndef NO_EMBEDDED_ACCESS_CHECKS
         && (sctx->master_access & SUPER_ACL)
#endif
       )
    {
      /* No logging */
      return FALSE;
    }

    return TRUE;
  }

  return FALSE;
}


bool general_log_print(THD *thd, enum enum_server_command command,
                       const char *format, ...)
{
  va_list args;
  uint error= 0;

  /* Print the message to the buffer if we want to log this king of commands */
  if (! logger.log_command(thd, command))
    return FALSE;

  va_start(args, format);
  error= logger.general_log_print(thd, command, format, args);
  va_end(args);

  return error;
}

bool general_log_write(THD *thd, enum enum_server_command command,
                       const char *query, uint query_length)
{
  /* Write the message to the log if we want to log this king of commands */
  if (logger.log_command(thd, command))
    return logger.general_log_write(thd, command, query, query_length);

  return FALSE;
}

void MYSQL_BIN_LOG::rotate_and_purge(uint flags)
{
#ifdef HAVE_REPLICATION
  bool check_purge= false;
#endif
  if (!(flags & RP_LOCK_LOG_IS_ALREADY_LOCKED))
    mysql_mutex_lock(&LOCK_log);
  if ((flags & RP_FORCE_ROTATE) ||
      (my_b_tell(&log_file) >= (my_off_t) max_size))
  {
    new_file_without_locking();
#ifdef HAVE_REPLICATION
    check_purge= true;
#endif
  }
  if (!(flags & RP_LOCK_LOG_IS_ALREADY_LOCKED))
    mysql_mutex_unlock(&LOCK_log);

#ifdef HAVE_REPLICATION
  /*
    NOTE: Run purge_logs wo/ holding LOCK_log
          as it otherwise will deadlock in ndbcluster_binlog_index_purge_file
  */
  if (check_purge && expire_logs_days)
  {
    time_t purge_time= my_time(0) - expire_logs_days*24*60*60;
    if (purge_time >= 0)
      purge_logs_before_date(purge_time);
  }
#endif
}

uint MYSQL_BIN_LOG::next_file_id()
{
  uint res;
  mysql_mutex_lock(&LOCK_log);
  res = file_id++;
  mysql_mutex_unlock(&LOCK_log);
  return res;
}


/*
  Write the contents of a cache to the binary log.

  SYNOPSIS
    write_cache()
    cache    Cache to write to the binary log
    lock_log True if the LOCK_log mutex should be aquired, false otherwise
    sync_log True if the log should be flushed and sync:ed

  DESCRIPTION
    Write the contents of the cache to the binary log. The cache will
    be reset as a READ_CACHE to be able to read the contents from it.
 */

int MYSQL_BIN_LOG::write_cache(IO_CACHE *cache, bool lock_log, bool sync_log)
{
  Mutex_sentry sentry(lock_log ? &LOCK_log : NULL);

  if (reinit_io_cache(cache, READ_CACHE, 0, 0, 0))
    return ER_ERROR_ON_WRITE;
  uint length= my_b_bytes_in_cache(cache), group, carry, hdr_offs;
  long val;
  uchar header[LOG_EVENT_HEADER_LEN];

  /*
    The events in the buffer have incorrect end_log_pos data
    (relative to beginning of group rather than absolute),
    so we'll recalculate them in situ so the binlog is always
    correct, even in the middle of a group. This is possible
    because we now know the start position of the group (the
    offset of this cache in the log, if you will); all we need
    to do is to find all event-headers, and add the position of
    the group to the end_log_pos of each event.  This is pretty
    straight forward, except that we read the cache in segments,
    so an event-header might end up on the cache-border and get
    split.
  */

  group= (uint)my_b_tell(&log_file);
  hdr_offs= carry= 0;

  do
  {

    /*
      if we only got a partial header in the last iteration,
      get the other half now and process a full header.
    */
    if (unlikely(carry > 0))
    {
      DBUG_ASSERT(carry < LOG_EVENT_HEADER_LEN);

      /* assemble both halves */
      memcpy(&header[carry], (char *)cache->read_pos, LOG_EVENT_HEADER_LEN - carry);

      /* fix end_log_pos */
      val= uint4korr(&header[LOG_POS_OFFSET]) + group;
      int4store(&header[LOG_POS_OFFSET], val);

      /* write the first half of the split header */
      if (my_b_write(&log_file, header, carry))
        return ER_ERROR_ON_WRITE;

      /*
        copy fixed second half of header to cache so the correct
        version will be written later.
      */
      memcpy((char *)cache->read_pos, &header[carry], LOG_EVENT_HEADER_LEN - carry);

      /* next event header at ... */
      hdr_offs = uint4korr(&header[EVENT_LEN_OFFSET]) - carry;

      carry= 0;
    }

    /* if there is anything to write, process it. */

    if (likely(length > 0))
    {
      /*
        process all event-headers in this (partial) cache.
        if next header is beyond current read-buffer,
        we'll get it later (though not necessarily in the
        very next iteration, just "eventually").
      */

      while (hdr_offs < length)
      {
        /*
          partial header only? save what we can get, process once
          we get the rest.
        */

        if (hdr_offs + LOG_EVENT_HEADER_LEN > length)
        {
          carry= length - hdr_offs;
          memcpy(header, (char *)cache->read_pos + hdr_offs, carry);
          length= hdr_offs;
        }
        else
        {
          /* we've got a full event-header, and it came in one piece */

          uchar *log_pos= (uchar *)cache->read_pos + hdr_offs + LOG_POS_OFFSET;

          /* fix end_log_pos */
          val= uint4korr(log_pos) + group;
          int4store(log_pos, val);

          /* next event header at ... */
          log_pos= (uchar *)cache->read_pos + hdr_offs + EVENT_LEN_OFFSET;
          hdr_offs += uint4korr(log_pos);

        }
      }

      /*
        Adjust hdr_offs. Note that it may still point beyond the segment
        read in the next iteration; if the current event is very long,
        it may take a couple of read-iterations (and subsequent adjustments
        of hdr_offs) for it to point into the then-current segment.
        If we have a split header (!carry), hdr_offs will be set at the
        beginning of the next iteration, overwriting the value we set here:
      */
      hdr_offs -= length;
    }

    /* Write data to the binary log file */
    if (my_b_write(&log_file, cache->read_pos, length))
      return ER_ERROR_ON_WRITE;
    cache->read_pos=cache->read_end;		// Mark buffer used up
  } while ((length= my_b_fill(cache)));

  DBUG_ASSERT(carry == 0);

  if (sync_log)
    return flush_and_sync(0);

  return 0;                                     // All OK
}

/*
  Helper function to get the error code of the query to be binlogged.
 */
int query_error_code(THD *thd, bool not_killed)
{
  int error;
  
  if (not_killed)
  {
    error= thd->is_error() ? thd->stmt_da->sql_errno() : 0;

    /* thd->stmt_da->sql_errno() might be ER_SERVER_SHUTDOWN or
       ER_QUERY_INTERRUPTED, So here we need to make sure that error
       is not set to these errors when specified not_killed by the
       caller.
    */
    if (error == ER_SERVER_SHUTDOWN || error == ER_QUERY_INTERRUPTED)
      error= 0;
  }
  else
  {
    /* killed status for DELAYED INSERT thread should never be used */
    DBUG_ASSERT(!(thd->system_thread & SYSTEM_THREAD_DELAYED_INSERT));
    error= thd->killed_errno();
  }

  return error;
}

bool MYSQL_BIN_LOG::write_incident(THD *thd, bool lock)
{
  uint error= 0;
  DBUG_ENTER("MYSQL_BIN_LOG::write_incident");
  LEX_STRING const write_error_msg=
    { C_STRING_WITH_LEN("error writing to the binary log") };
  Incident incident= INCIDENT_LOST_EVENTS;
  Incident_log_event ev(thd, incident, write_error_msg);
  if (lock)
<<<<<<< HEAD
    pthread_mutex_lock(&LOCK_log);
  ev.write(&log_file);
=======
    mysql_mutex_lock(&LOCK_log);
  error= ev.write(&log_file);
>>>>>>> a4c3bc61
  if (lock)
  {
    if (!error && !(error= flush_and_sync(0)))
    {
      signal_update();
      rotate_and_purge(RP_LOCK_LOG_IS_ALREADY_LOCKED);
    }
    mysql_mutex_unlock(&LOCK_log);
  }
  DBUG_RETURN(error);
}

/**
  Write a cached log entry to the binary log.
  - To support transaction over replication, we wrap the transaction
  with BEGIN/COMMIT or BEGIN/ROLLBACK in the binary log.
  We want to write a BEGIN/ROLLBACK block when a non-transactional table
  was updated in a transaction which was rolled back. This is to ensure
  that the same updates are run on the slave.

  @param thd
  @param cache		The cache to copy to the binlog
  @param commit_event   The commit event to print after writing the
                        contents of the cache.
  @param incident       Defines if an incident event should be created to
                        notify that some non-transactional changes did
                        not get into the binlog.

  @note
    We only come here if there is something in the cache.
  @note
    The thing in the cache is always a complete transaction.
  @note
    'cache' needs to be reinitialized after this functions returns.
*/

bool MYSQL_BIN_LOG::write(THD *thd, IO_CACHE *cache, Log_event *commit_event,
                          bool incident)
{
  DBUG_ENTER("MYSQL_BIN_LOG::write(THD *, IO_CACHE *, Log_event *)");
  mysql_mutex_lock(&LOCK_log);

  /* NULL would represent nothing to replicate after ROLLBACK */
  DBUG_ASSERT(commit_event != NULL);

  DBUG_ASSERT(is_open());
  if (likely(is_open()))                       // Should always be true
  {
    /*
      We only bother to write to the binary log if there is anything
      to write.
     */
    if (my_b_tell(cache) > 0)
    {
      /*
        Log "BEGIN" at the beginning of every transaction.  Here, a
        transaction is either a BEGIN..COMMIT block or a single
        statement in autocommit mode.
      */
      Query_log_event qinfo(thd, STRING_WITH_LEN("BEGIN"), TRUE, TRUE, 0);

      /*
        Now this Query_log_event has artificial log_pos 0. It must be
        adjusted to reflect the real position in the log. Not doing it
        would confuse the slave: it would prevent this one from
        knowing where he is in the master's binlog, which would result
        in wrong positions being shown to the user, MASTER_POS_WAIT
        undue waiting etc.
      */
      if (qinfo.write(&log_file))
        goto err;

      DBUG_EXECUTE_IF("crash_before_writing_xid",
                      {
                        if ((write_error= write_cache(cache, false, true)))
                          DBUG_PRINT("info", ("error writing binlog cache: %d",
                                               write_error));
                        DBUG_PRINT("info", ("crashing before writing xid"));
                        abort();
                      });

      if ((write_error= write_cache(cache, false, false)))
        goto err;

      if (commit_event && commit_event->write(&log_file))
        goto err;

      if (incident && write_incident(thd, FALSE))
        goto err;

      bool synced= 0;
      if (flush_and_sync(&synced))
        goto err;
      DBUG_EXECUTE_IF("half_binlogged_transaction", abort(););
      if (cache->error)				// Error on read
      {
        sql_print_error(ER(ER_ERROR_ON_READ), cache->file_name, errno);
        write_error=1;				// Don't give more errors
        goto err;
      }

      if (RUN_HOOK(binlog_storage, after_flush,
                   (thd, log_file_name, log_file.pos_in_file, synced)))
      {
        sql_print_error("Failed to run 'after_flush' hooks");
        write_error=1;
        goto err;
      }

      signal_update();
    }

    /*
      if commit_event is Xid_log_event, increase the number of
      prepared_xids (it's decreasd in ::unlog()). Binlog cannot be rotated
      if there're prepared xids in it - see the comment in new_file() for
      an explanation.
      If the commit_event is not Xid_log_event (then it's a Query_log_event)
      rotate binlog, if necessary.
    */
    if (commit_event && commit_event->get_type_code() == XID_EVENT)
    {
      mysql_mutex_lock(&LOCK_prep_xids);
      prepared_xids++;
      mysql_mutex_unlock(&LOCK_prep_xids);
    }
    else
      rotate_and_purge(RP_LOCK_LOG_IS_ALREADY_LOCKED);
  }
  mysql_mutex_unlock(&LOCK_log);

  DBUG_RETURN(0);

err:
  if (!write_error)
  {
    write_error= 1;
    sql_print_error(ER(ER_ERROR_ON_WRITE), name, errno);
  }
  mysql_mutex_unlock(&LOCK_log);
  DBUG_RETURN(1);
}


/**
  Wait until we get a signal that the relay log has been updated.

  @param thd		Thread variable

  @note
    One must have a lock on LOCK_log before calling this function.
    This lock will be released before return! That's required by
    THD::enter_cond() (see NOTES in sql_class.h).
*/

void MYSQL_BIN_LOG::wait_for_update_relay_log(THD* thd)
{
  const char *old_msg;
  DBUG_ENTER("wait_for_update_relay_log");

  old_msg= thd->enter_cond(&update_cond, &LOCK_log,
                           "Slave has read all relay log; "
                           "waiting for the slave I/O "
                           "thread to update it" );
  mysql_cond_wait(&update_cond, &LOCK_log);
  thd->exit_cond(old_msg);
  DBUG_VOID_RETURN;
}

/**
  Wait until we get a signal that the binary log has been updated.
  Applies to master only.
     
  NOTES
  @param[in] thd        a THD struct
  @param[in] timeout    a pointer to a timespec;
                        NULL means to wait w/o timeout.
  @retval    0          if got signalled on update
  @retval    non-0      if wait timeout elapsed
  @note
    LOCK_log must be taken before calling this function.
    LOCK_log is being released while the thread is waiting.
    LOCK_log is released by the caller.
*/

int MYSQL_BIN_LOG::wait_for_update_bin_log(THD* thd,
                                           const struct timespec *timeout)
{
  int ret= 0;
  const char* old_msg = thd->proc_info;
  DBUG_ENTER("wait_for_update_bin_log");
  old_msg= thd->enter_cond(&update_cond, &LOCK_log,
                           "Master has sent all binlog to slave; "
                           "waiting for binlog to be updated");
  if (!timeout)
    mysql_cond_wait(&update_cond, &LOCK_log);
  else
    ret= mysql_cond_timedwait(&update_cond, &LOCK_log,
                              const_cast<struct timespec *>(timeout));
  DBUG_RETURN(ret);
}


/**
  Close the log file.

  @param exiting     Bitmask for one or more of the following bits:
          - LOG_CLOSE_INDEX : if we should close the index file
          - LOG_CLOSE_TO_BE_OPENED : if we intend to call open
                                     at once after close.
          - LOG_CLOSE_STOP_EVENT : write a 'stop' event to the log

  @note
    One can do an open on the object at once after doing a close.
    The internal structures are not freed until cleanup() is called
*/

void MYSQL_BIN_LOG::close(uint exiting)
{					// One can't set log_type here!
  DBUG_ENTER("MYSQL_BIN_LOG::close");
  DBUG_PRINT("enter",("exiting: %d", (int) exiting));
  if (log_state == LOG_OPENED)
  {
#ifdef HAVE_REPLICATION
    if (log_type == LOG_BIN && !no_auto_events &&
	(exiting & LOG_CLOSE_STOP_EVENT))
    {
      Stop_log_event s;
      s.write(&log_file);
      bytes_written+= s.data_written;
      signal_update();
    }
#endif /* HAVE_REPLICATION */

    /* don't pwrite in a file opened with O_APPEND - it doesn't work */
    if (log_file.type == WRITE_CACHE && log_type == LOG_BIN)
    {
      my_off_t offset= BIN_LOG_HEADER_SIZE + FLAGS_OFFSET;
      my_off_t org_position= mysql_file_tell(log_file.file, MYF(0));
      uchar flags= 0;            // clearing LOG_EVENT_BINLOG_IN_USE_F
      mysql_file_pwrite(log_file.file, &flags, 1, offset, MYF(0));
      /*
        Restore position so that anything we have in the IO_cache is written
        to the correct position.
        We need the seek here, as mysql_file_pwrite() is not guaranteed to keep the
        original position on system that doesn't support pwrite().
      */
      mysql_file_seek(log_file.file, org_position, MY_SEEK_SET, MYF(0));
    }

    /* this will cleanup IO_CACHE, sync and close the file */
    MYSQL_LOG::close(exiting);
  }

  /*
    The following test is needed even if is_open() is not set, as we may have
    called a not complete close earlier and the index file is still open.
  */

  if ((exiting & LOG_CLOSE_INDEX) && my_b_inited(&index_file))
  {
    end_io_cache(&index_file);
    if (mysql_file_close(index_file.file, MYF(0)) < 0 && ! write_error)
    {
      write_error= 1;
      sql_print_error(ER(ER_ERROR_ON_WRITE), index_file_name, errno);
    }
  }
  log_state= (exiting & LOG_CLOSE_TO_BE_OPENED) ? LOG_TO_BE_OPENED : LOG_CLOSED;
  safeFree(name);
  DBUG_VOID_RETURN;
}


void MYSQL_BIN_LOG::set_max_size(ulong max_size_arg)
{
  /*
    We need to take locks, otherwise this may happen:
    new_file() is called, calls open(old_max_size), then before open() starts,
    set_max_size() sets max_size to max_size_arg, then open() starts and
    uses the old_max_size argument, so max_size_arg has been overwritten and
    it's like if the SET command was never run.
  */
  DBUG_ENTER("MYSQL_BIN_LOG::set_max_size");
  mysql_mutex_lock(&LOCK_log);
  if (is_open())
    max_size= max_size_arg;
  mysql_mutex_unlock(&LOCK_log);
  DBUG_VOID_RETURN;
}


/**
  Check if a string is a valid number.

  @param str			String to test
  @param res			Store value here
  @param allow_wildcards	Set to 1 if we should ignore '%' and '_'

  @note
    For the moment the allow_wildcards argument is not used
    Should be move to some other file.

  @retval
    1	String is a number
  @retval
    0	String is not a number
*/

static bool test_if_number(register const char *str,
			   ulong *res, bool allow_wildcards)
{
  reg2 int flag;
  const char *start;
  DBUG_ENTER("test_if_number");

  flag=0; start=str;
  while (*str++ == ' ') ;
  if (*--str == '-' || *str == '+')
    str++;
  while (my_isdigit(files_charset_info,*str) ||
	 (allow_wildcards && (*str == wild_many || *str == wild_one)))
  {
    flag=1;
    str++;
  }
  if (*str == '.')
  {
    for (str++ ;
	 my_isdigit(files_charset_info,*str) ||
	   (allow_wildcards && (*str == wild_many || *str == wild_one)) ;
	 str++, flag=1) ;
  }
  if (*str != 0 || flag == 0)
    DBUG_RETURN(0);
  if (res)
    *res=atol(start);
  DBUG_RETURN(1);			/* Number ok */
} /* test_if_number */


void sql_perror(const char *message)
{
#ifdef HAVE_STRERROR
  sql_print_error("%s: %s",message, strerror(errno));
#else
  perror(message);
#endif
}


bool flush_error_log()
{
  bool result=0;
  if (opt_error_log)
  {
    char err_renamed[FN_REFLEN], *end;
    end= strmake(err_renamed,log_error_file,FN_REFLEN-4);
    strmov(end, "-old");
    mysql_mutex_lock(&LOCK_error_log);
#ifdef __WIN__
    char err_temp[FN_REFLEN+4];
    /*
     On Windows is necessary a temporary file for to rename
     the current error file.
    */
    strxmov(err_temp, err_renamed,"-tmp",NullS);
    my_delete(err_temp, MYF(0));
    if (freopen(err_temp,"a+",stdout))
    {
      int fd;
      size_t bytes;
      uchar buf[IO_SIZE];

      freopen(err_temp,"a+",stderr);
      setbuf(stderr, NULL);
      my_delete(err_renamed, MYF(0));
      my_rename(log_error_file, err_renamed, MYF(0));
      if (freopen(log_error_file,"a+",stdout))
      {
        freopen(log_error_file,"a+",stderr);
        setbuf(stderr, NULL);
      }

      if ((fd= my_open(err_temp, O_RDONLY, MYF(0))) >= 0)
      {
        while ((bytes= mysql_file_read(fd, buf, IO_SIZE, MYF(0))) &&
               bytes != MY_FILE_ERROR)
          my_fwrite(stderr, buf, bytes, MYF(0));
        mysql_file_close(fd, MYF(0));
      }
      my_delete(err_temp, MYF(0));
    }
    else
     result= 1;
#else
   my_rename(log_error_file, err_renamed, MYF(0));
   if (freopen(log_error_file,"a+",stdout))
   {
     FILE *reopen;
     reopen= freopen(log_error_file,"a+",stderr);
     setbuf(stderr, NULL);
   }
   else
     result= 1;
#endif
    mysql_mutex_unlock(&LOCK_error_log);
  }
   return result;
}

void MYSQL_BIN_LOG::signal_update()
{
  DBUG_ENTER("MYSQL_BIN_LOG::signal_update");
  signal_cnt++;
  mysql_cond_broadcast(&update_cond);
  DBUG_VOID_RETURN;
}

#ifdef _WIN32
static void print_buffer_to_nt_eventlog(enum loglevel level, char *buff,
                                        size_t length, size_t buffLen)
{
  HANDLE event;
  char   *buffptr= buff;
  DBUG_ENTER("print_buffer_to_nt_eventlog");

  /* Add ending CR/LF's to string, overwrite last chars if necessary */
  strmov(buffptr+min(length, buffLen-5), "\r\n\r\n");

  setup_windows_event_source();
  if ((event= RegisterEventSource(NULL,"MySQL")))
  {
    switch (level) {
      case ERROR_LEVEL:
        ReportEvent(event, EVENTLOG_ERROR_TYPE, 0, MSG_DEFAULT, NULL, 1, 0,
                    (LPCSTR*)&buffptr, NULL);
        break;
      case WARNING_LEVEL:
        ReportEvent(event, EVENTLOG_WARNING_TYPE, 0, MSG_DEFAULT, NULL, 1, 0,
                    (LPCSTR*) &buffptr, NULL);
        break;
      case INFORMATION_LEVEL:
        ReportEvent(event, EVENTLOG_INFORMATION_TYPE, 0, MSG_DEFAULT, NULL, 1,
                    0, (LPCSTR*) &buffptr, NULL);
        break;
    }
    DeregisterEventSource(event);
  }

  DBUG_VOID_RETURN;
}
#endif /* _WIN32 */


/**
  Prints a printf style message to the error log and, under NT, to the
  Windows event log.

  This function prints the message into a buffer and then sends that buffer
  to other functions to write that message to other logging sources.

  @param event_type          Type of event to write (Error, Warning, or Info)
  @param format              Printf style format of message
  @param args                va_list list of arguments for the message

  @returns
    The function always returns 0. The return value is present in the
    signature to be compatible with other logging routines, which could
    return an error (e.g. logging to the log tables)
*/

#ifndef EMBEDDED_LIBRARY
static void print_buffer_to_file(enum loglevel level, const char *buffer)
{
  time_t skr;
  struct tm tm_tmp;
  struct tm *start;
  DBUG_ENTER("print_buffer_to_file");
  DBUG_PRINT("enter",("buffer: %s", buffer));

  mysql_mutex_lock(&LOCK_error_log);

  skr= my_time(0);
  localtime_r(&skr, &tm_tmp);
  start=&tm_tmp;

  fprintf(stderr, "%02d%02d%02d %2d:%02d:%02d [%s] %s\n",
          start->tm_year % 100,
          start->tm_mon+1,
          start->tm_mday,
          start->tm_hour,
          start->tm_min,
          start->tm_sec,
          (level == ERROR_LEVEL ? "ERROR" : level == WARNING_LEVEL ?
           "Warning" : "Note"),
          buffer);

  fflush(stderr);

  mysql_mutex_unlock(&LOCK_error_log);
  DBUG_VOID_RETURN;
}


int vprint_msg_to_log(enum loglevel level, const char *format, va_list args)
{
  char   buff[1024];
  size_t length;
  DBUG_ENTER("vprint_msg_to_log");

  length= my_vsnprintf(buff, sizeof(buff), format, args);
  print_buffer_to_file(level, buff);

#ifdef _WIN32
  print_buffer_to_nt_eventlog(level, buff, length, sizeof(buff));
#endif

  DBUG_RETURN(0);
}
#endif /*EMBEDDED_LIBRARY*/


void sql_print_error(const char *format, ...) 
{
  va_list args;
  DBUG_ENTER("sql_print_error");

  va_start(args, format);
  error_log_print(ERROR_LEVEL, format, args);
  va_end(args);

  DBUG_VOID_RETURN;
}


void sql_print_warning(const char *format, ...) 
{
  va_list args;
  DBUG_ENTER("sql_print_warning");

  va_start(args, format);
  error_log_print(WARNING_LEVEL, format, args);
  va_end(args);

  DBUG_VOID_RETURN;
}


void sql_print_information(const char *format, ...) 
{
  va_list args;
  DBUG_ENTER("sql_print_information");

  va_start(args, format);
  error_log_print(INFORMATION_LEVEL, format, args);
  va_end(args);

  DBUG_VOID_RETURN;
}


/********* transaction coordinator log for 2pc - mmap() based solution *******/

/*
  the log consists of a file, mmapped to a memory.
  file is divided on pages of tc_log_page_size size.
  (usable size of the first page is smaller because of log header)
  there's PAGE control structure for each page
  each page (or rather PAGE control structure) can be in one of three
  states - active, syncing, pool.
  there could be only one page in active or syncing states,
  but many in pool - pool is fifo queue.
  usual lifecycle of a page is pool->active->syncing->pool
  "active" page - is a page where new xid's are logged.
  the page stays active as long as syncing slot is taken.
  "syncing" page is being synced to disk. no new xid can be added to it.
  when the sync is done the page is moved to a pool and an active page
  becomes "syncing".

  the result of such an architecture is a natural "commit grouping" -
  If commits are coming faster than the system can sync, they do not
  stall. Instead, all commit that came since the last sync are
  logged to the same page, and they all are synced with the next -
  one - sync. Thus, thought individual commits are delayed, throughput
  is not decreasing.

  when a xid is added to an active page, the thread of this xid waits
  for a page's condition until the page is synced. when syncing slot
  becomes vacant one of these waiters is awaken to take care of syncing.
  it syncs the page and signals all waiters that the page is synced.
  PAGE::waiters is used to count these waiters, and a page may never
  become active again until waiters==0 (that is all waiters from the
  previous sync have noticed the sync was completed)

  note, that the page becomes "dirty" and has to be synced only when a
  new xid is added into it. Removing a xid from a page does not make it
  dirty - we don't sync removals to disk.
*/

ulong tc_log_page_waits= 0;

#ifdef HAVE_MMAP

#define TC_LOG_HEADER_SIZE (sizeof(tc_log_magic)+1)

static const char tc_log_magic[]={(char) 254, 0x23, 0x05, 0x74};

ulong opt_tc_log_size= TC_LOG_MIN_SIZE;
ulong tc_log_max_pages_used=0, tc_log_page_size=0, tc_log_cur_pages_used=0;

int TC_LOG_MMAP::open(const char *opt_name)
{
  uint i;
  bool crashed=FALSE;
  PAGE *pg;

  DBUG_ASSERT(total_ha_2pc > 1);
  DBUG_ASSERT(opt_name && opt_name[0]);

  tc_log_page_size= my_getpagesize();
  DBUG_ASSERT(TC_LOG_PAGE_SIZE % tc_log_page_size == 0);

  fn_format(logname,opt_name,mysql_data_home,"",MY_UNPACK_FILENAME);
  if ((fd= mysql_file_open(key_file_tclog, logname, O_RDWR, MYF(0))) < 0)
  {
    if (my_errno != ENOENT)
      goto err;
    if (using_heuristic_recover())
      return 1;
    if ((fd= mysql_file_create(key_file_tclog, logname, CREATE_MODE,
                               O_RDWR, MYF(MY_WME))) < 0)
      goto err;
    inited=1;
    file_length= opt_tc_log_size;
    if (mysql_file_chsize(fd, file_length, 0, MYF(MY_WME)))
      goto err;
  }
  else
  {
    inited= 1;
    crashed= TRUE;
    sql_print_information("Recovering after a crash using %s", opt_name);
    if (tc_heuristic_recover)
    {
      sql_print_error("Cannot perform automatic crash recovery when "
                      "--tc-heuristic-recover is used");
      goto err;
    }
    file_length= mysql_file_seek(fd, 0L, MY_SEEK_END, MYF(MY_WME+MY_FAE));
    if (file_length == MY_FILEPOS_ERROR || file_length % tc_log_page_size)
      goto err;
  }

  data= (uchar *)my_mmap(0, (size_t)file_length, PROT_READ|PROT_WRITE,
                        MAP_NOSYNC|MAP_SHARED, fd, 0);
  if (data == MAP_FAILED)
  {
    my_errno=errno;
    goto err;
  }
  inited=2;

  npages=(uint)file_length/tc_log_page_size;
  DBUG_ASSERT(npages >= 3);             // to guarantee non-empty pool
  if (!(pages=(PAGE *)my_malloc(npages*sizeof(PAGE), MYF(MY_WME|MY_ZEROFILL))))
    goto err;
  inited=3;
  for (pg=pages, i=0; i < npages; i++, pg++)
  {
    pg->next=pg+1;
    pg->waiters=0;
    pg->state=POOL;
    mysql_mutex_init(key_PAGE_lock, &pg->lock, MY_MUTEX_INIT_FAST);
    mysql_cond_init(key_PAGE_cond, &pg->cond, 0);
    pg->start=(my_xid *)(data + i*tc_log_page_size);
    pg->end=(my_xid *)(pg->start + tc_log_page_size);
    pg->size=pg->free=tc_log_page_size/sizeof(my_xid);
  }
  pages[0].size=pages[0].free=
                (tc_log_page_size-TC_LOG_HEADER_SIZE)/sizeof(my_xid);
  pages[0].start=pages[0].end-pages[0].size;
  pages[npages-1].next=0;
  inited=4;

  if (crashed && recover())
      goto err;

  memcpy(data, tc_log_magic, sizeof(tc_log_magic));
  data[sizeof(tc_log_magic)]= (uchar)total_ha_2pc;
  my_msync(fd, data, tc_log_page_size, MS_SYNC);
  inited=5;

  mysql_mutex_init(key_LOCK_sync, &LOCK_sync, MY_MUTEX_INIT_FAST);
  mysql_mutex_init(key_LOCK_active, &LOCK_active, MY_MUTEX_INIT_FAST);
  mysql_mutex_init(key_LOCK_pool, &LOCK_pool, MY_MUTEX_INIT_FAST);
  mysql_cond_init(key_COND_active, &COND_active, 0);
  mysql_cond_init(key_COND_pool, &COND_pool, 0);

  inited=6;

  syncing= 0;
  active=pages;
  pool=pages+1;
  pool_last=pages+npages-1;

  return 0;

err:
  close();
  return 1;
}

/**
  there is no active page, let's got one from the pool.

  Two strategies here:
    -# take the first from the pool
    -# if there're waiters - take the one with the most free space.

  @todo
    TODO page merging. try to allocate adjacent page first,
    so that they can be flushed both in one sync
*/

void TC_LOG_MMAP::get_active_from_pool()
{
  PAGE **p, **best_p=0;
  int best_free;

  if (syncing)
    mysql_mutex_lock(&LOCK_pool);

  do
  {
    best_p= p= &pool;
    if ((*p)->waiters == 0) // can the first page be used ?
      break;                // yes - take it.

    best_free=0;            // no - trying second strategy
    for (p=&(*p)->next; *p; p=&(*p)->next)
    {
      if ((*p)->waiters == 0 && (*p)->free > best_free)
      {
        best_free=(*p)->free;
        best_p=p;
      }
    }
  }
  while ((*best_p == 0 || best_free == 0) && overflow());

  active=*best_p;
  if (active->free == active->size) // we've chosen an empty page
  {
    tc_log_cur_pages_used++;
    set_if_bigger(tc_log_max_pages_used, tc_log_cur_pages_used);
  }

  if ((*best_p)->next)              // unlink the page from the pool
    *best_p=(*best_p)->next;
  else
    pool_last=*best_p;

  if (syncing)
    mysql_mutex_unlock(&LOCK_pool);
}

/**
  @todo
  perhaps, increase log size ?
*/
int TC_LOG_MMAP::overflow()
{
  /*
    simple overflow handling - just wait
    TODO perhaps, increase log size ?
    let's check the behaviour of tc_log_page_waits first
  */
  tc_log_page_waits++;
  mysql_cond_wait(&COND_pool, &LOCK_pool);
  return 1; // always return 1
}

/**
  Record that transaction XID is committed on the persistent storage.

    This function is called in the middle of two-phase commit:
    First all resources prepare the transaction, then tc_log->log() is called,
    then all resources commit the transaction, then tc_log->unlog() is called.

    All access to active page is serialized but it's not a problem, as
    we're assuming that fsync() will be a main bottleneck.
    That is, parallelizing writes to log pages we'll decrease number of
    threads waiting for a page, but then all these threads will be waiting
    for a fsync() anyway

   If tc_log == MYSQL_LOG then tc_log writes transaction to binlog and
   records XID in a special Xid_log_event.
   If tc_log = TC_LOG_MMAP then xid is written in a special memory-mapped
   log.

  @retval
    0  - error
  @retval
    \# - otherwise, "cookie", a number that will be passed as an argument
    to unlog() call. tc_log can define it any way it wants,
    and use for whatever purposes. TC_LOG_MMAP sets it
    to the position in memory where xid was logged to.
*/

int TC_LOG_MMAP::log_xid(THD *thd, my_xid xid)
{
  int err;
  PAGE *p;
  ulong cookie;

  mysql_mutex_lock(&LOCK_active);

  /*
    if active page is full - just wait...
    frankly speaking, active->free here accessed outside of mutex
    protection, but it's safe, because it only means we may miss an
    unlog() for the active page, and we're not waiting for it here -
    unlog() does not signal COND_active.
  */
  while (unlikely(active && active->free == 0))
    mysql_cond_wait(&COND_active, &LOCK_active);

  /* no active page ? take one from the pool */
  if (active == 0)
    get_active_from_pool();

  p=active;
  mysql_mutex_lock(&p->lock);

  /* searching for an empty slot */
  while (*p->ptr)
  {
    p->ptr++;
    DBUG_ASSERT(p->ptr < p->end);               // because p->free > 0
  }

  /* found! store xid there and mark the page dirty */
  cookie= (ulong)((uchar *)p->ptr - data);      // can never be zero
  *p->ptr++= xid;
  p->free--;
  p->state= DIRTY;

  /* to sync or not to sync - this is the question */
  mysql_mutex_unlock(&LOCK_active);
  mysql_mutex_lock(&LOCK_sync);
  mysql_mutex_unlock(&p->lock);

  if (syncing)
  {                                          // somebody's syncing. let's wait
    p->waiters++;
    /*
      note - it must be while (), not do ... while () here
      as p->state may be not DIRTY when we come here
    */
    while (p->state == DIRTY && syncing)
      mysql_cond_wait(&p->cond, &LOCK_sync);
    p->waiters--;
    err= p->state == ERROR;
    if (p->state != DIRTY)                   // page was synced
    {
      if (p->waiters == 0)
        mysql_cond_signal(&COND_pool);       // in case somebody's waiting
      mysql_mutex_unlock(&LOCK_sync);
      goto done;                             // we're done
    }
  }                                          // page was not synced! do it now
  DBUG_ASSERT(active == p && syncing == 0);
  mysql_mutex_lock(&LOCK_active);
  syncing=p;                                 // place is vacant - take it
  active=0;                                  // page is not active anymore
  mysql_cond_broadcast(&COND_active);        // in case somebody's waiting
  mysql_mutex_unlock(&LOCK_active);
  mysql_mutex_unlock(&LOCK_sync);
  err= sync();

done:
  return err ? 0 : cookie;
}

int TC_LOG_MMAP::sync()
{
  int err;

  DBUG_ASSERT(syncing != active);

  /*
    sit down and relax - this can take a while...
    note - no locks are held at this point
  */
  err= my_msync(fd, syncing->start, 1, MS_SYNC);

  /* page is synced. let's move it to the pool */
  mysql_mutex_lock(&LOCK_pool);
  pool_last->next=syncing;
  pool_last=syncing;
  syncing->next=0;
  syncing->state= err ? ERROR : POOL;
  mysql_cond_broadcast(&syncing->cond);      // signal "sync done"
  mysql_cond_signal(&COND_pool);             // in case somebody's waiting
  mysql_mutex_unlock(&LOCK_pool);

  /* marking 'syncing' slot free */
  mysql_mutex_lock(&LOCK_sync);
  syncing=0;
  mysql_cond_signal(&active->cond);        // wake up a new syncer
  mysql_mutex_unlock(&LOCK_sync);
  return err;
}

/**
  erase xid from the page, update page free space counters/pointers.
  cookie points directly to the memory where xid was logged.
*/

void TC_LOG_MMAP::unlog(ulong cookie, my_xid xid)
{
  PAGE *p=pages+(cookie/tc_log_page_size);
  my_xid *x=(my_xid *)(data+cookie);

  DBUG_ASSERT(*x == xid);
  DBUG_ASSERT(x >= p->start && x < p->end);
  *x=0;

  mysql_mutex_lock(&p->lock);
  p->free++;
  DBUG_ASSERT(p->free <= p->size);
  set_if_smaller(p->ptr, x);
  if (p->free == p->size)               // the page is completely empty
    statistic_decrement(tc_log_cur_pages_used, &LOCK_status);
  if (p->waiters == 0)                 // the page is in pool and ready to rock
    mysql_cond_signal(&COND_pool);     // ping ... for overflow()
  mysql_mutex_unlock(&p->lock);
}

void TC_LOG_MMAP::close()
{
  uint i;
  switch (inited) {
  case 6:
    mysql_mutex_destroy(&LOCK_sync);
    mysql_mutex_destroy(&LOCK_active);
    mysql_mutex_destroy(&LOCK_pool);
    mysql_cond_destroy(&COND_pool);
  case 5:
    data[0]='A'; // garble the first (signature) byte, in case mysql_file_delete fails
  case 4:
    for (i=0; i < npages; i++)
    {
      if (pages[i].ptr == 0)
        break;
      mysql_mutex_destroy(&pages[i].lock);
      mysql_cond_destroy(&pages[i].cond);
    }
  case 3:
    my_free((uchar*)pages, MYF(0));
  case 2:
    my_munmap((char*)data, (size_t)file_length);
  case 1:
    mysql_file_close(fd, MYF(0));
  }
  if (inited>=5) // cannot do in the switch because of Windows
    mysql_file_delete(key_file_tclog, logname, MYF(MY_WME));
  inited=0;
}

int TC_LOG_MMAP::recover()
{
  HASH xids;
  PAGE *p=pages, *end_p=pages+npages;

  if (memcmp(data, tc_log_magic, sizeof(tc_log_magic)))
  {
    sql_print_error("Bad magic header in tc log");
    goto err1;
  }

  /*
    the first byte after magic signature is set to current
    number of storage engines on startup
  */
  if (data[sizeof(tc_log_magic)] != total_ha_2pc)
  {
    sql_print_error("Recovery failed! You must enable "
                    "exactly %d storage engines that support "
                    "two-phase commit protocol",
                    data[sizeof(tc_log_magic)]);
    goto err1;
  }

  if (my_hash_init(&xids, &my_charset_bin, tc_log_page_size/3, 0,
                   sizeof(my_xid), 0, 0, MYF(0)))
    goto err1;

  for ( ; p < end_p ; p++)
  {
    for (my_xid *x=p->start; x < p->end; x++)
      if (*x && my_hash_insert(&xids, (uchar *)x))
        goto err2; // OOM
  }

  if (ha_recover(&xids))
    goto err2;

  my_hash_free(&xids);
  bzero(data, (size_t)file_length);
  return 0;

err2:
  my_hash_free(&xids);
err1:
  sql_print_error("Crash recovery failed. Either correct the problem "
                  "(if it's, for example, out of memory error) and restart, "
                  "or delete tc log and start mysqld with "
                  "--tc-heuristic-recover={commit|rollback}");
  return 1;
}
#endif

TC_LOG *tc_log;
TC_LOG_DUMMY tc_log_dummy;
TC_LOG_MMAP  tc_log_mmap;

/**
  Perform heuristic recovery, if --tc-heuristic-recover was used.

  @note
    no matter whether heuristic recovery was successful or not
    mysqld must exit. So, return value is the same in both cases.

  @retval
    0	no heuristic recovery was requested
  @retval
    1   heuristic recovery was performed
*/

int TC_LOG::using_heuristic_recover()
{
  if (!tc_heuristic_recover)
    return 0;

  sql_print_information("Heuristic crash recovery mode");
  if (ha_recover(0))
    sql_print_error("Heuristic crash recovery failed");
  sql_print_information("Please restart mysqld without --tc-heuristic-recover");
  return 1;
}

/****** transaction coordinator log for 2pc - binlog() based solution ******/
#define TC_LOG_BINLOG MYSQL_BIN_LOG

/**
  @todo
  keep in-memory list of prepared transactions
  (add to list in log(), remove on unlog())
  and copy it to the new binlog if rotated
  but let's check the behaviour of tc_log_page_waits first!
*/

int TC_LOG_BINLOG::open(const char *opt_name)
{
  LOG_INFO log_info;
  int      error= 1;

  DBUG_ASSERT(total_ha_2pc > 1);
  DBUG_ASSERT(opt_name && opt_name[0]);

  mysql_mutex_init(key_BINLOG_LOCK_prep_xids,
                   &LOCK_prep_xids, MY_MUTEX_INIT_FAST);
  mysql_cond_init(key_BINLOG_COND_prep_xids, &COND_prep_xids, 0);

  if (!my_b_inited(&index_file))
  {
    /* There was a failure to open the index file, can't open the binlog */
    cleanup();
    return 1;
  }

  if (using_heuristic_recover())
  {
    /* generate a new binlog to mask a corrupted one */
    open(opt_name, LOG_BIN, 0, WRITE_CACHE, 0, max_binlog_size, 0, TRUE);
    cleanup();
    return 1;
  }

  if ((error= find_log_pos(&log_info, NullS, 1)))
  {
    if (error != LOG_INFO_EOF)
      sql_print_error("find_log_pos() failed (error: %d)", error);
    else
      error= 0;
    goto err;
  }

  {
    const char *errmsg;
    IO_CACHE    log;
    File        file;
    Log_event  *ev=0;
    Format_description_log_event fdle(BINLOG_VERSION);
    char        log_name[FN_REFLEN];

    if (! fdle.is_valid())
      goto err;

    do
    {
      strmake(log_name, log_info.log_file_name, sizeof(log_name)-1);
    } while (!(error= find_next_log(&log_info, 1)));

    if (error !=  LOG_INFO_EOF)
    {
      sql_print_error("find_log_pos() failed (error: %d)", error);
      goto err;
    }

    if ((file= open_binlog(&log, log_name, &errmsg)) < 0)
    {
      sql_print_error("%s", errmsg);
      goto err;
    }

    if ((ev= Log_event::read_log_event(&log, 0, &fdle)) &&
        ev->get_type_code() == FORMAT_DESCRIPTION_EVENT &&
        ev->flags & LOG_EVENT_BINLOG_IN_USE_F)
    {
      sql_print_information("Recovering after a crash using %s", opt_name);
      error= recover(&log, (Format_description_log_event *)ev);
    }
    else
      error=0;

    delete ev;
    end_io_cache(&log);
    mysql_file_close(file, MYF(MY_WME));

    if (error)
      goto err;
  }

err:
  return error;
}

/** This is called on shutdown, after ha_panic. */
void TC_LOG_BINLOG::close()
{
  DBUG_ASSERT(prepared_xids==0);
  mysql_mutex_destroy(&LOCK_prep_xids);
  mysql_cond_destroy(&COND_prep_xids);
}

/**
  @todo
  group commit

  @retval
    0    error
  @retval
    1    success
*/
int TC_LOG_BINLOG::log_xid(THD *thd, my_xid xid)
{
  DBUG_ENTER("TC_LOG_BINLOG::log");
  Xid_log_event xle(thd, xid);
  binlog_trx_data *trx_data=
    (binlog_trx_data*) thd_get_ha_data(thd, binlog_hton);
  /*
    We always commit the entire transaction when writing an XID. Also
    note that the return value is inverted.
   */
  DBUG_RETURN(!binlog_end_trans(thd, trx_data, &xle, TRUE));
}

void TC_LOG_BINLOG::unlog(ulong cookie, my_xid xid)
{
  mysql_mutex_lock(&LOCK_prep_xids);
  DBUG_ASSERT(prepared_xids > 0);
  if (--prepared_xids == 0) {
    DBUG_PRINT("info", ("prepared_xids=%lu", prepared_xids));
    mysql_cond_signal(&COND_prep_xids);
  }
  mysql_mutex_unlock(&LOCK_prep_xids);
  rotate_and_purge(0);     // as ::write() did not rotate
}

int TC_LOG_BINLOG::recover(IO_CACHE *log, Format_description_log_event *fdle)
{
  Log_event  *ev;
  HASH xids;
  MEM_ROOT mem_root;

  if (! fdle->is_valid() ||
      my_hash_init(&xids, &my_charset_bin, TC_LOG_PAGE_SIZE/3, 0,
                   sizeof(my_xid), 0, 0, MYF(0)))
    goto err1;

  init_alloc_root(&mem_root, TC_LOG_PAGE_SIZE, TC_LOG_PAGE_SIZE);

  fdle->flags&= ~LOG_EVENT_BINLOG_IN_USE_F; // abort on the first error

  while ((ev= Log_event::read_log_event(log,0,fdle)) && ev->is_valid())
  {
    if (ev->get_type_code() == XID_EVENT)
    {
      Xid_log_event *xev=(Xid_log_event *)ev;
      uchar *x= (uchar *) memdup_root(&mem_root, (uchar*) &xev->xid,
                                      sizeof(xev->xid));
      if (!x || my_hash_insert(&xids, x))
        goto err2;
    }
    delete ev;
  }

  if (ha_recover(&xids))
    goto err2;

  free_root(&mem_root, MYF(0));
  my_hash_free(&xids);
  return 0;

err2:
  free_root(&mem_root, MYF(0));
  my_hash_free(&xids);
err1:
  sql_print_error("Crash recovery failed. Either correct the problem "
                  "(if it's, for example, out of memory error) and restart, "
                  "or delete (or rename) binary log and start mysqld with "
                  "--tc-heuristic-recover={commit|rollback}");
  return 1;
}


#ifdef INNODB_COMPATIBILITY_HOOKS
/**
  Get the file name of the MySQL binlog.
  @return the name of the binlog file
*/
extern "C"
const char* mysql_bin_log_file_name(void)
{
  return mysql_bin_log.get_log_fname();
}
/**
  Get the current position of the MySQL binlog.
  @return byte offset from the beginning of the binlog
*/
extern "C"
ulonglong mysql_bin_log_file_pos(void)
{
  return (ulonglong) mysql_bin_log.get_log_file()->pos_in_file;
}
#endif /* INNODB_COMPATIBILITY_HOOKS */


struct st_mysql_storage_engine binlog_storage_engine=
{ MYSQL_HANDLERTON_INTERFACE_VERSION };

mysql_declare_plugin(binlog)
{
  MYSQL_STORAGE_ENGINE_PLUGIN,
  &binlog_storage_engine,
  "binlog",
  "MySQL AB",
  "This is a pseudo storage engine to represent the binlog in a transaction",
  PLUGIN_LICENSE_GPL,
  binlog_init, /* Plugin Init */
  NULL, /* Plugin Deinit */
  0x0100 /* 1.0 */,
  NULL,                       /* status variables                */
  NULL,                       /* system variables                */
  NULL                        /* config options                  */
}
mysql_declare_plugin_end;<|MERGE_RESOLUTION|>--- conflicted
+++ resolved
@@ -4808,13 +4808,8 @@
   Incident incident= INCIDENT_LOST_EVENTS;
   Incident_log_event ev(thd, incident, write_error_msg);
   if (lock)
-<<<<<<< HEAD
-    pthread_mutex_lock(&LOCK_log);
+    mysql_mutex_lock(&LOCK_log);
   ev.write(&log_file);
-=======
-    mysql_mutex_lock(&LOCK_log);
-  error= ev.write(&log_file);
->>>>>>> a4c3bc61
   if (lock)
   {
     if (!error && !(error= flush_and_sync(0)))
