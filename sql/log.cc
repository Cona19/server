/* Copyright 2000-2008 MySQL AB, 2008-2009 Sun Microsystems, Inc.

   This program is free software; you can redistribute it and/or modify
   it under the terms of the GNU General Public License as published by
   the Free Software Foundation; version 2 of the License.

   This program is distributed in the hope that it will be useful,
   but WITHOUT ANY WARRANTY; without even the implied warranty of
   MERCHANTABILITY or FITNESS FOR A PARTICULAR PURPOSE.  See the
   GNU General Public License for more details.

   You should have received a copy of the GNU General Public License
   along with this program; if not, write to the Free Software
   Foundation, Inc., 59 Temple Place, Suite 330, Boston, MA  02111-1307  USA */


/**
  @file

  @brief
  logging of commands

  @todo
    Abort logging when we get an error in reading or writing log files
*/

#include "my_global.h"                          /* NO_EMBEDDED_ACCESS_CHECKS */
#include "sql_priv.h"
#include "log.h"
#include "sql_base.h"                           // open_log_table
#include "sql_repl.h"
#include "sql_delete.h"                         // mysql_truncate
#include "sql_parse.h"                          // command_name
#include "sql_time.h"           // calc_time_from_sec, my_time_compare
#include "tztime.h"             // my_tz_OFFSET0, struct Time_zone
#include "sql_acl.h"            // SUPER_ACL
#include "log_event.h"          // Query_log_event
#include "rpl_filter.h"
#include "rpl_rli.h"
#include "sql_audit.h"

#include <my_dir.h>
#include <stdarg.h>
#include <m_ctype.h>				// For test_if_number

#ifdef _WIN32
#include "message.h"
#endif

#include "sql_plugin.h"
#include "rpl_handler.h"

/* max size of the log message */
#define MAX_LOG_BUFFER_SIZE 1024
#define MAX_TIME_SIZE 32
#define MY_OFF_T_UNDEF (~(my_off_t)0UL)

#define FLAGSTR(V,F) ((V)&(F)?#F" ":"")

LOGGER logger;

MYSQL_BIN_LOG mysql_bin_log(&sync_binlog_period);

static bool test_if_number(const char *str,
			   ulong *res, bool allow_wildcards);
static int binlog_init(void *p);
static int binlog_close_connection(handlerton *hton, THD *thd);
static int binlog_savepoint_set(handlerton *hton, THD *thd, void *sv);
static int binlog_savepoint_rollback(handlerton *hton, THD *thd, void *sv);
static int binlog_commit(handlerton *hton, THD *thd, bool all);
static int binlog_rollback(handlerton *hton, THD *thd, bool all);
static int binlog_prepare(handlerton *hton, THD *thd, bool all);

/**
   purge logs, master and slave sides both, related error code
   convertor.
   Called from @c purge_error_message(), @c MYSQL_BIN_LOG::reset_logs()

   @param  res  an internal to purging routines error code 

   @return the user level error code ER_*
*/
uint purge_log_get_error_code(int res)
{
  uint errcode= 0;

  switch (res)  {
  case 0: break;
  case LOG_INFO_EOF:	errcode= ER_UNKNOWN_TARGET_BINLOG; break;
  case LOG_INFO_IO:	errcode= ER_IO_ERR_LOG_INDEX_READ; break;
  case LOG_INFO_INVALID:errcode= ER_BINLOG_PURGE_PROHIBITED; break;
  case LOG_INFO_SEEK:	errcode= ER_FSEEK_FAIL; break;
  case LOG_INFO_MEM:	errcode= ER_OUT_OF_RESOURCES; break;
  case LOG_INFO_FATAL:	errcode= ER_BINLOG_PURGE_FATAL_ERR; break;
  case LOG_INFO_IN_USE: errcode= ER_LOG_IN_USE; break;
  case LOG_INFO_EMFILE: errcode= ER_BINLOG_PURGE_EMFILE; break;
  default:		errcode= ER_LOG_PURGE_UNKNOWN_ERR; break;
  }

  return errcode;
}

/**
  Silence all errors and warnings reported when performing a write
  to a log table.
  Errors and warnings are not reported to the client or SQL exception
  handlers, so that the presence of logging does not interfere and affect
  the logic of an application.
*/
class Silence_log_table_errors : public Internal_error_handler
{
  char m_message[MYSQL_ERRMSG_SIZE];
public:
  Silence_log_table_errors()
  {
    m_message[0]= '\0';
  }

  virtual ~Silence_log_table_errors() {}

  virtual bool handle_condition(THD *thd,
                                uint sql_errno,
                                const char* sql_state,
                                MYSQL_ERROR::enum_warning_level level,
                                const char* msg,
                                MYSQL_ERROR ** cond_hdl);
  const char *message() const { return m_message; }
};

bool
Silence_log_table_errors::handle_condition(THD *,
                                           uint,
                                           const char*,
                                           MYSQL_ERROR::enum_warning_level,
                                           const char* msg,
                                           MYSQL_ERROR ** cond_hdl)
{
  *cond_hdl= NULL;
  strmake(m_message, msg, sizeof(m_message)-1);
  return TRUE;
}

sql_print_message_func sql_print_message_handlers[3] =
{
  sql_print_information,
  sql_print_warning,
  sql_print_error
};

/**
  Create the name of the log specified.

  This method forms a new path + file name for the
  log specified in @c name.

  @param[IN] buff    Location for building new string.
  @param[IN] name    Name of the log file.
  @param[IN] log_ext The extension for the log (e.g. .log).

  @returns Pointer to new string containing the name.
*/
char *make_log_name(char *buff, const char *name, const char* log_ext)
{
  strmake(buff, name, FN_REFLEN-5);
  return fn_format(buff, buff, mysql_real_data_home, log_ext,
                   MYF(MY_UNPACK_FILENAME|MY_REPLACE_EXT));
}

/*
  Helper class to hold a mutex for the duration of the
  block.

  Eliminates the need for explicit unlocking of mutexes on, e.g.,
  error returns.  On passing a null pointer, the sentry will not do
  anything.
 */
class Mutex_sentry
{
public:
  Mutex_sentry(mysql_mutex_t *mutex)
    : m_mutex(mutex)
  {
    if (m_mutex)
      mysql_mutex_lock(mutex);
  }

  ~Mutex_sentry()
  {
    if (m_mutex)
      mysql_mutex_unlock(m_mutex);
#ifndef DBUG_OFF
    m_mutex= 0;
#endif
  }

private:
  mysql_mutex_t *m_mutex;

  // It's not allowed to copy this object in any way
  Mutex_sentry(Mutex_sentry const&);
  void operator=(Mutex_sentry const&);
};

/*
  Helper classes to store non-transactional and transactional data
  before copying it to the binary log.
*/
class binlog_cache_data
{
public:
  binlog_cache_data(): m_pending(0), before_stmt_pos(MY_OFF_T_UNDEF),
  incident(FALSE), changes_to_non_trans_temp_table_flag(FALSE)
  {
    cache_log.end_of_file= max_binlog_cache_size;
  }

  ~binlog_cache_data()
  {
    DBUG_ASSERT(empty());
    close_cached_file(&cache_log);
  }

  bool empty() const
  {
    return pending() == NULL && my_b_tell(&cache_log) == 0;
  }

  Rows_log_event *pending() const
  {
    return m_pending;
  }

  void set_pending(Rows_log_event *const pending)
  {
    m_pending= pending;
  }

  void set_incident(void)
  {
    incident= TRUE;
  }
  
  bool has_incident(void)
  {
    return(incident);
  }

  void set_changes_to_non_trans_temp_table()
  {
    changes_to_non_trans_temp_table_flag= TRUE;    
  }

  bool changes_to_non_trans_temp_table()
  {
    return (changes_to_non_trans_temp_table_flag);    
  }

  void reset()
  {
    truncate(0);
    changes_to_non_trans_temp_table_flag= FALSE;
    incident= FALSE;
    before_stmt_pos= MY_OFF_T_UNDEF;
    cache_log.end_of_file= max_binlog_cache_size;
    DBUG_ASSERT(empty());
  }

  my_off_t get_byte_position() const
  {
    return my_b_tell(&cache_log);
  }

  my_off_t get_prev_position()
  {
     return(before_stmt_pos);
  }

  void set_prev_position(my_off_t pos)
  {
     before_stmt_pos= pos;
  }
  
  void restore_prev_position()
  {
    truncate(before_stmt_pos);
  }

  void restore_savepoint(my_off_t pos)
  {
    truncate(pos);
    if (pos < before_stmt_pos)
      before_stmt_pos= MY_OFF_T_UNDEF;
  }

  /*
    Cache to store data before copying it to the binary log.
  */
  IO_CACHE cache_log;

private:
  /*
    Pending binrows event. This event is the event where the rows are currently
    written.
   */
  Rows_log_event *m_pending;

  /*
    Binlog position before the start of the current statement.
  */
  my_off_t before_stmt_pos;
 
  /*
    This indicates that some events did not get into the cache and most likely
    it is corrupted.
  */ 
  bool incident;

  /*
    This flag indicates if the cache has changes to temporary tables.
    @TODO This a temporary fix and should be removed after BUG#54562.
  */
  bool changes_to_non_trans_temp_table_flag;

  /*
    It truncates the cache to a certain position. This includes deleting the
    pending event.
   */
  void truncate(my_off_t pos)
  {
    DBUG_PRINT("info", ("truncating to position %lu", (ulong) pos));
    if (pending())
    {
      delete pending();
      set_pending(0);
    }
    reinit_io_cache(&cache_log, WRITE_CACHE, pos, 0, 0);
    cache_log.end_of_file= max_binlog_cache_size;
  }
 
  binlog_cache_data& operator=(const binlog_cache_data& info);
  binlog_cache_data(const binlog_cache_data& info);
};

class binlog_cache_mngr {
public:
  binlog_cache_mngr() {}

  void reset_cache(binlog_cache_data* cache_data)
  {
    cache_data->reset();
  }

  binlog_cache_data* get_binlog_cache_data(bool is_transactional)
  {
    return (is_transactional ? &trx_cache : &stmt_cache);
  }

  IO_CACHE* get_binlog_cache_log(bool is_transactional)
  {
    return (is_transactional ? &trx_cache.cache_log : &stmt_cache.cache_log);
  }

  binlog_cache_data stmt_cache;

  binlog_cache_data trx_cache;

private:

  binlog_cache_mngr& operator=(const binlog_cache_mngr& info);
  binlog_cache_mngr(const binlog_cache_mngr& info);
};

handlerton *binlog_hton;

bool LOGGER::is_log_table_enabled(uint log_table_type)
{
  switch (log_table_type) {
  case QUERY_LOG_SLOW:
    return (table_log_handler != NULL) && opt_slow_log;
  case QUERY_LOG_GENERAL:
    return (table_log_handler != NULL) && opt_log ;
  default:
    DBUG_ASSERT(0);
    return FALSE;                             /* make compiler happy */
  }
}


/* Check if a given table is opened log table */
int check_if_log_table(size_t db_len, const char *db, size_t table_name_len,
                       const char *table_name, bool check_if_opened)
{
  if (db_len == 5 &&
      !(lower_case_table_names ?
        my_strcasecmp(system_charset_info, db, "mysql") :
        strcmp(db, "mysql")))
  {
    if (table_name_len == 11 && !(lower_case_table_names ?
                                  my_strcasecmp(system_charset_info,
                                                table_name, "general_log") :
                                  strcmp(table_name, "general_log")))
    {
      if (!check_if_opened || logger.is_log_table_enabled(QUERY_LOG_GENERAL))
        return QUERY_LOG_GENERAL;
      return 0;
    }

    if (table_name_len == 8 && !(lower_case_table_names ?
      my_strcasecmp(system_charset_info, table_name, "slow_log") :
      strcmp(table_name, "slow_log")))
    {
      if (!check_if_opened || logger.is_log_table_enabled(QUERY_LOG_SLOW))
        return QUERY_LOG_SLOW;
      return 0;
    }
  }
  return 0;
}


Log_to_csv_event_handler::Log_to_csv_event_handler()
{
}


Log_to_csv_event_handler::~Log_to_csv_event_handler()
{
}


void Log_to_csv_event_handler::cleanup()
{
  logger.is_log_tables_initialized= FALSE;
}

/* log event handlers */

/**
  Log command to the general log table

  Log given command to the general log table.

  @param  event_time        command start timestamp
  @param  user_host         the pointer to the string with user@host info
  @param  user_host_len     length of the user_host string. this is computed
                            once and passed to all general log event handlers
  @param  thread_id         Id of the thread, issued a query
  @param  command_type      the type of the command being logged
  @param  command_type_len  the length of the string above
  @param  sql_text          the very text of the query being executed
  @param  sql_text_len      the length of sql_text string


  @return This function attempts to never call my_error(). This is
  necessary, because general logging happens already after a statement
  status has been sent to the client, so the client can not see the
  error anyway. Besides, the error is not related to the statement
  being executed and is internal, and thus should be handled
  internally (@todo: how?).
  If a write to the table has failed, the function attempts to
  write to a short error message to the file. The failure is also
  indicated in the return value. 

  @retval  FALSE   OK
  @retval  TRUE    error occured
*/

bool Log_to_csv_event_handler::
  log_general(THD *thd, time_t event_time, const char *user_host,
              uint user_host_len, int thread_id,
              const char *command_type, uint command_type_len,
              const char *sql_text, uint sql_text_len,
              CHARSET_INFO *client_cs)
{
  TABLE_LIST table_list;
  TABLE *table;
  bool result= TRUE;
  bool need_close= FALSE;
  bool need_pop= FALSE;
  bool need_rnd_end= FALSE;
  uint field_index;
  Silence_log_table_errors error_handler;
  Open_tables_backup open_tables_backup;
  ulonglong save_thd_options;
  bool save_time_zone_used;

  /*
    CSV uses TIME_to_timestamp() internally if table needs to be repaired
    which will set thd->time_zone_used
  */
  save_time_zone_used= thd->time_zone_used;

  save_thd_options= thd->variables.option_bits;
  thd->variables.option_bits&= ~OPTION_BIN_LOG;

  table_list.init_one_table(MYSQL_SCHEMA_NAME.str, MYSQL_SCHEMA_NAME.length,
                            GENERAL_LOG_NAME.str, GENERAL_LOG_NAME.length,
                            GENERAL_LOG_NAME.str,
                            TL_WRITE_CONCURRENT_INSERT);

  /*
    1) open_log_table generates an error of the
    table can not be opened or is corrupted.
    2) "INSERT INTO general_log" can generate warning sometimes.

    Suppress these warnings and errors, they can't be dealt with
    properly anyway.

    QQ: this problem needs to be studied in more detail.
    Comment this 2 lines and run "cast.test" to see what's happening.
  */
  thd->push_internal_handler(& error_handler);
  need_pop= TRUE;

  if (!(table= open_log_table(thd, &table_list, &open_tables_backup)))
    goto err;

  need_close= TRUE;

  if (table->file->extra(HA_EXTRA_MARK_AS_LOG_TABLE) ||
      table->file->ha_rnd_init(0))
    goto err;

  need_rnd_end= TRUE;

  /* Honor next number columns if present */
  table->next_number_field= table->found_next_number_field;

  /*
    NOTE: we do not call restore_record() here, as all fields are
    filled by the Logger (=> no need to load default ones).
  */

  /*
    We do not set a value for table->field[0], as it will use
    default value (which is CURRENT_TIMESTAMP).
  */

  /* check that all columns exist */
  if (table->s->fields < 6)
    goto err;

  DBUG_ASSERT(table->field[0]->type() == MYSQL_TYPE_TIMESTAMP);

  ((Field_timestamp*) table->field[0])->store_timestamp((my_time_t)
                                                        event_time);

  /* do a write */
  if (table->field[1]->store(user_host, user_host_len, client_cs) ||
      table->field[2]->store((longlong) thread_id, TRUE) ||
      table->field[3]->store((longlong) server_id, TRUE) ||
      table->field[4]->store(command_type, command_type_len, client_cs))
    goto err;

  /*
    A positive return value in store() means truncation.
    Still logging a message in the log in this case.
  */
  table->field[5]->flags|= FIELDFLAG_HEX_ESCAPE;
  if (table->field[5]->store(sql_text, sql_text_len, client_cs) < 0)
    goto err;

  /* mark all fields as not null */
  table->field[1]->set_notnull();
  table->field[2]->set_notnull();
  table->field[3]->set_notnull();
  table->field[4]->set_notnull();
  table->field[5]->set_notnull();

  /* Set any extra columns to their default values */
  for (field_index= 6 ; field_index < table->s->fields ; field_index++)
  {
    table->field[field_index]->set_default();
  }

  /* log table entries are not replicated */
  if (table->file->ha_write_row(table->record[0]))
    goto err;

  result= FALSE;

err:
  if (result && !thd->killed)
    sql_print_error("Failed to write to mysql.general_log: %s",
                    error_handler.message());

  if (need_rnd_end)
  {
    table->file->ha_rnd_end();
    table->file->ha_release_auto_increment();
  }
  if (need_pop)
    thd->pop_internal_handler();
  if (need_close)
    close_log_table(thd, &open_tables_backup);

  thd->variables.option_bits= save_thd_options;
  thd->time_zone_used= save_time_zone_used;
  return result;
}


/*
  Log a query to the slow log table

  SYNOPSIS
    log_slow()
    thd               THD of the query
    current_time      current timestamp
    query_start_arg   command start timestamp
    user_host         the pointer to the string with user@host info
    user_host_len     length of the user_host string. this is computed once
                      and passed to all general log event handlers
    query_time        Amount of time the query took to execute (in microseconds)
    lock_time         Amount of time the query was locked (in microseconds)
    is_command        The flag, which determines, whether the sql_text is a
                      query or an administrator command (these are treated
                      differently by the old logging routines)
    sql_text          the very text of the query or administrator command
                      processed
    sql_text_len      the length of sql_text string

  DESCRIPTION

   Log a query to the slow log table

  RETURN
    FALSE - OK
    TRUE - error occured
*/

bool Log_to_csv_event_handler::
  log_slow(THD *thd, time_t current_time, time_t query_start_arg,
           const char *user_host, uint user_host_len,
           ulonglong query_utime, ulonglong lock_utime, bool is_command,
           const char *sql_text, uint sql_text_len)
{
  TABLE_LIST table_list;
  TABLE *table;
  bool result= TRUE;
  bool need_close= FALSE;
  bool need_rnd_end= FALSE;
  Silence_log_table_errors error_handler;
  Open_tables_backup open_tables_backup;
  CHARSET_INFO *client_cs= thd->variables.character_set_client;
  bool save_time_zone_used;
  DBUG_ENTER("Log_to_csv_event_handler::log_slow");

  thd->push_internal_handler(& error_handler);
  /*
    CSV uses TIME_to_timestamp() internally if table needs to be repaired
    which will set thd->time_zone_used
  */
  save_time_zone_used= thd->time_zone_used;

  table_list.init_one_table(MYSQL_SCHEMA_NAME.str, MYSQL_SCHEMA_NAME.length,
                            SLOW_LOG_NAME.str, SLOW_LOG_NAME.length,
                            SLOW_LOG_NAME.str,
                            TL_WRITE_CONCURRENT_INSERT);

  if (!(table= open_log_table(thd, &table_list, &open_tables_backup)))
    goto err;

  need_close= TRUE;

  if (table->file->extra(HA_EXTRA_MARK_AS_LOG_TABLE) ||
      table->file->ha_rnd_init(0))
    goto err;

  need_rnd_end= TRUE;

  /* Honor next number columns if present */
  table->next_number_field= table->found_next_number_field;

  restore_record(table, s->default_values);    // Get empty record

  /* check that all columns exist */
  if (table->s->fields < 11)
    goto err;

  /* store the time and user values */
  DBUG_ASSERT(table->field[0]->type() == MYSQL_TYPE_TIMESTAMP);
  ((Field_timestamp*) table->field[0])->store_timestamp((my_time_t)
                                                        current_time);
  if (table->field[1]->store(user_host, user_host_len, client_cs))
    goto err;

  if (query_start_arg)
  {
    longlong query_time= (longlong) (query_utime/1000000);
    longlong lock_time=  (longlong) (lock_utime/1000000);
    /*
      A TIME field can not hold the full longlong range; query_time or
      lock_time may be truncated without warning here, if greater than
      839 hours (~35 days)
    */
    MYSQL_TIME t;
    t.neg= 0;

    /* fill in query_time field */
    calc_time_from_sec(&t, (long) min(query_time, (longlong) TIME_MAX_VALUE_SECONDS), 0);
    if (table->field[2]->store_time(&t, MYSQL_TIMESTAMP_TIME))
      goto err;
    /* lock_time */
    calc_time_from_sec(&t, (long) min(lock_time, (longlong) TIME_MAX_VALUE_SECONDS), 0);
    if (table->field[3]->store_time(&t, MYSQL_TIMESTAMP_TIME))
      goto err;
    /* rows_sent */
    if (table->field[4]->store((longlong) thd->sent_row_count, TRUE))
      goto err;
    /* rows_examined */
    if (table->field[5]->store((longlong) thd->examined_row_count, TRUE))
      goto err;
  }
  else
  {
    table->field[2]->set_null();
    table->field[3]->set_null();
    table->field[4]->set_null();
    table->field[5]->set_null();
  }
  /* fill database field */
  if (thd->db)
  {
    if (table->field[6]->store(thd->db, thd->db_length, client_cs))
      goto err;
    table->field[6]->set_notnull();
  }

  if (thd->stmt_depends_on_first_successful_insert_id_in_prev_stmt)
  {
    if (table->
        field[7]->store((longlong)
                        thd->first_successful_insert_id_in_prev_stmt_for_binlog,
                        TRUE))
      goto err;
    table->field[7]->set_notnull();
  }

  /*
    Set value if we do an insert on autoincrement column. Note that for
    some engines (those for which get_auto_increment() does not leave a
    table lock until the statement ends), this is just the first value and
    the next ones used may not be contiguous to it.
  */
  if (thd->auto_inc_intervals_in_cur_stmt_for_binlog.nb_elements() > 0)
  {
    if (table->
        field[8]->store((longlong)
          thd->auto_inc_intervals_in_cur_stmt_for_binlog.minimum(), TRUE))
      goto err;
    table->field[8]->set_notnull();
  }

  if (table->field[9]->store((longlong) server_id, TRUE))
    goto err;
  table->field[9]->set_notnull();

  /*
    Column sql_text.
    A positive return value in store() means truncation.
    Still logging a message in the log in this case.
  */
  if (table->field[10]->store(sql_text, sql_text_len, client_cs) < 0)
    goto err;

  /* log table entries are not replicated */
  if (table->file->ha_write_row(table->record[0]))
    goto err;

  result= FALSE;

err:
  thd->pop_internal_handler();

  if (result && !thd->killed)
    sql_print_error("Failed to write to mysql.slow_log: %s",
                    error_handler.message());

  if (need_rnd_end)
  {
    table->file->ha_rnd_end();
    table->file->ha_release_auto_increment();
  }
  if (need_close)
    close_log_table(thd, &open_tables_backup);
  thd->time_zone_used= save_time_zone_used;
  DBUG_RETURN(result);
}

int Log_to_csv_event_handler::
  activate_log(THD *thd, uint log_table_type)
{
  TABLE_LIST table_list;
  TABLE *table;
  LEX_STRING *UNINIT_VAR(log_name);
  int result;
  Open_tables_backup open_tables_backup;

  DBUG_ENTER("Log_to_csv_event_handler::activate_log");

  if (log_table_type == QUERY_LOG_GENERAL)
  {
    log_name= &GENERAL_LOG_NAME;
  }
  else
  {
    DBUG_ASSERT(log_table_type == QUERY_LOG_SLOW);

    log_name= &SLOW_LOG_NAME;
  }
  table_list.init_one_table(MYSQL_SCHEMA_NAME.str, MYSQL_SCHEMA_NAME.length,
                            log_name->str, log_name->length, log_name->str,
                            TL_WRITE_CONCURRENT_INSERT);

  table= open_log_table(thd, &table_list, &open_tables_backup);
  if (table)
  {
    result= 0;
    close_log_table(thd, &open_tables_backup);
  }
  else
    result= 1;

  DBUG_RETURN(result);
}

bool Log_to_csv_event_handler::
  log_error(enum loglevel level, const char *format, va_list args)
{
  /* No log table is implemented */
  DBUG_ASSERT(0);
  return FALSE;
}

bool Log_to_file_event_handler::
  log_error(enum loglevel level, const char *format,
            va_list args)
{
  return vprint_msg_to_log(level, format, args);
}

void Log_to_file_event_handler::init_pthread_objects()
{
  mysql_log.init_pthread_objects();
  mysql_slow_log.init_pthread_objects();
}


/** Wrapper around MYSQL_LOG::write() for slow log. */

bool Log_to_file_event_handler::
  log_slow(THD *thd, time_t current_time, time_t query_start_arg,
           const char *user_host, uint user_host_len,
           ulonglong query_utime, ulonglong lock_utime, bool is_command,
           const char *sql_text, uint sql_text_len)
{
  Silence_log_table_errors error_handler;
  thd->push_internal_handler(&error_handler);
  bool retval= mysql_slow_log.write(thd, current_time, query_start_arg,
                                    user_host, user_host_len,
                                    query_utime, lock_utime, is_command,
                                    sql_text, sql_text_len);
  thd->pop_internal_handler();
  return retval;
}


/**
   Wrapper around MYSQL_LOG::write() for general log. We need it since we
   want all log event handlers to have the same signature.
*/

bool Log_to_file_event_handler::
  log_general(THD *thd, time_t event_time, const char *user_host,
              uint user_host_len, int thread_id,
              const char *command_type, uint command_type_len,
              const char *sql_text, uint sql_text_len,
              CHARSET_INFO *client_cs)
{
  Silence_log_table_errors error_handler;
  thd->push_internal_handler(&error_handler);
  bool retval= mysql_log.write(event_time, user_host, user_host_len,
                               thread_id, command_type, command_type_len,
                               sql_text, sql_text_len);
  thd->pop_internal_handler();
  return retval;
}


bool Log_to_file_event_handler::init()
{
  if (!is_initialized)
  {
    if (opt_slow_log)
      mysql_slow_log.open_slow_log(opt_slow_logname);

    if (opt_log)
      mysql_log.open_query_log(opt_logname);

    is_initialized= TRUE;
  }

  return FALSE;
}


void Log_to_file_event_handler::cleanup()
{
  mysql_log.cleanup();
  mysql_slow_log.cleanup();
}

void Log_to_file_event_handler::flush()
{
  /* reopen log files */
  if (opt_log)
    mysql_log.reopen_file();
  if (opt_slow_log)
    mysql_slow_log.reopen_file();
}

/*
  Log error with all enabled log event handlers

  SYNOPSIS
    error_log_print()

    level             The level of the error significance: NOTE,
                      WARNING or ERROR.
    format            format string for the error message
    args              list of arguments for the format string

  RETURN
    FALSE - OK
    TRUE - error occured
*/

bool LOGGER::error_log_print(enum loglevel level, const char *format,
                             va_list args)
{
  bool error= FALSE;
  Log_event_handler **current_handler;

  /* currently we don't need locking here as there is no error_log table */
  for (current_handler= error_log_handler_list ; *current_handler ;)
    error= (*current_handler++)->log_error(level, format, args) || error;

  return error;
}


void LOGGER::cleanup_base()
{
  DBUG_ASSERT(inited == 1);
  mysql_rwlock_destroy(&LOCK_logger);
  if (table_log_handler)
  {
    table_log_handler->cleanup();
    delete table_log_handler;
    table_log_handler= NULL;
  }
  if (file_log_handler)
    file_log_handler->cleanup();
}


void LOGGER::cleanup_end()
{
  DBUG_ASSERT(inited == 1);
  if (file_log_handler)
  {
    delete file_log_handler;
    file_log_handler=NULL;
  }
  inited= 0;
}


/**
  Perform basic log initialization: create file-based log handler and
  init error log.
*/
void LOGGER::init_base()
{
  DBUG_ASSERT(inited == 0);
  inited= 1;

  /*
    Here we create file log handler. We don't do it for the table log handler
    here as it cannot be created so early. The reason is THD initialization,
    which depends on the system variables (parsed later).
  */
  if (!file_log_handler)
    file_log_handler= new Log_to_file_event_handler;

  /* by default we use traditional error log */
  init_error_log(LOG_FILE);

  file_log_handler->init_pthread_objects();
  mysql_rwlock_init(key_rwlock_LOCK_logger, &LOCK_logger);
}


void LOGGER::init_log_tables()
{
  if (!table_log_handler)
    table_log_handler= new Log_to_csv_event_handler;

  if (!is_log_tables_initialized &&
      !table_log_handler->init() && !file_log_handler->init())
    is_log_tables_initialized= TRUE;
}


bool LOGGER::flush_logs(THD *thd)
{
  int rc= 0;

  /*
    Now we lock logger, as nobody should be able to use logging routines while
    log tables are closed
  */
  logger.lock_exclusive();

  /* reopen log files */
  file_log_handler->flush();

  /* end of log flush */
  logger.unlock();
  return rc;
}


/**
  Close and reopen the slow log (with locks).
  
  @returns FALSE.
*/
bool LOGGER::flush_slow_log()
{
  /*
    Now we lock logger, as nobody should be able to use logging routines while
    log tables are closed
  */
  logger.lock_exclusive();

  /* Reopen slow log file */
  if (opt_slow_log)
    file_log_handler->get_mysql_slow_log()->reopen_file();

  /* End of log flush */
  logger.unlock();

  return 0;
}


/**
  Close and reopen the general log (with locks).

  @returns FALSE.
*/
bool LOGGER::flush_general_log()
{
  /*
    Now we lock logger, as nobody should be able to use logging routines while
    log tables are closed
  */
  logger.lock_exclusive();

  /* Reopen general log file */
  if (opt_log)
    file_log_handler->get_mysql_log()->reopen_file();

  /* End of log flush */
  logger.unlock();

  return 0;
}


/*
  Log slow query with all enabled log event handlers

  SYNOPSIS
    slow_log_print()

    thd                 THD of the query being logged
    query               The query being logged
    query_length        The length of the query string
    current_utime       Current time in microseconds (from undefined start)

  RETURN
    FALSE   OK
    TRUE    error occured
*/

bool LOGGER::slow_log_print(THD *thd, const char *query, uint query_length,
                            ulonglong current_utime)

{
  bool error= FALSE;
  Log_event_handler **current_handler;
  bool is_command= FALSE;
  char user_host_buff[MAX_USER_HOST_SIZE + 1];
  Security_context *sctx= thd->security_ctx;
  uint user_host_len= 0;
  ulonglong query_utime, lock_utime;

  DBUG_ASSERT(thd->enable_slow_log);
  /*
    Print the message to the buffer if we have slow log enabled
  */

  if (*slow_log_handler_list)
  {
    time_t current_time;

    /* do not log slow queries from replication threads */
    if (thd->slave_thread && !opt_log_slow_slave_statements)
      return 0;

    lock_shared();
    if (!opt_slow_log)
    {
      unlock();
      return 0;
    }

    /* fill in user_host value: the format is "%s[%s] @ %s [%s]" */
    user_host_len= (strxnmov(user_host_buff, MAX_USER_HOST_SIZE,
                             sctx->priv_user ? sctx->priv_user : "", "[",
                             sctx->user ? sctx->user : "", "] @ ",
                             sctx->host ? sctx->host : "", " [",
                             sctx->ip ? sctx->ip : "", "]", NullS) -
                    user_host_buff);

    current_time= my_time_possible_from_micro(current_utime);
    if (thd->start_utime)
    {
      query_utime= (current_utime - thd->start_utime);
      lock_utime=  (thd->utime_after_lock - thd->start_utime);
    }
    else
    {
      query_utime= lock_utime= 0;
    }

    if (!query)
    {
      is_command= TRUE;
      query= command_name[thd->command].str;
      query_length= command_name[thd->command].length;
    }

    for (current_handler= slow_log_handler_list; *current_handler ;)
      error= (*current_handler++)->log_slow(thd, current_time, thd->start_time,
                                            user_host_buff, user_host_len,
                                            query_utime, lock_utime, is_command,
                                            query, query_length) || error;

    unlock();
  }
  return error;
}

bool LOGGER::general_log_write(THD *thd, enum enum_server_command command,
                               const char *query, uint query_length)
{
  bool error= FALSE;
  Log_event_handler **current_handler= general_log_handler_list;
  char user_host_buff[MAX_USER_HOST_SIZE + 1];
  uint user_host_len= 0;
  time_t current_time;

  DBUG_ASSERT(thd);

  lock_shared();
  if (!opt_log)
  {
    unlock();
    return 0;
  }
  user_host_len= make_user_name(thd, user_host_buff);

  current_time= my_time(0);

  mysql_audit_general_log(thd, current_time,
                          user_host_buff, user_host_len,
                          command_name[(uint) command].str,
                          command_name[(uint) command].length,
                          query, query_length);
                        
  while (*current_handler)
    error|= (*current_handler++)->
      log_general(thd, current_time, user_host_buff,
                  user_host_len, thd->thread_id,
                  command_name[(uint) command].str,
                  command_name[(uint) command].length,
                  query, query_length,
                  thd->variables.character_set_client) || error;
  unlock();

  return error;
}

bool LOGGER::general_log_print(THD *thd, enum enum_server_command command,
                               const char *format, va_list args)
{
  uint message_buff_len= 0;
  char message_buff[MAX_LOG_BUFFER_SIZE];

  /* prepare message */
  if (format)
    message_buff_len= my_vsnprintf(message_buff, sizeof(message_buff),
                                   format, args);
  else
    message_buff[0]= '\0';

  return general_log_write(thd, command, message_buff, message_buff_len);
}

void LOGGER::init_error_log(uint error_log_printer)
{
  if (error_log_printer & LOG_NONE)
  {
    error_log_handler_list[0]= 0;
    return;
  }

  switch (error_log_printer) {
  case LOG_FILE:
    error_log_handler_list[0]= file_log_handler;
    error_log_handler_list[1]= 0;
    break;
    /* these two are disabled for now */
  case LOG_TABLE:
    DBUG_ASSERT(0);
    break;
  case LOG_TABLE|LOG_FILE:
    DBUG_ASSERT(0);
    break;
  }
}

void LOGGER::init_slow_log(uint slow_log_printer)
{
  if (slow_log_printer & LOG_NONE)
  {
    slow_log_handler_list[0]= 0;
    return;
  }

  switch (slow_log_printer) {
  case LOG_FILE:
    slow_log_handler_list[0]= file_log_handler;
    slow_log_handler_list[1]= 0;
    break;
  case LOG_TABLE:
    slow_log_handler_list[0]= table_log_handler;
    slow_log_handler_list[1]= 0;
    break;
  case LOG_TABLE|LOG_FILE:
    slow_log_handler_list[0]= file_log_handler;
    slow_log_handler_list[1]= table_log_handler;
    slow_log_handler_list[2]= 0;
    break;
  }
}

void LOGGER::init_general_log(uint general_log_printer)
{
  if (general_log_printer & LOG_NONE)
  {
    general_log_handler_list[0]= 0;
    return;
  }

  switch (general_log_printer) {
  case LOG_FILE:
    general_log_handler_list[0]= file_log_handler;
    general_log_handler_list[1]= 0;
    break;
  case LOG_TABLE:
    general_log_handler_list[0]= table_log_handler;
    general_log_handler_list[1]= 0;
    break;
  case LOG_TABLE|LOG_FILE:
    general_log_handler_list[0]= file_log_handler;
    general_log_handler_list[1]= table_log_handler;
    general_log_handler_list[2]= 0;
    break;
  }
}


bool LOGGER::activate_log_handler(THD* thd, uint log_type)
{
  MYSQL_QUERY_LOG *file_log;
  bool res= FALSE;
  lock_exclusive();
  switch (log_type) {
  case QUERY_LOG_SLOW:
    if (!opt_slow_log)
    {
      file_log= file_log_handler->get_mysql_slow_log();

      file_log->open_slow_log(opt_slow_logname);
      if (table_log_handler->activate_log(thd, QUERY_LOG_SLOW))
      {
        /* Error printed by open table in activate_log() */
        res= TRUE;
        file_log->close(0);
      }
      else
      {
        init_slow_log(log_output_options);
        opt_slow_log= TRUE;
      }
    }
    break;
  case QUERY_LOG_GENERAL:
    if (!opt_log)
    {
      file_log= file_log_handler->get_mysql_log();

      file_log->open_query_log(opt_logname);
      if (table_log_handler->activate_log(thd, QUERY_LOG_GENERAL))
      {
        /* Error printed by open table in activate_log() */
        res= TRUE;
        file_log->close(0);
      }
      else
      {
        init_general_log(log_output_options);
        opt_log= TRUE;
      }
    }
    break;
  default:
    DBUG_ASSERT(0);
  }
  unlock();
  return res;
}


void LOGGER::deactivate_log_handler(THD *thd, uint log_type)
{
  my_bool *tmp_opt= 0;
  MYSQL_LOG *file_log;

  switch (log_type) {
  case QUERY_LOG_SLOW:
    tmp_opt= &opt_slow_log;
    file_log= file_log_handler->get_mysql_slow_log();
    break;
  case QUERY_LOG_GENERAL:
    tmp_opt= &opt_log;
    file_log= file_log_handler->get_mysql_log();
    break;
  default:
    assert(0);                                  // Impossible
  }

  if (!(*tmp_opt))
    return;

  lock_exclusive();
  file_log->close(0);
  *tmp_opt= FALSE;
  unlock();
}


/* the parameters are unused for the log tables */
bool Log_to_csv_event_handler::init()
{
  return 0;
}

int LOGGER::set_handlers(uint error_log_printer,
                         uint slow_log_printer,
                         uint general_log_printer)
{
  /* error log table is not supported yet */
  DBUG_ASSERT(error_log_printer < LOG_TABLE);

  lock_exclusive();

  if ((slow_log_printer & LOG_TABLE || general_log_printer & LOG_TABLE) &&
      !is_log_tables_initialized)
  {
    slow_log_printer= (slow_log_printer & ~LOG_TABLE) | LOG_FILE;
    general_log_printer= (general_log_printer & ~LOG_TABLE) | LOG_FILE;

    sql_print_error("Failed to initialize log tables. "
                    "Falling back to the old-fashioned logs");
  }

  init_error_log(error_log_printer);
  init_slow_log(slow_log_printer);
  init_general_log(general_log_printer);

  unlock();

  return 0;
}

 /*
  Save position of binary log transaction cache.

  SYNPOSIS
    binlog_trans_log_savepos()

    thd      The thread to take the binlog data from
    pos      Pointer to variable where the position will be stored

  DESCRIPTION

    Save the current position in the binary log transaction cache into
    the variable pointed to by 'pos'
 */

static void
binlog_trans_log_savepos(THD *thd, my_off_t *pos)
{
  DBUG_ENTER("binlog_trans_log_savepos");
  DBUG_ASSERT(pos != NULL);
  if (thd_get_ha_data(thd, binlog_hton) == NULL)
    thd->binlog_setup_trx_data();
  binlog_cache_mngr *const cache_mngr=
    (binlog_cache_mngr*) thd_get_ha_data(thd, binlog_hton);
  DBUG_ASSERT(mysql_bin_log.is_open());
  *pos= cache_mngr->trx_cache.get_byte_position();
  DBUG_PRINT("return", ("*pos: %lu", (ulong) *pos));
  DBUG_VOID_RETURN;
}


/*
  Truncate the binary log transaction cache.

  SYNPOSIS
    binlog_trans_log_truncate()

    thd      The thread to take the binlog data from
    pos      Position to truncate to

  DESCRIPTION

    Truncate the binary log to the given position. Will not change
    anything else.

 */
static void
binlog_trans_log_truncate(THD *thd, my_off_t pos)
{
  DBUG_ENTER("binlog_trans_log_truncate");
  DBUG_PRINT("enter", ("pos: %lu", (ulong) pos));

  DBUG_ASSERT(thd_get_ha_data(thd, binlog_hton) != NULL);
  /* Only true if binlog_trans_log_savepos() wasn't called before */
  DBUG_ASSERT(pos != ~(my_off_t) 0);

  binlog_cache_mngr *const cache_mngr=
    (binlog_cache_mngr*) thd_get_ha_data(thd, binlog_hton);
  cache_mngr->trx_cache.restore_savepoint(pos);
  DBUG_VOID_RETURN;
}


/*
  this function is mostly a placeholder.
  conceptually, binlog initialization (now mostly done in MYSQL_BIN_LOG::open)
  should be moved here.
*/

int binlog_init(void *p)
{
  binlog_hton= (handlerton *)p;
  binlog_hton->state=opt_bin_log ? SHOW_OPTION_YES : SHOW_OPTION_NO;
  binlog_hton->db_type=DB_TYPE_BINLOG;
  binlog_hton->savepoint_offset= sizeof(my_off_t);
  binlog_hton->close_connection= binlog_close_connection;
  binlog_hton->savepoint_set= binlog_savepoint_set;
  binlog_hton->savepoint_rollback= binlog_savepoint_rollback;
  binlog_hton->commit= binlog_commit;
  binlog_hton->rollback= binlog_rollback;
  binlog_hton->prepare= binlog_prepare;
  binlog_hton->flags= HTON_NOT_USER_SELECTABLE | HTON_HIDDEN;
  return 0;
}

static int binlog_close_connection(handlerton *hton, THD *thd)
{
  binlog_cache_mngr *const cache_mngr=
    (binlog_cache_mngr*) thd_get_ha_data(thd, binlog_hton);
  DBUG_ASSERT(cache_mngr->trx_cache.empty() && cache_mngr->stmt_cache.empty());
  thd_set_ha_data(thd, binlog_hton, NULL);
  cache_mngr->~binlog_cache_mngr();
  my_free(cache_mngr);
  return 0;
}

/**
  This function flushes a transactional cache upon commit/rollback.

  @param thd        The thread whose transaction should be flushed
  @param cache_mngr Pointer to the cache data to be flushed
  @param end_ev     The end event either commit/rollback.

  @return
    nonzero if an error pops up when flushing the transactional cache.
*/
static int
binlog_flush_trx_cache(THD *thd, binlog_cache_mngr *cache_mngr,
                       Log_event *end_ev)
{
  DBUG_ENTER("binlog_flush_trx_cache");
  int error=0;
  IO_CACHE *cache_log= &cache_mngr->trx_cache.cache_log;

  /*
    This function handles transactional changes and as such
    this flag equals to true.
  */
  bool const is_transactional= TRUE;

  if (thd->binlog_flush_pending_rows_event(TRUE, is_transactional))
    DBUG_RETURN(1);
  /*
    Doing a commit or a rollback including non-transactional tables,
    i.e., ending a transaction where we might write the transaction
    cache to the binary log.

    We can always end the statement when ending a transaction since
    transactions are not allowed inside stored functions. If they
    were, we would have to ensure that we're not ending a statement
    inside a stored function.
  */
  error= mysql_bin_log.write(thd, &cache_mngr->trx_cache.cache_log, end_ev,
                             cache_mngr->trx_cache.has_incident());
  cache_mngr->reset_cache(&cache_mngr->trx_cache);

  statistic_increment(binlog_cache_use, &LOCK_status);
  if (cache_log->disk_writes != 0)
  {
    statistic_increment(binlog_cache_disk_use, &LOCK_status);
    cache_log->disk_writes= 0;
  }

  DBUG_ASSERT(cache_mngr->trx_cache.empty());
  DBUG_RETURN(error);
}

/**
  This function truncates the transactional cache upon committing or rolling
  back either a transaction or a statement.

  @param thd        The thread whose transaction should be flushed
  @param cache_mngr Pointer to the cache data to be flushed
  @param all        @c true means truncate the transaction, otherwise the
                    statement must be truncated.

  @return
    nonzero if an error pops up when truncating the transactional cache.
*/
static int
binlog_truncate_trx_cache(THD *thd, binlog_cache_mngr *cache_mngr, bool all)
{
  DBUG_ENTER("binlog_truncate_trx_cache");
  int error=0;
  /*
    This function handles transactional changes and as such this flag
    equals to true.
  */
  bool const is_transactional= TRUE;

  DBUG_PRINT("info", ("thd->options={ %s%s}, transaction: %s",
                      FLAGSTR(thd->variables.option_bits, OPTION_NOT_AUTOCOMMIT),
                      FLAGSTR(thd->variables.option_bits, OPTION_BEGIN),
                      all ? "all" : "stmt"));
  /*
    If rolling back an entire transaction or a single statement not
    inside a transaction, we reset the transaction cache.
  */
  thd->binlog_remove_pending_rows_event(TRUE, is_transactional);
  if (ending_trans(thd, all))
  {
    if (cache_mngr->trx_cache.has_incident())
      error= mysql_bin_log.write_incident(thd, TRUE);

    cache_mngr->reset_cache(&cache_mngr->trx_cache);

    thd->clear_binlog_table_maps();
  }
  /*
    If rolling back a statement in a transaction, we truncate the
    transaction cache to remove the statement.
  */
  else
    cache_mngr->trx_cache.restore_prev_position();

  DBUG_ASSERT(thd->binlog_get_pending_rows_event(is_transactional) == NULL);
  DBUG_RETURN(error);
}

static int binlog_prepare(handlerton *hton, THD *thd, bool all)
{
  /*
    do nothing.
    just pretend we can do 2pc, so that MySQL won't
    switch to 1pc.
    real work will be done in MYSQL_BIN_LOG::log_xid()
  */
  return 0;
}

/**
  This function flushes the non-transactional to the binary log upon
  committing or rolling back a statement.

  @param thd        The thread whose transaction should be flushed
  @param cache_mngr Pointer to the cache data to be flushed

  @return
    nonzero if an error pops up when flushing the non-transactional cache.
*/
static int
binlog_flush_stmt_cache(THD *thd, binlog_cache_mngr *cache_mngr)
{
  int error= 0;
  DBUG_ENTER("binlog_flush_stmt_cache");
  /*
    If we are flushing the statement cache, it means that the changes get
    through otherwise the cache is empty and this routine should not be called.
  */
  DBUG_ASSERT(cache_mngr->stmt_cache.has_incident() == FALSE);
  /*
    This function handles non-transactional changes and as such this flag equals
    to false.
  */
  bool const is_transactional= FALSE;
  IO_CACHE *cache_log= &cache_mngr->stmt_cache.cache_log;

  if (thd->binlog_flush_pending_rows_event(TRUE, is_transactional))
    DBUG_RETURN(1);

  Query_log_event qev(thd, STRING_WITH_LEN("COMMIT"), TRUE, FALSE, TRUE, 0);
  if ((error= mysql_bin_log.write(thd, cache_log, &qev,
                                  cache_mngr->stmt_cache.has_incident())))
    DBUG_RETURN(error);
  cache_mngr->reset_cache(&cache_mngr->stmt_cache);

  statistic_increment(binlog_cache_use, &LOCK_status);
  if (cache_log->disk_writes != 0)
  {
    statistic_increment(binlog_cache_disk_use, &LOCK_status);
    cache_log->disk_writes= 0;
  }
  DBUG_RETURN(error);
}

/**
  This function is called once after each statement.

  It has the responsibility to flush the caches to the binary log on commits.

  @param hton  The binlog handlerton.
  @param thd   The client thread that executes the transaction.
  @param all   This is @c true if this is a real transaction commit, and
               @false otherwise.

  @see handlerton::commit
*/
static int binlog_commit(handlerton *hton, THD *thd, bool all)
{
  int error= 0;
  DBUG_ENTER("binlog_commit");
  binlog_cache_mngr *const cache_mngr=
    (binlog_cache_mngr*) thd_get_ha_data(thd, binlog_hton);

  DBUG_PRINT("debug",
             ("all: %d, in_transaction: %s, all.modified_non_trans_table: %s, stmt.modified_non_trans_table: %s",
              all,
              YESNO(thd->in_multi_stmt_transaction_mode()),
              YESNO(thd->transaction.all.modified_non_trans_table),
              YESNO(thd->transaction.stmt.modified_non_trans_table)));

  if (!cache_mngr->stmt_cache.empty())
  {
    binlog_flush_stmt_cache(thd, cache_mngr);
  }

  if (cache_mngr->trx_cache.empty())
  {
    /*
      we're here because cache_log was flushed in MYSQL_BIN_LOG::log_xid()
    */
    cache_mngr->reset_cache(&cache_mngr->trx_cache);
    DBUG_RETURN(0);
  }

  /*
    We commit the transaction if:
     - We are not in a transaction and committing a statement, or
     - We are in a transaction and a full transaction is committed.
    Otherwise, we accumulate the changes.
  */
  if (ending_trans(thd, all))
  {
    Query_log_event qev(thd, STRING_WITH_LEN("COMMIT"), TRUE, FALSE, TRUE, 0);
    error= binlog_flush_trx_cache(thd, cache_mngr, &qev);
  }

  /*
    This is part of the stmt rollback.
  */
  if (!all)
    cache_mngr->trx_cache.set_prev_position(MY_OFF_T_UNDEF);
  DBUG_RETURN(error);
}

/**
  This function is called when a transaction or a statement is rolled back.

  @param hton  The binlog handlerton.
  @param thd   The client thread that executes the transaction.
  @param all   This is @c true if this is a real transaction rollback, and
               @false otherwise.

  @see handlerton::rollback
*/
static int binlog_rollback(handlerton *hton, THD *thd, bool all)
{
  DBUG_ENTER("binlog_rollback");
  int error=0;
  binlog_cache_mngr *const cache_mngr=
    (binlog_cache_mngr*) thd_get_ha_data(thd, binlog_hton);

  DBUG_PRINT("debug", ("all: %s, all.modified_non_trans_table: %s, stmt.modified_non_trans_table: %s",
                       YESNO(all),
                       YESNO(thd->transaction.all.modified_non_trans_table),
                       YESNO(thd->transaction.stmt.modified_non_trans_table)));

  /*
    If an incident event is set we do not flush the content of the statement
    cache because it may be corrupted.
  */
  if (cache_mngr->stmt_cache.has_incident())
  {
    error= mysql_bin_log.write_incident(thd, TRUE);
    cache_mngr->reset_cache(&cache_mngr->stmt_cache);
  }
  else if (!cache_mngr->stmt_cache.empty())
  {
    binlog_flush_stmt_cache(thd, cache_mngr);
  }

  if (cache_mngr->trx_cache.empty())
  {
    /* 
      we're here because cache_log was flushed in MYSQL_BIN_LOG::log_xid()
    */
    cache_mngr->reset_cache(&cache_mngr->trx_cache);
    DBUG_RETURN(0);
  }

  if (mysql_bin_log.check_write_error(thd))
  {
    /*
      "all == true" means that a "rollback statement" triggered the error and
      this function was called. However, this must not happen as a rollback
      is written directly to the binary log. And in auto-commit mode, a single
      statement that is rolled back has the flag all == false.
    */
    DBUG_ASSERT(!all);
    /*
      We reach this point if the effect of a statement did not properly get into
      a cache and need to be rolled back.
    */
    error= binlog_truncate_trx_cache(thd, cache_mngr, all);
  }
  else
  {  
    /*
      We flush the cache wrapped in a beging/rollback if:
        . aborting a single or multi-statement transaction and;
        . the OPTION_KEEP_LOG is active or;
        . the format is STMT and a non-trans table was updated or;
        . the format is MIXED and a temporary non-trans table was
          updated or;
        . the format is MIXED, non-trans table was updated and
          aborting a single statement transaction;
    */

    if (ending_trans(thd, all) &&
        ((thd->variables.option_bits & OPTION_KEEP_LOG) ||
         (trans_has_updated_non_trans_table(thd) &&
          thd->variables.binlog_format == BINLOG_FORMAT_STMT) ||
         (cache_mngr->trx_cache.changes_to_non_trans_temp_table() &&
          thd->variables.binlog_format == BINLOG_FORMAT_MIXED) ||
         (trans_has_updated_non_trans_table(thd) &&
          ending_single_stmt_trans(thd,all) &&
          thd->variables.binlog_format == BINLOG_FORMAT_MIXED)))
    {
      Query_log_event qev(thd, STRING_WITH_LEN("ROLLBACK"), TRUE, FALSE, TRUE, 0);
      error= binlog_flush_trx_cache(thd, cache_mngr, &qev);
    }
    /*
      Truncate the cache if:
        . aborting a single or multi-statement transaction or;
        . the OPTION_KEEP_LOG is not active and;
        . the format is not STMT or no non-trans table was
          updated and;
        . the format is not MIXED or no temporary non-trans table
          was updated.
    */
    else if (ending_trans(thd, all) ||
             (!(thd->variables.option_bits & OPTION_KEEP_LOG) &&
              (!stmt_has_updated_non_trans_table(thd) ||
               thd->variables.binlog_format != BINLOG_FORMAT_STMT) &&
              (!cache_mngr->trx_cache.changes_to_non_trans_temp_table() ||
               thd->variables.binlog_format != BINLOG_FORMAT_MIXED)))
      error= binlog_truncate_trx_cache(thd, cache_mngr, all);
  }

  /* 
    This is part of the stmt rollback.
  */
  if (!all)
    cache_mngr->trx_cache.set_prev_position(MY_OFF_T_UNDEF); 
  DBUG_RETURN(error);
}

void MYSQL_BIN_LOG::set_write_error(THD *thd)
{
  DBUG_ENTER("MYSQL_BIN_LOG::set_write_error");

  write_error= 1;

  if (check_write_error(thd))
    DBUG_VOID_RETURN;

  if (my_errno == EFBIG)
    my_message(ER_TRANS_CACHE_FULL, ER(ER_TRANS_CACHE_FULL), MYF(MY_WME));
  else
    my_error(ER_ERROR_ON_WRITE, MYF(MY_WME), name, errno);

  DBUG_VOID_RETURN;
}

bool MYSQL_BIN_LOG::check_write_error(THD *thd)
{
  DBUG_ENTER("MYSQL_BIN_LOG::check_write_error");

  bool checked= FALSE;

  if (!thd->is_error())
    DBUG_RETURN(checked);

  switch (thd->stmt_da->sql_errno())
  {
    case ER_TRANS_CACHE_FULL:
    case ER_ERROR_ON_WRITE:
    case ER_BINLOG_LOGGING_IMPOSSIBLE:
      checked= TRUE;
    break;
  }

  DBUG_RETURN(checked);
}

/**
  @note
  How do we handle this (unlikely but legal) case:
  @verbatim
    [transaction] + [update to non-trans table] + [rollback to savepoint] ?
  @endverbatim
  The problem occurs when a savepoint is before the update to the
  non-transactional table. Then when there's a rollback to the savepoint, if we
  simply truncate the binlog cache, we lose the part of the binlog cache where
  the update is. If we want to not lose it, we need to write the SAVEPOINT
  command and the ROLLBACK TO SAVEPOINT command to the binlog cache. The latter
  is easy: it's just write at the end of the binlog cache, but the former
  should be *inserted* to the place where the user called SAVEPOINT. The
  solution is that when the user calls SAVEPOINT, we write it to the binlog
  cache (so no need to later insert it). As transactions are never intermixed
  in the binary log (i.e. they are serialized), we won't have conflicts with
  savepoint names when using mysqlbinlog or in the slave SQL thread.
  Then when ROLLBACK TO SAVEPOINT is called, if we updated some
  non-transactional table, we don't truncate the binlog cache but instead write
  ROLLBACK TO SAVEPOINT to it; otherwise we truncate the binlog cache (which
  will chop the SAVEPOINT command from the binlog cache, which is good as in
  that case there is no need to have it in the binlog).
*/

static int binlog_savepoint_set(handlerton *hton, THD *thd, void *sv)
{
  DBUG_ENTER("binlog_savepoint_set");

  binlog_trans_log_savepos(thd, (my_off_t*) sv);
  /* Write it to the binary log */

  String log_query;
  if (log_query.append(STRING_WITH_LEN("SAVEPOINT ")) ||
      log_query.append(thd->lex->ident.str, thd->lex->ident.length))
    DBUG_RETURN(1);
  int errcode= query_error_code(thd, thd->killed == THD::NOT_KILLED);
  Query_log_event qinfo(thd, log_query.c_ptr_safe(), log_query.length(),
                        TRUE, FALSE, TRUE, errcode);
  DBUG_RETURN(mysql_bin_log.write(&qinfo));
}

static int binlog_savepoint_rollback(handlerton *hton, THD *thd, void *sv)
{
  DBUG_ENTER("binlog_savepoint_rollback");

  /*
    Write ROLLBACK TO SAVEPOINT to the binlog cache if we have updated some
    non-transactional table. Otherwise, truncate the binlog cache starting
    from the SAVEPOINT command.
  */
  if (unlikely(trans_has_updated_non_trans_table(thd) ||
               (thd->variables.option_bits & OPTION_KEEP_LOG)))
  {
    String log_query;
    if (log_query.append(STRING_WITH_LEN("ROLLBACK TO ")) ||
        log_query.append(thd->lex->ident.str, thd->lex->ident.length))
      DBUG_RETURN(1);
    int errcode= query_error_code(thd, thd->killed == THD::NOT_KILLED);
    Query_log_event qinfo(thd, log_query.c_ptr_safe(), log_query.length(),
                          TRUE, FALSE, TRUE, errcode);
    DBUG_RETURN(mysql_bin_log.write(&qinfo));
  }
  binlog_trans_log_truncate(thd, *(my_off_t*)sv);
  DBUG_RETURN(0);
}


int check_binlog_magic(IO_CACHE* log, const char** errmsg)
{
  char magic[4];
  DBUG_ASSERT(my_b_tell(log) == 0);

  if (my_b_read(log, (uchar*) magic, sizeof(magic)))
  {
    *errmsg = "I/O error reading the header from the binary log";
    sql_print_error("%s, errno=%d, io cache code=%d", *errmsg, my_errno,
		    log->error);
    return 1;
  }
  if (memcmp(magic, BINLOG_MAGIC, sizeof(magic)))
  {
    *errmsg = "Binlog has bad magic number;  It's not a binary log file that can be used by this version of MySQL";
    return 1;
  }
  return 0;
}


File open_binlog(IO_CACHE *log, const char *log_file_name, const char **errmsg)
{
  File file;
  DBUG_ENTER("open_binlog");

  if ((file= mysql_file_open(key_file_binlog,
                             log_file_name, O_RDONLY | O_BINARY | O_SHARE,
                             MYF(MY_WME))) < 0)
  {
    sql_print_error("Failed to open log (file '%s', errno %d)",
                    log_file_name, my_errno);
    *errmsg = "Could not open log file";
    goto err;
  }
  if (init_io_cache(log, file, IO_SIZE*2, READ_CACHE, 0, 0,
                    MYF(MY_WME|MY_DONT_CHECK_FILESIZE)))
  {
    sql_print_error("Failed to create a cache on log (file '%s')",
                    log_file_name);
    *errmsg = "Could not open log file";
    goto err;
  }
  if (check_binlog_magic(log,errmsg))
    goto err;
  DBUG_RETURN(file);

err:
  if (file >= 0)
  {
    mysql_file_close(file, MYF(0));
    end_io_cache(log);
  }
  DBUG_RETURN(-1);
}

#ifdef _WIN32
static int eventSource = 0;

static void setup_windows_event_source()
{
  HKEY    hRegKey= NULL;
  DWORD   dwError= 0;
  TCHAR   szPath[MAX_PATH];
  DWORD dwTypes;

  if (eventSource)               // Ensure that we are only called once
    return;
  eventSource= 1;

  // Create the event source registry key
  dwError= RegCreateKey(HKEY_LOCAL_MACHINE,
                          "SYSTEM\\CurrentControlSet\\Services\\EventLog\\Application\\MySQL", 
                          &hRegKey);

  /* Name of the PE module that contains the message resource */
  GetModuleFileName(NULL, szPath, MAX_PATH);

  /* Register EventMessageFile */
  dwError = RegSetValueEx(hRegKey, "EventMessageFile", 0, REG_EXPAND_SZ,
                          (PBYTE) szPath, (DWORD) (strlen(szPath) + 1));

  /* Register supported event types */
  dwTypes= (EVENTLOG_ERROR_TYPE | EVENTLOG_WARNING_TYPE |
            EVENTLOG_INFORMATION_TYPE);
  dwError= RegSetValueEx(hRegKey, "TypesSupported", 0, REG_DWORD,
                         (LPBYTE) &dwTypes, sizeof dwTypes);

  RegCloseKey(hRegKey);
}

#endif /* _WIN32 */


/**
  Find a unique filename for 'filename.#'.

  Set '#' to the number next to the maximum found in the most
  recent log file extension.

  This function will return nonzero if: (i) the generated name
  exceeds FN_REFLEN; (ii) if the number of extensions is exhausted;
  or (iii) some other error happened while examining the filesystem.

  @return
    nonzero if not possible to get unique filename.
*/

static int find_uniq_filename(char *name)
{
  uint                  i;
  char                  buff[FN_REFLEN], ext_buf[FN_REFLEN];
  struct st_my_dir     *dir_info;
  reg1 struct fileinfo *file_info;
  ulong                 max_found= 0, next= 0, number= 0;
  size_t		buf_length, length;
  char			*start, *end;
  int                   error= 0;
  DBUG_ENTER("find_uniq_filename");

  length= dirname_part(buff, name, &buf_length);
  start=  name + length;
  end=    strend(start);

  *end='.';
  length= (size_t) (end - start + 1);

  if (!(dir_info= my_dir(buff,MYF(MY_DONT_SORT))))
  {						// This shouldn't happen
    strmov(end,".1");				// use name+1
    DBUG_RETURN(1);
  }
  file_info= dir_info->dir_entry;
  for (i= dir_info->number_off_files ; i-- ; file_info++)
  {
    if (memcmp(file_info->name, start, length) == 0 &&
	test_if_number(file_info->name+length, &number,0))
    {
      set_if_bigger(max_found,(ulong) number);
    }
  }
  my_dirend(dir_info);

  /* check if reached the maximum possible extension number */
  if ((max_found == MAX_LOG_UNIQUE_FN_EXT))
  {
    sql_print_error("Log filename extension number exhausted: %06lu. \
Please fix this by archiving old logs and \
updating the index files.", max_found);
    error= 1;
    goto end;
  }

  next= max_found + 1;
  sprintf(ext_buf, "%06lu", next);
  *end++='.';

  /* 
    Check if the generated extension size + the file name exceeds the
    buffer size used. If one did not check this, then the filename might be
    truncated, resulting in error.
   */
  if (((strlen(ext_buf) + (end - name)) >= FN_REFLEN))
  {
    sql_print_error("Log filename too large: %s%s (%zu). \
Please fix this by archiving old logs and updating the \
index files.", name, ext_buf, (strlen(ext_buf) + (end - name)));
    error= 1;
    goto end;
  }

  sprintf(end, "%06lu", next);

  /* print warning if reaching the end of available extensions. */
  if ((next > (MAX_LOG_UNIQUE_FN_EXT - LOG_WARN_UNIQUE_FN_EXT_LEFT)))
    sql_print_warning("Next log extension: %lu. \
Remaining log filename extensions: %lu. \
Please consider archiving some logs.", next, (MAX_LOG_UNIQUE_FN_EXT - next));

end:
  DBUG_RETURN(error);
}


void MYSQL_LOG::init(enum_log_type log_type_arg,
                     enum cache_type io_cache_type_arg)
{
  DBUG_ENTER("MYSQL_LOG::init");
  log_type= log_type_arg;
  io_cache_type= io_cache_type_arg;
  DBUG_PRINT("info",("log_type: %d", log_type));
  DBUG_VOID_RETURN;
}


bool MYSQL_LOG::init_and_set_log_file_name(const char *log_name,
                                           const char *new_name,
                                           enum_log_type log_type_arg,
                                           enum cache_type io_cache_type_arg)
{
  init(log_type_arg, io_cache_type_arg);

  if (new_name && !strmov(log_file_name, new_name))
    return TRUE;
  else if (!new_name && generate_new_name(log_file_name, log_name))
    return TRUE;

  return FALSE;
}


/*
  Open a (new) log file.

  SYNOPSIS
    open()

    log_name            The name of the log to open
    log_type_arg        The type of the log. E.g. LOG_NORMAL
    new_name            The new name for the logfile. This is only needed
                        when the method is used to open the binlog file.
    io_cache_type_arg   The type of the IO_CACHE to use for this log file

  DESCRIPTION
    Open the logfile, init IO_CACHE and write startup messages
    (in case of general and slow query logs).

  RETURN VALUES
    0   ok
    1   error
*/

bool MYSQL_LOG::open(const char *log_name, enum_log_type log_type_arg,
                     const char *new_name, enum cache_type io_cache_type_arg)
{
  char buff[FN_REFLEN];
  File file= -1;
  int open_flags= O_CREAT | O_BINARY;
  DBUG_ENTER("MYSQL_LOG::open");
  DBUG_PRINT("enter", ("log_type: %d", (int) log_type_arg));

  write_error= 0;

  if (!(name= my_strdup(log_name, MYF(MY_WME))))
  {
    name= (char *)log_name; // for the error message
    goto err;
  }

  if (init_and_set_log_file_name(name, new_name,
                                 log_type_arg, io_cache_type_arg))
    goto err;

  if (io_cache_type == SEQ_READ_APPEND)
    open_flags |= O_RDWR | O_APPEND;
  else
    open_flags |= O_WRONLY | (log_type == LOG_BIN ? 0 : O_APPEND);

  db[0]= 0;

  if ((file= mysql_file_open(key_file_MYSQL_LOG,
                             log_file_name, open_flags,
                             MYF(MY_WME | ME_WAITTANG))) < 0 ||
      init_io_cache(&log_file, file, IO_SIZE, io_cache_type,
                    mysql_file_tell(file, MYF(MY_WME)), 0,
                    MYF(MY_WME | MY_NABP |
                        ((log_type == LOG_BIN) ? MY_WAIT_IF_FULL : 0))))
    goto err;

  if (log_type == LOG_NORMAL)
  {
    char *end;
    int len=my_snprintf(buff, sizeof(buff), "%s, Version: %s (%s). "
#ifdef EMBEDDED_LIBRARY
                        "embedded library\n",
                        my_progname, server_version, MYSQL_COMPILATION_COMMENT
#elif _WIN32
			"started with:\nTCP Port: %d, Named Pipe: %s\n",
                        my_progname, server_version, MYSQL_COMPILATION_COMMENT,
                        mysqld_port, mysqld_unix_port
#else
			"started with:\nTcp port: %d  Unix socket: %s\n",
                        my_progname, server_version, MYSQL_COMPILATION_COMMENT,
                        mysqld_port, mysqld_unix_port
#endif
                       );
    end= strnmov(buff + len, "Time                 Id Command    Argument\n",
                 sizeof(buff) - len);
    if (my_b_write(&log_file, (uchar*) buff, (uint) (end-buff)) ||
	flush_io_cache(&log_file))
      goto err;
  }

  log_state= LOG_OPENED;
  DBUG_RETURN(0);

err:
  sql_print_error("Could not use %s for logging (error %d). \
Turning logging off for the whole duration of the MySQL server process. \
To turn it on again: fix the cause, \
shutdown the MySQL server and restart it.", name, errno);
  if (file >= 0)
    mysql_file_close(file, MYF(0));
  end_io_cache(&log_file);
  my_free(name);
  name= NULL;
  log_state= LOG_CLOSED;
  DBUG_RETURN(1);
}

MYSQL_LOG::MYSQL_LOG()
  : name(0), write_error(FALSE), inited(FALSE), log_type(LOG_UNKNOWN),
    log_state(LOG_CLOSED)
{
  /*
    We don't want to initialize LOCK_Log here as such initialization depends on
    safe_mutex (when using safe_mutex) which depends on MY_INIT(), which is
    called only in main(). Doing initialization here would make it happen
    before main().
  */
  bzero((char*) &log_file, sizeof(log_file));
}

void MYSQL_LOG::init_pthread_objects()
{
  DBUG_ASSERT(inited == 0);
  inited= 1;
  mysql_mutex_init(key_LOG_LOCK_log, &LOCK_log, MY_MUTEX_INIT_SLOW);
}

/*
  Close the log file

  SYNOPSIS
    close()
    exiting     Bitmask. For the slow and general logs the only used bit is
                LOG_CLOSE_TO_BE_OPENED. This is used if we intend to call
                open at once after close.

  NOTES
    One can do an open on the object at once after doing a close.
    The internal structures are not freed until cleanup() is called
*/

void MYSQL_LOG::close(uint exiting)
{					// One can't set log_type here!
  DBUG_ENTER("MYSQL_LOG::close");
  DBUG_PRINT("enter",("exiting: %d", (int) exiting));
  if (log_state == LOG_OPENED)
  {
    end_io_cache(&log_file);

    if (mysql_file_sync(log_file.file, MYF(MY_WME)) && ! write_error)
    {
      write_error= 1;
      sql_print_error(ER(ER_ERROR_ON_WRITE), name, errno);
    }

    if (mysql_file_close(log_file.file, MYF(MY_WME)) && ! write_error)
    {
      write_error= 1;
      sql_print_error(ER(ER_ERROR_ON_WRITE), name, errno);
    }
  }

  log_state= (exiting & LOG_CLOSE_TO_BE_OPENED) ? LOG_TO_BE_OPENED : LOG_CLOSED;
  my_free(name);
  name= NULL;
  DBUG_VOID_RETURN;
}

/** This is called only once. */

void MYSQL_LOG::cleanup()
{
  DBUG_ENTER("cleanup");
  if (inited)
  {
    inited= 0;
    mysql_mutex_destroy(&LOCK_log);
    close(0);
  }
  DBUG_VOID_RETURN;
}


int MYSQL_LOG::generate_new_name(char *new_name, const char *log_name)
{
  fn_format(new_name, log_name, mysql_data_home, "", 4);
  if (log_type == LOG_BIN)
  {
    if (!fn_ext(log_name)[0])
    {
      if (find_uniq_filename(new_name))
      {
        /* 
          This should be treated as error once propagation of error further
          up in the stack gets proper handling.
        */
        push_warning_printf(current_thd, MYSQL_ERROR::WARN_LEVEL_WARN, 
                            ER_NO_UNIQUE_LOGFILE, ER(ER_NO_UNIQUE_LOGFILE),
                            log_name);
	sql_print_error(ER(ER_NO_UNIQUE_LOGFILE), log_name);
	return 1;
      }
    }
  }
  return 0;
}


/*
  Reopen the log file

  SYNOPSIS
    reopen_file()

  DESCRIPTION
    Reopen the log file. The method is used during FLUSH LOGS
    and locks LOCK_log mutex
*/


void MYSQL_QUERY_LOG::reopen_file()
{
  char *save_name;

  DBUG_ENTER("MYSQL_LOG::reopen_file");
  if (!is_open())
  {
    DBUG_PRINT("info",("log is closed"));
    DBUG_VOID_RETURN;
  }

  mysql_mutex_lock(&LOCK_log);

  save_name= name;
  name= 0;				// Don't free name
  close(LOG_CLOSE_TO_BE_OPENED);

  /*
     Note that at this point, log_state != LOG_CLOSED (important for is_open()).
  */

  open(save_name, log_type, 0, io_cache_type);
  my_free(save_name);

  mysql_mutex_unlock(&LOCK_log);

  DBUG_VOID_RETURN;
}


/*
  Write a command to traditional general log file

  SYNOPSIS
    write()

    event_time        command start timestamp
    user_host         the pointer to the string with user@host info
    user_host_len     length of the user_host string. this is computed once
                      and passed to all general log  event handlers
    thread_id         Id of the thread, issued a query
    command_type      the type of the command being logged
    command_type_len  the length of the string above
    sql_text          the very text of the query being executed
    sql_text_len      the length of sql_text string

  DESCRIPTION

   Log given command to to normal (not rotable) log file

  RETURN
    FASE - OK
    TRUE - error occured
*/

bool MYSQL_QUERY_LOG::write(time_t event_time, const char *user_host,
                            uint user_host_len, int thread_id,
                            const char *command_type, uint command_type_len,
                            const char *sql_text, uint sql_text_len)
{
  char buff[32];
  uint length= 0;
  char local_time_buff[MAX_TIME_SIZE];
  struct tm start;
  uint time_buff_len= 0;

  mysql_mutex_lock(&LOCK_log);

  /* Test if someone closed between the is_open test and lock */
  if (is_open())
  {
    /* for testing output of timestamp and thread id */
    DBUG_EXECUTE_IF("reset_log_last_time", last_time= 0;);

    /* Note that my_b_write() assumes it knows the length for this */
      if (event_time != last_time)
      {
        last_time= event_time;

        localtime_r(&event_time, &start);

        time_buff_len= my_snprintf(local_time_buff, MAX_TIME_SIZE,
                                   "%02d%02d%02d %2d:%02d:%02d\t",
                                   start.tm_year % 100, start.tm_mon + 1,
                                   start.tm_mday, start.tm_hour,
                                   start.tm_min, start.tm_sec);

        if (my_b_write(&log_file, (uchar*) local_time_buff, time_buff_len))
          goto err;
      }
      else
        if (my_b_write(&log_file, (uchar*) "\t\t" ,2) < 0)
          goto err;

      /* command_type, thread_id */
      length= my_snprintf(buff, 32, "%5ld ", (long) thread_id);

    if (my_b_write(&log_file, (uchar*) buff, length))
      goto err;

    if (my_b_write(&log_file, (uchar*) command_type, command_type_len))
      goto err;

    if (my_b_write(&log_file, (uchar*) "\t", 1))
      goto err;

    /* sql_text */
    if (my_b_write(&log_file, (uchar*) sql_text, sql_text_len))
      goto err;

    if (my_b_write(&log_file, (uchar*) "\n", 1) ||
        flush_io_cache(&log_file))
      goto err;
  }

  mysql_mutex_unlock(&LOCK_log);
  return FALSE;
err:

  if (!write_error)
  {
    write_error= 1;
    sql_print_error(ER(ER_ERROR_ON_WRITE), name, errno);
  }
  mysql_mutex_unlock(&LOCK_log);
  return TRUE;
}


/*
  Log a query to the traditional slow log file

  SYNOPSIS
    write()

    thd               THD of the query
    current_time      current timestamp
    query_start_arg   command start timestamp
    user_host         the pointer to the string with user@host info
    user_host_len     length of the user_host string. this is computed once
                      and passed to all general log event handlers
    query_utime       Amount of time the query took to execute (in microseconds)
    lock_utime        Amount of time the query was locked (in microseconds)
    is_command        The flag, which determines, whether the sql_text is a
                      query or an administrator command.
    sql_text          the very text of the query or administrator command
                      processed
    sql_text_len      the length of sql_text string

  DESCRIPTION

   Log a query to the slow log file.

  RETURN
    FALSE - OK
    TRUE - error occured
*/

bool MYSQL_QUERY_LOG::write(THD *thd, time_t current_time,
                            time_t query_start_arg, const char *user_host,
                            uint user_host_len, ulonglong query_utime,
                            ulonglong lock_utime, bool is_command,
                            const char *sql_text, uint sql_text_len)
{
  bool error= 0;
  DBUG_ENTER("MYSQL_QUERY_LOG::write");

  mysql_mutex_lock(&LOCK_log);

  if (!is_open())
  {
    mysql_mutex_unlock(&LOCK_log);
    DBUG_RETURN(0);
  }

  if (is_open())
  {						// Safety agains reopen
    int tmp_errno= 0;
    char buff[80], *end;
    char query_time_buff[22+7], lock_time_buff[22+7];
    uint buff_len;
    end= buff;

    if (!(specialflag & SPECIAL_SHORT_LOG_FORMAT))
    {
      if (current_time != last_time)
      {
        last_time= current_time;
        struct tm start;
        localtime_r(&current_time, &start);

        buff_len= my_snprintf(buff, sizeof buff,
                              "# Time: %02d%02d%02d %2d:%02d:%02d\n",
                              start.tm_year % 100, start.tm_mon + 1,
                              start.tm_mday, start.tm_hour,
                              start.tm_min, start.tm_sec);

        /* Note that my_b_write() assumes it knows the length for this */
        if (my_b_write(&log_file, (uchar*) buff, buff_len))
          tmp_errno= errno;
      }
      const uchar uh[]= "# User@Host: ";
      if (my_b_write(&log_file, uh, sizeof(uh) - 1))
        tmp_errno= errno;
      if (my_b_write(&log_file, (uchar*) user_host, user_host_len))
        tmp_errno= errno;
      if (my_b_write(&log_file, (uchar*) "\n", 1))
        tmp_errno= errno;
    }
    /* For slow query log */
    sprintf(query_time_buff, "%.6f", ulonglong2double(query_utime)/1000000.0);
    sprintf(lock_time_buff,  "%.6f", ulonglong2double(lock_utime)/1000000.0);
    if (my_b_printf(&log_file,
                    "# Query_time: %s  Lock_time: %s"
                    " Rows_sent: %lu  Rows_examined: %lu\n",
                    query_time_buff, lock_time_buff,
                    (ulong) thd->sent_row_count,
                    (ulong) thd->examined_row_count) == (uint) -1)
      tmp_errno= errno;
    if (thd->db && strcmp(thd->db, db))
    {						// Database changed
      if (my_b_printf(&log_file,"use %s;\n",thd->db) == (uint) -1)
        tmp_errno= errno;
      strmov(db,thd->db);
    }
    if (thd->stmt_depends_on_first_successful_insert_id_in_prev_stmt)
    {
      end=strmov(end, ",last_insert_id=");
      end=longlong10_to_str((longlong)
                            thd->first_successful_insert_id_in_prev_stmt_for_binlog,
                            end, -10);
    }
    // Save value if we do an insert.
    if (thd->auto_inc_intervals_in_cur_stmt_for_binlog.nb_elements() > 0)
    {
      if (!(specialflag & SPECIAL_SHORT_LOG_FORMAT))
      {
        end=strmov(end,",insert_id=");
        end=longlong10_to_str((longlong)
                              thd->auto_inc_intervals_in_cur_stmt_for_binlog.minimum(),
                              end, -10);
      }
    }

    /*
      This info used to show up randomly, depending on whether the query
      checked the query start time or not. now we always write current
      timestamp to the slow log
    */
    end= strmov(end, ",timestamp=");
    end= int10_to_str((long) current_time, end, 10);

    if (end != buff)
    {
      *end++=';';
      *end='\n';
      if (my_b_write(&log_file, (uchar*) "SET ", 4) ||
          my_b_write(&log_file, (uchar*) buff + 1, (uint) (end-buff)))
        tmp_errno= errno;
    }
    if (is_command)
    {
      end= strxmov(buff, "# administrator command: ", NullS);
      buff_len= (ulong) (end - buff);
      my_b_write(&log_file, (uchar*) buff, buff_len);
    }
    if (my_b_write(&log_file, (uchar*) sql_text, sql_text_len) ||
        my_b_write(&log_file, (uchar*) ";\n",2) ||
        flush_io_cache(&log_file))
      tmp_errno= errno;
    if (tmp_errno)
    {
      error= 1;
      if (! write_error)
      {
        write_error= 1;
        sql_print_error(ER(ER_ERROR_ON_WRITE), name, error);
      }
    }
  }
  mysql_mutex_unlock(&LOCK_log);
  DBUG_RETURN(error);
}


/**
  @todo
  The following should be using fn_format();  We just need to
  first change fn_format() to cut the file name if it's too long.
*/
const char *MYSQL_LOG::generate_name(const char *log_name,
                                      const char *suffix,
                                      bool strip_ext, char *buff)
{
  if (!log_name || !log_name[0])
  {
    strmake(buff, pidfile_name, FN_REFLEN - strlen(suffix) - 1);
    return (const char *)
      fn_format(buff, buff, "", suffix, MYF(MY_REPLACE_EXT|MY_REPLACE_DIR));
  }
  // get rid of extension if the log is binary to avoid problems
  if (strip_ext)
  {
    char *p= fn_ext(log_name);
    uint length= (uint) (p - log_name);
    strmake(buff, log_name, min(length, FN_REFLEN-1));
    return (const char*)buff;
  }
  return log_name;
}



MYSQL_BIN_LOG::MYSQL_BIN_LOG(uint *sync_period)
  :bytes_written(0), prepared_xids(0), file_id(1), open_count(1),
   need_start_event(TRUE),
   sync_period_ptr(sync_period),
   is_relay_log(0), signal_cnt(0),
   description_event_for_exec(0), description_event_for_queue(0)
{
  /*
    We don't want to initialize locks here as such initialization depends on
    safe_mutex (when using safe_mutex) which depends on MY_INIT(), which is
    called only in main(). Doing initialization here would make it happen
    before main().
  */
  index_file_name[0] = 0;
  bzero((char*) &index_file, sizeof(index_file));
  bzero((char*) &purge_index_file, sizeof(purge_index_file));
}

/* this is called only once */

void MYSQL_BIN_LOG::cleanup()
{
  DBUG_ENTER("cleanup");
  if (inited)
  {
    inited= 0;
    close(LOG_CLOSE_INDEX|LOG_CLOSE_STOP_EVENT);
    delete description_event_for_queue;
    delete description_event_for_exec;
    mysql_mutex_destroy(&LOCK_log);
    mysql_mutex_destroy(&LOCK_index);
    mysql_cond_destroy(&update_cond);
  }
  DBUG_VOID_RETURN;
}


/* Init binlog-specific vars */
void MYSQL_BIN_LOG::init(bool no_auto_events_arg, ulong max_size_arg)
{
  DBUG_ENTER("MYSQL_BIN_LOG::init");
  no_auto_events= no_auto_events_arg;
  max_size= max_size_arg;
  DBUG_PRINT("info",("max_size: %lu", max_size));
  DBUG_VOID_RETURN;
}


void MYSQL_BIN_LOG::init_pthread_objects()
{
  DBUG_ASSERT(inited == 0);
  inited= 1;
  mysql_mutex_init(key_LOG_LOCK_log, &LOCK_log, MY_MUTEX_INIT_SLOW);
  mysql_mutex_init(key_BINLOG_LOCK_index, &LOCK_index, MY_MUTEX_INIT_SLOW);
  mysql_cond_init(key_BINLOG_update_cond, &update_cond, 0);
}


bool MYSQL_BIN_LOG::open_index_file(const char *index_file_name_arg,
                                    const char *log_name, bool need_mutex)
{
  File index_file_nr= -1;
  DBUG_ASSERT(!my_b_inited(&index_file));

  /*
    First open of this class instance
    Create an index file that will hold all file names uses for logging.
    Add new entries to the end of it.
  */
  myf opt= MY_UNPACK_FILENAME;
  if (!index_file_name_arg)
  {
    index_file_name_arg= log_name;    // Use same basename for index file
    opt= MY_UNPACK_FILENAME | MY_REPLACE_EXT;
  }
  fn_format(index_file_name, index_file_name_arg, mysql_data_home,
            ".index", opt);
  if ((index_file_nr= mysql_file_open(key_file_binlog_index,
                                      index_file_name,
                                      O_RDWR | O_CREAT | O_BINARY,
                                      MYF(MY_WME))) < 0 ||
       mysql_file_sync(index_file_nr, MYF(MY_WME)) ||
       init_io_cache(&index_file, index_file_nr,
                     IO_SIZE, WRITE_CACHE,
                     mysql_file_seek(index_file_nr, 0L, MY_SEEK_END, MYF(0)),
                                     0, MYF(MY_WME | MY_WAIT_IF_FULL)) ||
      DBUG_EVALUATE_IF("fault_injection_openning_index", 1, 0))
  {
    /*
      TODO: all operations creating/deleting the index file or a log, should
      call my_sync_dir() or my_sync_dir_by_file() to be durable.
      TODO: file creation should be done with mysql_file_create()
      not mysql_file_open().
    */
    if (index_file_nr >= 0)
      mysql_file_close(index_file_nr, MYF(0));
    return TRUE;
  }

#ifdef HAVE_REPLICATION
  /*
    Sync the index by purging any binary log file that is not registered.
    In other words, either purge binary log files that were removed from
    the index but not purged from the file system due to a crash or purge
    any binary log file that was created but not register in the index
    due to a crash.
  */

  if (set_purge_index_file_name(index_file_name_arg) ||
      open_purge_index_file(FALSE) ||
      purge_index_entry(NULL, NULL, need_mutex) ||
      close_purge_index_file() ||
      DBUG_EVALUATE_IF("fault_injection_recovering_index", 1, 0))
  {
    sql_print_error("MYSQL_BIN_LOG::open_index_file failed to sync the index "
                    "file.");
    return TRUE;
  }
#endif

  return FALSE;
}


/**
  Open a (new) binlog file.

  - Open the log file and the index file. Register the new
  file name in it
  - When calling this when the file is in use, you must have a locks
  on LOCK_log and LOCK_index.

  @retval
    0	ok
  @retval
    1	error
*/

bool MYSQL_BIN_LOG::open(const char *log_name,
                         enum_log_type log_type_arg,
                         const char *new_name,
                         enum cache_type io_cache_type_arg,
                         bool no_auto_events_arg,
                         ulong max_size_arg,
                         bool null_created_arg,
                         bool need_mutex)
{
  File file= -1;

  DBUG_ENTER("MYSQL_BIN_LOG::open");
  DBUG_PRINT("enter",("log_type: %d",(int) log_type_arg));

  if (init_and_set_log_file_name(log_name, new_name, log_type_arg,
                                 io_cache_type_arg))
  {
    sql_print_error("MSYQL_BIN_LOG::open failed to generate new file name.");
    DBUG_RETURN(1);
  }

#ifdef HAVE_REPLICATION
  if (open_purge_index_file(TRUE) ||
      register_create_index_entry(log_file_name) ||
      sync_purge_index_file() ||
      DBUG_EVALUATE_IF("fault_injection_registering_index", 1, 0))
  {
    sql_print_error("MSYQL_BIN_LOG::open failed to sync the index file.");
    DBUG_RETURN(1);
  }
  DBUG_EXECUTE_IF("crash_create_non_critical_before_update_index", DBUG_ABORT(););
#endif

  write_error= 0;

  /* open the main log file */
  if (MYSQL_LOG::open(log_name, log_type_arg, new_name,
                      io_cache_type_arg))
  {
#ifdef HAVE_REPLICATION
    close_purge_index_file();
#endif
    DBUG_RETURN(1);                            /* all warnings issued */
  }

  init(no_auto_events_arg, max_size_arg);

  open_count++;

  DBUG_ASSERT(log_type == LOG_BIN);

  {
    bool write_file_name_to_index_file=0;

    if (!my_b_filelength(&log_file))
    {
      /*
	The binary log file was empty (probably newly created)
	This is the normal case and happens when the user doesn't specify
	an extension for the binary log files.
	In this case we write a standard header to it.
      */
      if (my_b_safe_write(&log_file, (uchar*) BINLOG_MAGIC,
			  BIN_LOG_HEADER_SIZE))
        goto err;
      bytes_written+= BIN_LOG_HEADER_SIZE;
      write_file_name_to_index_file= 1;
    }

    if (need_start_event && !no_auto_events)
    {
      /*
        In 4.x we set need_start_event=0 here, but in 5.0 we want a Start event
        even if this is not the very first binlog.
      */
      Format_description_log_event s(BINLOG_VERSION);
      /*
        don't set LOG_EVENT_BINLOG_IN_USE_F for SEQ_READ_APPEND io_cache
        as we won't be able to reset it later
      */
      if (io_cache_type == WRITE_CACHE)
        s.flags|= LOG_EVENT_BINLOG_IN_USE_F;
      if (!s.is_valid())
        goto err;
      s.dont_set_created= null_created_arg;
      if (s.write(&log_file))
        goto err;
      bytes_written+= s.data_written;
    }
    if (description_event_for_queue &&
        description_event_for_queue->binlog_version>=4)
    {
      /*
        This is a relay log written to by the I/O slave thread.
        Write the event so that others can later know the format of this relay
        log.
        Note that this event is very close to the original event from the
        master (it has binlog version of the master, event types of the
        master), so this is suitable to parse the next relay log's event. It
        has been produced by
        Format_description_log_event::Format_description_log_event(char* buf,).
        Why don't we want to write the description_event_for_queue if this
        event is for format<4 (3.23 or 4.x): this is because in that case, the
        description_event_for_queue describes the data received from the
        master, but not the data written to the relay log (*conversion*),
        which is in format 4 (slave's).
      */
      /*
        Set 'created' to 0, so that in next relay logs this event does not
        trigger cleaning actions on the slave in
        Format_description_log_event::apply_event_impl().
      */
      description_event_for_queue->created= 0;
      /* Don't set log_pos in event header */
      description_event_for_queue->set_artificial_event();

      if (description_event_for_queue->write(&log_file))
        goto err;
      bytes_written+= description_event_for_queue->data_written;
    }
    if (flush_io_cache(&log_file) ||
        mysql_file_sync(log_file.file, MYF(MY_WME)))
      goto err;

    if (write_file_name_to_index_file)
    {
#ifdef HAVE_REPLICATION
      DBUG_EXECUTE_IF("crash_create_critical_before_update_index", DBUG_ABORT(););
#endif

      DBUG_ASSERT(my_b_inited(&index_file) != 0);
      reinit_io_cache(&index_file, WRITE_CACHE,
                      my_b_filelength(&index_file), 0, 0);
      /*
        As this is a new log file, we write the file name to the index
        file. As every time we write to the index file, we sync it.
      */
      if (DBUG_EVALUATE_IF("fault_injection_updating_index", 1, 0) ||
          my_b_write(&index_file, (uchar*) log_file_name,
                     strlen(log_file_name)) ||
          my_b_write(&index_file, (uchar*) "\n", 1) ||
          flush_io_cache(&index_file) ||
          mysql_file_sync(index_file.file, MYF(MY_WME)))
        goto err;

#ifdef HAVE_REPLICATION
      DBUG_EXECUTE_IF("crash_create_after_update_index", DBUG_ABORT(););
#endif
    }
  }
  log_state= LOG_OPENED;

#ifdef HAVE_REPLICATION
  close_purge_index_file();
#endif

  DBUG_RETURN(0);

err:
#ifdef HAVE_REPLICATION
  if (is_inited_purge_index_file())
    purge_index_entry(NULL, NULL, need_mutex);
  close_purge_index_file();
#endif
  sql_print_error("Could not use %s for logging (error %d). \
Turning logging off for the whole duration of the MySQL server process. \
To turn it on again: fix the cause, \
shutdown the MySQL server and restart it.", name, errno);
  if (file >= 0)
    mysql_file_close(file, MYF(0));
  end_io_cache(&log_file);
  end_io_cache(&index_file);
  my_free(name);
  name= NULL;
  log_state= LOG_CLOSED;
  DBUG_RETURN(1);
}


int MYSQL_BIN_LOG::get_current_log(LOG_INFO* linfo)
{
  mysql_mutex_lock(&LOCK_log);
  int ret = raw_get_current_log(linfo);
  mysql_mutex_unlock(&LOCK_log);
  return ret;
}

int MYSQL_BIN_LOG::raw_get_current_log(LOG_INFO* linfo)
{
  strmake(linfo->log_file_name, log_file_name, sizeof(linfo->log_file_name)-1);
  linfo->pos = my_b_tell(&log_file);
  return 0;
}

/**
  Move all data up in a file in an filename index file.

    We do the copy outside of the IO_CACHE as the cache buffers would just
    make things slower and more complicated.
    In most cases the copy loop should only do one read.

  @param index_file			File to move
  @param offset			Move everything from here to beginning

  @note
    File will be truncated to be 'offset' shorter or filled up with newlines

  @retval
    0	ok
*/

#ifdef HAVE_REPLICATION

static bool copy_up_file_and_fill(IO_CACHE *index_file, my_off_t offset)
{
  int bytes_read;
  my_off_t init_offset= offset;
  File file= index_file->file;
  uchar io_buf[IO_SIZE*2];
  DBUG_ENTER("copy_up_file_and_fill");

  for (;; offset+= bytes_read)
  {
    mysql_file_seek(file, offset, MY_SEEK_SET, MYF(0));
    if ((bytes_read= (int) mysql_file_read(file, io_buf, sizeof(io_buf),
                                           MYF(MY_WME)))
	< 0)
      goto err;
    if (!bytes_read)
      break;					// end of file
    mysql_file_seek(file, offset-init_offset, MY_SEEK_SET, MYF(0));
    if (mysql_file_write(file, io_buf, bytes_read, MYF(MY_WME | MY_NABP)))
      goto err;
  }
  /* The following will either truncate the file or fill the end with \n' */
  if (mysql_file_chsize(file, offset - init_offset, '\n', MYF(MY_WME)) ||
      mysql_file_sync(file, MYF(MY_WME)))
    goto err;

  /* Reset data in old index cache */
  reinit_io_cache(index_file, READ_CACHE, (my_off_t) 0, 0, 1);
  DBUG_RETURN(0);

err:
  DBUG_RETURN(1);
}

#endif /* HAVE_REPLICATION */

/**
  Find the position in the log-index-file for the given log name.

  @param linfo		Store here the found log file name and position to
                       the NEXT log file name in the index file.
  @param log_name	Filename to find in the index file.
                       Is a null pointer if we want to read the first entry
  @param need_lock	Set this to 1 if the parent doesn't already have a
                       lock on LOCK_index

  @note
    On systems without the truncate function the file will end with one or
    more empty lines.  These will be ignored when reading the file.

  @retval
    0			ok
  @retval
    LOG_INFO_EOF	        End of log-index-file found
  @retval
    LOG_INFO_IO		Got IO error while reading file
*/

int MYSQL_BIN_LOG::find_log_pos(LOG_INFO *linfo, const char *log_name,
			    bool need_lock)
{
  int error= 0;
  char *fname= linfo->log_file_name;
  uint log_name_len= log_name ? (uint) strlen(log_name) : 0;
  DBUG_ENTER("find_log_pos");
  DBUG_PRINT("enter",("log_name: %s", log_name ? log_name : "NULL"));

  /*
    Mutex needed because we need to make sure the file pointer does not
    move from under our feet
  */
  if (need_lock)
    mysql_mutex_lock(&LOCK_index);
  mysql_mutex_assert_owner(&LOCK_index);

  /* As the file is flushed, we can't get an error here */
  (void) reinit_io_cache(&index_file, READ_CACHE, (my_off_t) 0, 0, 0);

  for (;;)
  {
    uint length;
    my_off_t offset= my_b_tell(&index_file);

    DBUG_EXECUTE_IF("simulate_find_log_pos_error",
                    error=  LOG_INFO_EOF; break;);
    /* If we get 0 or 1 characters, this is the end of the file */
    if ((length= my_b_gets(&index_file, fname, FN_REFLEN)) <= 1)
    {
      /* Did not find the given entry; Return not found or error */
      error= !index_file.error ? LOG_INFO_EOF : LOG_INFO_IO;
      break;
    }

    // if the log entry matches, null string matching anything
    if (!log_name ||
	(log_name_len == length-1 && fname[log_name_len] == '\n' &&
	 !memcmp(fname, log_name, log_name_len)))
    {
      DBUG_PRINT("info",("Found log file entry"));
      fname[length-1]=0;			// remove last \n
      linfo->index_file_start_offset= offset;
      linfo->index_file_offset = my_b_tell(&index_file);
      break;
    }
  }

  if (need_lock)
    mysql_mutex_unlock(&LOCK_index);
  DBUG_RETURN(error);
}


/**
  Find the position in the log-index-file for the given log name.

  @param
    linfo		Store here the next log file name and position to
			the file name after that.
  @param
    need_lock		Set this to 1 if the parent doesn't already have a
			lock on LOCK_index

  @note
    - Before calling this function, one has to call find_log_pos()
    to set up 'linfo'
    - Mutex needed because we need to make sure the file pointer does not move
    from under our feet

  @retval
    0			ok
  @retval
    LOG_INFO_EOF	        End of log-index-file found
  @retval
    LOG_INFO_IO		Got IO error while reading file
*/

int MYSQL_BIN_LOG::find_next_log(LOG_INFO* linfo, bool need_lock)
{
  int error= 0;
  uint length;
  char *fname= linfo->log_file_name;

  if (need_lock)
    mysql_mutex_lock(&LOCK_index);
  mysql_mutex_assert_owner(&LOCK_index);

  /* As the file is flushed, we can't get an error here */
  (void) reinit_io_cache(&index_file, READ_CACHE, linfo->index_file_offset, 0,
			 0);

  linfo->index_file_start_offset= linfo->index_file_offset;
  if ((length=my_b_gets(&index_file, fname, FN_REFLEN)) <= 1)
  {
    error = !index_file.error ? LOG_INFO_EOF : LOG_INFO_IO;
    goto err;
  }
  fname[length-1]=0;				// kill \n
  linfo->index_file_offset = my_b_tell(&index_file);

err:
  if (need_lock)
    mysql_mutex_unlock(&LOCK_index);
  return error;
}


/**
  Delete all logs refered to in the index file.
  Start writing to a new log file.

  The new index file will only contain this file.

  @param thd		Thread

  @note
    If not called from slave thread, write start event to new log

  @retval
    0	ok
  @retval
    1   error
*/

bool MYSQL_BIN_LOG::reset_logs(THD* thd)
{
  LOG_INFO linfo;
  bool error=0;
  int err;
  const char* save_name;
  DBUG_ENTER("reset_logs");

  ha_reset_logs(thd);
  /*
    We need to get both locks to be sure that no one is trying to
    write to the index log file.
  */
  mysql_mutex_lock(&LOCK_log);
  mysql_mutex_lock(&LOCK_index);

  /*
    The following mutex is needed to ensure that no threads call
    'delete thd' as we would then risk missing a 'rollback' from this
    thread. If the transaction involved MyISAM tables, it should go
    into binlog even on rollback.
  */
  mysql_mutex_lock(&LOCK_thread_count);

  /* Save variables so that we can reopen the log */
  save_name=name;
  name=0;					// Protect against free
  close(LOG_CLOSE_TO_BE_OPENED);

  /*
    First delete all old log files and then update the index file.
    As we first delete the log files and do not use sort of logging,
    a crash may lead to an inconsistent state where the index has
    references to non-existent files.

    We need to invert the steps and use the purge_index_file methods
    in order to make the operation safe.
  */

  if ((err= find_log_pos(&linfo, NullS, 0)) != 0)
  {
    uint errcode= purge_log_get_error_code(err);
    sql_print_error("Failed to locate old binlog or relay log files");
    my_message(errcode, ER(errcode), MYF(0));
    error= 1;
    goto err;
  }

  for (;;)
  {
    if ((error= my_delete_allow_opened(linfo.log_file_name, MYF(0))) != 0)
    {
      if (my_errno == ENOENT) 
      {
        push_warning_printf(current_thd, MYSQL_ERROR::WARN_LEVEL_WARN,
                            ER_LOG_PURGE_NO_FILE, ER(ER_LOG_PURGE_NO_FILE),
                            linfo.log_file_name);
        sql_print_information("Failed to delete file '%s'",
                              linfo.log_file_name);
        my_errno= 0;
        error= 0;
      }
      else
      {
        push_warning_printf(current_thd, MYSQL_ERROR::WARN_LEVEL_WARN,
                            ER_BINLOG_PURGE_FATAL_ERR,
                            "a problem with deleting %s; "
                            "consider examining correspondence "
                            "of your binlog index file "
                            "to the actual binlog files",
                            linfo.log_file_name);
        error= 1;
        goto err;
      }
    }
    if (find_next_log(&linfo, 0))
      break;
  }

  /* Start logging with a new file */
  close(LOG_CLOSE_INDEX);
  if ((error= my_delete_allow_opened(index_file_name, MYF(0))))	// Reset (open will update)
  {
    if (my_errno == ENOENT) 
    {
      push_warning_printf(current_thd, MYSQL_ERROR::WARN_LEVEL_WARN,
                          ER_LOG_PURGE_NO_FILE, ER(ER_LOG_PURGE_NO_FILE),
                          index_file_name);
      sql_print_information("Failed to delete file '%s'",
                            index_file_name);
      my_errno= 0;
      error= 0;
    }
    else
    {
      push_warning_printf(current_thd, MYSQL_ERROR::WARN_LEVEL_WARN,
                          ER_BINLOG_PURGE_FATAL_ERR,
                          "a problem with deleting %s; "
                          "consider examining correspondence "
                          "of your binlog index file "
                          "to the actual binlog files",
                          index_file_name);
      error= 1;
      goto err;
    }
  }
  if (!thd->slave_thread)
    need_start_event=1;
  if (!open_index_file(index_file_name, 0, FALSE))
    open(save_name, log_type, 0, io_cache_type, no_auto_events, max_size, 0, FALSE);
  my_free((void *) save_name);

err:
  if (error == 1)
    name= const_cast<char*>(save_name);
  mysql_mutex_unlock(&LOCK_thread_count);
  mysql_mutex_unlock(&LOCK_index);
  mysql_mutex_unlock(&LOCK_log);
  DBUG_RETURN(error);
}


/**
  Delete relay log files prior to rli->group_relay_log_name
  (i.e. all logs which are not involved in a non-finished group
  (transaction)), remove them from the index file and start on next
  relay log.

  IMPLEMENTATION
  - Protects index file with LOCK_index
  - Delete relevant relay log files
  - Copy all file names after these ones to the front of the index file
  - If the OS has truncate, truncate the file, else fill it with \n'
  - Read the next file name from the index file and store in rli->linfo

  @param rli	       Relay log information
  @param included     If false, all relay logs that are strictly before
                      rli->group_relay_log_name are deleted ; if true, the
                      latter is deleted too (i.e. all relay logs
                      read by the SQL slave thread are deleted).

  @note
    - This is only called from the slave-execute thread when it has read
    all commands from a relay log and want to switch to a new relay log.
    - When this happens, we can be in an active transaction as
    a transaction can span over two relay logs
    (although it is always written as a single block to the master's binary
    log, hence cannot span over two master's binary logs).

  @retval
    0			ok
  @retval
    LOG_INFO_EOF	        End of log-index-file found
  @retval
    LOG_INFO_SEEK	Could not allocate IO cache
  @retval
    LOG_INFO_IO		Got IO error while reading file
*/

#ifdef HAVE_REPLICATION

int MYSQL_BIN_LOG::purge_first_log(Relay_log_info* rli, bool included)
{
  int error;
  char *to_purge_if_included= NULL;
  DBUG_ENTER("purge_first_log");

  DBUG_ASSERT(is_open());
  DBUG_ASSERT(rli->slave_running == 1);
  DBUG_ASSERT(!strcmp(rli->linfo.log_file_name,rli->event_relay_log_name));

  mysql_mutex_lock(&LOCK_index);
  to_purge_if_included= my_strdup(rli->group_relay_log_name, MYF(0));

  /*
    Read the next log file name from the index file and pass it back to
    the caller.
  */
  if((error=find_log_pos(&rli->linfo, rli->event_relay_log_name, 0)) || 
     (error=find_next_log(&rli->linfo, 0)))
  {
    char buff[22];
    sql_print_error("next log error: %d  offset: %s  log: %s included: %d",
                    error,
                    llstr(rli->linfo.index_file_offset,buff),
                    rli->event_relay_log_name,
                    included);
    goto err;
  }

  /*
    Reset rli's coordinates to the current log.
  */
  rli->event_relay_log_pos= BIN_LOG_HEADER_SIZE;
  strmake(rli->event_relay_log_name,rli->linfo.log_file_name,
	  sizeof(rli->event_relay_log_name)-1);

  /*
    If we removed the rli->group_relay_log_name file,
    we must update the rli->group* coordinates, otherwise do not touch it as the
    group's execution is not finished (e.g. COMMIT not executed)
  */
  if (included)
  {
    rli->group_relay_log_pos = BIN_LOG_HEADER_SIZE;
    strmake(rli->group_relay_log_name,rli->linfo.log_file_name,
            sizeof(rli->group_relay_log_name)-1);
    rli->notify_group_relay_log_name_update();
  }

  /* Store where we are in the new file for the execution thread */
  flush_relay_log_info(rli);

  DBUG_EXECUTE_IF("crash_before_purge_logs", DBUG_ABORT(););

  mysql_mutex_lock(&rli->log_space_lock);
  rli->relay_log.purge_logs(to_purge_if_included, included,
                            0, 0, &rli->log_space_total);
  // Tell the I/O thread to take the relay_log_space_limit into account
  rli->ignore_log_space_limit= 0;
  mysql_mutex_unlock(&rli->log_space_lock);

  /*
    Ok to broadcast after the critical region as there is no risk of
    the mutex being destroyed by this thread later - this helps save
    context switches
  */
  mysql_cond_broadcast(&rli->log_space_cond);

  /*
   * Need to update the log pos because purge logs has been called 
   * after fetching initially the log pos at the begining of the method.
   */
  if((error=find_log_pos(&rli->linfo, rli->event_relay_log_name, 0)))
  {
    char buff[22];
    sql_print_error("next log error: %d  offset: %s  log: %s included: %d",
                    error,
                    llstr(rli->linfo.index_file_offset,buff),
                    rli->group_relay_log_name,
                    included);
    goto err;
  }

  /* If included was passed, rli->linfo should be the first entry. */
  DBUG_ASSERT(!included || rli->linfo.index_file_start_offset == 0);

err:
  my_free(to_purge_if_included);
  mysql_mutex_unlock(&LOCK_index);
  DBUG_RETURN(error);
}

/**
  Update log index_file.
*/

int MYSQL_BIN_LOG::update_log_index(LOG_INFO* log_info, bool need_update_threads)
{
  if (copy_up_file_and_fill(&index_file, log_info->index_file_start_offset))
    return LOG_INFO_IO;

  // now update offsets in index file for running threads
  if (need_update_threads)
    adjust_linfo_offsets(log_info->index_file_start_offset);
  return 0;
}

/**
  Remove all logs before the given log from disk and from the index file.

  @param to_log	      Delete all log file name before this file.
  @param included            If true, to_log is deleted too.
  @param need_mutex
  @param need_update_threads If we want to update the log coordinates of
                             all threads. False for relay logs, true otherwise.
  @param freed_log_space     If not null, decrement this variable of
                             the amount of log space freed

  @note
    If any of the logs before the deleted one is in use,
    only purge logs up to this one.

  @retval
    0			ok
  @retval
    LOG_INFO_EOF		to_log not found
    LOG_INFO_EMFILE             too many files opened
    LOG_INFO_FATAL              if any other than ENOENT error from
                                mysql_file_stat() or mysql_file_delete()
*/

int MYSQL_BIN_LOG::purge_logs(const char *to_log, 
                          bool included,
                          bool need_mutex, 
                          bool need_update_threads, 
                          ulonglong *decrease_log_space)
{
  int error= 0;
  bool exit_loop= 0;
  LOG_INFO log_info;
  THD *thd= current_thd;
  DBUG_ENTER("purge_logs");
  DBUG_PRINT("info",("to_log= %s",to_log));

  if (need_mutex)
    mysql_mutex_lock(&LOCK_index);
  if ((error=find_log_pos(&log_info, to_log, 0 /*no mutex*/))) 
  {
    sql_print_error("MYSQL_BIN_LOG::purge_logs was called with file %s not "
                    "listed in the index.", to_log);
    goto err;
  }

  if ((error= open_purge_index_file(TRUE)))
  {
    sql_print_error("MYSQL_BIN_LOG::purge_logs failed to sync the index file.");
    goto err;
  }

  /*
    File name exists in index file; delete until we find this file
    or a file that is used.
  */
  if ((error=find_log_pos(&log_info, NullS, 0 /*no mutex*/)))
    goto err;
  while ((strcmp(to_log,log_info.log_file_name) || (exit_loop=included)) &&
         !is_active(log_info.log_file_name) &&
         !log_in_use(log_info.log_file_name))
  {
    if ((error= register_purge_index_entry(log_info.log_file_name)))
    {
      sql_print_error("MYSQL_BIN_LOG::purge_logs failed to copy %s to register file.",
                      log_info.log_file_name);
      goto err;
    }

    if (find_next_log(&log_info, 0) || exit_loop)
      break;
  }

  DBUG_EXECUTE_IF("crash_purge_before_update_index", DBUG_ABORT(););

  if ((error= sync_purge_index_file()))
  {
    sql_print_error("MSYQL_BIN_LOG::purge_logs failed to flush register file.");
    goto err;
  }

  /* We know how many files to delete. Update index file. */
  if ((error=update_log_index(&log_info, need_update_threads)))
  {
    sql_print_error("MSYQL_BIN_LOG::purge_logs failed to update the index file");
    goto err;
  }

  DBUG_EXECUTE_IF("crash_purge_critical_after_update_index", DBUG_ABORT(););

err:
  /* Read each entry from purge_index_file and delete the file. */
  if (is_inited_purge_index_file() &&
      (error= purge_index_entry(thd, decrease_log_space, FALSE)))
    sql_print_error("MSYQL_BIN_LOG::purge_logs failed to process registered files"
                    " that would be purged.");
  close_purge_index_file();

  DBUG_EXECUTE_IF("crash_purge_non_critical_after_update_index", DBUG_ABORT(););

  if (need_mutex)
    mysql_mutex_unlock(&LOCK_index);
  DBUG_RETURN(error);
}

int MYSQL_BIN_LOG::set_purge_index_file_name(const char *base_file_name)
{
  int error= 0;
  DBUG_ENTER("MYSQL_BIN_LOG::set_purge_index_file_name");
  if (fn_format(purge_index_file_name, base_file_name, mysql_data_home,
                ".~rec~", MYF(MY_UNPACK_FILENAME | MY_SAFE_PATH |
                              MY_REPLACE_EXT)) == NULL)
  {
    error= 1;
    sql_print_error("MYSQL_BIN_LOG::set_purge_index_file_name failed to set "
                      "file name.");
  }
  DBUG_RETURN(error);
}

int MYSQL_BIN_LOG::open_purge_index_file(bool destroy)
{
  int error= 0;
  File file= -1;

  DBUG_ENTER("MYSQL_BIN_LOG::open_purge_index_file");

  if (destroy)
    close_purge_index_file();

  if (!my_b_inited(&purge_index_file))
  {
    if ((file= my_open(purge_index_file_name, O_RDWR | O_CREAT | O_BINARY,
                       MYF(MY_WME | ME_WAITTANG))) < 0  ||
        init_io_cache(&purge_index_file, file, IO_SIZE,
                      (destroy ? WRITE_CACHE : READ_CACHE),
                      0, 0, MYF(MY_WME | MY_NABP | MY_WAIT_IF_FULL)))
    {
      error= 1;
      sql_print_error("MYSQL_BIN_LOG::open_purge_index_file failed to open register "
                      " file.");
    }
  }
  DBUG_RETURN(error);
}

int MYSQL_BIN_LOG::close_purge_index_file()
{
  int error= 0;

  DBUG_ENTER("MYSQL_BIN_LOG::close_purge_index_file");

  if (my_b_inited(&purge_index_file))
  {
    end_io_cache(&purge_index_file);
    error= my_close(purge_index_file.file, MYF(0));
  }
  my_delete(purge_index_file_name, MYF(0));
  bzero((char*) &purge_index_file, sizeof(purge_index_file));

  DBUG_RETURN(error);
}

bool MYSQL_BIN_LOG::is_inited_purge_index_file()
{
  DBUG_ENTER("MYSQL_BIN_LOG::is_inited_purge_index_file");
  DBUG_RETURN (my_b_inited(&purge_index_file));
}

int MYSQL_BIN_LOG::sync_purge_index_file()
{
  int error= 0;
  DBUG_ENTER("MYSQL_BIN_LOG::sync_purge_index_file");

  if ((error= flush_io_cache(&purge_index_file)) ||
      (error= my_sync(purge_index_file.file, MYF(MY_WME))))
    DBUG_RETURN(error);

  DBUG_RETURN(error);
}

int MYSQL_BIN_LOG::register_purge_index_entry(const char *entry)
{
  int error= 0;
  DBUG_ENTER("MYSQL_BIN_LOG::register_purge_index_entry");

  if ((error=my_b_write(&purge_index_file, (const uchar*)entry, strlen(entry))) ||
      (error=my_b_write(&purge_index_file, (const uchar*)"\n", 1)))
    DBUG_RETURN (error);

  DBUG_RETURN(error);
}

int MYSQL_BIN_LOG::register_create_index_entry(const char *entry)
{
  DBUG_ENTER("MYSQL_BIN_LOG::register_create_index_entry");
  DBUG_RETURN(register_purge_index_entry(entry));
}

int MYSQL_BIN_LOG::purge_index_entry(THD *thd, ulonglong *decrease_log_space,
                                     bool need_mutex)
{
  MY_STAT s;
  int error= 0;
  LOG_INFO log_info;
  LOG_INFO check_log_info;

  DBUG_ENTER("MYSQL_BIN_LOG:purge_index_entry");

  DBUG_ASSERT(my_b_inited(&purge_index_file));

  if ((error=reinit_io_cache(&purge_index_file, READ_CACHE, 0, 0, 0)))
  {
    sql_print_error("MSYQL_BIN_LOG::purge_index_entry failed to reinit register file "
                    "for read");
    goto err;
  }

  for (;;)
  {
    uint length;

    if ((length=my_b_gets(&purge_index_file, log_info.log_file_name,
                          FN_REFLEN)) <= 1)
    {
      if (purge_index_file.error)
      {
        error= purge_index_file.error;
        sql_print_error("MSYQL_BIN_LOG::purge_index_entry error %d reading from "
                        "register file.", error);
        goto err;
      }

      /* Reached EOF */
      break;
    }

    /* Get rid of the trailing '\n' */
    log_info.log_file_name[length-1]= 0;

    if (!mysql_file_stat(key_file_binlog, log_info.log_file_name, &s, MYF(0)))
    {
      if (my_errno == ENOENT) 
      {
        /*
          It's not fatal if we can't stat a log file that does not exist;
          If we could not stat, we won't delete.
        */
        if (thd)
        {
          push_warning_printf(thd, MYSQL_ERROR::WARN_LEVEL_WARN,
                              ER_LOG_PURGE_NO_FILE, ER(ER_LOG_PURGE_NO_FILE),
                              log_info.log_file_name);
        }
        sql_print_information("Failed to execute mysql_file_stat on file '%s'",
			      log_info.log_file_name);
        my_errno= 0;
      }
      else
      {
        /*
          Other than ENOENT are fatal
        */
        if (thd)
        {
          push_warning_printf(thd, MYSQL_ERROR::WARN_LEVEL_WARN,
                              ER_BINLOG_PURGE_FATAL_ERR,
                              "a problem with getting info on being purged %s; "
                              "consider examining correspondence "
                              "of your binlog index file "
                              "to the actual binlog files",
                              log_info.log_file_name);
        }
        else
        {
          sql_print_information("Failed to delete log file '%s'; "
                                "consider examining correspondence "
                                "of your binlog index file "
                                "to the actual binlog files",
                                log_info.log_file_name);
        }
        error= LOG_INFO_FATAL;
        goto err;
      }
    }
    else
    {
      if ((error= find_log_pos(&check_log_info, log_info.log_file_name, need_mutex)))
      {
        if (error != LOG_INFO_EOF)
        {
          if (thd)
          {
            push_warning_printf(thd, MYSQL_ERROR::WARN_LEVEL_WARN,
                                ER_BINLOG_PURGE_FATAL_ERR,
                                "a problem with deleting %s and "
                                "reading the binlog index file",
                                log_info.log_file_name);
          }
          else
          {
            sql_print_information("Failed to delete file '%s' and "
                                  "read the binlog index file",
                                  log_info.log_file_name);
          }
          goto err;
        }
           
        error= 0;
        if (!need_mutex)
        {
          /*
            This is to avoid triggering an error in NDB.
          */
          ha_binlog_index_purge_file(current_thd, log_info.log_file_name);
        }

        DBUG_PRINT("info",("purging %s",log_info.log_file_name));
        if (!my_delete(log_info.log_file_name, MYF(0)))
        {
          if (decrease_log_space)
            *decrease_log_space-= s.st_size;
        }
        else
        {
          if (my_errno == ENOENT)
          {
            if (thd)
            {
              push_warning_printf(thd, MYSQL_ERROR::WARN_LEVEL_WARN,
                                  ER_LOG_PURGE_NO_FILE, ER(ER_LOG_PURGE_NO_FILE),
                                  log_info.log_file_name);
            }
            sql_print_information("Failed to delete file '%s'",
                                  log_info.log_file_name);
            my_errno= 0;
          }
          else
          {
            if (thd)
            {
              push_warning_printf(thd, MYSQL_ERROR::WARN_LEVEL_WARN,
                                  ER_BINLOG_PURGE_FATAL_ERR,
                                  "a problem with deleting %s; "
                                  "consider examining correspondence "
                                  "of your binlog index file "
                                  "to the actual binlog files",
                                  log_info.log_file_name);
            }
            else
            {
              sql_print_information("Failed to delete file '%s'; "
                                    "consider examining correspondence "
                                    "of your binlog index file "
                                    "to the actual binlog files",
                                    log_info.log_file_name);
            }
            if (my_errno == EMFILE)
            {
              DBUG_PRINT("info",
                         ("my_errno: %d, set ret = LOG_INFO_EMFILE", my_errno));
              error= LOG_INFO_EMFILE;
              goto err;
            }
            error= LOG_INFO_FATAL;
            goto err;
          }
        }
      }
    }
  }

err:
  DBUG_RETURN(error);
}

/**
  Remove all logs before the given file date from disk and from the
  index file.

  @param thd		Thread pointer
  @param purge_time	Delete all log files before given date.

  @note
    If any of the logs before the deleted one is in use,
    only purge logs up to this one.

  @retval
    0				ok
  @retval
    LOG_INFO_PURGE_NO_ROTATE	Binary file that can't be rotated
    LOG_INFO_FATAL              if any other than ENOENT error from
                                mysql_file_stat() or mysql_file_delete()
*/

int MYSQL_BIN_LOG::purge_logs_before_date(time_t purge_time)
{
  int error;
  char to_log[FN_REFLEN];
  LOG_INFO log_info;
  MY_STAT stat_area;
  THD *thd= current_thd;
  
  DBUG_ENTER("purge_logs_before_date");

  mysql_mutex_lock(&LOCK_index);
  to_log[0]= 0;

  if ((error=find_log_pos(&log_info, NullS, 0 /*no mutex*/)))
    goto err;

  while (strcmp(log_file_name, log_info.log_file_name) &&
	 !is_active(log_info.log_file_name) &&
         !log_in_use(log_info.log_file_name))
  {
    if (!mysql_file_stat(key_file_binlog,
                         log_info.log_file_name, &stat_area, MYF(0)))
    {
      if (my_errno == ENOENT) 
      {
        /*
          It's not fatal if we can't stat a log file that does not exist.
        */
        my_errno= 0;
      }
      else
      {
        /*
          Other than ENOENT are fatal
        */
        if (thd)
        {
          push_warning_printf(thd, MYSQL_ERROR::WARN_LEVEL_WARN,
                              ER_BINLOG_PURGE_FATAL_ERR,
                              "a problem with getting info on being purged %s; "
                              "consider examining correspondence "
                              "of your binlog index file "
                              "to the actual binlog files",
                              log_info.log_file_name);
        }
        else
        {
          sql_print_information("Failed to delete log file '%s'",
                                log_info.log_file_name);
        }
        error= LOG_INFO_FATAL;
        goto err;
      }
    }
    else
    {
      if (stat_area.st_mtime < purge_time) 
        strmake(to_log, 
                log_info.log_file_name, 
                sizeof(log_info.log_file_name) - 1);
      else
        break;
    }
    if (find_next_log(&log_info, 0))
      break;
  }

  error= (to_log[0] ? purge_logs(to_log, 1, 0, 1, (ulonglong *) 0) : 0);

err:
  mysql_mutex_unlock(&LOCK_index);
  DBUG_RETURN(error);
}
#endif /* HAVE_REPLICATION */


/**
  Create a new log file name.

  @param buf		buf of at least FN_REFLEN where new name is stored

  @note
    If file name will be longer then FN_REFLEN it will be truncated
*/

void MYSQL_BIN_LOG::make_log_name(char* buf, const char* log_ident)
{
  uint dir_len = dirname_length(log_file_name); 
  if (dir_len >= FN_REFLEN)
    dir_len=FN_REFLEN-1;
  strnmov(buf, log_file_name, dir_len);
  strmake(buf+dir_len, log_ident, FN_REFLEN - dir_len -1);
}


/**
  Check if we are writing/reading to the given log file.
*/

bool MYSQL_BIN_LOG::is_active(const char *log_file_name_arg)
{
  return !strcmp(log_file_name, log_file_name_arg);
}


/*
  Wrappers around new_file_impl to avoid using argument
  to control locking. The argument 1) less readable 2) breaks
  incapsulation 3) allows external access to the class without
  a lock (which is not possible with private new_file_without_locking
  method).
*/

void MYSQL_BIN_LOG::new_file()
{
  new_file_impl(1);
}


void MYSQL_BIN_LOG::new_file_without_locking()
{
  new_file_impl(0);
}


/**
  Start writing to a new log file or reopen the old file.

  @param need_lock		Set to 1 if caller has not locked LOCK_log

  @note
    The new file name is stored last in the index file
*/

void MYSQL_BIN_LOG::new_file_impl(bool need_lock)
{
  char new_name[FN_REFLEN], *new_name_ptr, *old_name;

  DBUG_ENTER("MYSQL_BIN_LOG::new_file_impl");
  if (!is_open())
  {
    DBUG_PRINT("info",("log is closed"));
    DBUG_VOID_RETURN;
  }

  if (need_lock)
    mysql_mutex_lock(&LOCK_log);
  mysql_mutex_lock(&LOCK_index);

  mysql_mutex_assert_owner(&LOCK_log);
  mysql_mutex_assert_owner(&LOCK_index);

  /*
    if binlog is used as tc log, be sure all xids are "unlogged",
    so that on recover we only need to scan one - latest - binlog file
    for prepared xids. As this is expected to be a rare event,
    simple wait strategy is enough. We're locking LOCK_log to be sure no
    new Xid_log_event's are added to the log (and prepared_xids is not
    increased), and waiting on COND_prep_xids for late threads to
    catch up.
  */
  if (prepared_xids)
  {
    tc_log_page_waits++;
    mysql_mutex_lock(&LOCK_prep_xids);
    while (prepared_xids) {
      DBUG_PRINT("info", ("prepared_xids=%lu", prepared_xids));
      mysql_cond_wait(&COND_prep_xids, &LOCK_prep_xids);
    }
    mysql_mutex_unlock(&LOCK_prep_xids);
  }

  /* Reuse old name if not binlog and not update log */
  new_name_ptr= name;

  /*
    If user hasn't specified an extension, generate a new log name
    We have to do this here and not in open as we want to store the
    new file name in the current binary log file.
  */
  if (generate_new_name(new_name, name))
    goto end;
  new_name_ptr=new_name;

  if (log_type == LOG_BIN)
  {
    if (!no_auto_events)
    {
      /*
        We log the whole file name for log file as the user may decide
        to change base names at some point.
      */
      Rotate_log_event r(new_name+dirname_length(new_name),
                         0, LOG_EVENT_OFFSET, is_relay_log ? Rotate_log_event::RELAY_LOG : 0);
      r.write(&log_file);
      bytes_written += r.data_written;
    }
    /*
      Update needs to be signalled even if there is no rotate event
      log rotation should give the waiting thread a signal to
      discover EOF and move on to the next log.
    */
    signal_update();
  }
  old_name=name;
  name=0;				// Don't free name
  close(LOG_CLOSE_TO_BE_OPENED | LOG_CLOSE_INDEX);

  /*
     Note that at this point, log_state != LOG_CLOSED (important for is_open()).
  */

  /*
     new_file() is only used for rotation (in FLUSH LOGS or because size >
     max_binlog_size or max_relay_log_size).
     If this is a binary log, the Format_description_log_event at the beginning of
     the new file should have created=0 (to distinguish with the
     Format_description_log_event written at server startup, which should
     trigger temp tables deletion on slaves.
  */

  /* reopen index binlog file, BUG#34582 */
  if (!open_index_file(index_file_name, 0, FALSE))
    open(old_name, log_type, new_name_ptr,
         io_cache_type, no_auto_events, max_size, 1, FALSE);
  my_free(old_name);

end:
  if (need_lock)
    mysql_mutex_unlock(&LOCK_log);
  mysql_mutex_unlock(&LOCK_index);

  DBUG_VOID_RETURN;
}


bool MYSQL_BIN_LOG::append(Log_event* ev)
{
  bool error = 0;
  mysql_mutex_lock(&LOCK_log);
  DBUG_ENTER("MYSQL_BIN_LOG::append");

  DBUG_ASSERT(log_file.type == SEQ_READ_APPEND);
  /*
    Log_event::write() is smart enough to use my_b_write() or
    my_b_append() depending on the kind of cache we have.
  */
  if (ev->write(&log_file))
  {
    error=1;
    goto err;
  }
  bytes_written+= ev->data_written;
  DBUG_PRINT("info",("max_size: %lu",max_size));
  if (flush_and_sync(0))
    goto err;
  if ((uint) my_b_append_tell(&log_file) > max_size)
    new_file_without_locking();

err:
  mysql_mutex_unlock(&LOCK_log);
  signal_update();				// Safe as we don't call close
  DBUG_RETURN(error);
}


bool MYSQL_BIN_LOG::appendv(const char* buf, uint len,...)
{
  bool error= 0;
  DBUG_ENTER("MYSQL_BIN_LOG::appendv");
  va_list(args);
  va_start(args,len);

  DBUG_ASSERT(log_file.type == SEQ_READ_APPEND);

  mysql_mutex_assert_owner(&LOCK_log);
  do
  {
    if (my_b_append(&log_file,(uchar*) buf,len))
    {
      error= 1;
      goto err;
    }
    bytes_written += len;
  } while ((buf=va_arg(args,const char*)) && (len=va_arg(args,uint)));
  DBUG_PRINT("info",("max_size: %lu",max_size));
  if (flush_and_sync(0))
    goto err;
  if ((uint) my_b_append_tell(&log_file) > max_size)
    new_file_without_locking();

err:
  if (!error)
    signal_update();
  DBUG_RETURN(error);
}

bool MYSQL_BIN_LOG::flush_and_sync(bool *synced)
{
  int err=0, fd=log_file.file;
  if (synced)
    *synced= 0;
  mysql_mutex_assert_owner(&LOCK_log);
  if (flush_io_cache(&log_file))
    return 1;
  uint sync_period= get_sync_period();
  if (sync_period && ++sync_counter >= sync_period)
  {
    sync_counter= 0;
    err= mysql_file_sync(fd, MYF(MY_WME));
    if (synced)
      *synced= 1;
  }
  return err;
}

void MYSQL_BIN_LOG::start_union_events(THD *thd, query_id_t query_id_param)
{
  DBUG_ASSERT(!thd->binlog_evt_union.do_union);
  thd->binlog_evt_union.do_union= TRUE;
  thd->binlog_evt_union.unioned_events= FALSE;
  thd->binlog_evt_union.unioned_events_trans= FALSE;
  thd->binlog_evt_union.first_query_id= query_id_param;
}

void MYSQL_BIN_LOG::stop_union_events(THD *thd)
{
  DBUG_ASSERT(thd->binlog_evt_union.do_union);
  thd->binlog_evt_union.do_union= FALSE;
}

bool MYSQL_BIN_LOG::is_query_in_union(THD *thd, query_id_t query_id_param)
{
  return (thd->binlog_evt_union.do_union && 
          query_id_param >= thd->binlog_evt_union.first_query_id);
}

/** 
  This function checks if a transactional table was updated by the
  current transaction.

  @param thd The client thread that executed the current statement.
  @return
    @c true if a transactional table was updated, @c false otherwise.
*/
bool
trans_has_updated_trans_table(const THD* thd)
{
  binlog_cache_mngr *const cache_mngr=
    (binlog_cache_mngr*) thd_get_ha_data(thd, binlog_hton);

  return (cache_mngr ? !cache_mngr->trx_cache.empty() : 0);
}

/** 
  This function checks if a transactional table was updated by the
  current statement.

  @param thd The client thread that executed the current statement.
  @return
    @c true if a transactional table was updated, @c false otherwise.
*/
bool
stmt_has_updated_trans_table(const THD *thd)
{
  Ha_trx_info *ha_info;

  for (ha_info= thd->transaction.stmt.ha_list; ha_info;
       ha_info= ha_info->next())
  {
    if (ha_info->is_trx_read_write() && ha_info->ht() != binlog_hton)
      return (TRUE);
  }
  return (FALSE);
}

/** 
  This function checks if either a trx-cache or a non-trx-cache should
  be used. If @c bin_log_direct_non_trans_update is active or the format
  is either MIXED or ROW, the cache to be used depends on the flag @c
  is_transactional. 

  On the other hand, if binlog_format is STMT or direct option is
  OFF, the trx-cache should be used if and only if the statement is
  transactional or the trx-cache is not empty. Otherwise, the
  non-trx-cache should be used.

  @param thd              The client thread.
  @param is_transactional The changes are related to a trx-table.
  @return
    @c true if a trx-cache should be used, @c false otherwise.
*/
bool use_trans_cache(const THD* thd, bool is_transactional)
{
  binlog_cache_mngr *const cache_mngr=
    (binlog_cache_mngr*) thd_get_ha_data(thd, binlog_hton);

  return
    ((thd->variables.binlog_format != BINLOG_FORMAT_STMT ||
     thd->variables.binlog_direct_non_trans_update) ? is_transactional :
     (is_transactional || !cache_mngr->trx_cache.empty()));
}

/**
  This function checks if a transaction, either a multi-statement
  or a single statement transaction is about to commit or not.

  @param thd The client thread that executed the current statement.
  @param all Committing a transaction (i.e. TRUE) or a statement
             (i.e. FALSE).
  @return
    @c true if committing a transaction, otherwise @c false.
*/
bool ending_trans(THD* thd, const bool all)
{
  return (all || ending_single_stmt_trans(thd, all));
}

/**
  This function checks if a single statement transaction is about
  to commit or not.

  @param thd The client thread that executed the current statement.
  @param all Committing a transaction (i.e. TRUE) or a statement
             (i.e. FALSE).
  @return
    @c true if committing a single statement transaction, otherwise
    @c false.
*/
bool ending_single_stmt_trans(THD* thd, const bool all)
{
  return (!all && !thd->in_multi_stmt_transaction_mode());
}

/**
  This function checks if a non-transactional table was updated by
  the current transaction.

  @param thd The client thread that executed the current statement.
  @return
    @c true if a non-transactional table was updated, @c false
    otherwise.
*/
bool trans_has_updated_non_trans_table(const THD* thd)
{
  return (thd->transaction.all.modified_non_trans_table ||
          thd->transaction.stmt.modified_non_trans_table);
}

/**
  This function checks if a non-transactional table was updated by the
  current statement.

  @param thd The client thread that executed the current statement.
  @return
    @c true if a non-transactional table was updated, @c false otherwise.
*/
bool stmt_has_updated_non_trans_table(const THD* thd)
{
  return (thd->transaction.stmt.modified_non_trans_table);
}

/*
  These functions are placed in this file since they need access to
  binlog_hton, which has internal linkage.
*/

int THD::binlog_setup_trx_data()
{
  DBUG_ENTER("THD::binlog_setup_trx_data");
  binlog_cache_mngr *cache_mngr=
    (binlog_cache_mngr*) thd_get_ha_data(this, binlog_hton);

  if (cache_mngr)
    DBUG_RETURN(0);                             // Already set up

  cache_mngr= (binlog_cache_mngr*) my_malloc(sizeof(binlog_cache_mngr), MYF(MY_ZEROFILL));
  if (!cache_mngr ||
      open_cached_file(&cache_mngr->stmt_cache.cache_log, mysql_tmpdir,
                       LOG_PREFIX, binlog_cache_size, MYF(MY_WME)) ||
      open_cached_file(&cache_mngr->trx_cache.cache_log, mysql_tmpdir,
                       LOG_PREFIX, binlog_cache_size, MYF(MY_WME)))
  {
    my_free(cache_mngr);
    DBUG_RETURN(1);                      // Didn't manage to set it up
  }
  thd_set_ha_data(this, binlog_hton, cache_mngr);

  cache_mngr= new (thd_get_ha_data(this, binlog_hton)) binlog_cache_mngr;

  DBUG_RETURN(0);
}

/*
  Function to start a statement and optionally a transaction for the
  binary log.

  SYNOPSIS
    binlog_start_trans_and_stmt()

  DESCRIPTION

    This function does three things:
    - Start a transaction if not in autocommit mode or if a BEGIN
      statement has been seen.

    - Start a statement transaction to allow us to truncate the cache.

    - Save the currrent binlog position so that we can roll back the
      statement by truncating the cache.

      We only update the saved position if the old one was undefined,
      the reason is that there are some cases (e.g., for CREATE-SELECT)
      where the position is saved twice (e.g., both in
      select_create::prepare() and THD::binlog_write_table_map()) , but
      we should use the first. This means that calls to this function
      can be used to start the statement before the first table map
      event, to include some extra events.
 */

void
THD::binlog_start_trans_and_stmt()
{
  binlog_cache_mngr *cache_mngr= (binlog_cache_mngr*) thd_get_ha_data(this, binlog_hton);
  DBUG_ENTER("binlog_start_trans_and_stmt");
  DBUG_PRINT("enter", ("cache_mngr: %p  cache_mngr->trx_cache.get_prev_position(): %lu",
                       cache_mngr,
                       (cache_mngr ? (ulong) cache_mngr->trx_cache.get_prev_position() :
                        (ulong) 0)));

  if (cache_mngr == NULL ||
      cache_mngr->trx_cache.get_prev_position() == MY_OFF_T_UNDEF)
  {
    this->binlog_set_stmt_begin();
    if (in_multi_stmt_transaction_mode())
      trans_register_ha(this, TRUE, binlog_hton);
    trans_register_ha(this, FALSE, binlog_hton);
    /*
      Mark statement transaction as read/write. We never start
      a binary log transaction and keep it read-only,
      therefore it's best to mark the transaction read/write just
      at the same time we start it.
      Not necessary to mark the normal transaction read/write
      since the statement-level flag will be propagated automatically
      inside ha_commit_trans.
    */
    ha_data[binlog_hton->slot].ha_info[0].set_trx_read_write();
  }
  DBUG_VOID_RETURN;
}

void THD::binlog_set_stmt_begin() {
  binlog_cache_mngr *cache_mngr=
    (binlog_cache_mngr*) thd_get_ha_data(this, binlog_hton);

  /*
    The call to binlog_trans_log_savepos() might create the cache_mngr
    structure, if it didn't exist before, so we save the position
    into an auto variable and then write it into the transaction
    data for the binary log (i.e., cache_mngr).
  */
  my_off_t pos= 0;
  binlog_trans_log_savepos(this, &pos);
  cache_mngr= (binlog_cache_mngr*) thd_get_ha_data(this, binlog_hton);
  cache_mngr->trx_cache.set_prev_position(pos);
}


/**
  This function writes a table map to the binary log. 
  Note that in order to keep the signature uniform with related methods,
  we use a redundant parameter to indicate whether a transactional table
  was changed or not.
 
  @param table             a pointer to the table.
  @param is_transactional  @c true indicates a transactional table,
                           otherwise @c false a non-transactional.
  @return
    nonzero if an error pops up when writing the table map event.
*/
int THD::binlog_write_table_map(TABLE *table, bool is_transactional)
{
  int error;
  DBUG_ENTER("THD::binlog_write_table_map");
  DBUG_PRINT("enter", ("table: 0x%lx  (%s: #%lu)",
                       (long) table, table->s->table_name.str,
                       table->s->table_map_id));

  /* Pre-conditions */
  DBUG_ASSERT(is_current_stmt_binlog_format_row() && mysql_bin_log.is_open());
  DBUG_ASSERT(table->s->table_map_id != ULONG_MAX);

  Table_map_log_event
    the_event(this, table, table->s->table_map_id, is_transactional);

  if (binlog_table_maps == 0)
    binlog_start_trans_and_stmt();

  binlog_cache_mngr *const cache_mngr=
    (binlog_cache_mngr*) thd_get_ha_data(this, binlog_hton);

  IO_CACHE *file=
    cache_mngr->get_binlog_cache_log(use_trans_cache(this, is_transactional));
  if ((error= the_event.write(file)))
    DBUG_RETURN(error);

  binlog_table_maps++;
  DBUG_RETURN(0);
}

/**
  This function retrieves a pending row event from a cache which is
  specified through the parameter @c is_transactional. Respectively, when it
  is @c true, the pending event is returned from the transactional cache.
  Otherwise from the non-transactional cache.

  @param is_transactional  @c true indicates a transactional cache,
                           otherwise @c false a non-transactional.
  @return
    The row event if any. 
*/
Rows_log_event*
THD::binlog_get_pending_rows_event(bool is_transactional) const
{
  Rows_log_event* rows= NULL;
  binlog_cache_mngr *const cache_mngr=
    (binlog_cache_mngr*) thd_get_ha_data(this, binlog_hton);

  /*
    This is less than ideal, but here's the story: If there is no cache_mngr,
    prepare_pending_rows_event() has never been called (since the cache_mngr
    is set up there). In that case, we just return NULL.
   */
  if (cache_mngr)
  {
    binlog_cache_data *cache_data=
      cache_mngr->get_binlog_cache_data(use_trans_cache(this, is_transactional));

    rows= cache_data->pending();
  }
  return (rows);
}

/**
  This function stores a pending row event into a cache which is specified
  through the parameter @c is_transactional. Respectively, when it is @c
  true, the pending event is stored into the transactional cache. Otherwise
  into the non-transactional cache.

  @param evt               a pointer to the row event.
  @param is_transactional  @c true indicates a transactional cache,
                           otherwise @c false a non-transactional.
*/
void
THD::binlog_set_pending_rows_event(Rows_log_event* ev, bool is_transactional)
{
  if (thd_get_ha_data(this, binlog_hton) == NULL)
    binlog_setup_trx_data();

  binlog_cache_mngr *const cache_mngr=
    (binlog_cache_mngr*) thd_get_ha_data(this, binlog_hton);

  DBUG_ASSERT(cache_mngr);

  binlog_cache_data *cache_data=
    cache_mngr->get_binlog_cache_data(use_trans_cache(this, is_transactional));

  cache_data->set_pending(ev);
}


/**
  This function removes the pending rows event, discarding any outstanding
  rows. If there is no pending rows event available, this is effectively a
  no-op.

  @param thd               a pointer to the user thread.
  @param is_transactional  @c true indicates a transactional cache,
                           otherwise @c false a non-transactional.
*/
int
MYSQL_BIN_LOG::remove_pending_rows_event(THD *thd, bool is_transactional)
{
  DBUG_ENTER("MYSQL_BIN_LOG::remove_pending_rows_event");

  binlog_cache_mngr *const cache_mngr=
    (binlog_cache_mngr*) thd_get_ha_data(thd, binlog_hton);

  DBUG_ASSERT(cache_mngr);

  binlog_cache_data *cache_data=
    cache_mngr->get_binlog_cache_data(use_trans_cache(thd, is_transactional));

  if (Rows_log_event* pending= cache_data->pending())
  {
    delete pending;
    cache_data->set_pending(NULL);
  }

  DBUG_RETURN(0);
}

/*
  Moves the last bunch of rows from the pending Rows event to a cache (either
  transactional cache if is_transaction is @c true, or the non-transactional
  cache otherwise. Sets a new pending event.

  @param thd               a pointer to the user thread.
  @param evt               a pointer to the row event.
  @param is_transactional  @c true indicates a transactional cache,
                           otherwise @c false a non-transactional.
*/
int
MYSQL_BIN_LOG::flush_and_set_pending_rows_event(THD *thd,
                                                Rows_log_event* event,
                                                bool is_transactional)
{
  DBUG_ENTER("MYSQL_BIN_LOG::flush_and_set_pending_rows_event(event)");
  DBUG_ASSERT(mysql_bin_log.is_open());
  DBUG_PRINT("enter", ("event: 0x%lx", (long) event));

  int error= 0;
  binlog_cache_mngr *const cache_mngr=
    (binlog_cache_mngr*) thd_get_ha_data(thd, binlog_hton);

  DBUG_ASSERT(cache_mngr);

  binlog_cache_data *cache_data=
    cache_mngr->get_binlog_cache_data(use_trans_cache(thd, is_transactional));

  DBUG_PRINT("info", ("cache_mngr->pending(): 0x%lx", (long) cache_data->pending()));

  if (Rows_log_event* pending= cache_data->pending())
  {
    IO_CACHE *file= &cache_data->cache_log;

    /*
      Write pending event to the cache.
    */
    if (pending->write(file))
    {
      set_write_error(thd);
      if (check_write_error(thd) && cache_data &&
          stmt_has_updated_non_trans_table(thd))
        cache_data->set_incident();
      DBUG_RETURN(1);
    }

    delete pending;
  }

  thd->binlog_set_pending_rows_event(event, is_transactional);

  DBUG_RETURN(error);
}

/**
  Write an event to the binary log.
*/

bool MYSQL_BIN_LOG::write(Log_event *event_info)
{
  THD *thd= event_info->thd;
  bool error= 1;
  DBUG_ENTER("MYSQL_BIN_LOG::write(Log_event *)");
  binlog_cache_data *cache_data= 0;

  if (thd->binlog_evt_union.do_union)
  {
    /*
      In Stored function; Remember that function call caused an update.
      We will log the function call to the binary log on function exit
    */
    thd->binlog_evt_union.unioned_events= TRUE;
    thd->binlog_evt_union.unioned_events_trans |=
      event_info->use_trans_cache();
    DBUG_RETURN(0);
  }

  /*
    We only end the statement if we are in a top-level statement.  If
    we are inside a stored function, we do not end the statement since
    this will close all tables on the slave.
  */
  bool const end_stmt=
    thd->locked_tables_mode && thd->lex->requires_prelocking();
  if (thd->binlog_flush_pending_rows_event(end_stmt,
                                           event_info->use_trans_cache()))
    DBUG_RETURN(error);

  /*
     In most cases this is only called if 'is_open()' is true; in fact this is
     mostly called if is_open() *was* true a few instructions before, but it
     could have changed since.
  */
  if (likely(is_open()))
  {
#ifdef HAVE_REPLICATION
    /*
      In the future we need to add to the following if tests like
      "do the involved tables match (to be implemented)
      binlog_[wild_]{do|ignore}_table?" (WL#1049)"
    */
    const char *local_db= event_info->get_db();
    if ((thd && !(thd->variables.option_bits & OPTION_BIN_LOG)) ||
	(thd->lex->sql_command != SQLCOM_ROLLBACK_TO_SAVEPOINT &&
         thd->lex->sql_command != SQLCOM_SAVEPOINT &&
         !binlog_filter->db_ok(local_db)))
      DBUG_RETURN(0);
#endif /* HAVE_REPLICATION */

    IO_CACHE *file= NULL;

    if (event_info->use_direct_logging())
    {
      file= &log_file;
      mysql_mutex_lock(&LOCK_log);
    }
    else
    {
      if (thd->binlog_setup_trx_data())
        goto err;

      binlog_cache_mngr *const cache_mngr=
        (binlog_cache_mngr*) thd_get_ha_data(thd, binlog_hton);

      bool is_trans_cache= use_trans_cache(thd, event_info->use_trans_cache());
      file= cache_mngr->get_binlog_cache_log(is_trans_cache);
      cache_data= cache_mngr->get_binlog_cache_data(is_trans_cache);

      if (thd->lex->stmt_accessed_non_trans_temp_table())
        cache_data->set_changes_to_non_trans_temp_table();

      thd->binlog_start_trans_and_stmt();
    }
    DBUG_PRINT("info",("event type: %d",event_info->get_type_code()));

    /*
       No check for auto events flag here - this write method should
       never be called if auto-events are enabled.

       Write first log events which describe the 'run environment'
       of the SQL command. If row-based binlogging, Insert_id, Rand
       and other kind of "setting context" events are not needed.
    */
    if (thd)
    {
      if (!thd->is_current_stmt_binlog_format_row())
      {
        if (thd->stmt_depends_on_first_successful_insert_id_in_prev_stmt)
        {
          Intvar_log_event e(thd,(uchar) LAST_INSERT_ID_EVENT,
                             thd->first_successful_insert_id_in_prev_stmt_for_binlog);
          if (e.write(file))
            goto err;
        }
        if (thd->auto_inc_intervals_in_cur_stmt_for_binlog.nb_elements() > 0)
        {
          DBUG_PRINT("info",("number of auto_inc intervals: %u",
                             thd->auto_inc_intervals_in_cur_stmt_for_binlog.
                             nb_elements()));
          Intvar_log_event e(thd, (uchar) INSERT_ID_EVENT,
                             thd->auto_inc_intervals_in_cur_stmt_for_binlog.
                             minimum());
          if (e.write(file))
            goto err;
        }
        if (thd->rand_used)
        {
          Rand_log_event e(thd,thd->rand_saved_seed1,thd->rand_saved_seed2);
          if (e.write(file))
            goto err;
        }
        if (thd->user_var_events.elements)
        {
          for (uint i= 0; i < thd->user_var_events.elements; i++)
          {
            BINLOG_USER_VAR_EVENT *user_var_event;
            get_dynamic(&thd->user_var_events,(uchar*) &user_var_event, i);

            /* setting flags for user var log event */
            uchar flags= User_var_log_event::UNDEF_F;
            if (user_var_event->unsigned_flag)
              flags|= User_var_log_event::UNSIGNED_F;

            User_var_log_event e(thd, user_var_event->user_var_event->name.str,
                                 user_var_event->user_var_event->name.length,
                                 user_var_event->value,
                                 user_var_event->length,
                                 user_var_event->type,
                                 user_var_event->charset_number,
                                 flags);
            if (e.write(file))
              goto err;
          }
        }
      }
    }

    /*
      Write the event.
    */
    if (event_info->write(file) ||
        DBUG_EVALUATE_IF("injecting_fault_writing", 1, 0))
      goto err;

    error= 0;

err:
    if (event_info->use_direct_logging())
    {
      if (!error)
      {
        bool synced;
        if ((error= flush_and_sync(&synced)))
          goto unlock;

        if ((error= RUN_HOOK(binlog_storage, after_flush,
                 (thd, log_file_name, file->pos_in_file, synced))))
        {
          sql_print_error("Failed to run 'after_flush' hooks");
          goto unlock;
        }
        signal_update();
        rotate_and_purge(RP_LOCK_LOG_IS_ALREADY_LOCKED);
      }
unlock:
      mysql_mutex_unlock(&LOCK_log);
    }

    if (error)
    {
      set_write_error(thd);
      if (check_write_error(thd) && cache_data &&
          stmt_has_updated_non_trans_table(thd))
        cache_data->set_incident();
    }
  }

  DBUG_RETURN(error);
}


int error_log_print(enum loglevel level, const char *format,
                    va_list args)
{
  return logger.error_log_print(level, format, args);
}


bool slow_log_print(THD *thd, const char *query, uint query_length,
                    ulonglong current_utime)
{
  return logger.slow_log_print(thd, query, query_length, current_utime);
}


bool LOGGER::log_command(THD *thd, enum enum_server_command command)
{
#ifndef NO_EMBEDDED_ACCESS_CHECKS
  Security_context *sctx= thd->security_ctx;
#endif
  /*
    Log command if we have at least one log event handler enabled and want
    to log this king of commands
  */
  if (*general_log_handler_list && (what_to_log & (1L << (uint) command)))
  {
    if ((thd->variables.option_bits & OPTION_LOG_OFF)
#ifndef NO_EMBEDDED_ACCESS_CHECKS
         && (sctx->master_access & SUPER_ACL)
#endif
       )
    {
      /* No logging */
      return FALSE;
    }

    return TRUE;
  }

  return FALSE;
}


bool general_log_print(THD *thd, enum enum_server_command command,
                       const char *format, ...)
{
  va_list args;
  uint error= 0;

  /* Print the message to the buffer if we want to log this king of commands */
  if (! logger.log_command(thd, command))
    return FALSE;

  va_start(args, format);
  error= logger.general_log_print(thd, command, format, args);
  va_end(args);

  return error;
}

bool general_log_write(THD *thd, enum enum_server_command command,
                       const char *query, uint query_length)
{
  /* Write the message to the log if we want to log this king of commands */
  if (logger.log_command(thd, command))
    return logger.general_log_write(thd, command, query, query_length);

  return FALSE;
}

void MYSQL_BIN_LOG::rotate_and_purge(uint flags)
{
#ifdef HAVE_REPLICATION
  bool check_purge= false;
#endif
  if (!(flags & RP_LOCK_LOG_IS_ALREADY_LOCKED))
    mysql_mutex_lock(&LOCK_log);
  if ((flags & RP_FORCE_ROTATE) ||
      (my_b_tell(&log_file) >= (my_off_t) max_size))
  {
    new_file_without_locking();
#ifdef HAVE_REPLICATION
    check_purge= true;
#endif
  }
  if (!(flags & RP_LOCK_LOG_IS_ALREADY_LOCKED))
    mysql_mutex_unlock(&LOCK_log);

#ifdef HAVE_REPLICATION
  /*
    NOTE: Run purge_logs wo/ holding LOCK_log
          as it otherwise will deadlock in ndbcluster_binlog_index_purge_file
  */
  if (check_purge && expire_logs_days)
  {
    time_t purge_time= my_time(0) - expire_logs_days*24*60*60;
    if (purge_time >= 0)
      purge_logs_before_date(purge_time);
  }
#endif
}

uint MYSQL_BIN_LOG::next_file_id()
{
  uint res;
  mysql_mutex_lock(&LOCK_log);
  res = file_id++;
  mysql_mutex_unlock(&LOCK_log);
  return res;
}


/*
  Write the contents of a cache to the binary log.

  SYNOPSIS
    write_cache()
    cache    Cache to write to the binary log
    lock_log True if the LOCK_log mutex should be aquired, false otherwise
    sync_log True if the log should be flushed and synced

  DESCRIPTION
    Write the contents of the cache to the binary log. The cache will
    be reset as a READ_CACHE to be able to read the contents from it.
 */

int MYSQL_BIN_LOG::write_cache(IO_CACHE *cache, bool lock_log, bool sync_log)
{
  Mutex_sentry sentry(lock_log ? &LOCK_log : NULL);

  if (reinit_io_cache(cache, READ_CACHE, 0, 0, 0))
    return ER_ERROR_ON_WRITE;
  uint length= my_b_bytes_in_cache(cache), group, carry, hdr_offs;
  long val;
  uchar header[LOG_EVENT_HEADER_LEN];

  /*
    The events in the buffer have incorrect end_log_pos data
    (relative to beginning of group rather than absolute),
    so we'll recalculate them in situ so the binlog is always
    correct, even in the middle of a group. This is possible
    because we now know the start position of the group (the
    offset of this cache in the log, if you will); all we need
    to do is to find all event-headers, and add the position of
    the group to the end_log_pos of each event.  This is pretty
    straight forward, except that we read the cache in segments,
    so an event-header might end up on the cache-border and get
    split.
  */

  group= (uint)my_b_tell(&log_file);
  hdr_offs= carry= 0;

  do
  {
    /*
      if we only got a partial header in the last iteration,
      get the other half now and process a full header.
    */
    if (unlikely(carry > 0))
    {
      DBUG_ASSERT(carry < LOG_EVENT_HEADER_LEN);

      /* assemble both halves */
      memcpy(&header[carry], (char *)cache->read_pos, LOG_EVENT_HEADER_LEN - carry);

      /* fix end_log_pos */
      val= uint4korr(&header[LOG_POS_OFFSET]) + group;
      int4store(&header[LOG_POS_OFFSET], val);

      /* write the first half of the split header */
      if (my_b_write(&log_file, header, carry))
        return ER_ERROR_ON_WRITE;

      /*
        copy fixed second half of header to cache so the correct
        version will be written later.
      */
      memcpy((char *)cache->read_pos, &header[carry], LOG_EVENT_HEADER_LEN - carry);

      /* next event header at ... */
      hdr_offs = uint4korr(&header[EVENT_LEN_OFFSET]) - carry;

      carry= 0;
    }

    /* if there is anything to write, process it. */

    if (likely(length > 0))
    {
      /*
        process all event-headers in this (partial) cache.
        if next header is beyond current read-buffer,
        we'll get it later (though not necessarily in the
        very next iteration, just "eventually").
      */

      while (hdr_offs < length)
      {
        /*
          partial header only? save what we can get, process once
          we get the rest.
        */

        if (hdr_offs + LOG_EVENT_HEADER_LEN > length)
        {
          carry= length - hdr_offs;
          memcpy(header, (char *)cache->read_pos + hdr_offs, carry);
          length= hdr_offs;
        }
        else
        {
          /* we've got a full event-header, and it came in one piece */

          uchar *log_pos= (uchar *)cache->read_pos + hdr_offs + LOG_POS_OFFSET;

          /* fix end_log_pos */
          val= uint4korr(log_pos) + group;
          int4store(log_pos, val);

          /* next event header at ... */
          log_pos= (uchar *)cache->read_pos + hdr_offs + EVENT_LEN_OFFSET;
          hdr_offs += uint4korr(log_pos);

        }
      }

      /*
        Adjust hdr_offs. Note that it may still point beyond the segment
        read in the next iteration; if the current event is very long,
        it may take a couple of read-iterations (and subsequent adjustments
        of hdr_offs) for it to point into the then-current segment.
        If we have a split header (!carry), hdr_offs will be set at the
        beginning of the next iteration, overwriting the value we set here:
      */
      hdr_offs -= length;
    }

    /* Write data to the binary log file */
    if (my_b_write(&log_file, cache->read_pos, length))
      return ER_ERROR_ON_WRITE;
    cache->read_pos=cache->read_end;		// Mark buffer used up
  } while ((length= my_b_fill(cache)));

  DBUG_ASSERT(carry == 0);

  if (sync_log)
    return flush_and_sync(0);

  return 0;                                     // All OK
}

/*
  Helper function to get the error code of the query to be binlogged.
 */
int query_error_code(THD *thd, bool not_killed)
{
  int error;
  
  if (not_killed || (thd->killed == THD::KILL_BAD_DATA))
  {
    error= thd->is_error() ? thd->stmt_da->sql_errno() : 0;

    /* thd->stmt_da->sql_errno() might be ER_SERVER_SHUTDOWN or
       ER_QUERY_INTERRUPTED, So here we need to make sure that error
       is not set to these errors when specified not_killed by the
       caller.
    */
    if (error == ER_SERVER_SHUTDOWN || error == ER_QUERY_INTERRUPTED)
      error= 0;
  }
  else
  {
    /* killed status for DELAYED INSERT thread should never be used */
    DBUG_ASSERT(!(thd->system_thread & SYSTEM_THREAD_DELAYED_INSERT));
    error= thd->killed_errno();
  }

  return error;
}

bool MYSQL_BIN_LOG::write_incident(THD *thd, bool lock)
{
  uint error= 0;
  DBUG_ENTER("MYSQL_BIN_LOG::write_incident");
  LEX_STRING const write_error_msg=
    { C_STRING_WITH_LEN("error writing to the binary log") };
  Incident incident= INCIDENT_LOST_EVENTS;
  Incident_log_event ev(thd, incident, write_error_msg);
  if (lock)
    mysql_mutex_lock(&LOCK_log);
  error= ev.write(&log_file);
  if (lock)
  {
    if (!error && !(error= flush_and_sync(0)))
    {
      signal_update();
      rotate_and_purge(RP_LOCK_LOG_IS_ALREADY_LOCKED);
    }
    mysql_mutex_unlock(&LOCK_log);
  }
  DBUG_RETURN(error);
}

/**
  Write a cached log entry to the binary log.
  - To support transaction over replication, we wrap the transaction
  with BEGIN/COMMIT or BEGIN/ROLLBACK in the binary log.
  We want to write a BEGIN/ROLLBACK block when a non-transactional table
  was updated in a transaction which was rolled back. This is to ensure
  that the same updates are run on the slave.

  @param thd
  @param cache		The cache to copy to the binlog
  @param commit_event   The commit event to print after writing the
                        contents of the cache.
  @param incident       Defines if an incident event should be created to
                        notify that some non-transactional changes did
                        not get into the binlog.

  @note
    We only come here if there is something in the cache.
  @note
    The thing in the cache is always a complete transaction.
  @note
    'cache' needs to be reinitialized after this functions returns.
*/

bool MYSQL_BIN_LOG::write(THD *thd, IO_CACHE *cache, Log_event *commit_event,
                          bool incident)
{
  DBUG_ENTER("MYSQL_BIN_LOG::write(THD *, IO_CACHE *, Log_event *)");
  mysql_mutex_lock(&LOCK_log);

  DBUG_ASSERT(is_open());
  if (likely(is_open()))                       // Should always be true
  {
    /*
      We only bother to write to the binary log if there is anything
      to write.
     */
    if (my_b_tell(cache) > 0)
    {
      /*
        Log "BEGIN" at the beginning of every transaction.  Here, a
        transaction is either a BEGIN..COMMIT block or a single
        statement in autocommit mode.
      */
      Query_log_event qinfo(thd, STRING_WITH_LEN("BEGIN"), TRUE, FALSE, TRUE, 0);
      if (qinfo.write(&log_file))
        goto err;
      DBUG_EXECUTE_IF("crash_before_writing_xid",
                      {
                        if ((write_error= write_cache(cache, false, true)))
                          DBUG_PRINT("info", ("error writing binlog cache: %d",
                                               write_error));
                        DBUG_PRINT("info", ("crashing before writing xid"));
                        DBUG_ABORT();
                      });

      if ((write_error= write_cache(cache, false, false)))
        goto err;

      if (commit_event && commit_event->write(&log_file))
        goto err;

      if (incident && write_incident(thd, FALSE))
        goto err;

      bool synced= 0;
      if (flush_and_sync(&synced))
        goto err;
      DBUG_EXECUTE_IF("half_binlogged_transaction", DBUG_ABORT(););
      if (cache->error)				// Error on read
      {
        sql_print_error(ER(ER_ERROR_ON_READ), cache->file_name, errno);
        write_error=1;				// Don't give more errors
        goto err;
      }

      if (RUN_HOOK(binlog_storage, after_flush,
                   (thd, log_file_name, log_file.pos_in_file, synced)))
      {
        sql_print_error("Failed to run 'after_flush' hooks");
        write_error=1;
        goto err;
      }

      signal_update();
    }

    /*
      if commit_event is Xid_log_event, increase the number of
      prepared_xids (it's decreasd in ::unlog()). Binlog cannot be rotated
      if there're prepared xids in it - see the comment in new_file() for
      an explanation.
      If the commit_event is not Xid_log_event (then it's a Query_log_event)
      rotate binlog, if necessary.
    */
    if (commit_event && commit_event->get_type_code() == XID_EVENT)
    {
      mysql_mutex_lock(&LOCK_prep_xids);
      prepared_xids++;
      mysql_mutex_unlock(&LOCK_prep_xids);
    }
    else
      rotate_and_purge(RP_LOCK_LOG_IS_ALREADY_LOCKED);
  }
  mysql_mutex_unlock(&LOCK_log);

  DBUG_RETURN(0);

err:
  if (!write_error)
  {
    write_error= 1;
    sql_print_error(ER(ER_ERROR_ON_WRITE), name, errno);
  }
  mysql_mutex_unlock(&LOCK_log);
  DBUG_RETURN(1);
}


/**
  Wait until we get a signal that the relay log has been updated.

  @param thd		Thread variable

  @note
    One must have a lock on LOCK_log before calling this function.
    This lock will be released before return! That's required by
    THD::enter_cond() (see NOTES in sql_class.h).
*/

void MYSQL_BIN_LOG::wait_for_update_relay_log(THD* thd)
{
  const char *old_msg;
  DBUG_ENTER("wait_for_update_relay_log");

  old_msg= thd->enter_cond(&update_cond, &LOCK_log,
                           "Slave has read all relay log; "
                           "waiting for the slave I/O "
                           "thread to update it" );
  mysql_cond_wait(&update_cond, &LOCK_log);
  thd->exit_cond(old_msg);
  DBUG_VOID_RETURN;
}

/**
  Wait until we get a signal that the binary log has been updated.
  Applies to master only.
     
  NOTES
  @param[in] thd        a THD struct
  @param[in] timeout    a pointer to a timespec;
                        NULL means to wait w/o timeout.
  @retval    0          if got signalled on update
  @retval    non-0      if wait timeout elapsed
  @note
    LOCK_log must be taken before calling this function.
    LOCK_log is being released while the thread is waiting.
    LOCK_log is released by the caller.
*/

int MYSQL_BIN_LOG::wait_for_update_bin_log(THD* thd,
                                           const struct timespec *timeout)
{
  int ret= 0;
  const char* old_msg = thd->proc_info;
  DBUG_ENTER("wait_for_update_bin_log");
  old_msg= thd->enter_cond(&update_cond, &LOCK_log,
                           "Master has sent all binlog to slave; "
                           "waiting for binlog to be updated");
  if (!timeout)
    mysql_cond_wait(&update_cond, &LOCK_log);
  else
    ret= mysql_cond_timedwait(&update_cond, &LOCK_log,
                              const_cast<struct timespec *>(timeout));
  DBUG_RETURN(ret);
}


/**
  Close the log file.

  @param exiting     Bitmask for one or more of the following bits:
          - LOG_CLOSE_INDEX : if we should close the index file
          - LOG_CLOSE_TO_BE_OPENED : if we intend to call open
                                     at once after close.
          - LOG_CLOSE_STOP_EVENT : write a 'stop' event to the log

  @note
    One can do an open on the object at once after doing a close.
    The internal structures are not freed until cleanup() is called
*/

void MYSQL_BIN_LOG::close(uint exiting)
{					// One can't set log_type here!
  DBUG_ENTER("MYSQL_BIN_LOG::close");
  DBUG_PRINT("enter",("exiting: %d", (int) exiting));
  if (log_state == LOG_OPENED)
  {
#ifdef HAVE_REPLICATION
    if (log_type == LOG_BIN && !no_auto_events &&
	(exiting & LOG_CLOSE_STOP_EVENT))
    {
      Stop_log_event s;
      s.write(&log_file);
      bytes_written+= s.data_written;
      signal_update();
    }
#endif /* HAVE_REPLICATION */

    /* don't pwrite in a file opened with O_APPEND - it doesn't work */
    if (log_file.type == WRITE_CACHE && log_type == LOG_BIN)
    {
      my_off_t offset= BIN_LOG_HEADER_SIZE + FLAGS_OFFSET;
      my_off_t org_position= mysql_file_tell(log_file.file, MYF(0));
      uchar flags= 0;            // clearing LOG_EVENT_BINLOG_IN_USE_F
      mysql_file_pwrite(log_file.file, &flags, 1, offset, MYF(0));
      /*
        Restore position so that anything we have in the IO_cache is written
        to the correct position.
        We need the seek here, as mysql_file_pwrite() is not guaranteed to keep the
        original position on system that doesn't support pwrite().
      */
      mysql_file_seek(log_file.file, org_position, MY_SEEK_SET, MYF(0));
    }

    /* this will cleanup IO_CACHE, sync and close the file */
    MYSQL_LOG::close(exiting);
  }

  /*
    The following test is needed even if is_open() is not set, as we may have
    called a not complete close earlier and the index file is still open.
  */

  if ((exiting & LOG_CLOSE_INDEX) && my_b_inited(&index_file))
  {
    end_io_cache(&index_file);
    if (mysql_file_close(index_file.file, MYF(0)) < 0 && ! write_error)
    {
      write_error= 1;
      sql_print_error(ER(ER_ERROR_ON_WRITE), index_file_name, errno);
    }
  }
  log_state= (exiting & LOG_CLOSE_TO_BE_OPENED) ? LOG_TO_BE_OPENED : LOG_CLOSED;
  my_free(name);
  name= NULL;
  DBUG_VOID_RETURN;
}


void MYSQL_BIN_LOG::set_max_size(ulong max_size_arg)
{
  /*
    We need to take locks, otherwise this may happen:
    new_file() is called, calls open(old_max_size), then before open() starts,
    set_max_size() sets max_size to max_size_arg, then open() starts and
    uses the old_max_size argument, so max_size_arg has been overwritten and
    it's like if the SET command was never run.
  */
  DBUG_ENTER("MYSQL_BIN_LOG::set_max_size");
  mysql_mutex_lock(&LOCK_log);
  if (is_open())
    max_size= max_size_arg;
  mysql_mutex_unlock(&LOCK_log);
  DBUG_VOID_RETURN;
}


/**
  Check if a string is a valid number.

  @param str			String to test
  @param res			Store value here
  @param allow_wildcards	Set to 1 if we should ignore '%' and '_'

  @note
    For the moment the allow_wildcards argument is not used
    Should be move to some other file.

  @retval
    1	String is a number
  @retval
    0	String is not a number
*/

static bool test_if_number(register const char *str,
			   ulong *res, bool allow_wildcards)
{
  reg2 int flag;
  const char *start;
  DBUG_ENTER("test_if_number");

  flag=0; start=str;
  while (*str++ == ' ') ;
  if (*--str == '-' || *str == '+')
    str++;
  while (my_isdigit(files_charset_info,*str) ||
	 (allow_wildcards && (*str == wild_many || *str == wild_one)))
  {
    flag=1;
    str++;
  }
  if (*str == '.')
  {
    for (str++ ;
	 my_isdigit(files_charset_info,*str) ||
	   (allow_wildcards && (*str == wild_many || *str == wild_one)) ;
	 str++, flag=1) ;
  }
  if (*str != 0 || flag == 0)
    DBUG_RETURN(0);
  if (res)
    *res=atol(start);
  DBUG_RETURN(1);			/* Number ok */
} /* test_if_number */


void sql_perror(const char *message)
{
#ifdef HAVE_STRERROR
  sql_print_error("%s: %s",message, strerror(errno));
#else
  perror(message);
#endif
}


#ifdef __WIN__
extern "C" my_bool reopen_fstreams(const char *filename,
                                   FILE *outstream, FILE *errstream)
{
  int handle_fd;
  int stream_fd;
  HANDLE osfh;

  DBUG_ASSERT(filename && (outstream || errstream));

  if ((osfh= CreateFile(filename, GENERIC_READ | GENERIC_WRITE,
                        FILE_SHARE_READ | FILE_SHARE_WRITE |
                        FILE_SHARE_DELETE, NULL,
                        OPEN_ALWAYS, FILE_ATTRIBUTE_NORMAL,
                        NULL)) == INVALID_HANDLE_VALUE)
    return TRUE;

  if ((handle_fd= _open_osfhandle((intptr_t)osfh,
                                  _O_APPEND | _O_TEXT)) == -1)
  {
    CloseHandle(osfh);
    return TRUE;
  }

  if (outstream)
  {
    stream_fd= _fileno(outstream);
    if (_dup2(handle_fd, stream_fd) < 0)
    {
      CloseHandle(osfh);
      return TRUE;
    }
  }

  if (errstream)
  {
    stream_fd= _fileno(errstream);
    if (_dup2(handle_fd, stream_fd) < 0)
    {
      CloseHandle(osfh);
      return TRUE;
    }
  }

  _close(handle_fd);
  return FALSE;
}
#else
extern "C" my_bool reopen_fstreams(const char *filename,
                                   FILE *outstream, FILE *errstream)
{
  if (outstream && !freopen(filename, "a+", outstream))
    return TRUE;

  if (errstream && !freopen(filename, "a+", errstream))
    return TRUE;

  return FALSE;
}
#endif


/*
  Unfortunately, there seems to be no good way
  to restore the original streams upon failure.
*/
static bool redirect_std_streams(const char *file)
{
  if (reopen_fstreams(file, stdout, stderr))
    return TRUE;

  setbuf(stderr, NULL);
  return FALSE;
}


bool flush_error_log()
{
  bool result= 0;
  if (opt_error_log)
  {
<<<<<<< HEAD
    char err_renamed[FN_REFLEN], *end;
    end= strmake(err_renamed,log_error_file,FN_REFLEN-5);
    strmov(end, "-old");
    mysql_mutex_lock(&LOCK_error_log);
#ifdef __WIN__
    char err_temp[FN_REFLEN+5];
    /*
     On Windows is necessary a temporary file for to rename
     the current error file.
    */
    strxmov(err_temp, err_renamed,"-tmp",NullS);
    my_delete(err_temp, MYF(0));
    if (freopen(err_temp,"a+",stdout))
    {
      int fd;
      size_t bytes;
      uchar buf[IO_SIZE];

      freopen(err_temp,"a+",stderr);
      setbuf(stderr, NULL);
      my_delete(err_renamed, MYF(0));
      my_rename(log_error_file, err_renamed, MYF(0));
      redirect_std_streams(log_error_file);

      if ((fd= my_open(err_temp, O_RDONLY, MYF(0))) >= 0)
      {
        while ((bytes= mysql_file_read(fd, buf, IO_SIZE, MYF(0))) &&
               bytes != MY_FILE_ERROR)
          my_fwrite(stderr, buf, bytes, MYF(0));
        mysql_file_close(fd, MYF(0));
      }
      my_delete(err_temp, MYF(0));
    }
    else
     result= 1;
#else
   my_rename(log_error_file, err_renamed, MYF(0));
   if (redirect_std_streams(log_error_file))
     result= 1;
#endif
    mysql_mutex_unlock(&LOCK_error_log);
=======
    VOID(pthread_mutex_lock(&LOCK_error_log));
    if (redirect_std_streams(log_error_file))
      result= 1;
    VOID(pthread_mutex_unlock(&LOCK_error_log));
>>>>>>> 3be32c12
  }
  return result;
}

void MYSQL_BIN_LOG::signal_update()
{
  DBUG_ENTER("MYSQL_BIN_LOG::signal_update");
  signal_cnt++;
  mysql_cond_broadcast(&update_cond);
  DBUG_VOID_RETURN;
}

#ifdef _WIN32
static void print_buffer_to_nt_eventlog(enum loglevel level, char *buff,
                                        size_t length, size_t buffLen)
{
  HANDLE event;
  char   *buffptr= buff;
  DBUG_ENTER("print_buffer_to_nt_eventlog");

  /* Add ending CR/LF's to string, overwrite last chars if necessary */
  strmov(buffptr+min(length, buffLen-5), "\r\n\r\n");

  setup_windows_event_source();
  if ((event= RegisterEventSource(NULL,"MySQL")))
  {
    switch (level) {
      case ERROR_LEVEL:
        ReportEvent(event, EVENTLOG_ERROR_TYPE, 0, MSG_DEFAULT, NULL, 1, 0,
                    (LPCSTR*)&buffptr, NULL);
        break;
      case WARNING_LEVEL:
        ReportEvent(event, EVENTLOG_WARNING_TYPE, 0, MSG_DEFAULT, NULL, 1, 0,
                    (LPCSTR*) &buffptr, NULL);
        break;
      case INFORMATION_LEVEL:
        ReportEvent(event, EVENTLOG_INFORMATION_TYPE, 0, MSG_DEFAULT, NULL, 1,
                    0, (LPCSTR*) &buffptr, NULL);
        break;
    }
    DeregisterEventSource(event);
  }

  DBUG_VOID_RETURN;
}
#endif /* _WIN32 */


#ifndef EMBEDDED_LIBRARY
static void print_buffer_to_file(enum loglevel level, const char *buffer,
                                 size_t length)
{
  time_t skr;
  struct tm tm_tmp;
  struct tm *start;
  DBUG_ENTER("print_buffer_to_file");
  DBUG_PRINT("enter",("buffer: %s", buffer));

  mysql_mutex_lock(&LOCK_error_log);

  skr= my_time(0);
  localtime_r(&skr, &tm_tmp);
  start=&tm_tmp;

  fprintf(stderr, "%02d%02d%02d %2d:%02d:%02d [%s] %.*s\n",
          start->tm_year % 100,
          start->tm_mon+1,
          start->tm_mday,
          start->tm_hour,
          start->tm_min,
          start->tm_sec,
          (level == ERROR_LEVEL ? "ERROR" : level == WARNING_LEVEL ?
           "Warning" : "Note"),
          (int) length, buffer);

  fflush(stderr);

  mysql_mutex_unlock(&LOCK_error_log);
  DBUG_VOID_RETURN;
}

/**
  Prints a printf style message to the error log and, under NT, to the
  Windows event log.

  This function prints the message into a buffer and then sends that buffer
  to other functions to write that message to other logging sources.

  @param level          The level of the msg significance
  @param format         Printf style format of message
  @param args           va_list list of arguments for the message

  @returns
    The function always returns 0. The return value is present in the
    signature to be compatible with other logging routines, which could
    return an error (e.g. logging to the log tables)
*/
int vprint_msg_to_log(enum loglevel level, const char *format, va_list args)
{
  char   buff[1024];
  size_t length;
  DBUG_ENTER("vprint_msg_to_log");

  length= my_vsnprintf(buff, sizeof(buff), format, args);
  print_buffer_to_file(level, buff, length);

#ifdef _WIN32
  print_buffer_to_nt_eventlog(level, buff, length, sizeof(buff));
#endif

  DBUG_RETURN(0);
}
#endif /* EMBEDDED_LIBRARY */


void sql_print_error(const char *format, ...) 
{
  va_list args;
  DBUG_ENTER("sql_print_error");

  va_start(args, format);
  error_log_print(ERROR_LEVEL, format, args);
  va_end(args);

  DBUG_VOID_RETURN;
}


void sql_print_warning(const char *format, ...) 
{
  va_list args;
  DBUG_ENTER("sql_print_warning");

  va_start(args, format);
  error_log_print(WARNING_LEVEL, format, args);
  va_end(args);

  DBUG_VOID_RETURN;
}


void sql_print_information(const char *format, ...) 
{
  va_list args;
  DBUG_ENTER("sql_print_information");

  va_start(args, format);
  error_log_print(INFORMATION_LEVEL, format, args);
  va_end(args);

  DBUG_VOID_RETURN;
}


/********* transaction coordinator log for 2pc - mmap() based solution *******/

/*
  the log consists of a file, mmapped to a memory.
  file is divided on pages of tc_log_page_size size.
  (usable size of the first page is smaller because of log header)
  there's PAGE control structure for each page
  each page (or rather PAGE control structure) can be in one of three
  states - active, syncing, pool.
  there could be only one page in active or syncing states,
  but many in pool - pool is fifo queue.
  usual lifecycle of a page is pool->active->syncing->pool
  "active" page - is a page where new xid's are logged.
  the page stays active as long as syncing slot is taken.
  "syncing" page is being synced to disk. no new xid can be added to it.
  when the sync is done the page is moved to a pool and an active page
  becomes "syncing".

  the result of such an architecture is a natural "commit grouping" -
  If commits are coming faster than the system can sync, they do not
  stall. Instead, all commit that came since the last sync are
  logged to the same page, and they all are synced with the next -
  one - sync. Thus, thought individual commits are delayed, throughput
  is not decreasing.

  when a xid is added to an active page, the thread of this xid waits
  for a page's condition until the page is synced. when syncing slot
  becomes vacant one of these waiters is awaken to take care of syncing.
  it syncs the page and signals all waiters that the page is synced.
  PAGE::waiters is used to count these waiters, and a page may never
  become active again until waiters==0 (that is all waiters from the
  previous sync have noticed the sync was completed)

  note, that the page becomes "dirty" and has to be synced only when a
  new xid is added into it. Removing a xid from a page does not make it
  dirty - we don't sync removals to disk.
*/

ulong tc_log_page_waits= 0;

#ifdef HAVE_MMAP

#define TC_LOG_HEADER_SIZE (sizeof(tc_log_magic)+1)

static const char tc_log_magic[]={(char) 254, 0x23, 0x05, 0x74};

ulong opt_tc_log_size= TC_LOG_MIN_SIZE;
ulong tc_log_max_pages_used=0, tc_log_page_size=0, tc_log_cur_pages_used=0;

int TC_LOG_MMAP::open(const char *opt_name)
{
  uint i;
  bool crashed=FALSE;
  PAGE *pg;

  DBUG_ASSERT(total_ha_2pc > 1);
  DBUG_ASSERT(opt_name && opt_name[0]);

  tc_log_page_size= my_getpagesize();
  DBUG_ASSERT(TC_LOG_PAGE_SIZE % tc_log_page_size == 0);

  fn_format(logname,opt_name,mysql_data_home,"",MY_UNPACK_FILENAME);
  if ((fd= mysql_file_open(key_file_tclog, logname, O_RDWR, MYF(0))) < 0)
  {
    if (my_errno != ENOENT)
      goto err;
    if (using_heuristic_recover())
      return 1;
    if ((fd= mysql_file_create(key_file_tclog, logname, CREATE_MODE,
                               O_RDWR, MYF(MY_WME))) < 0)
      goto err;
    inited=1;
    file_length= opt_tc_log_size;
    if (mysql_file_chsize(fd, file_length, 0, MYF(MY_WME)))
      goto err;
  }
  else
  {
    inited= 1;
    crashed= TRUE;
    sql_print_information("Recovering after a crash using %s", opt_name);
    if (tc_heuristic_recover)
    {
      sql_print_error("Cannot perform automatic crash recovery when "
                      "--tc-heuristic-recover is used");
      goto err;
    }
    file_length= mysql_file_seek(fd, 0L, MY_SEEK_END, MYF(MY_WME+MY_FAE));
    if (file_length == MY_FILEPOS_ERROR || file_length % tc_log_page_size)
      goto err;
  }

  data= (uchar *)my_mmap(0, (size_t)file_length, PROT_READ|PROT_WRITE,
                        MAP_NOSYNC|MAP_SHARED, fd, 0);
  if (data == MAP_FAILED)
  {
    my_errno=errno;
    goto err;
  }
  inited=2;

  npages=(uint)file_length/tc_log_page_size;
  DBUG_ASSERT(npages >= 3);             // to guarantee non-empty pool
  if (!(pages=(PAGE *)my_malloc(npages*sizeof(PAGE), MYF(MY_WME|MY_ZEROFILL))))
    goto err;
  inited=3;
  for (pg=pages, i=0; i < npages; i++, pg++)
  {
    pg->next=pg+1;
    pg->waiters=0;
    pg->state=POOL;
    mysql_mutex_init(key_PAGE_lock, &pg->lock, MY_MUTEX_INIT_FAST);
    mysql_cond_init(key_PAGE_cond, &pg->cond, 0);
    pg->start=(my_xid *)(data + i*tc_log_page_size);
    pg->end=(my_xid *)(pg->start + tc_log_page_size);
    pg->size=pg->free=tc_log_page_size/sizeof(my_xid);
  }
  pages[0].size=pages[0].free=
                (tc_log_page_size-TC_LOG_HEADER_SIZE)/sizeof(my_xid);
  pages[0].start=pages[0].end-pages[0].size;
  pages[npages-1].next=0;
  inited=4;

  if (crashed && recover())
      goto err;

  memcpy(data, tc_log_magic, sizeof(tc_log_magic));
  data[sizeof(tc_log_magic)]= (uchar)total_ha_2pc;
  my_msync(fd, data, tc_log_page_size, MS_SYNC);
  inited=5;

  mysql_mutex_init(key_LOCK_sync, &LOCK_sync, MY_MUTEX_INIT_FAST);
  mysql_mutex_init(key_LOCK_active, &LOCK_active, MY_MUTEX_INIT_FAST);
  mysql_mutex_init(key_LOCK_pool, &LOCK_pool, MY_MUTEX_INIT_FAST);
  mysql_cond_init(key_COND_active, &COND_active, 0);
  mysql_cond_init(key_COND_pool, &COND_pool, 0);

  inited=6;

  syncing= 0;
  active=pages;
  pool=pages+1;
  pool_last=pages+npages-1;

  return 0;

err:
  close();
  return 1;
}

/**
  there is no active page, let's got one from the pool.

  Two strategies here:
    -# take the first from the pool
    -# if there're waiters - take the one with the most free space.

  @todo
    TODO page merging. try to allocate adjacent page first,
    so that they can be flushed both in one sync
*/

void TC_LOG_MMAP::get_active_from_pool()
{
  PAGE **p, **best_p=0;
  int best_free;

  if (syncing)
    mysql_mutex_lock(&LOCK_pool);

  do
  {
    best_p= p= &pool;
    if ((*p)->waiters == 0) // can the first page be used ?
      break;                // yes - take it.

    best_free=0;            // no - trying second strategy
    for (p=&(*p)->next; *p; p=&(*p)->next)
    {
      if ((*p)->waiters == 0 && (*p)->free > best_free)
      {
        best_free=(*p)->free;
        best_p=p;
      }
    }
  }
  while ((*best_p == 0 || best_free == 0) && overflow());

  active=*best_p;
  if (active->free == active->size) // we've chosen an empty page
  {
    tc_log_cur_pages_used++;
    set_if_bigger(tc_log_max_pages_used, tc_log_cur_pages_used);
  }

  if ((*best_p)->next)              // unlink the page from the pool
    *best_p=(*best_p)->next;
  else
    pool_last=*best_p;

  if (syncing)
    mysql_mutex_unlock(&LOCK_pool);
}

/**
  @todo
  perhaps, increase log size ?
*/
int TC_LOG_MMAP::overflow()
{
  /*
    simple overflow handling - just wait
    TODO perhaps, increase log size ?
    let's check the behaviour of tc_log_page_waits first
  */
  tc_log_page_waits++;
  mysql_cond_wait(&COND_pool, &LOCK_pool);
  return 1; // always return 1
}

/**
  Record that transaction XID is committed on the persistent storage.

    This function is called in the middle of two-phase commit:
    First all resources prepare the transaction, then tc_log->log() is called,
    then all resources commit the transaction, then tc_log->unlog() is called.

    All access to active page is serialized but it's not a problem, as
    we're assuming that fsync() will be a main bottleneck.
    That is, parallelizing writes to log pages we'll decrease number of
    threads waiting for a page, but then all these threads will be waiting
    for a fsync() anyway

   If tc_log == MYSQL_LOG then tc_log writes transaction to binlog and
   records XID in a special Xid_log_event.
   If tc_log = TC_LOG_MMAP then xid is written in a special memory-mapped
   log.

  @retval
    0  - error
  @retval
    \# - otherwise, "cookie", a number that will be passed as an argument
    to unlog() call. tc_log can define it any way it wants,
    and use for whatever purposes. TC_LOG_MMAP sets it
    to the position in memory where xid was logged to.
*/

int TC_LOG_MMAP::log_xid(THD *thd, my_xid xid)
{
  int err;
  PAGE *p;
  ulong cookie;

  mysql_mutex_lock(&LOCK_active);

  /*
    if active page is full - just wait...
    frankly speaking, active->free here accessed outside of mutex
    protection, but it's safe, because it only means we may miss an
    unlog() for the active page, and we're not waiting for it here -
    unlog() does not signal COND_active.
  */
  while (unlikely(active && active->free == 0))
    mysql_cond_wait(&COND_active, &LOCK_active);

  /* no active page ? take one from the pool */
  if (active == 0)
    get_active_from_pool();

  p=active;
  mysql_mutex_lock(&p->lock);

  /* searching for an empty slot */
  while (*p->ptr)
  {
    p->ptr++;
    DBUG_ASSERT(p->ptr < p->end);               // because p->free > 0
  }

  /* found! store xid there and mark the page dirty */
  cookie= (ulong)((uchar *)p->ptr - data);      // can never be zero
  *p->ptr++= xid;
  p->free--;
  p->state= DIRTY;

  /* to sync or not to sync - this is the question */
  mysql_mutex_unlock(&LOCK_active);
  mysql_mutex_lock(&LOCK_sync);
  mysql_mutex_unlock(&p->lock);

  if (syncing)
  {                                          // somebody's syncing. let's wait
    p->waiters++;
    /*
      note - it must be while (), not do ... while () here
      as p->state may be not DIRTY when we come here
    */
    while (p->state == DIRTY && syncing)
      mysql_cond_wait(&p->cond, &LOCK_sync);
    p->waiters--;
    err= p->state == ERROR;
    if (p->state != DIRTY)                   // page was synced
    {
      if (p->waiters == 0)
        mysql_cond_signal(&COND_pool);       // in case somebody's waiting
      mysql_mutex_unlock(&LOCK_sync);
      goto done;                             // we're done
    }
  }                                          // page was not synced! do it now
  DBUG_ASSERT(active == p && syncing == 0);
  mysql_mutex_lock(&LOCK_active);
  syncing=p;                                 // place is vacant - take it
  active=0;                                  // page is not active anymore
  mysql_cond_broadcast(&COND_active);        // in case somebody's waiting
  mysql_mutex_unlock(&LOCK_active);
  mysql_mutex_unlock(&LOCK_sync);
  err= sync();

done:
  return err ? 0 : cookie;
}

int TC_LOG_MMAP::sync()
{
  int err;

  DBUG_ASSERT(syncing != active);

  /*
    sit down and relax - this can take a while...
    note - no locks are held at this point
  */
  err= my_msync(fd, syncing->start, 1, MS_SYNC);

  /* page is synced. let's move it to the pool */
  mysql_mutex_lock(&LOCK_pool);
  pool_last->next=syncing;
  pool_last=syncing;
  syncing->next=0;
  syncing->state= err ? ERROR : POOL;
  mysql_cond_broadcast(&syncing->cond);      // signal "sync done"
  mysql_cond_signal(&COND_pool);             // in case somebody's waiting
  mysql_mutex_unlock(&LOCK_pool);

  /* marking 'syncing' slot free */
  mysql_mutex_lock(&LOCK_sync);
  syncing=0;
  mysql_cond_signal(&active->cond);        // wake up a new syncer
  mysql_mutex_unlock(&LOCK_sync);
  return err;
}

/**
  erase xid from the page, update page free space counters/pointers.
  cookie points directly to the memory where xid was logged.
*/

void TC_LOG_MMAP::unlog(ulong cookie, my_xid xid)
{
  PAGE *p=pages+(cookie/tc_log_page_size);
  my_xid *x=(my_xid *)(data+cookie);

  DBUG_ASSERT(*x == xid);
  DBUG_ASSERT(x >= p->start && x < p->end);
  *x=0;

  mysql_mutex_lock(&p->lock);
  p->free++;
  DBUG_ASSERT(p->free <= p->size);
  set_if_smaller(p->ptr, x);
  if (p->free == p->size)               // the page is completely empty
    statistic_decrement(tc_log_cur_pages_used, &LOCK_status);
  if (p->waiters == 0)                 // the page is in pool and ready to rock
    mysql_cond_signal(&COND_pool);     // ping ... for overflow()
  mysql_mutex_unlock(&p->lock);
}

void TC_LOG_MMAP::close()
{
  uint i;
  switch (inited) {
  case 6:
    mysql_mutex_destroy(&LOCK_sync);
    mysql_mutex_destroy(&LOCK_active);
    mysql_mutex_destroy(&LOCK_pool);
    mysql_cond_destroy(&COND_pool);
  case 5:
    data[0]='A'; // garble the first (signature) byte, in case mysql_file_delete fails
  case 4:
    for (i=0; i < npages; i++)
    {
      if (pages[i].ptr == 0)
        break;
      mysql_mutex_destroy(&pages[i].lock);
      mysql_cond_destroy(&pages[i].cond);
    }
  case 3:
    my_free(pages);
  case 2:
    my_munmap((char*)data, (size_t)file_length);
  case 1:
    mysql_file_close(fd, MYF(0));
  }
  if (inited>=5) // cannot do in the switch because of Windows
    mysql_file_delete(key_file_tclog, logname, MYF(MY_WME));
  inited=0;
}

int TC_LOG_MMAP::recover()
{
  HASH xids;
  PAGE *p=pages, *end_p=pages+npages;

  if (memcmp(data, tc_log_magic, sizeof(tc_log_magic)))
  {
    sql_print_error("Bad magic header in tc log");
    goto err1;
  }

  /*
    the first byte after magic signature is set to current
    number of storage engines on startup
  */
  if (data[sizeof(tc_log_magic)] != total_ha_2pc)
  {
    sql_print_error("Recovery failed! You must enable "
                    "exactly %d storage engines that support "
                    "two-phase commit protocol",
                    data[sizeof(tc_log_magic)]);
    goto err1;
  }

  if (my_hash_init(&xids, &my_charset_bin, tc_log_page_size/3, 0,
                   sizeof(my_xid), 0, 0, MYF(0)))
    goto err1;

  for ( ; p < end_p ; p++)
  {
    for (my_xid *x=p->start; x < p->end; x++)
      if (*x && my_hash_insert(&xids, (uchar *)x))
        goto err2; // OOM
  }

  if (ha_recover(&xids))
    goto err2;

  my_hash_free(&xids);
  bzero(data, (size_t)file_length);
  return 0;

err2:
  my_hash_free(&xids);
err1:
  sql_print_error("Crash recovery failed. Either correct the problem "
                  "(if it's, for example, out of memory error) and restart, "
                  "or delete tc log and start mysqld with "
                  "--tc-heuristic-recover={commit|rollback}");
  return 1;
}
#endif

TC_LOG *tc_log;
TC_LOG_DUMMY tc_log_dummy;
TC_LOG_MMAP  tc_log_mmap;

/**
  Perform heuristic recovery, if --tc-heuristic-recover was used.

  @note
    no matter whether heuristic recovery was successful or not
    mysqld must exit. So, return value is the same in both cases.

  @retval
    0	no heuristic recovery was requested
  @retval
    1   heuristic recovery was performed
*/

int TC_LOG::using_heuristic_recover()
{
  if (!tc_heuristic_recover)
    return 0;

  sql_print_information("Heuristic crash recovery mode");
  if (ha_recover(0))
    sql_print_error("Heuristic crash recovery failed");
  sql_print_information("Please restart mysqld without --tc-heuristic-recover");
  return 1;
}

/****** transaction coordinator log for 2pc - binlog() based solution ******/
#define TC_LOG_BINLOG MYSQL_BIN_LOG

/**
  @todo
  keep in-memory list of prepared transactions
  (add to list in log(), remove on unlog())
  and copy it to the new binlog if rotated
  but let's check the behaviour of tc_log_page_waits first!
*/

int TC_LOG_BINLOG::open(const char *opt_name)
{
  LOG_INFO log_info;
  int      error= 1;

  DBUG_ASSERT(total_ha_2pc > 1);
  DBUG_ASSERT(opt_name && opt_name[0]);

  mysql_mutex_init(key_BINLOG_LOCK_prep_xids,
                   &LOCK_prep_xids, MY_MUTEX_INIT_FAST);
  mysql_cond_init(key_BINLOG_COND_prep_xids, &COND_prep_xids, 0);

  if (!my_b_inited(&index_file))
  {
    /* There was a failure to open the index file, can't open the binlog */
    cleanup();
    return 1;
  }

  if (using_heuristic_recover())
  {
    /* generate a new binlog to mask a corrupted one */
    open(opt_name, LOG_BIN, 0, WRITE_CACHE, 0, max_binlog_size, 0, TRUE);
    cleanup();
    return 1;
  }

  if ((error= find_log_pos(&log_info, NullS, 1)))
  {
    if (error != LOG_INFO_EOF)
      sql_print_error("find_log_pos() failed (error: %d)", error);
    else
      error= 0;
    goto err;
  }

  {
    const char *errmsg;
    IO_CACHE    log;
    File        file;
    Log_event  *ev=0;
    Format_description_log_event fdle(BINLOG_VERSION);
    char        log_name[FN_REFLEN];

    if (! fdle.is_valid())
      goto err;

    do
    {
      strmake(log_name, log_info.log_file_name, sizeof(log_name)-1);
    } while (!(error= find_next_log(&log_info, 1)));

    if (error !=  LOG_INFO_EOF)
    {
      sql_print_error("find_log_pos() failed (error: %d)", error);
      goto err;
    }

    if ((file= open_binlog(&log, log_name, &errmsg)) < 0)
    {
      sql_print_error("%s", errmsg);
      goto err;
    }

    if ((ev= Log_event::read_log_event(&log, 0, &fdle)) &&
        ev->get_type_code() == FORMAT_DESCRIPTION_EVENT &&
        ev->flags & LOG_EVENT_BINLOG_IN_USE_F)
    {
      sql_print_information("Recovering after a crash using %s", opt_name);
      error= recover(&log, (Format_description_log_event *)ev);
    }
    else
      error=0;

    delete ev;
    end_io_cache(&log);
    mysql_file_close(file, MYF(MY_WME));

    if (error)
      goto err;
  }

err:
  return error;
}

/** This is called on shutdown, after ha_panic. */
void TC_LOG_BINLOG::close()
{
  DBUG_ASSERT(prepared_xids==0);
  mysql_mutex_destroy(&LOCK_prep_xids);
  mysql_cond_destroy(&COND_prep_xids);
}

/**
  @todo
  group commit

  @retval
    0    error
  @retval
    1    success
*/
int TC_LOG_BINLOG::log_xid(THD *thd, my_xid xid)
{
  DBUG_ENTER("TC_LOG_BINLOG::log");
  Xid_log_event xle(thd, xid);
  binlog_cache_mngr *cache_mngr=
    (binlog_cache_mngr*) thd_get_ha_data(thd, binlog_hton);
  /*
    We always commit the entire transaction when writing an XID. Also
    note that the return value is inverted.
   */
  DBUG_RETURN(!binlog_flush_stmt_cache(thd, cache_mngr) &&
              !binlog_flush_trx_cache(thd, cache_mngr, &xle));
}

void TC_LOG_BINLOG::unlog(ulong cookie, my_xid xid)
{
  mysql_mutex_lock(&LOCK_prep_xids);
  DBUG_ASSERT(prepared_xids > 0);
  if (--prepared_xids == 0) {
    DBUG_PRINT("info", ("prepared_xids=%lu", prepared_xids));
    mysql_cond_signal(&COND_prep_xids);
  }
  mysql_mutex_unlock(&LOCK_prep_xids);
  rotate_and_purge(0);     // as ::write() did not rotate
}

int TC_LOG_BINLOG::recover(IO_CACHE *log, Format_description_log_event *fdle)
{
  Log_event  *ev;
  HASH xids;
  MEM_ROOT mem_root;

  if (! fdle->is_valid() ||
      my_hash_init(&xids, &my_charset_bin, TC_LOG_PAGE_SIZE/3, 0,
                   sizeof(my_xid), 0, 0, MYF(0)))
    goto err1;

  init_alloc_root(&mem_root, TC_LOG_PAGE_SIZE, TC_LOG_PAGE_SIZE);

  fdle->flags&= ~LOG_EVENT_BINLOG_IN_USE_F; // abort on the first error

  while ((ev= Log_event::read_log_event(log,0,fdle)) && ev->is_valid())
  {
    if (ev->get_type_code() == XID_EVENT)
    {
      Xid_log_event *xev=(Xid_log_event *)ev;
      uchar *x= (uchar *) memdup_root(&mem_root, (uchar*) &xev->xid,
                                      sizeof(xev->xid));
      if (!x || my_hash_insert(&xids, x))
        goto err2;
    }
    delete ev;
  }

  if (ha_recover(&xids))
    goto err2;

  free_root(&mem_root, MYF(0));
  my_hash_free(&xids);
  return 0;

err2:
  free_root(&mem_root, MYF(0));
  my_hash_free(&xids);
err1:
  sql_print_error("Crash recovery failed. Either correct the problem "
                  "(if it's, for example, out of memory error) and restart, "
                  "or delete (or rename) binary log and start mysqld with "
                  "--tc-heuristic-recover={commit|rollback}");
  return 1;
}


#ifdef INNODB_COMPATIBILITY_HOOKS
/**
  Get the file name of the MySQL binlog.
  @return the name of the binlog file
*/
extern "C"
const char* mysql_bin_log_file_name(void)
{
  return mysql_bin_log.get_log_fname();
}
/**
  Get the current position of the MySQL binlog.
  @return byte offset from the beginning of the binlog
*/
extern "C"
ulonglong mysql_bin_log_file_pos(void)
{
  return (ulonglong) mysql_bin_log.get_log_file()->pos_in_file;
}
#endif /* INNODB_COMPATIBILITY_HOOKS */


struct st_mysql_storage_engine binlog_storage_engine=
{ MYSQL_HANDLERTON_INTERFACE_VERSION };

mysql_declare_plugin(binlog)
{
  MYSQL_STORAGE_ENGINE_PLUGIN,
  &binlog_storage_engine,
  "binlog",
  "MySQL AB",
  "This is a pseudo storage engine to represent the binlog in a transaction",
  PLUGIN_LICENSE_GPL,
  binlog_init, /* Plugin Init */
  NULL, /* Plugin Deinit */
  0x0100 /* 1.0 */,
  NULL,                       /* status variables                */
  NULL,                       /* system variables                */
  NULL                        /* config options                  */
}
mysql_declare_plugin_end;<|MERGE_RESOLUTION|>--- conflicted
+++ resolved
@@ -5528,54 +5528,10 @@
   bool result= 0;
   if (opt_error_log)
   {
-<<<<<<< HEAD
-    char err_renamed[FN_REFLEN], *end;
-    end= strmake(err_renamed,log_error_file,FN_REFLEN-5);
-    strmov(end, "-old");
     mysql_mutex_lock(&LOCK_error_log);
-#ifdef __WIN__
-    char err_temp[FN_REFLEN+5];
-    /*
-     On Windows is necessary a temporary file for to rename
-     the current error file.
-    */
-    strxmov(err_temp, err_renamed,"-tmp",NullS);
-    my_delete(err_temp, MYF(0));
-    if (freopen(err_temp,"a+",stdout))
-    {
-      int fd;
-      size_t bytes;
-      uchar buf[IO_SIZE];
-
-      freopen(err_temp,"a+",stderr);
-      setbuf(stderr, NULL);
-      my_delete(err_renamed, MYF(0));
-      my_rename(log_error_file, err_renamed, MYF(0));
-      redirect_std_streams(log_error_file);
-
-      if ((fd= my_open(err_temp, O_RDONLY, MYF(0))) >= 0)
-      {
-        while ((bytes= mysql_file_read(fd, buf, IO_SIZE, MYF(0))) &&
-               bytes != MY_FILE_ERROR)
-          my_fwrite(stderr, buf, bytes, MYF(0));
-        mysql_file_close(fd, MYF(0));
-      }
-      my_delete(err_temp, MYF(0));
-    }
-    else
-     result= 1;
-#else
-   my_rename(log_error_file, err_renamed, MYF(0));
-   if (redirect_std_streams(log_error_file))
-     result= 1;
-#endif
-    mysql_mutex_unlock(&LOCK_error_log);
-=======
-    VOID(pthread_mutex_lock(&LOCK_error_log));
     if (redirect_std_streams(log_error_file))
       result= 1;
-    VOID(pthread_mutex_unlock(&LOCK_error_log));
->>>>>>> 3be32c12
+    mysql_mutex_unlock(&LOCK_error_log);
   }
   return result;
 }
