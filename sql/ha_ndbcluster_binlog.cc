--- conflicted
+++ resolved
@@ -934,12 +934,7 @@
     ndb_binlog_tables_inited= TRUE;
     if (opt_ndb_extra_logging)
       sql_print_information("NDB Binlog: ndb tables writable");
-<<<<<<< HEAD
-    close_cached_tables(NULL, NULL, FALSE);
-=======
-    close_cached_tables(NULL, NULL, TRUE, FALSE, LONG_TIMEOUT);
-    mysql_mutex_unlock(&LOCK_open);
->>>>>>> 00496b7a
+    close_cached_tables(NULL, NULL, FALSE, LONG_TIMEOUT);
     /* Signal injector thread that all is setup */
     mysql_cond_signal(&injector_cond);
   }
@@ -1741,11 +1736,7 @@
       bzero((char*) &table_list,sizeof(table_list));
       table_list.db= (char *)dbname;
       table_list.alias= table_list.table_name= (char *)tabname;
-<<<<<<< HEAD
-      close_cached_tables(thd, &table_list, FALSE);
-=======
-      close_cached_tables(thd, &table_list, TRUE, FALSE, LONG_TIMEOUT);
->>>>>>> 00496b7a
+      close_cached_tables(thd, &table_list, FALSE, LONG_TIMEOUT);
 
       if ((error= ndbcluster_binlog_open_table(thd, share,
                                                table_share, table, 1)))
@@ -1849,11 +1840,7 @@
     bzero((char*) &table_list,sizeof(table_list));
     table_list.db= (char *)dbname;
     table_list.alias= table_list.table_name= (char *)tabname;
-<<<<<<< HEAD
-    close_cached_tables(thd, &table_list, FALSE);
-=======
-    close_cached_tables(thd, &table_list, FALSE, FALSE, LONG_TIMEOUT);
->>>>>>> 00496b7a
+    close_cached_tables(thd, &table_list, FALSE, LONG_TIMEOUT);
     /* ndb_share reference create free */
     DBUG_PRINT("NDB_SHARE", ("%s create free  use_count: %u",
                              share->key, share->use_count));
@@ -1974,11 +1961,7 @@
             bzero((char*) &table_list,sizeof(table_list));
             table_list.db= schema->db;
             table_list.alias= table_list.table_name= schema->name;
-<<<<<<< HEAD
-            close_cached_tables(thd, &table_list, FALSE);
-=======
-            close_cached_tables(thd, &table_list, FALSE, FALSE, LONG_TIMEOUT);
->>>>>>> 00496b7a
+            close_cached_tables(thd, &table_list, FALSE, LONG_TIMEOUT);
           }
           /* ndb_share reference temporary free */
           if (share)
@@ -2093,11 +2076,7 @@
       mysql_mutex_unlock(&ndb_schema_share_mutex);
       /* end protect ndb_schema_share */
 
-<<<<<<< HEAD
-      close_cached_tables(NULL, NULL, FALSE);
-=======
-      close_cached_tables(NULL, NULL, FALSE, FALSE, LONG_TIMEOUT);
->>>>>>> 00496b7a
+      close_cached_tables(NULL, NULL, FALSE, LONG_TIMEOUT);
       // fall through
     case NDBEVENT::TE_ALTER:
       ndb_handle_schema_change(thd, ndb, pOp, tmp_share);
@@ -2254,11 +2233,7 @@
           bzero((char*) &table_list,sizeof(table_list));
           table_list.db= schema->db;
           table_list.alias= table_list.table_name= schema->name;
-<<<<<<< HEAD
-          close_cached_tables(thd, &table_list, FALSE);
-=======
-          close_cached_tables(thd, &table_list, FALSE, FALSE, LONG_TIMEOUT);
->>>>>>> 00496b7a
+          close_cached_tables(thd, &table_list, FALSE, LONG_TIMEOUT);
         }
         if (schema_type != SOT_ALTER_TABLE)
           break;
@@ -3963,9 +3938,9 @@
          !ndb_binlog_running))
       break; /* Shutting down server */
 
-    if (ndb_binlog_index && ndb_binlog_index->s->needs_reopen())
-    {
-      if (ndb_binlog_index->s->needs_reopen())
+    if (ndb_binlog_index && ndb_binlog_index->s->has_old_version())
+    {
+      if (ndb_binlog_index->s->has_old_version())
       {
         trans_commit_stmt(thd);
         close_thread_tables(thd);
