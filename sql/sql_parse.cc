--- conflicted
+++ resolved
@@ -3157,12 +3157,10 @@
   thd->sent_row_count= thd->examined_row_count= 0;
   thd->fatal_error= thd->rand_used= 0;
   thd->possible_loops= 0;
-<<<<<<< HEAD
   thd->server_status &= ~SERVER_MORE_RESULTS_EXISTS;
-=======
   if (opt_bin_log)
     reset_dynamic(&thd->user_var_events);
->>>>>>> 82bf7e97
+
   DBUG_VOID_RETURN;
 }
 
