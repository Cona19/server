--- conflicted
+++ resolved
@@ -148,12 +148,8 @@
     thd->server_status&= ~SERVER_STATUS_IN_TRANS;
     if (ha_commit(thd))
       error=1;
-<<<<<<< HEAD
-    thd->options&= ~(ulong) OPTION_BEGIN;
+    thd->options&= ~OPTION_BEGIN;
     thd->no_trans_update.all= FALSE;
-=======
-    thd->options&= ~(OPTION_BEGIN | OPTION_STATUS_NO_TRANS_UPDATE);
->>>>>>> 6358aac3
   }
   DBUG_RETURN(error);
 }
@@ -177,13 +173,8 @@
   else
   {
     LEX *lex= thd->lex;
-<<<<<<< HEAD
     thd->no_trans_update.all= FALSE;
-    thd->options|= (ulong) OPTION_BEGIN;
-=======
-    thd->options= ((thd->options &  ~(OPTION_STATUS_NO_TRANS_UPDATE)) |
-		   OPTION_BEGIN);
->>>>>>> 6358aac3
+    thd->options|= OPTION_BEGIN;
     thd->server_status|= SERVER_STATUS_IN_TRANS;
     if (lex->start_transaction_opt & MYSQL_START_TRANS_OPT_WITH_CONS_SNAPSHOT)
       error= ha_start_consistent_snapshot(thd);
@@ -1479,12 +1470,8 @@
     */
     thd->server_status&= ~SERVER_STATUS_IN_TRANS;
     res= ha_commit(thd);
-<<<<<<< HEAD
-    thd->options&= ~(ulong) OPTION_BEGIN;
+    thd->options&= ~OPTION_BEGIN;
     thd->no_trans_update.all= FALSE;
-=======
-    thd->options&= ~(OPTION_BEGIN | OPTION_STATUS_NO_TRANS_UPDATE);
->>>>>>> 6358aac3
     break;
   case COMMIT_RELEASE:
     do_release= 1; /* fall through */
@@ -1501,12 +1488,8 @@
     thd->server_status&= ~SERVER_STATUS_IN_TRANS;
     if (ha_rollback(thd))
       res= -1;
-<<<<<<< HEAD
-    thd->options&= ~(ulong) OPTION_BEGIN;
+    thd->options&= ~OPTION_BEGIN;
     thd->no_trans_update.all= FALSE;
-=======
-    thd->options&= ~(OPTION_BEGIN | OPTION_STATUS_NO_TRANS_UPDATE);
->>>>>>> 6358aac3
     if (!res && (completion == ROLLBACK_AND_CHAIN))
       res= begin_trans(thd);
     break;
@@ -4995,13 +4978,8 @@
     thd->transaction.xid_state.xa_state=XA_ACTIVE;
     thd->transaction.xid_state.xid.set(thd->lex->xid);
     xid_cache_insert(&thd->transaction.xid_state);
-<<<<<<< HEAD
     thd->no_trans_update.all= FALSE;
-    thd->options|= (ulong) OPTION_BEGIN;
-=======
-    thd->options= ((thd->options & ~(OPTION_STATUS_NO_TRANS_UPDATE)) |
-                   OPTION_BEGIN);
->>>>>>> 6358aac3
+    thd->options|= OPTION_BEGIN;
     thd->server_status|= SERVER_STATUS_IN_TRANS;
     send_ok(thd);
     break;
@@ -5094,12 +5072,8 @@
                xa_state_names[thd->transaction.xid_state.xa_state]);
       break;
     }
-<<<<<<< HEAD
-    thd->options&= ~(ulong) OPTION_BEGIN;
+    thd->options&= ~OPTION_BEGIN;
     thd->no_trans_update.all= FALSE;
-=======
-    thd->options&= ~(OPTION_BEGIN | OPTION_STATUS_NO_TRANS_UPDATE);
->>>>>>> 6358aac3
     thd->server_status&= ~SERVER_STATUS_IN_TRANS;
     xid_cache_delete(&thd->transaction.xid_state);
     thd->transaction.xid_state.xa_state=XA_NOTR;
@@ -5129,12 +5103,8 @@
       my_error(ER_XAER_RMERR, MYF(0));
     else
       send_ok(thd);
-<<<<<<< HEAD
-    thd->options&= ~(ulong) OPTION_BEGIN;
+    thd->options&= ~OPTION_BEGIN;
     thd->no_trans_update.all= FALSE;
-=======
-    thd->options&= ~(OPTION_BEGIN | OPTION_STATUS_NO_TRANS_UPDATE);
->>>>>>> 6358aac3
     thd->server_status&= ~SERVER_STATUS_IN_TRANS;
     xid_cache_delete(&thd->transaction.xid_state);
     thd->transaction.xid_state.xa_state=XA_NOTR;
@@ -5859,26 +5829,6 @@
 }
 
 
-<<<<<<< HEAD
-=======
-/****************************************************************************
-  Initialize global thd variables needed for query
-****************************************************************************/
-
-void
-mysql_init_query(THD *thd, uchar *buf, uint length)
-{
-  DBUG_ENTER("mysql_init_query");
-  lex_start(thd, buf, length);
-  mysql_reset_thd_for_next_command(thd);
-#ifdef ENABLED_PROFILING
-  thd->profiling.reset();
-#endif
-  DBUG_VOID_RETURN;
-}
-
-
->>>>>>> 6358aac3
 /*
  Reset THD part responsible for command processing state.
 
