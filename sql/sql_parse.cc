--- conflicted
+++ resolved
@@ -488,7 +488,7 @@
     error=1;
     goto end;
   }
-<<<<<<< HEAD
+  time_out_user_resource_limits(thd, uc);
   if (uc->user_resources.user_conn &&
       uc->user_resources.user_conn < uc->connections)
   {
@@ -500,11 +500,6 @@
   }
   if (uc->user_resources.conn_per_hour &&
       uc->user_resources.conn_per_hour <= uc->conn_per_hour)
-=======
-  time_out_user_resource_limits(thd, uc);
-  if (uc->user_resources.connections &&
-      uc->user_resources.connections <= uc->conn_per_hour)
->>>>>>> 846944a2
   {
     net_printf_error(thd, ER_USER_LIMIT_REACHED, uc->user,
                      "max_connections",
@@ -1672,12 +1667,8 @@
       VOID(pthread_mutex_lock(&LOCK_thread_count));
       thd->query_length= length;
       thd->query= packet;
-<<<<<<< HEAD
       thd->query_id= next_query_id();
-=======
-      thd->query_id= query_id++;
       thd->set_time(); /* Reset the query start time. */
->>>>>>> 846944a2
       /* TODO: set thd->lex->sql_command to SQLCOM_END here */
       VOID(pthread_mutex_unlock(&LOCK_thread_count));
 #ifndef EMBEDDED_LIBRARY
@@ -2042,21 +2033,6 @@
       mysql_slow_log.write(thd, thd->query, thd->query_length, start_of_query);
     }
   }
-<<<<<<< HEAD
-  thd->proc_info="cleaning up";
-  VOID(pthread_mutex_lock(&LOCK_thread_count)); // For process list
-  thd->proc_info=0;
-  thd->command=COM_SLEEP;
-  thd->query=0;
-  thd->query_length=0;
-  thread_running--;
-  VOID(pthread_mutex_unlock(&LOCK_thread_count));
-  thd->packet.shrink(thd->variables.net_buffer_length);	// Reclaim some memory
-
-  free_root(thd->mem_root,MYF(MY_KEEP_PREALLOC));
-  DBUG_RETURN(error);
-=======
->>>>>>> 846944a2
 }
 
 
